// Copyright 2015 - 2025, University of Freiburg
// Chair of Algorithms and Data Structures
// Authors: Björn Buchhold <buchhold@cs.uni-freiburg.de> [2015 - 2017]
//          Johannes Kalmbach <kalmbach@cs.uni-freiburg.de>

#include <gmock/gmock.h>

#include "./printers/PayloadVariablePrinters.h"
#include "QueryPlannerTestHelpers.h"
#include "engine/QueryPlanner.h"
#include "engine/SpatialJoin.h"
#include "parser/GraphPatternOperation.h"
#include "parser/MagicServiceQuery.h"
#include "parser/PayloadVariables.h"
#include "parser/SparqlParser.h"
#include "parser/SpatialQuery.h"
#include "parser/data/Variable.h"
#include "util/TripleComponentTestHelpers.h"

namespace h = queryPlannerTestHelpers;
namespace {
using Var = Variable;
constexpr auto iri = ad_utility::testing::iri;
}  // namespace
using ::testing::HasSubstr;

QueryPlanner makeQueryPlanner() {
  return QueryPlanner{ad_utility::testing::getQec(),
                      std::make_shared<ad_utility::CancellationHandle<>>()};
}

TEST(QueryPlanner, createTripleGraph) {
  using TripleGraph = QueryPlanner::TripleGraph;
  using Node = QueryPlanner::TripleGraph::Node;
  using std::vector;

  {
    ParsedQuery pq = SparqlParser::parseQuery(
        "PREFIX : <http://rdf.myprefix.com/>\n"
        "PREFIX ns: <http://rdf.myprefix.com/ns/>\n"
        "PREFIX xxx: <http://rdf.myprefix.com/xxx/>\n"
        "SELECT ?x ?z \n "
        "WHERE \t {?x :myrel ?y. ?y ns:myrel ?z.?y xxx:rel2 "
        "<http://abc.de>}");
    QueryPlanner qp = makeQueryPlanner();
    auto tg = qp.createTripleGraph(
        &pq._rootGraphPattern._graphPatterns[0].getBasic());
    TripleGraph expected =
        TripleGraph(std::vector<std::pair<Node, std::vector<size_t>>>(
            {std::make_pair<Node, vector<size_t>>(
                 QueryPlanner::TripleGraph::Node(
                     0,
                     SparqlTriple(Var{"?x"}, "<http://rdf.myprefix.com/myrel>",
                                  Var{"?y"})),
                 {1, 2}),
             std::make_pair<Node, vector<size_t>>(
                 QueryPlanner::TripleGraph::Node(
                     1, SparqlTriple(Var{"?y"},
                                     "<http://rdf.myprefix.com/ns/myrel>",
                                     Var{"?z"})),
                 {0, 2}),
             std::make_pair<Node, vector<size_t>>(
                 QueryPlanner::TripleGraph::Node(
                     2, SparqlTriple(Var{"?y"},
                                     "<http://rdf.myprefix.com/xxx/rel2>",
                                     iri("<http://abc.de>"))),
                 {0, 1})}));

    ASSERT_TRUE(tg.isSimilar(expected));
  }

  {
    ParsedQuery pq = SparqlParser::parseQuery(
        "SELECT ?x WHERE {?x ?p <X>. ?x ?p2 <Y>. <X> ?p <Y>}");
    QueryPlanner qp = makeQueryPlanner();
    auto tg = qp.createTripleGraph(&pq.children()[0].getBasic());
    TripleGraph expected =
        TripleGraph(std::vector<std::pair<Node, std::vector<size_t>>>(
            {std::make_pair<Node, vector<size_t>>(
                 QueryPlanner::TripleGraph::Node(
                     0, SparqlTriple(Var{"?x"}, "?p", iri("<X>"))),
                 {1, 2}),
             std::make_pair<Node, vector<size_t>>(
                 QueryPlanner::TripleGraph::Node(
                     1, SparqlTriple(Var{"?x"}, "?p2", iri("<Y>"))),
                 {0}),
             std::make_pair<Node, vector<size_t>>(
                 QueryPlanner::TripleGraph::Node(
                     2, SparqlTriple(iri("<X>"), "?p", iri("<Y>"))),
                 {0})}));
    ASSERT_TRUE(tg.isSimilar(expected));
  }

  {
    ParsedQuery pq = SparqlParser::parseQuery(
        "SELECT ?x WHERE { ?x <is-a> <Book> . \n"
        "?x <Author> <Anthony_Newman_(Author)> }");
    QueryPlanner qp = makeQueryPlanner();
    auto tg = qp.createTripleGraph(&pq.children()[0].getBasic());

    TripleGraph expected =
        TripleGraph(std::vector<std::pair<Node, std::vector<size_t>>>({
            std::make_pair<Node, vector<size_t>>(
                QueryPlanner::TripleGraph::Node(
                    0, SparqlTriple(Var{"?x"}, "<is-a>", iri("<Book>"))),
                {1}),
            std::make_pair<Node, vector<size_t>>(
                QueryPlanner::TripleGraph::Node(
                    1, SparqlTriple(Var{"?x"}, "<Author>",
                                    iri("<Anthony_Newman_(Author)>"))),
                {0}),
        }));
    ASSERT_TRUE(tg.isSimilar(expected));
  }
}

TEST(QueryPlanner, testCpyCtorWithKeepNodes) {
  {
    ParsedQuery pq = SparqlParser::parseQuery(
        "SELECT ?x WHERE {?x ?p <X>. ?x ?p2 <Y>. <X> ?p <Y>}");
    QueryPlanner qp = makeQueryPlanner();
    auto tg = qp.createTripleGraph(&pq.children()[0].getBasic());
    ASSERT_EQ(2u, tg._nodeMap.find(0)->second->_variables.size());
    ASSERT_EQ(2u, tg._nodeMap.find(1)->second->_variables.size());
    ASSERT_EQ(1u, tg._nodeMap.find(2)->second->_variables.size());
    ASSERT_EQ(
        "0 {s: ?x, p: ?p, o: <X>} : (1, 2)\n"
        "1 {s: ?x, p: ?p2, o: <Y>} : (0)\n"
        "2 {s: <X>, p: ?p, o: <Y>} : (0)",
        tg.asString());
    {
      vector<size_t> keep;
      QueryPlanner::TripleGraph tgnew(tg, keep);
      ASSERT_EQ("", tgnew.asString());
    }
    {
      vector<size_t> keep;
      keep.push_back(0);
      keep.push_back(1);
      keep.push_back(2);
      QueryPlanner::TripleGraph tgnew(tg, keep);
      ASSERT_EQ(
          "0 {s: ?x, p: ?p, o: <X>} : (1, 2)\n"
          "1 {s: ?x, p: ?p2, o: <Y>} : (0)\n"
          "2 {s: <X>, p: ?p, o: <Y>} : (0)",
          tgnew.asString());
      ASSERT_EQ(2u, tgnew._nodeMap.find(0)->second->_variables.size());
      ASSERT_EQ(2u, tgnew._nodeMap.find(1)->second->_variables.size());
      ASSERT_EQ(1u, tgnew._nodeMap.find(2)->second->_variables.size());
    }
    {
      vector<size_t> keep;
      keep.push_back(0);
      QueryPlanner::TripleGraph tgnew(tg, keep);
      ASSERT_EQ("0 {s: ?x, p: ?p, o: <X>} : ()", tgnew.asString());
      ASSERT_EQ(2u, tgnew._nodeMap.find(0)->second->_variables.size());
    }
    {
      vector<size_t> keep;
      keep.push_back(0);
      keep.push_back(1);
      QueryPlanner::TripleGraph tgnew(tg, keep);
      ASSERT_EQ(
          "0 {s: ?x, p: ?p, o: <X>} : (1)\n"
          "1 {s: ?x, p: ?p2, o: <Y>} : (0)",
          tgnew.asString());
      ASSERT_EQ(2u, tgnew._nodeMap.find(0)->second->_variables.size());
      ASSERT_EQ(2u, tgnew._nodeMap.find(1)->second->_variables.size());
    }
  }
}

TEST(QueryPlanner, testBFSLeaveOut) {
  {
    ParsedQuery pq = SparqlParser::parseQuery(
        "SELECT ?x WHERE {?x ?p <X>. ?x ?p2 <Y>. <X> ?p <Y>}");
    QueryPlanner qp = makeQueryPlanner();
    auto tg = qp.createTripleGraph(&pq.children()[0].getBasic());
    ASSERT_EQ(3u, tg._adjLists.size());
    ad_utility::HashSet<size_t> lo;
    auto out = tg.bfsLeaveOut(0, lo);
    ASSERT_EQ(3u, out.size());
    lo.insert(1);
    out = tg.bfsLeaveOut(0, lo);
    ASSERT_EQ(2u, out.size());
    lo.insert(2);
    out = tg.bfsLeaveOut(0, lo);
    ASSERT_EQ(1u, out.size());
    lo.clear();
    lo.insert(0);
    out = tg.bfsLeaveOut(1, lo);
    ASSERT_EQ(1u, out.size());
  }
  {
    ParsedQuery pq = SparqlParser::parseQuery(
        "SELECT ?x WHERE {<A> <B> ?x. ?x <C> ?y. ?y <X> <Y>}");
    QueryPlanner qp = makeQueryPlanner();
    auto tg = qp.createTripleGraph(&pq.children()[0].getBasic());
    ad_utility::HashSet<size_t> lo;
    auto out = tg.bfsLeaveOut(0, lo);
    ASSERT_EQ(3u, out.size());
    lo.insert(1);
    out = tg.bfsLeaveOut(0, lo);
    ASSERT_EQ(1u, out.size());
    lo.insert(2);
    out = tg.bfsLeaveOut(0, lo);
    ASSERT_EQ(1u, out.size());
    lo.clear();
    lo.insert(0);
    out = tg.bfsLeaveOut(1, lo);
    ASSERT_EQ(2u, out.size());
  }
}

TEST(QueryPlanner, indexScanZeroVariables) {
  auto scan = h::IndexScanFromStrings;
  using enum Permutation::Enum;
  h::expect(
      "SELECT * \n "
      "WHERE \t {<x> <y> <z>}",
      scan("<x>", "<y>", "<z>"));
  h::expect(
      "SELECT * \n "
      "WHERE \t {<x> <y> <z> . <x> <y> ?z}",
      h::CartesianProductJoin(scan("<x>", "<y>", "<z>"),
                              scan("<x>", "<y>", "?z")));
}

TEST(QueryPlanner, indexScanOneVariable) {
  auto scan = h::IndexScanFromStrings;
  using enum Permutation::Enum;
  h::expect(
      "PREFIX : <http://rdf.myprefix.com/>\n"
      "SELECT ?x \n "
      "WHERE \t {?x :myrel :obj}",
      scan("?x", "<http://rdf.myprefix.com/myrel>",
           "<http://rdf.myprefix.com/obj>", {POS}));

  h::expect(
      "PREFIX : <http://rdf.myprefix.com/>\n"
      "SELECT ?x \n "
      "WHERE \t {:subj :myrel ?x}",
      scan("<http://rdf.myprefix.com/subj>", "<http://rdf.myprefix.com/myrel>",
           "?x", {PSO}));
}

TEST(QueryPlanner, indexScanTwoVariables) {
  auto scan = h::IndexScanFromStrings;
  using enum Permutation::Enum;

  h::expect(
      "PREFIX : <http://rdf.myprefix.com/>\n"
      "SELECT ?x \n "
      "WHERE \t {?x :myrel ?y}",
      scan("?x", "<http://rdf.myprefix.com/myrel>", "?y", {POS, PSO}));
}

TEST(QueryPlanner, joinOfTwoScans) {
  auto scan = h::IndexScanFromStrings;
  using enum Permutation::Enum;
  h::expect(
      "PREFIX : <pre/>\n"
      "SELECT ?x \n "
      "WHERE \t {:s1 :r ?x. :s2 :r ?x}",
      h::Join(scan("<pre/s1>", "<pre/r>", "?x"),
              scan("<pre/s2>", "<pre/r>", "?x")));

  h::expect(
      "PREFIX : <pre/>\n"
      "SELECT ?x ?y \n "
      "WHERE  {?y :r ?x . :s2 :r ?x}",
      h::Join(scan("?y", "<pre/r>", "?x"), scan("<pre/s2>", "<pre/r>", "?x")));

  h::expect(
      "PREFIX : <pre/>\n"
      "SELECT ?x ?y ?z \n "
      "WHERE {?y :r ?x. ?z :r ?x}",
      h::Join(scan("?y", "<pre/r>", "?x"), scan("?z", "<pre/r>", "?x")));
}

// _____________________________________________________________________________
TEST(QueryPlanner, joinOfFullScans) {
  auto scan = h::IndexScanFromStrings;
  // Join between two full index scans on a single column
  h::expect("SELECT * {?s ?p ?x. ?x ?p2 ?o2 .}",
            h::Join(scan("?s", "?p", "?x"), scan("?x", "?p2", "?o2")));

  // Join between two full index scans on two columns.
  h::expect(
      "SELECT * {?s ?p ?x. ?x ?p2 ?s .}",
      h::MultiColumnJoin(scan("?s", "?p", "?x"), scan("?x", "?p2", "?s")));

  // Join between two full index scans, one of which has a FILTER which can be
  // applied before the JOIN.
  h::expect("SELECT * {?s ?p ?x. ?x ?p2 ?o2 . FILTER (?s = ?p)}",
            h::Join(h::Filter("?s = ?p", scan("?s", "?p", "?x")),
                    scan("?x", "?p2", "?o2")));
}

TEST(QueryPlanner, testActorsBornInEurope) {
  auto scan = h::IndexScanFromStrings;
  using enum ::OrderBy::AscOrDesc;
  h::expect(
      "PREFIX : <pre/>\n"
      "SELECT ?a \n "
      "WHERE {?a :profession :Actor . ?a :born-in ?c. ?c :in :Europe}\n"
      "ORDER BY ?a",
      h::OrderBy(
          {{Variable{"?a"}, Asc}},
          h::UnorderedJoins(scan("?a", "<pre/profession>", "<pre/Actor>"),
                            scan("?a", "<pre/born-in>", "?c"),
                            scan("?c", "<pre/in>", "<pre/Europe>"))));
}

TEST(QueryPlanner, testStarTwoFree) {
  auto scan = h::IndexScanFromStrings;
  h::expect(
      "PREFIX : <http://rdf.myprefix.com/>\n"
      "PREFIX ns: <http://rdf.myprefix.com/ns/>\n"
      "PREFIX xxx: <http://rdf.myprefix.com/xxx/>\n"
      "SELECT ?x ?z \n "
      "WHERE \t {?x :myrel ?y. ?y ns:myrel ?z. ?y xxx:rel2 "
      "<http://abc.de>}",
      h::UnorderedJoins(
          scan("?x", "<http://rdf.myprefix.com/myrel>", "?y"),
          scan("?y", "<http://rdf.myprefix.com/ns/myrel>", "?z"),
          scan("?y", "<http://rdf.myprefix.com/xxx/rel2>", "<http://abc.de>")));
}

TEST(QueryPlanner, testFilterAfterSeed) {
  auto scan = h::IndexScanFromStrings;
  auto qec = ad_utility::testing::getQec(
      "<s> <r> <x>, <x2>, <x3>. <s2> <r> <y1>, <y2>, <y3>.");
  // The following query leads to a different query plan with the dynamic
  // programming and the greedy query planner, because the greedy planner
  // also applies the filters greedily.
  std::string query =
      "SELECT ?x ?y ?z WHERE {"
      "?x <r> ?y . ?y <r> ?z . "
      "FILTER(?x != ?y) }";
  h::expectDynamicProgramming(
      query,
      h::Filter("?x != ?y",
                h::Join(scan("?x", "<r>", "?y"), scan("?y", "<r>", "?z"))),
      qec);
  h::expectGreedy(query,
                  h::Join(h::Filter("?x != ?y", scan("?x", "<r>", "?y")),
                          scan("?y", "<r>", "?z")),
                  qec);
}

TEST(QueryPlanner, testFilterAfterJoin) {
  auto scan = h::IndexScanFromStrings;
  auto qec = ad_utility::testing::getQec("<s> <r> <x>");
  h::expect(
      "SELECT ?x ?y ?z WHERE {"
      "?x <r> ?y . ?y <r> ?z . "
      "FILTER(?x != ?z) }",
      h::Filter("?x != ?z",
                h::Join(scan("?x", "<r>", "?y"), scan("?y", "<r>", "?z"))),
      qec);
}

TEST(QueryPlanner, threeVarTriples) {
  auto scan = h::IndexScanFromStrings;
  using enum Permutation::Enum;

  h::expect(
      "SELECT ?x ?p ?o WHERE {"
      "<s> <p> ?x . ?x ?p ?o }",
      h::Join(scan("<s>", "<p>", "?x", {SPO, PSO}),
              scan("?x", "?p", "?o", {SPO, SOP})));

  h::expect(
      "SELECT ?x ?p ?o WHERE {"
      "<s> ?x <o> . ?x ?p ?o }",
      h::Join(scan("<s>", "?x", "<o>", {SOP, OSP}),
              scan("?x", "?p", "?o", {SPO, SOP})));

  h::expect(
      "SELECT ?s ?p ?o WHERE {"
      "<s> <p> ?p . ?s ?p ?o }",
      h::Join(scan("<s>", "<p>", "?p", {SPO, PSO}),
              scan("?s", "?p", "?o", {PSO, POS})));
}

TEST(QueryPlanner, threeVarTriplesTCJ) {
  auto qec = ad_utility::testing::getQec("<s> <p> <x>");
  auto scan = h::IndexScanFromStrings;
  h::expect(
      "SELECT ?x ?p ?o WHERE {"
      "<s> ?p ?x . ?x ?p ?o }",
      h::MultiColumnJoin(scan("<s>", "?p", "?x"), scan("?x", "?p", "?o")), qec);

  h::expect(
      "SELECT ?s ?p ?o WHERE {"
      "?s ?p ?o . ?s ?p <x> }",
      h::MultiColumnJoin(scan("?s", "?p", "?o"), scan("?s", "?p", "<x>")), qec);
}

TEST(QueryPlanner, threeVarXthreeVarException) {
  auto scan = h::IndexScanFromStrings;
  h::expect(
      "SELECT ?s ?s2 WHERE {"
      "?s ?p ?o . ?s2 ?p ?o }",
      h::MultiColumnJoin(scan("?s", "?p", "?o"), scan("?s2", "?p", "?o")));
}

TEST(QueryExecutionTreeTest, testBooksbyNewman) {
  auto scan = h::IndexScanFromStrings;
  h::expect(
      "SELECT ?x WHERE { ?x <is-a> <Book> . "
      "?x <Author> <Anthony_Newman_(Author)> }",
      h::Join(scan("?x", "<is-a>", "<Book>"),
              scan("?x", "<Author>", "<Anthony_Newman_(Author)>")));
}

TEST(QueryExecutionTreeTest, testBooksGermanAwardNomAuth) {
  auto scan = h::IndexScanFromStrings;
  h::expect(
      "SELECT ?x ?y WHERE { "
      "?x <is-a> <Person> . "
      "?x <Country_of_nationality> <Germany> . "
      "?x <Author> ?y . "
      "?y <is-a> <Award-Nominated_Work> }",
      h::UnorderedJoins(scan("?x", "<is-a>", "<Person>"),
                        scan("?x", "<Country_of_nationality>", "<Germany>"),
                        scan("?x", "<Author>", "?y"),
                        scan("?y", "<is-a>", "<Award-Nominated_Work>")));
}

TEST(QueryExecutionTreeTest, testPlantsEdibleLeaves) {
  auto scan = h::IndexScanFromStrings;
  auto wordScan = h::TextIndexScanForWord;
  auto entityScan = h::TextIndexScanForEntity;
  h::expect(
      "SELECT ?a WHERE  {?a <is-a> <Plant> . ?c ql:contains-entity ?a. ?c "
      "ql:contains-word \"edible leaves\"}",
      h::UnorderedJoins(scan("?a", "<is-a>", "<Plant>"),
                        wordScan(Var{"?c"}, "edible"),
                        wordScan(Var{"?c"}, "leaves"),
                        entityScan(Var{"?c"}, Var{"?a"}, "edible")));
}

TEST(QueryExecutionTreeTest, testCoOccFreeVar) {
  auto scan = h::IndexScanFromStrings;
  auto wordScan = h::TextIndexScanForWord;
  auto entityScan = h::TextIndexScanForEntity;
  h::expect(
      "PREFIX : <> SELECT ?x ?y WHERE { ?x :is-a :Politician . ?c "
      "ql:contains-entity ?x . ?c ql:contains-word \"friend*\" . ?c "
      "ql:contains-entity ?y }",
      h::UnorderedJoins(scan("?x", "<is-a>", "<Politician>"),
                        entityScan(Var{"?c"}, Var{"?x"}, "friend*"),
                        wordScan(Var{"?c"}, "friend*"),
                        entityScan(Var{"?c"}, Var{"?y"}, "friend*")));
}

TEST(QueryExecutionTreeTest, testPoliticiansFriendWithScieManHatProj) {
  auto scan = h::IndexScanFromStrings;
  auto wordScan = h::TextIndexScanForWord;
  auto entityScan = h::TextIndexScanForEntity;
  h::expect(
      "SELECT ?p ?s"
      "WHERE {"
      "?a <is-a> <Politician> . "
      "?c ql:contains-entity ?a ."
      "?c ql:contains-word \"friend*\" ."
      "?c ql:contains-entity ?s ."
      "?s <is-a> <Scientist> ."
      "?c2 ql:contains-entity ?s ."
      "?c2 ql:contains-word \"manhattan project\"}",
      h::UnorderedJoins(scan("?a", "<is-a>", "<Politician>"),
                        entityScan(Var{"?c"}, Var{"?a"}, "friend*"),
                        wordScan(Var{"?c"}, "friend*"),
                        entityScan(Var{"?c"}, Var{"?s"}, "friend*"),
                        scan("?s", "<is-a>", "<Scientist>"),
                        entityScan(Var{"?c2"}, Var{"?s"}, "manhattan"),
                        wordScan(Var{"?c2"}, "manhattan"),
                        wordScan(Var{"?c2"}, "project")));
}

TEST(QueryExecutionTreeTest, testCyclicQuery) {
  ParsedQuery pq = SparqlParser::parseQuery(
      "SELECT ?x ?y ?m WHERE { ?x <Spouse_(or_domestic_partner)> ?y . "
      "?x <Film_performance> ?m . ?y <Film_performance> ?m }");
  QueryPlanner qp = makeQueryPlanner();
  QueryExecutionTree qet = qp.createExecutionTree(pq);

  // There are four possible outcomes of this test with the same size
  // estimate. It is currently very hard to make the query planning
  // deterministic in a test scenario, so we allow all four candidates

  // delete all whitespace from the strings to make the matching easier.
  auto strip = [](std::string s) {
    s.erase(std::remove_if(s.begin(), s.end(), ::isspace), s.end());
    return s;
  };
  std::string possible1 = strip(
      "{\n  MULTI_COLUMN_JOIN\n    {\n    SCAN PSO with P = "
      "\"<Film_performance>\"\n    qet-width: 2 \n  }\n  join-columns: [0 & "
      "1]\n  |X|\n    {\n    SORT(internal) on columns:asc(2) asc(1) \n    "
      "{\n      JOIN\n      {\n        SCAN PSO with P = "
      "\"<Film_performance>\"\n        qet-width: 2 \n      } join-column: "
      "[0]\n      |X|\n      {\n        SCAN PSO with P = "
      "\"<Spouse_(or_domestic_partner)>\"\n        qet-width: 2 \n      } "
      "join-column: [0]\n      qet-width: 3 \n    }\n    qet-width: 3 \n  "
      "}\n  join-columns: [2 & 1]\n  qet-width: 3 \n}");
  std::string possible2 = strip(
      "{\n  MULTI_COLUMN_JOIN\n    {\n    SCAN POS with P = "
      "\"<Film_performance>\"\n    qet-width: 2 \n  }\n  join-columns: [0 & "
      "1]\n  |X|\n    {\n    SORT(internal) on columns:asc(1) asc(2) \n    "
      "{\n      JOIN\n      {\n        SCAN PSO with P = "
      "\"<Film_performance>\"\n        qet-width: 2 \n      } join-column: "
      "[0]\n      |X|\n      {\n        SCAN PSO with P = "
      "\"<Spouse_(or_domestic_partner)>\"\n        qet-width: 2 \n      } "
      "join-column: [0]\n      qet-width: 3 \n    }\n    qet-width: 3 \n  "
      "}\n  join-columns: [1 & 2]\n  qet-width: 3 \n}");
  std::string possible3 = strip(
      "{\n  MULTI_COLUMN_JOIN\n    {\n    SCAN POS with P = "
      "\"<Spouse_(or_domestic_partner)>\"\n    qet-width: 2 \n  }\n  "
      "join-columns: [0 & 1]\n  |X|\n    {\n    SORT(internal) on "
      "columns:asc(1) asc(2) \n    {\n      JOIN\n      {\n        SCAN POS "
      "with P = \"<Film_performance>\"\n        qet-width: 2 \n      } "
      "join-column: [0]\n      |X|\n      {\n        SCAN POS with P = "
      "\"<Film_performance>\"\n        qet-width: 2 \n      } join-column: "
      "[0]\n      qet-width: 3 \n    }\n    qet-width: 3 \n  }\n  "
      "join-columns: [1 & 2]\n  qet-width: 3 \n}");
  std::string possible4 = strip(R"xxx(MULTI_COLUMN_JOIN
        {
          SCAN PSO with P = "<Film_performance>"
          qet-width: 2
        } join-columns: [0 & 1]
        |X|
        {
          SORT(internal) on columns:asc(1) asc(2)
          {
            JOIN
            {
              SCAN POS with P = "<Spouse_(or_domestic_partner)>"
              qet-width: 2
            } join-column: [0]
            |X|
            {
              SCAN PSO with P = "<Film_performance>"
              qet-width: 2
            } join-column: [0]
            qet-width: 3
          }
          qet-width: 3
        } join-columns: [1 & 2]
        qet-width: 3
        })xxx");
  std::string possible5 = strip(R"xxx(MULTI_COLUMN_JOIN
{
  SCAN POS with P = "<Film_performance>"
  qet-width: 2
} join-columns: [0 & 1]
|X|
{
  SORT / ORDER BY on columns:asc(2) asc(1)
  {
    JOIN
    {
      SCAN POS with P = "<Spouse_(or_domestic_partner)>"
      qet-width: 2
    } join-column: [0]
    |X|
    {
      SCAN PSO with P = "<Film_performance>"
      qet-width: 2
    } join-column: [0]
    qet-width: 3
  }
  qet-width: 3
} join-columns: [2 & 1]
qet-width: 3
}
)xxx");

  auto actual = strip(qet.getCacheKey());

  if (actual != possible1 && actual != possible2 && actual != possible3 &&
      actual != possible4 && actual != possible5) {
    // TODO<joka921> Make this work, there are just too many possibilities.
    /*
    FAIL() << "query execution tree is none of the possible trees, it is "
              "actually "
           << qet.getCacheKey() << '\n' << actual << '\n'
           */
  }
}

TEST(QueryExecutionTreeTest, testFormerSegfaultTriFilter) {
  ParsedQuery pq = SparqlParser::parseQuery(
      "PREFIX fb: <http://rdf.freebase.com/ns/>\n"
      "SELECT DISTINCT ?1 ?0 WHERE {\n"
      "fb:m.0fkvn fb:government.government_office_category.officeholders "
      "?0 "
      ".\n"
      "?0 fb:government.government_position_held.jurisdiction_of_office "
      "fb:m.0vmt .\n"
      "?0 fb:government.government_position_held.office_holder ?1 .\n"
      "FILTER (?1 != fb:m.0fkvn) .\n"
      "FILTER (?1 != fb:m.0vmt) .\n"
      "FILTER (?1 != fb:m.018mts)"
      "} LIMIT 300");
  QueryPlanner qp = makeQueryPlanner();
  QueryExecutionTree qet = qp.createExecutionTree(pq);
  ASSERT_TRUE(qet.isVariableCovered(Variable{"?1"}));
  ASSERT_TRUE(qet.isVariableCovered(Variable{"?0"}));
}

TEST(QueryPlanner, testSimpleOptional) {
  auto scan = h::IndexScanFromStrings;
  h::expect(
      "SELECT ?a ?b \n "
      "WHERE  {?a <rel1> ?b . OPTIONAL { ?a <rel2> ?c }}",
      h::OptionalJoin(scan("?a", "<rel1>", "?b"), scan("?a", "<rel2>", "?c")));
  h::expect(
      "SELECT ?a ?b \n "
      "WHERE  {?a <rel1> ?b . "
      "OPTIONAL { ?a <rel2> ?c }} ORDER BY ?b",
      h::OrderBy({{Variable{"?b"}, ::OrderBy::AscOrDesc::Asc}},
                 h::OptionalJoin(scan("?a", "<rel1>", "?b"),
                                 scan("?a", "<rel2>", "?c"))));
}

TEST(QueryPlanner, SimpleTripleOneVariable) {
  using enum Permutation::Enum;

  auto scan = h::IndexScanFromStrings;
  // With only one variable, there are always two permutations that will yield
  // exactly the same result. The query planner consistently chooses one of
  // them.
  h::expect("SELECT * WHERE { ?s <p> <o> }", scan("?s", "<p>", "<o>", {POS}));
  h::expect("SELECT * WHERE { <s> ?p <o> }", scan("<s>", "?p", "<o>", {SOP}));
  h::expect("SELECT * WHERE { <s> <p> ?o }", scan("<s>", "<p>", "?o", {PSO}));
}

TEST(QueryPlanner, SimpleTripleTwoVariables) {
  using enum Permutation::Enum;

  // In the following tests we need the query planner to be aware that the index
  // contains the entities `<s> <p> <o>` that are used below, otherwise it will
  // estimate that and Index scan has the same cost as an Index scan followed by
  // a sort (because both plans have a cost of zero if the index scan is known
  // to be empty).

  auto qec = ad_utility::testing::getQec("<s> <p> <o>");
  auto scan = h::IndexScanFromStrings;

  // Fixed predicate.

  // Without `Order By`, two orderings are possible, both are fine.
  h::expect("SELECT * WHERE { ?s <p> ?o }", scan("?s", "<p>", "?o", {POS, PSO}),
            qec);
  // Must always be a single index scan, never index scan + sorting.
  h::expect("SELECT * WHERE { ?s <p> ?o } INTERNAL SORT BY ?o",
            scan("?s", "<p>", "?o", {POS}), qec);
  h::expect("SELECT * WHERE { ?s <p> ?o } INTERNAL SORT BY ?s",
            scan("?s", "<p>", "?o", {PSO}), qec);

  // Fixed subject.
  h::expect("SELECT * WHERE { <s> ?p ?o }", scan("<s>", "?p", "?o", {SOP, SPO}),
            qec);
  h::expect("SELECT * WHERE { <s> ?p ?o } INTERNAL SORT BY ?o",
            scan("<s>", "?p", "?o", {SOP}), qec);
  h::expect("SELECT * WHERE { <s> ?p ?o } INTERNAL SORT BY ?p",
            scan("<s>", "?p", "?o", {SPO}), qec);

  // Fixed object.
  h::expect("SELECT * WHERE { <s> ?p ?o }", scan("<s>", "?p", "?o", {SOP, SPO}),
            qec);
  h::expect("SELECT * WHERE { <s> ?p ?o } INTERNAL SORT BY ?o",
            scan("<s>", "?p", "?o", {SOP}), qec);
  h::expect("SELECT * WHERE { <s> ?p ?o } INTERNAL SORT BY ?p",
            scan("<s>", "?p", "?o", {SPO}), qec);
}

TEST(QueryPlanner, SimpleTripleThreeVariables) {
  using enum Permutation::Enum;

  // Fixed predicate.
  // Don't care about the sorting.
  h::expect("SELECT * WHERE { ?s ?p ?o }",
            h::IndexScan(Var{"?s"}, Var{"?p"}, Var{"?o"},
                         {SPO, SOP, PSO, POS, OSP, OPS}));

  // Sorted by one variable, two possible permutations remain.
  h::expect("SELECT * WHERE { ?s ?p ?o } INTERNAL SORT BY ?s",
            h::IndexScan(Var{"?s"}, Var{"?p"}, Var{"?o"}, {SPO, SOP}));
  h::expect("SELECT * WHERE { ?s ?p ?o } INTERNAL SORT BY ?p",
            h::IndexScan(Var{"?s"}, Var{"?p"}, Var{"?o"}, {POS, PSO}));
  h::expect("SELECT * WHERE { ?s ?p ?o } INTERNAL SORT BY ?o",
            h::IndexScan(Var{"?s"}, Var{"?p"}, Var{"?o"}, {OSP, OPS}));

  // Sorted by two variables, this makes the permutation unique.
  h::expect("SELECT * WHERE { ?s ?p ?o } INTERNAL SORT BY ?s ?o",
            h::IndexScan(Var{"?s"}, Var{"?p"}, Var{"?o"}, {SOP}));
  h::expect("SELECT * WHERE { ?s ?p ?o } INTERNAL SORT BY ?s ?p",
            h::IndexScan(Var{"?s"}, Var{"?p"}, Var{"?o"}, {SPO}));
  h::expect("SELECT * WHERE { ?s ?p ?o } INTERNAL SORT BY ?o ?s",
            h::IndexScan(Var{"?s"}, Var{"?p"}, Var{"?o"}, {OSP}));
  h::expect("SELECT * WHERE { ?s ?p ?o } INTERNAL SORT BY ?o ?p",
            h::IndexScan(Var{"?s"}, Var{"?p"}, Var{"?o"}, {OPS}));
  h::expect("SELECT * WHERE { ?s ?p ?o } INTERNAL SORT BY ?p ?s",
            h::IndexScan(Var{"?s"}, Var{"?p"}, Var{"?o"}, {PSO}));
  h::expect("SELECT * WHERE { ?s ?p ?o } INTERNAL SORT BY ?p ?o",
            h::IndexScan(Var{"?s"}, Var{"?p"}, Var{"?o"}, {POS}));
}

TEST(QueryPlanner, CartesianProductJoin) {
  auto scan = h::IndexScanFromStrings;
  h::expect(
      "SELECT ?x ?p ?o WHERE {"
      "<s> <p> ?o . ?a <b> <c> }",
      h::CartesianProductJoin(scan("<s>", "<p>", "?o"),
                              scan("?a", "<b>", "<c>")));
  // This currently fails because of a bug, we have to fix the bug...
  h::expect(
      "SELECT ?x ?p ?o WHERE {"
      "<s> ?p ?o . ?a ?b ?c }",
      h::CartesianProductJoin(scan("<s>", "?p", "?o"), scan("?a", "?b", "?c")));
  h::expect(
      "SELECT * WHERE {"
      "?s <p> <o> . ?s <p2> ?o2 . ?x <b> ?c }",
      h::CartesianProductJoin(
          h::Join(scan("?s", "<p>", "<o>"), scan("?s", "<p2>", "?o2")),
          scan("?x", "<b>", "?c")));
}

namespace {
// A helper function to recreate the internal variables added by the query
// planner for transitive paths.
std::string internalVar(int i) {
  return absl::StrCat(QLEVER_INTERNAL_VARIABLE_QUERY_PLANNER_PREFIX, i);
}
}  // namespace

TEST(QueryPlanner, TransitivePathUnbound) {
  auto scan = h::IndexScanFromStrings;
  TransitivePathSide left{std::nullopt, 0, Variable("?x"), 0};
  TransitivePathSide right{std::nullopt, 1, Variable("?y"), 1};
  h::expect(
      "SELECT ?x ?y WHERE {"
      "?x <p>+ ?y }",
      h::TransitivePath(left, right, 1, std::numeric_limits<size_t>::max(),
                        scan(internalVar(0), "<p>", internalVar(1))));
}

TEST(QueryPlanner, TransitivePathLeftId) {
  auto scan = h::IndexScanFromStrings;
  auto qec = ad_utility::testing::getQec("<s> <p> <o>");

  auto getId = ad_utility::testing::makeGetId(qec->getIndex());

  TransitivePathSide left{std::nullopt, 0, getId("<s>"), 0};
  TransitivePathSide right{std::nullopt, 1, Variable("?y"), 1};
  h::expect(
      "SELECT ?y WHERE {"
      "<s> <p>+ ?y }",
      h::TransitivePath(left, right, 1, std::numeric_limits<size_t>::max(),
                        scan(internalVar(0), "<p>", internalVar(1))),
      qec);
}

TEST(QueryPlanner, TransitivePathRightId) {
  auto scan = h::IndexScanFromStrings;
  auto qec = ad_utility::testing::getQec("<s> <p> <o>");

  auto getId = ad_utility::testing::makeGetId(qec->getIndex());

  TransitivePathSide left{std::nullopt, 1, Variable("?x"), 0};
  TransitivePathSide right{std::nullopt, 0, getId("<o>"), 1};
  h::expect(
      "SELECT ?y WHERE {"
      "?x <p>+ <o> }",
      h::TransitivePath(left, right, 1, std::numeric_limits<size_t>::max(),
                        scan(internalVar(0), "<p>", internalVar(1))),
      qec);
}

TEST(QueryPlanner, TransitivePathBindLeft) {
  auto scan = h::IndexScanFromStrings;
  TransitivePathSide left{std::nullopt, 0, Variable("?x"), 0};
  TransitivePathSide right{std::nullopt, 1, Variable("?y"), 1};
  h::expect(
      "SELECT ?x ?y WHERE {"
      "<s> <p> ?x."
      "?x <p>* ?y }",
      h::TransitivePath(left, right, 0, std::numeric_limits<size_t>::max(),
                        scan("<s>", "<p>", "?x"),
                        scan(internalVar(0), "<p>", internalVar(1))));
}

TEST(QueryPlanner, TransitivePathBindRight) {
  auto scan = h::IndexScanFromStrings;
  TransitivePathSide left{std::nullopt, 1, Variable("?x"), 0};
  TransitivePathSide right{std::nullopt, 0, Variable("?y"), 1};
  h::expect(
      "SELECT ?x ?y WHERE {"
      "?x <p>* ?y."
      "?y <p> <o> }",
      h::TransitivePath(
          left, right, 0, std::numeric_limits<size_t>::max(),
          scan("?y", "<p>", "<o>"),
          scan(internalVar(0), "<p>", internalVar(1), {Permutation::POS})),
      ad_utility::testing::getQec("<x> <p> <o>. <x2> <p> <o2>"));
}

TEST(QueryPlanner, PathSearchSingleTarget) {
  auto scan = h::IndexScanFromStrings;
  auto qec = ad_utility::testing::getQec("<x> <p> <y>. <y> <p> <z>");
  auto getId = ad_utility::testing::makeGetId(qec->getIndex());

  std::vector<Id> sources{getId("<x>")};
  std::vector<Id> targets{getId("<z>")};
  PathSearchConfiguration config{PathSearchAlgorithm::ALL_PATHS,
                                 sources,
                                 targets,
                                 Variable("?start"),
                                 Variable("?end"),
                                 Variable("?path"),
                                 Variable("?edge"),
                                 {}};
  h::expect(
      "PREFIX pathSearch: <https://qlever.cs.uni-freiburg.de/pathSearch/>"
      "SELECT ?start ?end ?path ?edge WHERE {"
      "SERVICE pathSearch: {"
      "_:path pathSearch:algorithm pathSearch:allPaths ;"
      "pathSearch:source <x> ;"
      "pathSearch:target <z> ;"
      "pathSearch:pathColumn ?path ;"
      "pathSearch:edgeColumn ?edge ;"
      "pathSearch:start ?start;"
      "pathSearch:end ?end;"
      "{SELECT * WHERE {"
      "?start <p> ?end."
      "}}}}",
      h::PathSearch(config, true, true, scan("?start", "<p>", "?end")), qec);
}

TEST(QueryPlanner, PathSearchMultipleTargets) {
  auto scan = h::IndexScanFromStrings;
  auto qec = ad_utility::testing::getQec("<x> <p> <y>. <y> <p> <z>");
  auto getId = ad_utility::testing::makeGetId(qec->getIndex());

  std::vector<Id> sources{getId("<x>")};
  std::vector<Id> targets{getId("<y>"), getId("<z>")};
  PathSearchConfiguration config{PathSearchAlgorithm::ALL_PATHS,
                                 sources,
                                 targets,
                                 Variable("?start"),
                                 Variable("?end"),
                                 Variable("?path"),
                                 Variable("?edge"),
                                 {}};
  h::expect(
      "PREFIX pathSearch: <https://qlever.cs.uni-freiburg.de/pathSearch/>"
      "SELECT ?start ?end ?path ?edge WHERE {"
      "SERVICE pathSearch: {"
      "_:path pathSearch:algorithm pathSearch:allPaths ;"
      "pathSearch:source <x> ;"
      "pathSearch:target <y> ;"
      "pathSearch:target <z> ;"
      "pathSearch:pathColumn ?path ;"
      "pathSearch:edgeColumn ?edge ;"
      "pathSearch:start ?start;"
      "pathSearch:end ?end;"
      "{SELECT * WHERE {"
      "?start <p> ?end."
      "}}}}",
      h::PathSearch(config, true, true, scan("?start", "<p>", "?end")), qec);
}

TEST(QueryPlanner, PathSearchMultipleSourcesAndTargets) {
  auto scan = h::IndexScanFromStrings;
  auto qec =
      ad_utility::testing::getQec("<x1> <p> <y>. <x2> <p> <y>. <y> <p> <z>");
  auto getId = ad_utility::testing::makeGetId(qec->getIndex());

  std::vector<Id> sources{getId("<x1>"), getId("<x2>")};
  std::vector<Id> targets{getId("<y>"), getId("<z>")};
  PathSearchConfiguration config{PathSearchAlgorithm::ALL_PATHS,
                                 sources,
                                 targets,
                                 Variable("?start"),
                                 Variable("?end"),
                                 Variable("?path"),
                                 Variable("?edge"),
                                 {}};
  h::expect(
      "PREFIX pathSearch: <https://qlever.cs.uni-freiburg.de/pathSearch/>"
      "SELECT ?start ?end ?path ?edge WHERE {"
      "SERVICE pathSearch: {"
      "_:path pathSearch:algorithm pathSearch:allPaths ;"
      "pathSearch:source <x1> ;"
      "pathSearch:source <x2> ;"
      "pathSearch:target <y> ;"
      "pathSearch:target <z> ;"
      "pathSearch:pathColumn ?path ;"
      "pathSearch:edgeColumn ?edge ;"
      "pathSearch:start ?start;"
      "pathSearch:end ?end;"
      "{SELECT * WHERE {"
      "?start <p> ?end."
      "}}}}",
      h::PathSearch(config, true, true, scan("?start", "<p>", "?end")), qec);
}

TEST(QueryPlanner, PathSearchMultipleSourcesAndTargetsCartesian) {
  auto scan = h::IndexScanFromStrings;
  auto qec =
      ad_utility::testing::getQec("<x1> <p> <y>. <x2> <p> <y>. <y> <p> <z>");
  auto getId = ad_utility::testing::makeGetId(qec->getIndex());

  std::vector<Id> sources{getId("<x1>"), getId("<x2>")};
  std::vector<Id> targets{getId("<y>"), getId("<z>")};
  PathSearchConfiguration config{PathSearchAlgorithm::ALL_PATHS,
                                 sources,
                                 targets,
                                 Variable("?start"),
                                 Variable("?end"),
                                 Variable("?path"),
                                 Variable("?edge"),
                                 {}};
  h::expect(
      "PREFIX pathSearch: <https://qlever.cs.uni-freiburg.de/pathSearch/>"
      "SELECT ?start ?end ?path ?edge WHERE {"
      "SERVICE pathSearch: {"
      "_:path pathSearch:algorithm pathSearch:allPaths ;"
      "pathSearch:source <x1> ;"
      "pathSearch:source <x2> ;"
      "pathSearch:target <y> ;"
      "pathSearch:target <z> ;"
      "pathSearch:pathColumn ?path ;"
      "pathSearch:edgeColumn ?edge ;"
      "pathSearch:start ?start;"
      "pathSearch:end ?end;"
      "pathSearch:cartesian true;"
      "{SELECT * WHERE {"
      "?start <p> ?end."
      "}}}}",
      h::PathSearch(config, true, true, scan("?start", "<p>", "?end")), qec);
}

TEST(QueryPlanner, PathSearchMultipleSourcesAndTargetsNonCartesian) {
  auto scan = h::IndexScanFromStrings;
  auto qec =
      ad_utility::testing::getQec("<x1> <p> <y>. <x2> <p> <y>. <y> <p> <z>");
  auto getId = ad_utility::testing::makeGetId(qec->getIndex());

  std::vector<Id> sources{getId("<x1>"), getId("<x2>")};
  std::vector<Id> targets{getId("<y>"), getId("<z>")};
  PathSearchConfiguration config{PathSearchAlgorithm::ALL_PATHS,
                                 sources,
                                 targets,
                                 Variable("?start"),
                                 Variable("?end"),
                                 Variable("?path"),
                                 Variable("?edge"),
                                 {},
                                 false};
  h::expect(
      "PREFIX pathSearch: <https://qlever.cs.uni-freiburg.de/pathSearch/>"
      "SELECT ?start ?end ?path ?edge WHERE {"
      "SERVICE pathSearch: {"
      "_:path pathSearch:algorithm pathSearch:allPaths ;"
      "pathSearch:source <x1> ;"
      "pathSearch:source <x2> ;"
      "pathSearch:target <y> ;"
      "pathSearch:target <z> ;"
      "pathSearch:pathColumn ?path ;"
      "pathSearch:edgeColumn ?edge ;"
      "pathSearch:start ?start;"
      "pathSearch:end ?end;"
      "pathSearch:cartesian false;"
      "{SELECT * WHERE {"
      "?start <p> ?end."
      "}}}}",
      h::PathSearch(config, true, true, scan("?start", "<p>", "?end")), qec);
}

// _____________________________________________________________________________
TEST(QueryPlanner, numPathsPerTarget) {
  auto scan = h::IndexScanFromStrings;
  auto qec =
      ad_utility::testing::getQec("<x1> <p> <y>. <x2> <p> <y>. <y> <p> <z>");
  auto getId = ad_utility::testing::makeGetId(qec->getIndex());

  std::vector<Id> sources{getId("<x1>"), getId("<x2>")};
  std::vector<Id> targets{getId("<y>"), getId("<z>")};
  PathSearchConfiguration config{PathSearchAlgorithm::ALL_PATHS,
                                 sources,
                                 targets,
                                 Variable("?start"),
                                 Variable("?end"),
                                 Variable("?path"),
                                 Variable("?edge"),
                                 {},
                                 true,
                                 1};
  h::expect(
      "PREFIX pathSearch: <https://qlever.cs.uni-freiburg.de/pathSearch/>"
      "SELECT ?start ?end ?path ?edge WHERE {"
      "SERVICE pathSearch: {"
      "_:path pathSearch:algorithm pathSearch:allPaths ;"
      "pathSearch:source <x1> ;"
      "pathSearch:source <x2> ;"
      "pathSearch:target <y> ;"
      "pathSearch:target <z> ;"
      "pathSearch:pathColumn ?path ;"
      "pathSearch:edgeColumn ?edge ;"
      "pathSearch:start ?start;"
      "pathSearch:end ?end;"
      "pathSearch:numPathsPerTarget 1;"
      "{SELECT * WHERE {"
      "?start <p> ?end."
      "}}}}",
      h::PathSearch(config, true, true, scan("?start", "<p>", "?end")), qec);
}

TEST(QueryPlanner, PathSearchWithEdgeProperties) {
  auto scan = h::IndexScanFromStrings;
  auto join = h::Join;
  auto qec = ad_utility::testing::getQec(
      "<x> <p1> <m1>. <m1> <p2> <y>. <y> <p1> <m2>. <m2> <p2> <z>");
  auto getId = ad_utility::testing::makeGetId(qec->getIndex());

  std::vector<Id> sources{getId("<x>")};
  std::vector<Id> targets{getId("<z>")};
  PathSearchConfiguration config{PathSearchAlgorithm::ALL_PATHS,
                                 sources,
                                 targets,
                                 Variable("?start"),
                                 Variable("?end"),
                                 Variable("?path"),
                                 Variable("?edge"),
                                 {Variable("?middle")}};
  h::expect(
      "PREFIX pathSearch: <https://qlever.cs.uni-freiburg.de/pathSearch/>"
      "SELECT ?start ?end ?path ?edge WHERE {"
      "SERVICE pathSearch: {"
      "_:path pathSearch:algorithm pathSearch:allPaths ;"
      "pathSearch:source <x> ;"
      "pathSearch:target <z> ;"
      "pathSearch:pathColumn ?path ;"
      "pathSearch:edgeColumn ?edge ;"
      "pathSearch:start ?start;"
      "pathSearch:end ?end;"
      "pathSearch:edgeProperty ?middle;"
      "{SELECT * WHERE {"
      "?start <p1> ?middle."
      "?middle <p2> ?end."
      "}}}}",
      h::PathSearch(config, true, true,
                    h::Sort(join(scan("?start", "<p1>", "?middle"),
                                 scan("?middle", "<p2>", "?end")))),
      qec);
}

TEST(QueryPlanner, PathSearchWithMultipleEdgePropertiesAndTargets) {
  auto scan = h::IndexScanFromStrings;
  auto join = h::UnorderedJoins;
  auto qec = ad_utility::testing::getQec(
      "<x> <p1> <m1>."
      "<m1> <p3> <n1>."
      "<m1> <p2> <y>."
      "<y> <p1> <m2>."
      "<m2> <p3> <n2>."
      "<m2> <p2> <z>");
  auto getId = ad_utility::testing::makeGetId(qec->getIndex());

  std::vector<Id> sources{getId("<x>")};
  std::vector<Id> targets{getId("<z>"), getId("<y>")};
  PathSearchConfiguration config{
      PathSearchAlgorithm::ALL_PATHS,
      sources,
      targets,
      Variable("?start"),
      Variable("?end"),
      Variable("?path"),
      Variable("?edge"),
      {Variable("?middle"), Variable("?middleAttribute")}};
  h::expect(
      "PREFIX pathSearch: <https://qlever.cs.uni-freiburg.de/pathSearch/>"
      "SELECT ?start ?end ?path ?edge WHERE {"
      "SERVICE pathSearch: {"
      "_:path pathSearch:algorithm pathSearch:allPaths ;"
      "pathSearch:source <x> ;"
      "pathSearch:target <z> ;"
      "pathSearch:target <y> ;"
      "pathSearch:pathColumn ?path ;"
      "pathSearch:edgeColumn ?edge ;"
      "pathSearch:start ?start;"
      "pathSearch:end ?end;"
      "pathSearch:edgeProperty ?middle;"
      "pathSearch:edgeProperty ?middleAttribute;"
      "{SELECT * WHERE {"
      "?start <p1> ?middle."
      "?middle <p3> ?middleAttribute."
      "?middle <p2> ?end."
      "}}}}",
      h::PathSearch(config, true, true,
                    h::Sort(join(scan("?start", "<p1>", "?middle"),
                                 scan("?middle", "<p3>", "?middleAttribute"),
                                 scan("?middle", "<p2>", "?end")))),
      qec);
}

TEST(QueryPlanner, PathSearchJoinOnEdgeProperty) {
  auto scan = h::IndexScanFromStrings;
  auto join = h::Join;
  auto qec = ad_utility::testing::getQec(
      "<x> <p1> <m1>. <m1> <p2> <y>. <y> <p1> <m2>. <m2> <p2> <z>");
  auto getId = ad_utility::testing::makeGetId(qec->getIndex());

  std::vector<Id> sources{getId("<x>")};
  std::vector<Id> targets{getId("<z>")};
  PathSearchConfiguration config{PathSearchAlgorithm::ALL_PATHS,
                                 sources,
                                 targets,
                                 Variable("?start"),
                                 Variable("?end"),
                                 Variable("?path"),
                                 Variable("?edge"),
                                 {Variable("?middle")}};
  h::expect(
      "PREFIX pathSearch: <https://qlever.cs.uni-freiburg.de/pathSearch/>"
      "SELECT ?start ?end ?path ?edge WHERE {"
      "VALUES ?middle {<m1>} "
      "SERVICE pathSearch: {"
      "_:path pathSearch:algorithm pathSearch:allPaths ;"
      "pathSearch:source <x> ;"
      "pathSearch:target <z> ;"
      "pathSearch:pathColumn ?path ;"
      "pathSearch:edgeColumn ?edge ;"
      "pathSearch:start ?start;"
      "pathSearch:end ?end;"
      "pathSearch:edgeProperty ?middle;"
      "{SELECT * WHERE {"
      "?start <p1> ?middle."
      "?middle <p2> ?end."
      "}}}}",
      join(h::Sort(h::ValuesClause("VALUES (?middle) { (<m1>) }")),
           h::Sort(
               h::PathSearch(config, true, true,
                             h::Sort(join(scan("?start", "<p1>", "?middle"),
                                          scan("?middle", "<p2>", "?end")))))),
      qec);
}

TEST(QueryPlanner, PathSearchSourceBound) {
  auto scan = h::IndexScanFromStrings;
  auto qec = ad_utility::testing::getQec("<x> <p> <y>. <y> <p> <z>");
  auto getId = ad_utility::testing::makeGetId(qec->getIndex());

  Variable sources{"?source"};
  std::vector<Id> targets{getId("<z>")};
  PathSearchConfiguration config{PathSearchAlgorithm::ALL_PATHS,
                                 sources,
                                 targets,
                                 Variable("?start"),
                                 Variable("?end"),
                                 Variable("?path"),
                                 Variable("?edge"),
                                 {}};
  h::expect(
      "PREFIX pathSearch: <https://qlever.cs.uni-freiburg.de/pathSearch/>"
      "SELECT ?start ?end ?path ?edge WHERE {"
      "VALUES ?source {<x>}"
      "SERVICE pathSearch: {"
      "_:path pathSearch:algorithm pathSearch:allPaths ;"
      "pathSearch:source ?source ;"
      "pathSearch:target <z> ;"
      "pathSearch:pathColumn ?path ;"
      "pathSearch:edgeColumn ?edge ;"
      "pathSearch:start ?start;"
      "pathSearch:end ?end;"
      "{SELECT * WHERE {"
      "?start <p> ?end."
      "}}}}",
      h::PathSearch(config, true, true, scan("?start", "<p>", "?end"),
                    h::ValuesClause("VALUES (?source) { (<x>) }")),
      qec);
}

TEST(QueryPlanner, PathSearchTargetBound) {
  auto scan = h::IndexScanFromStrings;
  auto qec = ad_utility::testing::getQec("<x> <p> <y>. <y> <p> <z>");
  auto getId = ad_utility::testing::makeGetId(qec->getIndex());

  std::vector<Id> sources{getId("<x>")};
  Variable targets{"?target"};
  PathSearchConfiguration config{PathSearchAlgorithm::ALL_PATHS,
                                 sources,
                                 targets,
                                 Variable("?start"),
                                 Variable("?end"),
                                 Variable("?path"),
                                 Variable("?edge"),
                                 {}};
  h::expect(
      "PREFIX pathSearch: <https://qlever.cs.uni-freiburg.de/pathSearch/>"
      "SELECT ?start ?end ?path ?edge WHERE {"
      "VALUES ?target {<z>}"
      "SERVICE pathSearch: {"
      "_:path pathSearch:algorithm pathSearch:allPaths ;"
      "pathSearch:source <x> ;"
      "pathSearch:target ?target ;"
      "pathSearch:pathColumn ?path ;"
      "pathSearch:edgeColumn ?edge ;"
      "pathSearch:start ?start;"
      "pathSearch:end ?end;"
      "{SELECT * WHERE {"
      "?start <p> ?end."
      "}}}}",
      h::PathSearch(config, true, true, scan("?start", "<p>", "?end"),
                    h::ValuesClause("VALUES (?target) { (<z>) }")),
      qec);
}

TEST(QueryPlanner, PathSearchBothBound) {
  auto scan = h::IndexScanFromStrings;
  auto qec = ad_utility::testing::getQec("<x> <p> <y>. <y> <p> <z>");
  auto getId = ad_utility::testing::makeGetId(qec->getIndex());

  Variable sources{"?source"};
  Variable targets{"?target"};
  PathSearchConfiguration config{PathSearchAlgorithm::ALL_PATHS,
                                 sources,
                                 targets,
                                 Variable("?start"),
                                 Variable("?end"),
                                 Variable("?path"),
                                 Variable("?edge"),
                                 {}};
  h::expect(
      "PREFIX pathSearch: <https://qlever.cs.uni-freiburg.de/pathSearch/>"
      "SELECT ?start ?end ?path ?edge WHERE {"
      "VALUES (?source ?target) {(<x> <z>)}"
      "SERVICE pathSearch: {"
      "_:path pathSearch:algorithm pathSearch:allPaths ;"
      "pathSearch:source ?source ;"
      "pathSearch:target ?target ;"
      "pathSearch:pathColumn ?path ;"
      "pathSearch:edgeColumn ?edge ;"
      "pathSearch:start ?start;"
      "pathSearch:end ?end;"
      "{SELECT * WHERE {"
      "?start <p> ?end."
      "}}}}",
      h::PathSearch(config, true, true, scan("?start", "<p>", "?end"),
                    h::ValuesClause("VALUES (?source\t?target) { (<x> <z>) }")),
      qec);
}

TEST(QueryPlanner, PathSearchBothBoundIndividually) {
  auto scan = h::IndexScanFromStrings;
  auto qec = ad_utility::testing::getQec("<x> <p> <y>. <y> <p> <z>");
  auto getId = ad_utility::testing::makeGetId(qec->getIndex());

  Variable sources{"?source"};
  Variable targets{"?target"};
  PathSearchConfiguration config{PathSearchAlgorithm::ALL_PATHS,
                                 sources,
                                 targets,
                                 Variable("?start"),
                                 Variable("?end"),
                                 Variable("?path"),
                                 Variable("?edge"),
                                 {}};
  h::expect(
      "PREFIX pathSearch: <https://qlever.cs.uni-freiburg.de/pathSearch/>"
      "SELECT ?start ?end ?path ?edge WHERE {"
      "VALUES (?source) {(<x>)}"
      "VALUES (?target) {(<z>)}"
      "SERVICE pathSearch: {"
      "_:path pathSearch:algorithm pathSearch:allPaths ;"
      "pathSearch:source ?source ;"
      "pathSearch:target ?target ;"
      "pathSearch:pathColumn ?path ;"
      "pathSearch:edgeColumn ?edge ;"
      "pathSearch:start ?start;"
      "pathSearch:end ?end;"
      "{SELECT * WHERE {"
      "?start <p> ?end."
      "}}}}",
      h::PathSearch(config, true, true, scan("?start", "<p>", "?end"),
                    h::ValuesClause("VALUES (?source) { (<x>) }"),
                    h::ValuesClause("VALUES (?target) { (<z>) }")),
      qec);
}

// __________________________________________________________________________
TEST(QueryPlanner, PathSearchMissingStart) {
  auto qec = ad_utility::testing::getQec("<x> <p> <y>. <y> <p> <z>");
  auto getId = ad_utility::testing::makeGetId(qec->getIndex());

  auto query =
      "PREFIX pathSearch: <https://qlever.cs.uni-freiburg.de/pathSearch/>"
      "SELECT ?start ?end ?path ?edge WHERE {"
      "SERVICE pathSearch: {"
      "_:path pathSearch:algorithm pathSearch:allPaths ;"
      "pathSearch:source <x> ;"
      "pathSearch:target <z> ;"
      "pathSearch:pathColumn ?path ;"
      "pathSearch:edgeColumn ?edge ;"
      "pathSearch:end ?end;"
      "{SELECT * WHERE {"
      "?start <p> ?end."
      "}}}}";
  AD_EXPECT_THROW_WITH_MESSAGE_AND_TYPE(h::parseAndPlan(std::move(query), qec),
                                        HasSubstr("Missing parameter <start>"),
                                        parsedQuery::PathSearchException);
}

// __________________________________________________________________________
TEST(QueryPlanner, PathSearchMultipleStarts) {
  auto qec = ad_utility::testing::getQec("<x> <p> <y>. <y> <p> <z>");
  auto getId = ad_utility::testing::makeGetId(qec->getIndex());

  auto query =
      "PREFIX pathSearch: <https://qlever.cs.uni-freiburg.de/pathSearch/>"
      "SELECT ?start ?end ?path ?edge WHERE {"
      "SERVICE pathSearch: {"
      "_:path pathSearch:algorithm pathSearch:allPaths ;"
      "pathSearch:source <x> ;"
      "pathSearch:target <z> ;"
      "pathSearch:pathColumn ?path ;"
      "pathSearch:edgeColumn ?edge ;"
      "pathSearch:start ?start1;"
      "pathSearch:start ?start2;"
      "pathSearch:end ?end;"
      "{SELECT * WHERE {"
      "?start <p> ?end."
      "}}}}";
  AD_EXPECT_THROW_WITH_MESSAGE_AND_TYPE(
      h::parseAndPlan(std::move(query), qec),
      HasSubstr("parameter <start> has already been set "
                "to variable: '?start1'. New variable: '?start2'"),
      parsedQuery::MagicServiceException);
}

// __________________________________________________________________________
TEST(QueryPlanner, PathSearchMissingEnd) {
  auto qec = ad_utility::testing::getQec("<x> <p> <y>. <y> <p> <z>");
  auto getId = ad_utility::testing::makeGetId(qec->getIndex());

  auto query =
      "PREFIX pathSearch: <https://qlever.cs.uni-freiburg.de/pathSearch/>"
      "SELECT ?start ?end ?path ?edge WHERE {"
      "SERVICE pathSearch: {"
      "_:path pathSearch:algorithm pathSearch:allPaths ;"
      "pathSearch:source <x> ;"
      "pathSearch:target <z> ;"
      "pathSearch:pathColumn ?path ;"
      "pathSearch:edgeColumn ?edge ;"
      "pathSearch:start ?start;"
      "{SELECT * WHERE {"
      "?start <p> ?end."
      "}}}}";
  AD_EXPECT_THROW_WITH_MESSAGE_AND_TYPE(h::parseAndPlan(std::move(query), qec),
                                        HasSubstr("Missing parameter <end>"),
                                        parsedQuery::PathSearchException);
}

// __________________________________________________________________________
TEST(QueryPlanner, PathSearchMultipleEnds) {
  auto qec = ad_utility::testing::getQec("<x> <p> <y>. <y> <p> <z>");
  auto getId = ad_utility::testing::makeGetId(qec->getIndex());

  auto query =
      "PREFIX pathSearch: <https://qlever.cs.uni-freiburg.de/pathSearch/>"
      "SELECT ?start ?end ?path ?edge WHERE {"
      "SERVICE pathSearch: {"
      "_:path pathSearch:algorithm pathSearch:allPaths ;"
      "pathSearch:source <x> ;"
      "pathSearch:target <z> ;"
      "pathSearch:pathColumn ?path ;"
      "pathSearch:edgeColumn ?edge ;"
      "pathSearch:start ?start;"
      "pathSearch:end ?end1;"
      "pathSearch:end ?end2;"
      "{SELECT * WHERE {"
      "?start <p> ?end."
      "}}}}";
  AD_EXPECT_THROW_WITH_MESSAGE_AND_TYPE(
      h::parseAndPlan(std::move(query), qec),
      HasSubstr("parameter <end> has already been set "
                "to variable: '?end1'. New variable: '?end2'"),
      parsedQuery::MagicServiceException);
}

// __________________________________________________________________________
TEST(QueryPlanner, PathSearchStartNotVariable) {
  auto qec = ad_utility::testing::getQec("<x> <p> <y>. <y> <p> <z>");
  auto getId = ad_utility::testing::makeGetId(qec->getIndex());

  auto query =
      "PREFIX pathSearch: <https://qlever.cs.uni-freiburg.de/pathSearch/>"
      "SELECT ?start ?end ?path ?edge WHERE {"
      "SERVICE pathSearch: {"
      "_:path pathSearch:algorithm pathSearch:allPaths ;"
      "pathSearch:source <x> ;"
      "pathSearch:target <z> ;"
      "pathSearch:pathColumn ?path ;"
      "pathSearch:edgeColumn ?edge ;"
      "pathSearch:start <error>;"
      "pathSearch:end ?end;"
      "{SELECT * WHERE {"
      "?start <p> ?end."
      "}}}}";
  AD_EXPECT_THROW_WITH_MESSAGE_AND_TYPE(
      h::parseAndPlan(std::move(query), qec),
      HasSubstr("The value <error> for parameter <start>"),
      parsedQuery::MagicServiceException);
}

// __________________________________________________________________________
TEST(QueryPlanner, PathSearchPredicateNotIri) {
  auto qec = ad_utility::testing::getQec("<x> <p> <y>. <y> <p> <z>");
  auto getId = ad_utility::testing::makeGetId(qec->getIndex());

  auto query =
      "PREFIX pathSearch: <https://qlever.cs.uni-freiburg.de/pathSearch/>"
      "SELECT ?start ?end ?path ?edge WHERE {"
      "SERVICE pathSearch: {"
      "_:path ?algorithm pathSearch:allPaths ;"
      "pathSearch:source <x> ;"
      "pathSearch:target <z> ;"
      "pathSearch:pathColumn ?path ;"
      "pathSearch:edgeColumn ?edge ;"
      "pathSearch:start ?start;"
      "pathSearch:end ?end;"
      "{SELECT * WHERE {"
      "?start <p> ?end."
      "}}}}";
  AD_EXPECT_THROW_WITH_MESSAGE_AND_TYPE(h::parseAndPlan(std::move(query), qec),
                                        HasSubstr("Parameters must be IRIs"),
                                        parsedQuery::MagicServiceException);
}

// __________________________________________________________________________
TEST(QueryPlanner, PathSearchUnsupportedArgument) {
  auto qec = ad_utility::testing::getQec("<x> <p> <y>. <y> <p> <z>");
  auto getId = ad_utility::testing::makeGetId(qec->getIndex());

  auto query =
      "PREFIX pathSearch: <https://qlever.cs.uni-freiburg.de/pathSearch/>"
      "SELECT ?start ?end ?path ?edge WHERE {"
      "SERVICE pathSearch: {"
      "_:path pathSearch:algorithm pathSearch:allPaths ;"
      "<unsupportedArgument> ?error;"
      "pathSearch:source <x> ;"
      "pathSearch:target <z> ;"
      "pathSearch:pathColumn ?path ;"
      "pathSearch:edgeColumn ?edge ;"
      "pathSearch:start ?start;"
      "pathSearch:end ?end;"
      "{SELECT * WHERE {"
      "?start <p> ?end."
      "}}}}";
  AD_EXPECT_THROW_WITH_MESSAGE_AND_TYPE(
      h::parseAndPlan(std::move(query), qec),
      HasSubstr("Unsupported argument <unsupportedArgument> in PathSearch"),
      parsedQuery::PathSearchException);
}

// __________________________________________________________________________
TEST(QueryPlanner, PathSearchTwoVariablesForSource) {
  auto qec = ad_utility::testing::getQec("<x> <p> <y>. <y> <p> <z>");
  auto getId = ad_utility::testing::makeGetId(qec->getIndex());

  auto query =
      "PREFIX pathSearch: <https://qlever.cs.uni-freiburg.de/pathSearch/>"
      "SELECT ?start ?end ?path ?edge WHERE {"
      "SERVICE pathSearch: {"
      "_:path pathSearch:algorithm pathSearch:allPaths ;"
      "pathSearch:source ?source1 ;"
      "pathSearch:source ?source2 ;"
      "pathSearch:target <z> ;"
      "pathSearch:pathColumn ?path ;"
      "pathSearch:edgeColumn ?edge ;"
      "pathSearch:start ?start;"
      "pathSearch:end ?end;"
      "{SELECT * WHERE {"
      "?start <p> ?end."
      "}}}}";
  AD_EXPECT_THROW_WITH_MESSAGE_AND_TYPE(
      h::parseAndPlan(std::move(query), qec),
      HasSubstr("Only one variable is allowed per search side"),
      parsedQuery::PathSearchException);
}

// __________________________________________________________________________
TEST(QueryPlanner, PathSearchUnsupportedElement) {
  auto qec = ad_utility::testing::getQec("<x> <p> <y>. <y> <p> <z>");
  auto getId = ad_utility::testing::makeGetId(qec->getIndex());

  auto query =
      "PREFIX pathSearch: <https://qlever.cs.uni-freiburg.de/pathSearch/>"
      "SELECT ?start ?end ?path ?edge WHERE {"
      "SERVICE pathSearch: {"
      "_:path pathSearch:algorithm pathSearch:allPaths ;"
      "pathSearch:source ?source1 ;"
      "pathSearch:source ?source2 ;"
      "pathSearch:target <z> ;"
      "pathSearch:pathColumn ?path ;"
      "pathSearch:edgeColumn ?edge ;"
      "pathSearch:start ?start;"
      "pathSearch:end ?end;"
      "VALUES ?middle {<m1>}"
      "{SELECT * WHERE {"
      "?start <p> ?end."
      "}}}}";
  AD_EXPECT_THROW_WITH_MESSAGE_AND_TYPE(
      h::parseAndPlan(std::move(query), qec),
      HasSubstr("Unsupported element in pathSearch"),
      parsedQuery::PathSearchException);
}

// __________________________________________________________________________
TEST(QueryPlanner, PathSearchUnsupportedAlgorithm) {
  auto qec = ad_utility::testing::getQec("<x> <p> <y>. <y> <p> <z>");
  auto getId = ad_utility::testing::makeGetId(qec->getIndex());

  auto query =
      "PREFIX pathSearch: <https://qlever.cs.uni-freiburg.de/pathSearch/>"
      "SELECT ?start ?end ?path ?edge WHERE {"
      "SERVICE pathSearch: {"
      "_:path pathSearch:algorithm pathSearch:shortestPath ;"
      "pathSearch:source ?source1 ;"
      "pathSearch:source ?source2 ;"
      "pathSearch:target <z> ;"
      "pathSearch:pathColumn ?path ;"
      "pathSearch:edgeColumn ?edge ;"
      "pathSearch:start ?start;"
      "pathSearch:end ?end;"
      "{SELECT * WHERE {"
      "?start <p> ?end."
      "}}}}";
  AD_EXPECT_THROW_WITH_MESSAGE_AND_TYPE(
      h::parseAndPlan(std::move(query), qec),
      HasSubstr("Unsupported algorithm in pathSearch"),
      parsedQuery::PathSearchException);
}

// __________________________________________________________________________
TEST(QueryPlanner, PathSearchWrongArgumentCartesian) {
  auto qec = ad_utility::testing::getQec("<x> <p> <y>. <y> <p> <z>");
  auto getId = ad_utility::testing::makeGetId(qec->getIndex());

  auto query =
      "PREFIX pathSearch: <https://qlever.cs.uni-freiburg.de/pathSearch/>"
      "SELECT ?start ?end ?path ?edge WHERE {"
      "SERVICE pathSearch: {"
      "_:path pathSearch:algorithm pathSearch:allPaths ;"
      "pathSearch:source ?source1 ;"
      "pathSearch:source ?source2 ;"
      "pathSearch:target <z> ;"
      "pathSearch:pathColumn ?path ;"
      "pathSearch:edgeColumn ?edge ;"
      "pathSearch:start ?start;"
      "pathSearch:end ?end;"
      "pathSearch:cartesian <false>;"
      "{SELECT * WHERE {"
      "?start <p> ?end."
      "}}}}";
  AD_EXPECT_THROW_WITH_MESSAGE_AND_TYPE(
      h::parseAndPlan(std::move(query), qec),
      HasSubstr("The parameter <cartesian> expects a boolean"),
      parsedQuery::PathSearchException);
}

// __________________________________________________________________________
TEST(QueryPlanner, PathSearchWrongArgumentNumPathsPerTarget) {
  auto qec = ad_utility::testing::getQec("<x> <p> <y>. <y> <p> <z>");
  auto getId = ad_utility::testing::makeGetId(qec->getIndex());

  auto query =
      "PREFIX pathSearch: <https://qlever.cs.uni-freiburg.de/pathSearch/>"
      "SELECT ?start ?end ?path ?edge WHERE {"
      "SERVICE pathSearch: {"
      "_:path pathSearch:algorithm pathSearch:allPaths ;"
      "pathSearch:source ?source1 ;"
      "pathSearch:source ?source2 ;"
      "pathSearch:target <z> ;"
      "pathSearch:pathColumn ?path ;"
      "pathSearch:edgeColumn ?edge ;"
      "pathSearch:start ?start;"
      "pathSearch:end ?end;"
      "pathSearch:numPathsPerTarget <five>;"
      "{SELECT * WHERE {"
      "?start <p> ?end."
      "}}}}";
  AD_EXPECT_THROW_WITH_MESSAGE_AND_TYPE(
      h::parseAndPlan(std::move(query), qec),
      HasSubstr("The parameter <numPathsPerTarget> expects an integer"),
      parsedQuery::PathSearchException);
}

// __________________________________________________________________________
TEST(QueryPlanner, PathSearchWrongArgumentAlgorithm) {
  auto qec = ad_utility::testing::getQec("<x> <p> <y>. <y> <p> <z>");
  auto getId = ad_utility::testing::makeGetId(qec->getIndex());

  auto query =
      "PREFIX pathSearch: <https://qlever.cs.uni-freiburg.de/pathSearch/>"
      "SELECT ?start ?end ?path ?edge WHERE {"
      "SERVICE pathSearch: {"
      "_:path pathSearch:algorithm 1 ;"
      "pathSearch:source ?source1 ;"
      "pathSearch:source ?source2 ;"
      "pathSearch:target <z> ;"
      "pathSearch:pathColumn ?path ;"
      "pathSearch:edgeColumn ?edge ;"
      "pathSearch:start ?start;"
      "pathSearch:end ?end;"
      "{SELECT * WHERE {"
      "?start <p> ?end."
      "}}}}";
  AD_EXPECT_THROW_WITH_MESSAGE_AND_TYPE(
      h::parseAndPlan(std::move(query), qec),
      HasSubstr("The <algorithm> value has to be an IRI"),
      parsedQuery::PathSearchException);
}

// __________________________________________________________________________
TEST(QueryPlanner, SpatialJoinService) {
  auto scan = h::IndexScanFromStrings;
  using V = Variable;
  auto S2 = SpatialJoinAlgorithm::S2_GEOMETRY;
  auto Basel = SpatialJoinAlgorithm::BASELINE;
  auto BBox = SpatialJoinAlgorithm::BOUNDING_BOX;
  PayloadVariables emptyPayload{};

  // Simple base cases
  h::expect(
      "PREFIX spatialSearch: <https://qlever.cs.uni-freiburg.de/spatialSearch/>"
      "SELECT * WHERE {"
      "?x <p> ?y."
      "SERVICE spatialSearch: {"
      "_:config spatialSearch:algorithm spatialSearch:s2 ;"
      "spatialSearch:left ?y ;"
      "spatialSearch:right ?b ;"
      "spatialSearch:maxDistance 1 . "
      "{ ?a <p> ?b } }}",
      h::SpatialJoin(1, -1, V{"?y"}, V{"?b"}, std::nullopt, emptyPayload, S2,
                     scan("?x", "<p>", "?y"), scan("?a", "<p>", "?b")));
  h::expect(
      "PREFIX spatialSearch: <https://qlever.cs.uni-freiburg.de/spatialSearch/>"
      "SELECT * WHERE {"
      "?x <p> ?y."
      "SERVICE spatialSearch: {"
      "_:config spatialSearch:left ?y ;"
      "spatialSearch:right ?b ;"
      "spatialSearch:maxDistance 1 . "
      "{ ?a <p> ?b } }}",
      h::SpatialJoin(1, -1, V{"?y"}, V{"?b"}, std::nullopt, emptyPayload, S2,
                     scan("?x", "<p>", "?y"), scan("?a", "<p>", "?b")));
  h::expect(
      "PREFIX spatialSearch: <https://qlever.cs.uni-freiburg.de/spatialSearch/>"
      "SELECT * WHERE {"
      "?x <p> ?y."
      "SERVICE spatialSearch: {"
      "_:config spatialSearch:algorithm spatialSearch:baseline ;"
      "spatialSearch:left ?y ;"
      "spatialSearch:right ?b ;"
      "spatialSearch:maxDistance 1 . "
      "{ ?a <p> ?b } }}",
      h::SpatialJoin(1, -1, V{"?y"}, V{"?b"}, std::nullopt, emptyPayload, Basel,
                     scan("?x", "<p>", "?y"), scan("?a", "<p>", "?b")));
  h::expect(
      "PREFIX spatialSearch: <https://qlever.cs.uni-freiburg.de/spatialSearch/>"
      "SELECT * WHERE {"
      "?x <p> ?y."
      "SERVICE spatialSearch: {"
      "_:config spatialSearch:algorithm spatialSearch:boundingBox ;"
      "spatialSearch:left ?y ;"
      "spatialSearch:right ?b ;"
      "spatialSearch:maxDistance 100 . "
      "{ ?a <p> ?b } }}",
      h::SpatialJoin(100, -1, V{"?y"}, V{"?b"}, std::nullopt, emptyPayload,
                     BBox, scan("?x", "<p>", "?y"), scan("?a", "<p>", "?b")));
  h::expect(
      "PREFIX spatialSearch: <https://qlever.cs.uni-freiburg.de/spatialSearch/>"
      "SELECT * WHERE {"
      "?x <p> ?y."
      "SERVICE spatialSearch: {"
      "_:config spatialSearch:algorithm spatialSearch:s2 ;"
      "spatialSearch:left ?y ;"
      "spatialSearch:right ?b ;"
      "spatialSearch:maxDistance 100 ;"
      "spatialSearch:numNearestNeighbors 2 ;"
      "spatialSearch:bindDistance ?dist ."
      "{ ?a <p> ?b } }}",
      h::SpatialJoin(100, 2, V{"?y"}, V{"?b"}, V{"?dist"}, emptyPayload, S2,
                     scan("?x", "<p>", "?y"), scan("?a", "<p>", "?b")));
  h::expect(
      "PREFIX spatialSearch: <https://qlever.cs.uni-freiburg.de/spatialSearch/>"
      "SELECT * WHERE {"
      "?x <p> ?y."
      "SERVICE spatialSearch: {"
      "_:config spatialSearch:algorithm spatialSearch:s2 ;"
      "spatialSearch:right ?b ;"
      "spatialSearch:numNearestNeighbors 5 . "
      "_:config spatialSearch:left ?y ."
      "{ ?a <p> ?b } }}",
      h::SpatialJoin(-1, 5, V{"?y"}, V{"?b"}, std::nullopt, emptyPayload, S2,
                     scan("?x", "<p>", "?y"), scan("?a", "<p>", "?b")));
}

TEST(QueryPlanner, SpatialJoinServicePayloadVars) {
  // Test the <payload> option which allows selecting columns from the graph
  // pattern inside the service.

  auto scan = h::IndexScanFromStrings;
  using V = Variable;
  auto S2 = SpatialJoinAlgorithm::S2_GEOMETRY;
  using PV = PayloadVariables;

  h::expect(
      "PREFIX spatialSearch: <https://qlever.cs.uni-freiburg.de/spatialSearch/>"
      "SELECT * WHERE {"
      "?x <p> ?y."
      "SERVICE spatialSearch: {"
      "_:config spatialSearch:algorithm spatialSearch:s2 ;"
      "spatialSearch:right ?b ;"
      "spatialSearch:bindDistance ?dist ;"
      "spatialSearch:numNearestNeighbors 5 . "
      "_:config spatialSearch:left ?y ."
      "_:config spatialSearch:payload ?a ."
      "{ ?a <p> ?b } }}",
      h::SpatialJoin(-1, 5, V{"?y"}, V{"?b"}, V{"?dist"},
                     PV{std::vector<V>{V{"?a"}}}, S2, scan("?x", "<p>", "?y"),
                     scan("?a", "<p>", "?b")));
  h::expect(
      "PREFIX spatialSearch: <https://qlever.cs.uni-freiburg.de/spatialSearch/>"
      "SELECT * WHERE {"
      "?x <p> ?y."
      "SERVICE spatialSearch: {"
      "_:config spatialSearch:algorithm spatialSearch:s2 ;"
      "spatialSearch:right ?b ;"
      "spatialSearch:bindDistance ?dist ;"
      "spatialSearch:numNearestNeighbors 5 . "
      "_:config spatialSearch:left ?y ."
      "_:config spatialSearch:payload ?a , ?a2 ."
      "{ ?a <p> ?a2 . ?a2 <p> ?b } }}",
      h::SpatialJoin(
          -1, 5, V{"?y"}, V{"?b"}, V{"?dist"},
          PV{std::vector<V>{V{"?a"}, V{"?a2"}}}, S2, scan("?x", "<p>", "?y"),
          h::Join(scan("?a", "<p>", "?a2"), scan("?a2", "<p>", "?b"))));

  // Right variable and duplicates are possible (silently deduplicated during
  // query result computation)
  h::expect(
      "PREFIX spatialSearch: <https://qlever.cs.uni-freiburg.de/spatialSearch/>"
      "SELECT * WHERE {"
      "?x <p> ?y."
      "SERVICE spatialSearch: {"
      "_:config spatialSearch:algorithm spatialSearch:s2 ;"
      "spatialSearch:right ?b ;"
      "spatialSearch:bindDistance ?dist ;"
      "spatialSearch:numNearestNeighbors 5 . "
      "_:config spatialSearch:left ?y ."
      "_:config spatialSearch:payload ?a, ?a, ?b, ?a2 ."
      "{ ?a <p> ?a2 . ?a2 <p> ?b } }}",
      h::SpatialJoin(
          -1, 5, V{"?y"}, V{"?b"}, V{"?dist"},
          PV{std::vector<V>{V{"?a"}, V{"?a"}, V{"?b"}, V{"?a2"}}}, S2,
          scan("?x", "<p>", "?y"),
          h::Join(scan("?a", "<p>", "?a2"), scan("?a2", "<p>", "?b"))));

  // Selecting all payload variables using "all"
  h::expect(
      "PREFIX spatialSearch: <https://qlever.cs.uni-freiburg.de/spatialSearch/>"
      "SELECT * WHERE {"
      "?x <p> ?y."
      "SERVICE spatialSearch: {"
      "_:config spatialSearch:algorithm spatialSearch:s2 ;"
      "spatialSearch:right ?b ;"
      "spatialSearch:bindDistance ?dist ;"
      "spatialSearch:numNearestNeighbors 5 . "
      "_:config spatialSearch:left ?y ."
      "_:config spatialSearch:payload <all> ."
      "{ ?a <p> ?a2 . ?a2 <p> ?b } }}",
      h::SpatialJoin(
          -1, 5, V{"?y"}, V{"?b"}, V{"?dist"}, PayloadVariables::all(), S2,
          scan("?x", "<p>", "?y"),
          h::Join(scan("?a", "<p>", "?a2"), scan("?a2", "<p>", "?b"))));
  h::expect(
      "PREFIX spatialSearch: <https://qlever.cs.uni-freiburg.de/spatialSearch/>"
      "SELECT * WHERE {"
      "?x <p> ?y."
      "SERVICE spatialSearch: {"
      "_:config spatialSearch:algorithm spatialSearch:s2 ;"
      "spatialSearch:right ?b ;"
      "spatialSearch:bindDistance ?dist ;"
      "spatialSearch:numNearestNeighbors 5 . "
      "_:config spatialSearch:left ?y ."
      "_:config spatialSearch:payload spatialSearch:all ."
      "{ ?a <p> ?a2 . ?a2 <p> ?b } }}",
      h::SpatialJoin(
          -1, 5, V{"?y"}, V{"?b"}, V{"?dist"}, PayloadVariables::all(), S2,
          scan("?x", "<p>", "?y"),
          h::Join(scan("?a", "<p>", "?a2"), scan("?a2", "<p>", "?b"))));

  // All and explicitly named ones just select all
  h::expect(
      "PREFIX spatialSearch: <https://qlever.cs.uni-freiburg.de/spatialSearch/>"
      "SELECT * WHERE {"
      "?x <p> ?y."
      "SERVICE spatialSearch: {"
      "_:config spatialSearch:algorithm spatialSearch:s2 ;"
      "spatialSearch:right ?b ;"
      "spatialSearch:bindDistance ?dist ;"
      "spatialSearch:numNearestNeighbors 5 . "
      "_:config spatialSearch:left ?y ."
      "_:config spatialSearch:payload <all> ."
      "_:config spatialSearch:payload ?a ."
      "{ ?a <p> ?a2 . ?a2 <p> ?b } }}",
      h::SpatialJoin(
          -1, 5, V{"?y"}, V{"?b"}, V{"?dist"}, PayloadVariables::all(), S2,
          scan("?x", "<p>", "?y"),
          h::Join(scan("?a", "<p>", "?a2"), scan("?a2", "<p>", "?b"))));
}

TEST(QueryPlanner, SpatialJoinServiceMaxDistOutside) {
  auto scan = h::IndexScanFromStrings;
  using V = Variable;
  auto S2 = SpatialJoinAlgorithm::S2_GEOMETRY;

  // If only maxDistance is used but not numNearestNeighbors, the right variable
  // must not come from inside the SERVICE
  h::expect(
      "PREFIX spatialSearch: <https://qlever.cs.uni-freiburg.de/spatialSearch/>"
      "SELECT * WHERE {"
      "?a <p> ?b ."
      "?x <p> ?y ."
      "SERVICE spatialSearch: {"
      "_:config spatialSearch:algorithm spatialSearch:s2 ;"
      "spatialSearch:left ?y ;"
      "spatialSearch:right ?b ;"
      "spatialSearch:maxDistance 1 . "
      " } }",
      h::SpatialJoin(1, -1, V{"?y"}, V{"?b"}, std::nullopt,
                     // Payload variables have the default all instead of empty
                     // in this case
                     PayloadVariables::all(), S2, scan("?x", "<p>", "?y"),
                     scan("?a", "<p>", "?b")));

  // If the user explicitly states that they want all payload variables (which
  // is enforced and the default anyway), this should also work
  h::expect(
      "PREFIX spatialSearch: <https://qlever.cs.uni-freiburg.de/spatialSearch/>"
      "SELECT * WHERE {"
      "?a <p> ?b ."
      "?x <p> ?y ."
      "SERVICE spatialSearch: {"
      "_:config spatialSearch:algorithm spatialSearch:s2 ;"
      "spatialSearch:left ?y ;"
      "spatialSearch:right ?b ;"
      "spatialSearch:maxDistance 1 ; "
      "spatialSearch:payload spatialSearch:all ."
      " } }",
      h::SpatialJoin(1, -1, V{"?y"}, V{"?b"}, std::nullopt,
                     PayloadVariables::all(), S2, scan("?x", "<p>", "?y"),
                     scan("?a", "<p>", "?b")));

  // Nearest neighbors search requires the right child to be defined inside the
  // service
  AD_EXPECT_THROW_WITH_MESSAGE(
      h::expect("PREFIX spatialSearch: "
                "<https://qlever.cs.uni-freiburg.de/spatialSearch/>"
                "SELECT * WHERE {"
                "?a <p> ?b ."
                "?x <p> ?y ."
                "SERVICE spatialSearch: {"
                "_:config spatialSearch:algorithm spatialSearch:s2 ;"
                "spatialSearch:left ?y ;"
                "spatialSearch:right ?b ;"
                "spatialSearch:maxDistance 1 ; "
                "spatialSearch:numNearestNeighbors 5 ."
                "}}",
                ::testing::_),
      ::testing::ContainsRegex(
          "must have its right "
          "variable declared inside the service using a graph pattern"));

  // The user may not select specific payload variables if the right join table
  // is declared outside because this would mess up the query semantics and may
  // not have deterministic results on different inputs because of query planner
  // decisions
  AD_EXPECT_THROW_WITH_MESSAGE(
      h::expect("PREFIX spatialSearch: "
                "<https://qlever.cs.uni-freiburg.de/spatialSearch/>"
                "SELECT * WHERE {"
                "?a <p> ?b ."
                "?x <p> ?y ."
                "SERVICE spatialSearch: {"
                "_:config spatialSearch:algorithm spatialSearch:s2 ;"
                "spatialSearch:left ?y ;"
                "spatialSearch:right ?b ;"
                "spatialSearch:maxDistance 1 ; "
                "spatialSearch:payload ?a ."
                "}}",
                ::testing::_),
      ::testing::ContainsRegex(
          "right variable for the spatial search is declared outside the "
          "SERVICE, but the <payload> parameter was set"));
}

TEST(QueryPlanner, SpatialJoinMultipleServiceSharedLeft) {
  // Test two spatial join SERVICEs that share a common ?left variable

  auto scan = h::IndexScanFromStrings;
  using V = Variable;
  auto S2 = SpatialJoinAlgorithm::S2_GEOMETRY;
  using PV = PayloadVariables;

  h::expect(
      "SELECT * WHERE {"
      "?x <p> ?y ."
      "?y <max-distance-in-meters:100> ?b ."
      "?ab <p1> ?b ."
      "?y <max-distance-in-meters:500> ?c ."
      "?ac <p2> ?c ."
      "}",
      // Use two matchers using AnyOf here because the query planner may add the
      // children one way or the other depending on cost estimates. Both
      // versions are semantically correct.
      ::testing::AnyOf(
          h::SpatialJoin(100, -1, V{"?y"}, V{"?b"}, std::nullopt, PV::all(), S2,
                         h::SpatialJoin(500, -1, V{"?y"}, V{"?c"}, std::nullopt,
                                        PV::all(), S2, scan("?x", "<p>", "?y"),
                                        scan("?ac", "<p2>", "?c")),
                         scan("?ab", "<p1>", "?b")),
          h::SpatialJoin(500, -1, V{"?y"}, V{"?c"}, std::nullopt, PV::all(), S2,
                         h::SpatialJoin(100, -1, V{"?y"}, V{"?b"}, std::nullopt,
                                        PV::all(), S2, scan("?x", "<p>", "?y"),
                                        scan("?ab", "<p1>", "?b")),
                         scan("?ac", "<p2>", "?c"))));
  h::expect(
      "PREFIX spatialSearch: <https://qlever.cs.uni-freiburg.de/spatialSearch/>"
      "SELECT * WHERE {"
      "?x <p> ?y ."
      "SERVICE spatialSearch: {"
      "  _:config spatialSearch:algorithm spatialSearch:s2 ;"
      "    spatialSearch:left ?y ;"
      "    spatialSearch:right ?b ;"
      "    spatialSearch:numNearestNeighbors 5 ; "
      "    spatialSearch:bindDistance ?db ."
      "  { ?ab <p1> ?b } "
      "}"
      "SERVICE spatialSearch: {"
      "  _:config spatialSearch:algorithm spatialSearch:s2 ;"
      "    spatialSearch:left ?y ;"
      "    spatialSearch:right ?c ;"
      "    spatialSearch:numNearestNeighbors 5 ; "
      "    spatialSearch:maxDistance 500 ; "
      "    spatialSearch:payload ?ac ; "
      "    spatialSearch:bindDistance ?dc ."
      "  { ?ac <p2> ?c }"
      " }"
      "}",
      // Use two matchers using AnyOf here because the query planner may add the
      // children one way or the other depending on cost estimates. Both
      // versions are semantically correct.
      ::testing::AnyOf(
          h::SpatialJoin(500, 5, V{"?y"}, V{"?c"}, V{"?dc"},
                         PV{std::vector<V>{V{"?ac"}}}, S2,
                         h::SpatialJoin(-1, 5, V{"?y"}, V{"?b"}, V{"?db"}, PV{},
                                        S2, scan("?x", "<p>", "?y"),
                                        scan("?ab", "<p1>", "?b")),
                         scan("?ac", "<p2>", "?c")),
          h::SpatialJoin(-1, 5, V{"?y"}, V{"?b"}, V{"?db"}, PV{}, S2,
                         h::SpatialJoin(500, 5, V{"?y"}, V{"?c"}, V{"?dc"},
                                        PV{std::vector<V>{V{"?ac"}}}, S2,
                                        scan("?x", "<p>", "?y"),
                                        scan("?ac", "<p2>", "?c")),
                         scan("?ab", "<p1>", "?b"))));
}

TEST(QueryPlanner, SpatialJoinMissingConfig) {
  // Tests with incomplete config
  AD_EXPECT_THROW_WITH_MESSAGE(
      h::expect("PREFIX spatialSearch: "
                "<https://qlever.cs.uni-freiburg.de/spatialSearch/>"
                "SELECT * WHERE {"
                "?x <p> ?y ."
                "SERVICE spatialSearch: {"
                "_:config spatialSearch:right ?b ;"
                "spatialSearch:maxDistance 5 . "
                " { ?a <p> ?b . }"
                "}}",
                ::testing::_),
      ::testing::ContainsRegex("Missing parameter <left>"));
  AD_EXPECT_THROW_WITH_MESSAGE(
      h::expect("PREFIX spatialSearch: "
                "<https://qlever.cs.uni-freiburg.de/spatialSearch/>"
                "SELECT * WHERE {"
                "?x <p> ?y ."
                "SERVICE spatialSearch: {"
                "_:config spatialSearch:right ?b ;"
                "spatialSearch:numNearestNeighbors 5 . "
                " { ?a <p> ?b . }"
                "}}",
                ::testing::_),
      ::testing::ContainsRegex("Missing parameter <left>"));
  AD_EXPECT_THROW_WITH_MESSAGE(
      h::expect("PREFIX spatialSearch: "
                "<https://qlever.cs.uni-freiburg.de/spatialSearch/>"
                "SELECT * WHERE {"
                "?x <p> ?y ."
                "SERVICE spatialSearch: {"
                "_:config spatialSearch:left ?y ;"
                "spatialSearch:maxDistance 5 . "
                " { ?a <p> ?b . }"
                "}}",
                ::testing::_),
      ::testing::ContainsRegex("Missing parameter <right>"));
  AD_EXPECT_THROW_WITH_MESSAGE(
      h::expect("PREFIX spatialSearch: "
                "<https://qlever.cs.uni-freiburg.de/spatialSearch/>"
                "SELECT * WHERE {"
                "?x <p> ?y ."
                "SERVICE spatialSearch: {"
                "_:config spatialSearch:left ?y ;"
                "spatialSearch:numNearestNeighbors 5 . "
                " { ?a <p> ?b . }"
                "}}",
                ::testing::_),
      ::testing::ContainsRegex("Missing parameter <right>"));
  AD_EXPECT_THROW_WITH_MESSAGE(
      h::expect("PREFIX spatialSearch: "
                "<https://qlever.cs.uni-freiburg.de/spatialSearch/>"
                "SELECT * WHERE {"
                "?x <p> ?y ."
                "SERVICE spatialSearch: {"
                "_:config spatialSearch:left ?y ;"
                " spatialSearch:right ?b ."
                " { ?a <p> ?b . }"
                "}}",
                ::testing::_),
      ::testing::ContainsRegex(
          "Neither <numNearestNeighbors> nor <maxDistance> were provided"));
}

TEST(QueryPlanner, SpatialJoinInvalidOperationsInService) {
  // Test that unallowed operations inside the SERVICE statement throw
  AD_EXPECT_THROW_WITH_MESSAGE(
      h::expect("PREFIX spatialSearch: "
                "<https://qlever.cs.uni-freiburg.de/spatialSearch/>"
                "SELECT * WHERE {"
                "?x <p> ?y."
                "SERVICE spatialSearch: {"
                "_:config spatialSearch:algorithm spatialSearch:s2 ;"
                "spatialSearch:left ?y ;"
                "spatialSearch:right ?b ;"
                "spatialSearch:maxDistance 1 . "
                "{ ?a <p> ?b }"
                "SERVICE <http://example.com/> { ?a <something> <else> }"
                " }}",
                ::testing::_),
      ::testing::ContainsRegex("Unsupported element in spatialQuery"));
}

TEST(QueryPlanner, SpatialJoinServiceMultipleGraphPatterns) {
  // Test that the SERVICE statement may only contain at most one graph pattern
  AD_EXPECT_THROW_WITH_MESSAGE(
      h::expect("PREFIX spatialSearch: "
                "<https://qlever.cs.uni-freiburg.de/spatialSearch/>"
                "SELECT * WHERE {"
                "?x <p> ?y."
                "SERVICE spatialSearch: {"
                "_:config spatialSearch:algorithm spatialSearch:s2 ;"
                "spatialSearch:left ?y ;"
                "spatialSearch:right ?b ;"
                "spatialSearch:maxDistance 1 . "
                "{ ?a <p> ?b }"
                "{ ?a <p2> ?c } }}",
                ::testing::_),
      ::testing::ContainsRegex("A magic SERVICE query must not contain more "
                               "than one nested group graph pattern"));
}

TEST(QueryPlanner, SpatialJoinIncorrectConfigValues) {
  // Tests with mistakes in the config
  AD_EXPECT_THROW_WITH_MESSAGE(
      h::expect("PREFIX spatialSearch: "
                "<https://qlever.cs.uni-freiburg.de/spatialSearch/>"
                "SELECT * WHERE {"
                "?x <p> ?y ."
                "SERVICE spatialSearch: {"
                "_:config spatialSearch:right ?b ;"
                "spatialSearch:left ?y ;"
                "spatialSearch:maxDistance \"5\" . "
                " { ?a <p> ?b . }"
                "}}",
                ::testing::_),
      ::testing::ContainsRegex("<maxDistance> expects an integer"));
  AD_EXPECT_THROW_WITH_MESSAGE(
      h::expect("PREFIX spatialSearch: "
                "<https://qlever.cs.uni-freiburg.de/spatialSearch/>"
                "SELECT * WHERE {"
                "?x <p> ?y ."
                "SERVICE spatialSearch: {"
                "_:config spatialSearch:right ?b ;"
                "spatialSearch:left ?y ;"
                "spatialSearch:maxDistance 5 ;"
                "spatialSearch:numNearestNeighbors \"1\" ."
                " { ?a <p> ?b . }"
                "}}",
                ::testing::_),
      ::testing::ContainsRegex("<numNearestNeighbors> expects an integer"));
  AD_EXPECT_THROW_WITH_MESSAGE(
      h::expect("PREFIX spatialSearch: "
                "<https://qlever.cs.uni-freiburg.de/spatialSearch/>"
                "SELECT * WHERE {"
                "?x <p> ?y ."
                "SERVICE spatialSearch: {"
                "_:config spatialSearch:right ?b ;"
                "spatialSearch:left ?y ;"
                "spatialSearch:maxDistance 5 ;"
                "spatialSearch:algorithm \"1\" ."
                " { ?a <p> ?b . }"
                "}}",
                ::testing::_),
      ::testing::ContainsRegex("parameter <algorithm> needs an IRI"));
  AD_EXPECT_THROW_WITH_MESSAGE(
      h::expect("PREFIX spatialSearch: "
                "<https://qlever.cs.uni-freiburg.de/spatialSearch/>"
                "SELECT * WHERE {"
                "?x <p> ?y ."
                "SERVICE spatialSearch: {"
                "_:config spatialSearch:right ?b ;"
                "spatialSearch:left ?y ;"
                "spatialSearch:maxDistance 5 ;"
                "spatialSearch:algorithm <http://example.com/some-nonsense> ."
                " { ?a <p> ?b . }"
                "}}",
                ::testing::_),
      ::testing::ContainsRegex("<algorithm> does not refer to a supported "
                               "spatial search algorithm"));
  AD_EXPECT_THROW_WITH_MESSAGE(
      h::expect("PREFIX spatialSearch: "
                "<https://qlever.cs.uni-freiburg.de/spatialSearch/>"
                "SELECT * WHERE {"
                "?x <p> ?y ."
                "SERVICE spatialSearch: {"
                "_:config spatialSearch:right ?b ;"
                "spatialSearch:left ?y ;"
                "spatialSearch:maxDistance 5 ;"
                "<http://example.com/some-nonsense> 123 ."
                " { ?a <p> ?b . }"
                "}}",
                ::testing::_),
      ::testing::ContainsRegex("Unsupported argument"));
  AD_EXPECT_THROW_WITH_MESSAGE(
      h::expect("PREFIX spatialSearch: "
                "<https://qlever.cs.uni-freiburg.de/spatialSearch/>"
                "SELECT * WHERE {"
                "?x <p> ?y ."
                "SERVICE spatialSearch: {"
                "_:config spatialSearch:right ?b ;"
                "spatialSearch:left ?y ;"
                "spatialSearch:maxDistance 5 ;"
                "spatialSearch:bindDistance 123 ."
                " { ?a <p> ?b . }"
                "}}",
                ::testing::_),
      ::testing::ContainsRegex("<bindDistance> has to be a variable"));
  AD_EXPECT_THROW_WITH_MESSAGE(
      h::expect("PREFIX spatialSearch: "
                "<https://qlever.cs.uni-freiburg.de/spatialSearch/>"
                "SELECT * WHERE {"
                "?x <p> ?y ."
                "SERVICE spatialSearch: {"
                "_:config spatialSearch:right ?b ;"
                "spatialSearch:left ?y ;"
                "spatialSearch:maxDistance 5 ;"
                "spatialSearch:payload 123 ."
                " { ?a <p> ?b . }"
                "}}",
                ::testing::_),
      ::testing::ContainsRegex("<payload> parameter must be either a variable "
                               "to be selected or <all>"));
  AD_EXPECT_THROW_WITH_MESSAGE(
      h::expect("PREFIX spatialSearch: "
                "<https://qlever.cs.uni-freiburg.de/spatialSearch/>"
                "SELECT * WHERE {"
                "?x <p> ?y ."
                "SERVICE spatialSearch: {"
                "_:config spatialSearch:right ?b ;"
                "spatialSearch:left ?y ;"
                "spatialSearch:maxDistance 5 ;"
                "spatialSearch:payload <http://some.iri.that.is.not.all> ."
                " { ?a <p> ?b . }"
                "}}",
                ::testing::_),
      ::testing::ContainsRegex("<payload> parameter must be either a variable "
                               "to be selected or <all>"));
  AD_EXPECT_THROW_WITH_MESSAGE(
      h::expect("PREFIX spatialSearch: "
                "<https://qlever.cs.uni-freiburg.de/spatialSearch/>"
                "SELECT * WHERE {"
                "?x <p> ?y ."
                "SERVICE spatialSearch: {"
                "_:config spatialSearch:right ?b ;"
                "spatialSearch:left ?y ;"
                "spatialSearch:maxDistance 5 ;"
                "spatialSearch:bindDistance ?dist_a ;"
                "spatialSearch:bindDistance ?dist_b ."
                " { ?a <p> ?b . }"
                "}}",
                ::testing::_),
      ::testing::ContainsRegex("<bindDistance> has already been set"));
  AD_EXPECT_THROW_WITH_MESSAGE(
      h::expect("PREFIX spatialSearch: "
                "<https://qlever.cs.uni-freiburg.de/spatialSearch/>"
                "SELECT * WHERE {"
                "?x <p> ?y ."
                "SERVICE spatialSearch: {"
                "_:config spatialSearch:right 123 ;"
                "spatialSearch:left ?y ;"
                "spatialSearch:maxDistance 5 ."
                " { ?a <p> ?b . }"
                "}}",
                ::testing::_),
      ::testing::ContainsRegex("<right> has to be a variable"));
  AD_EXPECT_THROW_WITH_MESSAGE(
      h::expect("PREFIX spatialSearch: "
                "<https://qlever.cs.uni-freiburg.de/spatialSearch/>"
                "SELECT * WHERE {"
                "?x <p> ?y ."
                "SERVICE spatialSearch: {"
                "_:config spatialSearch:right ?b ;"
                "spatialSearch:left \"abc\" ;"
                "spatialSearch:maxDistance 5 ."
                " { ?a <p> ?b . }"
                "}}",
                ::testing::_),
      ::testing::ContainsRegex("<left> has to be a variable"));
}

TEST(QueryPlanner, SpatialJoinLegacyPredicateSupport) {
  auto scan = h::IndexScanFromStrings;
  using V = Variable;
  auto S2 = SpatialJoinAlgorithm::S2_GEOMETRY;

  // For maxDistance the special predicate remains supported
  h::expect(
      "SELECT * WHERE {"
      "?a <p> ?b ."
      "?y <max-distance-in-meters:1> ?b ."
      "?x <p> ?y ."
      " }",
      h::SpatialJoin(1, -1, V{"?y"}, V{"?b"}, std::nullopt,
                     PayloadVariables::all(), S2, scan("?x", "<p>", "?y"),
                     scan("?a", "<p>", "?b")));
  h::expect(
      "SELECT * WHERE {"
      "?a <p> ?b ."
      "?y <max-distance-in-meters:5000> ?b ."
      "?x <p> ?y ."
      " }",
      h::SpatialJoin(5000, -1, V{"?y"}, V{"?b"}, std::nullopt,
                     PayloadVariables::all(), S2, scan("?x", "<p>", "?y"),
                     scan("?a", "<p>", "?b")));

  // Test that invalid triples throw an error
  AD_EXPECT_THROW_WITH_MESSAGE(
      h::expect("SELECT ?x ?y WHERE {"
                "?x <p> ?y."
                "?a <p> ?b."
                "?y <max-distance-in-meters:1> ?b ."
                "?y <a> ?b}",
                ::testing::_),
      ::testing::ContainsRegex(
          "Currently, if both sides of a SpatialJoin are variables, then the"
          "SpatialJoin must be the only connection between these variables"));

  AD_EXPECT_THROW_WITH_MESSAGE(
      h::expect("SELECT ?x ?y WHERE {"
                "?y <p> ?b."
                "?y <max-distance-in-meters:1> ?b }",
                ::testing::_),
      ::testing::ContainsRegex(
          "Currently, if both sides of a SpatialJoin are variables, then the"
          "SpatialJoin must be the only connection between these variables"));

  EXPECT_ANY_THROW(
      h::expect("SELECT ?x ?y WHERE {"
                "?x <p> ?y."
                "?y <max-distance-in-meters:1> <a> }",
                ::testing::_));

  EXPECT_ANY_THROW(
      h::expect("SELECT ?x ?y WHERE {"
                "?x <p> ?y."
                "<a> <max-distance-in-meters:1> ?y }",
                ::testing::_));

  AD_EXPECT_THROW_WITH_MESSAGE(h::expect("SELECT ?x ?y WHERE {"
                                         "?x <p> ?y."
                                         "?a <p> ?b."
                                         "?y <max-distance-in-meters:-1> ?b }",
                                         ::testing::_),
                               ::testing::ContainsRegex("unknown triple"));

  // Test that the nearest neighbors special predicate is still accepted but
  // produces a warning
  h::expect(
      "SELECT ?x ?y WHERE {"
      "?x <p> ?y."
      "?a <p> ?b."
      "?y <nearest-neighbors:2:500> ?b }",
      h::QetWithWarnings(
          {"special predicate <nearest-neighbors:...> is deprecated"},
          h::SpatialJoin(500, 2, V{"?y"}, V{"?b"}, std::nullopt,
                         PayloadVariables::all(), S2, scan("?x", "<p>", "?y"),
                         scan("?a", "<p>", "?b"))));
  h::expect(
      "SELECT ?x ?y WHERE {"
      "?x <p> ?y."
      "?a <p> ?b."
      "?y <nearest-neighbors:20> ?b }",
      h::QetWithWarnings(
          {"special predicate <nearest-neighbors:...> is deprecated"},
          h::SpatialJoin(-1, 20, V{"?y"}, V{"?b"}, std::nullopt,
                         PayloadVariables::all(), S2, scan("?x", "<p>", "?y"),
                         scan("?a", "<p>", "?b"))));

  AD_EXPECT_THROW_WITH_MESSAGE(h::expect("SELECT ?x ?y WHERE {"
                                         "?x <p> ?y."
                                         "?a <p> ?b."
                                         "?y <nearest-neighbors:1:-200> ?b }",
                                         ::testing::_),
                               ::testing::ContainsRegex("unknown triple"));

  AD_EXPECT_THROW_WITH_MESSAGE(h::expect("SELECT ?x ?y WHERE {"
                                         "?x <p> ?y."
                                         "?a <p> ?b."
                                         "?y <nearest-neighbors:0:-1> ?b }",
                                         ::testing::_),
                               ::testing::ContainsRegex("unknown triple"));

  EXPECT_ANY_THROW(
      h::expect("SELECT ?x ?y WHERE {"
                "?x <p> ?y."
                "?a <p> ?b."
                "?y <nearest-neighbors:2:500> ?b ."
                "?y <a> ?b}",
                ::testing::_));

  EXPECT_ANY_THROW(
      h::expect("SELECT ?x ?y WHERE {"
                "?y <p> ?b."
                "?y <nearest-neighbors:1> ?b }",
                ::testing::_));

  EXPECT_ANY_THROW(
      h::expect("SELECT ?x ?y WHERE {"
                "?x <p> ?y."
                "?y <nearest-neighbors:2:500> <a> }",
                ::testing::_));

  EXPECT_ANY_THROW(
      h::expect("SELECT ?x ?y WHERE {"
                "?x <p> ?y."
                "<a> <nearest-neighbors:2:500> ?y }",
                ::testing::_));

  EXPECT_ANY_THROW(
      h::expect("SELECT ?x ?y WHERE {"
                "?x <p> ?y."
                "?a <p> ?b."
                "?y <nearest-neighbors:> ?b }",
                ::testing::_));

  EXPECT_ANY_THROW(
      h::expect("SELECT ?x ?y WHERE {"
                "?x <p> ?y."
                "?a <p> ?b."
                "?y <nearest-neighbors:-50:500> ?b }",
                ::testing::_));

  EXPECT_ANY_THROW(
      h::expect("SELECT ?x ?y WHERE {"
                "?x <p> ?y."
                "?a <p> ?b."
                "?y <nearest-neighbors:1:-200> ?b }",
                ::testing::_));

  EXPECT_ANY_THROW(
      h::expect("SELECT ?x ?y WHERE {"
                "?x <p> ?y."
                "?a <p> ?b."
                "?y <nearest-neighbors:0:-1> ?b }",
                ::testing::_));
}

TEST(QueryPlanner, SpatialJoinLegacyMaxDistanceParsing) {
  // test if the SpatialJoin operation parses the maximum distance correctly
  auto testMaxDistance = [](std::string distanceIRI, long long distance,
                            bool shouldThrow) {
    auto qec = ad_utility::testing::getQec();
    TripleComponent subject{Variable{"?subject"}};
    TripleComponent object{Variable{"?object"}};
    SparqlTriple triple{subject, distanceIRI, object};
    if (shouldThrow) {
      ASSERT_ANY_THROW(
          parsedQuery::SpatialQuery{triple}.toSpatialJoinConfiguration());
    } else {
      auto config =
          parsedQuery::SpatialQuery{triple}.toSpatialJoinConfiguration();
      std::shared_ptr<QueryExecutionTree> spatialJoinOperation =
          ad_utility::makeExecutionTree<SpatialJoin>(qec, config, std::nullopt,
                                                     std::nullopt);
      std::shared_ptr<Operation> op = spatialJoinOperation->getRootOperation();
      SpatialJoin* spatialJoin = static_cast<SpatialJoin*>(op.get());
      ASSERT_TRUE(spatialJoin->getMaxDist().has_value());
      ASSERT_EQ(spatialJoin->getMaxDist(), distance);
      ASSERT_FALSE(spatialJoin->getMaxResults().has_value());
    }
  };

  testMaxDistance("<max-distance-in-meters:1000>", 1000, false);

  testMaxDistance("<max-distance-in-meters:0>", 0, false);

  testMaxDistance("<max-distance-in-meters:20000000>", 20000000, false);

  testMaxDistance("<max-distance-in-meters:123456789>", 123456789, false);

  // the following distance is slightly bigger than earths circumference.
  // This distance should still be representable
  testMaxDistance("<max-distance-in-meters:45000000000>", 45000000000, false);

  // distance must be positive
  testMaxDistance("<max-distance-in-meters:-10>", -10, true);

  // some words start with an upper case
  testMaxDistance("<max-Distance-In-Meters:1000>", 1000, true);

  // wrong keyword for the spatialJoin operation
  testMaxDistance("<maxDistanceInMeters:1000>", 1000, true);

  // "M" in meters is upper case
  testMaxDistance("<max-distance-in-Meters:1000>", 1000, true);

  // two > at the end
  testMaxDistance("<maxDistanceInMeters:1000>>", 1000, true);

  // distance must be given as integer
  testMaxDistance("<maxDistanceInMeters:oneThousand>", 1000, true);

  // distance must be given as integer
  testMaxDistance("<maxDistanceInMeters:1000.54>>", 1000, true);

  // missing > at the end
  testMaxDistance("<maxDistanceInMeters:1000", 1000, true);

  // prefix before correct iri
  testMaxDistance("<asdfmax-distance-in-meters:1000>", 1000, true);

  // suffix after correct iri
  testMaxDistance("<max-distance-in-metersjklö:1000>", 1000, true);

  // suffix after correct iri
  testMaxDistance("<max-distance-in-meters:qwer1000>", 1000, true);

  // suffix after number.
  // Note that the usual stoll function would return
  // 1000 instead of throwing an exception. To fix this mistake, a for loop
  // has been added to the parsing, which checks, if each character (which
  // should be converted to a number) is a digit
  testMaxDistance("<max-distance-in-meters:1000asff>", 1000, true);

  // prefix before <
  testMaxDistance("yxcv<max-distance-in-metersjklö:1000>", 1000, true);

  // suffix after >
  testMaxDistance("<max-distance-in-metersjklö:1000>dfgh", 1000, true);
}

// __________________________________________________________________________
TEST(QueryPlanner, BindAtBeginningOfQuery) {
  h::expect(
      "SELECT * WHERE {"
      " BIND (3 + 5 AS ?x) }",
      h::Bind(h::NeutralElement(), "3 + 5", Variable{"?x"}));
}

// __________________________________________________________________________
TEST(QueryPlanner, TextIndexScanForWord) {
  auto qec = ad_utility::testing::getQec(
      "<a> <p> \"this text contains some words and is part of the test\" . <a> "
      "<p> \"testEntity\" . <a> <p> \"picking the right text can be a hard "
      "test\" . <a> <p> \"sentence for multiple words tests\" . "
      "<a> <p> \"testing and picking\"",
      true, true, true, 16_B, true);
  auto wordScan = h::TextIndexScanForWord;

  h::expect("SELECT * WHERE { ?text ql:contains-word \"test*\" }",
            wordScan(Var{"?text"}, "test*"), qec);

  h::expect("SELECT * WHERE { ?text2 ql:contains-word \"test\" }",
            wordScan(Var{"?text2"}, "test"), qec);

  h::expect(
      "SELECT * WHERE { ?text2 ql:contains-word \"multiple words* test\" }",
      h::UnorderedJoins(wordScan(Var{"?text2"}, "test"),
                        wordScan(Var{"?text2"}, "words*"),
                        wordScan(Var{"?text2"}, "multiple")),
      qec);

  AD_EXPECT_THROW_WITH_MESSAGE(
      SparqlParser::parseQuery(
          "SELECT * WHERE { ?text ql:contains-word <test> . }"),
      ::testing::ContainsRegex(
          "ql:contains-word has to be followed by a string in quotes"));
}

// __________________________________________________________________________
TEST(QueryPlanner, TextIndexScanForEntity) {
  auto qec = ad_utility::testing::getQec(
      "<a> <p> \"this text contains some words and is part of the test\" . <a> "
      "<p> <testEntity> . <a> <p> \"picking the right text can be a hard "
      "test\" . <a> <p> \"only this text contains the word opti \" . "
      "<a> <p> \"testing and picking\"",
      true, true, true, 16_B, true);

  auto wordScan = h::TextIndexScanForWord;
  auto entityScan = h::TextIndexScanForEntity;
  h::expect(
      "SELECT * WHERE { ?text ql:contains-entity ?scientist . ?text "
      "ql:contains-word \"test*\" }",
      h::Join(wordScan(Var{"?text"}, "test*"),
              entityScan(Var{"?text"}, Var{"?scientist"}, "test*")),
      qec);

  h::expect(
      "SELECT * WHERE { ?text ql:contains-entity <testEntity> . ?text "
      "ql:contains-word \"test\" }",
      h::Join(wordScan(Var{"?text"}, "test"),
              entityScan(Var{"?text"}, "<testEntity>", "test")),
      qec);

  // Test case sensitivity
  h::expect(
      "SELECT * WHERE { ?text ql:contains-entity <testEntity> . ?text "
      "ql:contains-word \"TeST\" }",
      h::Join(wordScan(Var{"?text"}, "test"),
              entityScan(Var{"?text"}, "<testEntity>", "test")),
      qec);

  // NOTE: It is important that the TextIndexScanForEntity uses "opti", because
  // we also want to test here if the QueryPlanner assigns the optimal word to
  // the Operation.
  h::expect(
      "SELECT * WHERE { ?text ql:contains-word \"picking*\" . ?text "
      "ql:contains-entity <testEntity> . ?text ql:contains-word "
      "\"opti\" . ?text ql:contains-word \"testi*\"}",
      h::UnorderedJoins(entityScan(Var{"?text"}, "<testEntity>", "opti"),
                        wordScan(Var{"?text"}, "testi*"),
                        wordScan(Var{"?text"}, "opti"),
                        wordScan(Var{"?text"}, "picking*")),
      qec);

  ParsedQuery pq = SparqlParser::parseQuery(
      "SELECT * WHERE { ?text ql:contains-entity ?scientist . }");
  QueryPlanner qp = makeQueryPlanner();
  AD_EXPECT_THROW_WITH_MESSAGE(
      qp.createExecutionTree(pq),
      ::testing::ContainsRegex(
          "Missing ql:contains-word statement. A ql:contains-entity statement "
          "always also needs corresponding ql:contains-word statement."));
}

TEST(QueryPlanner, TextLimit) {
  auto qec = ad_utility::testing::getQec(
      "<a> <p> \"this text contains some words and is part of the test\" . <a> "
      "<p> <testEntity> . <a> <p> \"picking the right text can be a hard "
      "test\" . <a> <p> \"only this text contains the word opti \" . "
      "<a> <p> \"testing and picking\"",
      true, true, true, 16_B, true);

  auto wordScan = h::TextIndexScanForWord;
  auto entityScan = h::TextIndexScanForEntity;

  // Only contains word
  h::expect("SELECT * WHERE { ?text ql:contains-word \"test*\" } TEXTLIMIT 10",
            wordScan(Var{"?text"}, "test*"), qec);

  // Contains fixed entity
  h::expect(
      "SELECT * WHERE { ?text ql:contains-word \"test*\" . ?text "
      "ql:contains-entity <testEntity> } TEXTLIMIT 10",
      h::TextLimit(10,
                   h::Join(wordScan(Var{"?text"}, "test*"),
                           entityScan(Var{"?text"}, "<testEntity>", "test*")),
                   Var{"?text"}, vector<Variable>{},
                   vector<Variable>{
                       Var{"?text"}.getEntityScoreVariable("<testEntity>")}),
      qec);

  // Contains entity
  h::expect(
      "SELECT * WHERE { ?text ql:contains-entity ?scientist . ?text "
      "ql:contains-word \"test*\" } TEXTLIMIT 10",
      h::TextLimit(
          10,
          h::Join(wordScan(Var{"?text"}, "test*"),
                  entityScan(Var{"?text"}, Var{"?scientist"}, "test*")),
          Var{"?text"}, vector<Variable>{Var{"?scientist"}},
          vector<Variable>{
              Var{"?text"}.getEntityScoreVariable(Var{"?scientist"})}),
      qec);

  // Contains entity and fixed entity
  h::expect(
      "SELECT * WHERE { ?text ql:contains-entity ?scientist . ?text "
      "ql:contains-word \"test*\" . ?text ql:contains-entity <testEntity>} "
      "TEXTLIMIT 5",
      h::TextLimit(5,
                   h::UnorderedJoins(
                       wordScan(Var{"?text"}, "test*"),
                       entityScan(Var{"?text"}, Var{"?scientist"}, "test*"),
                       entityScan(Var{"?text"}, "<testEntity>", "test*")),
                   Var{"?text"}, vector<Variable>{Var{"?scientist"}},
                   vector<Variable>{
                       Var{"?text"}.getEntityScoreVariable(Var{"?scientist"}),
                       Var{"?text"}.getEntityScoreVariable("<testEntity>")}),
      qec);

  // Contains two entities
  h::expect(
      "SELECT * WHERE { ?text ql:contains-entity ?scientist . ?text "
      "ql:contains-word \"test*\" . ?text ql:contains-entity ?scientist2} "
      "TEXTLIMIT 5",
      h::TextLimit(
          5,
          h::UnorderedJoins(
              wordScan(Var{"?text"}, "test*"),
              entityScan(Var{"?text"}, Var{"?scientist"}, "test*"),
              entityScan(Var{"?text"}, Var{"?scientist2"}, "test*")),
          Var{"?text"}, vector<Variable>{Var{"?scientist"}, Var{"?scientist2"}},
          vector<Variable>{
              Var{"?text"}.getEntityScoreVariable(Var{"?scientist"}),
              Var{"?text"}.getEntityScoreVariable(Var{"?scientist2"})}),
      qec);

  // Contains two text variables. Also checks if the textlimit at an efficient
  // place in the query
  h::expect(
      "SELECT * WHERE { ?text1 ql:contains-entity ?scientist1 . ?text1 "
      "ql:contains-word \"test*\" . ?text2 ql:contains-word \"test*\" . ?text2 "
      "ql:contains-entity ?author1 . ?text2 ql:contains-entity ?author2 } "
      "TEXTLIMIT 5",
      h::CartesianProductJoin(
          h::TextLimit(
              5,
              h::Join(wordScan(Var{"?text1"}, "test*"),
                      entityScan(Var{"?text1"}, Var{"?scientist1"}, "test*")),
              Var{"?text1"}, vector<Variable>{Var{"?scientist1"}},
              vector<Variable>{
                  Var{"?text1"}.getEntityScoreVariable(Var{"?scientist1"})}),
          h::TextLimit(
              5,
              h::UnorderedJoins(
                  wordScan(Var{"?text2"}, "test*"),
                  entityScan(Var{"?text2"}, Var{"?author1"}, "test*"),
                  entityScan(Var{"?text2"}, Var{"?author2"}, "test*")),
              Var{"?text2"}, vector<Variable>{Var{"?author1"}, Var{"?author2"}},
              vector<Variable>{
                  Var{"?text2"}.getEntityScoreVariable(Var{"?author1"}),
                  Var{"?text2"}.getEntityScoreVariable(Var{"?author2"})})),
      qec);
}

TEST(QueryPlanner, NonDistinctVariablesInTriple) {
  auto eq = [](std::string_view l, std::string_view r) {
    return absl::StrCat(l, "=", r);
  };

  h::expect("SELECT * WHERE {?s ?p ?s}",
            h::Filter(eq(internalVar(0), "?s"),
                      h::IndexScanFromStrings(internalVar(0), "?p", "?s")));
  h::expect("SELECT * WHERE {?s ?s ?o}",
            h::Filter(eq(internalVar(0), "?s"),
                      h::IndexScanFromStrings(internalVar(0), "?s", "?o")));
  h::expect("SELECT * WHERE {?s ?p ?p}",
            h::Filter(eq(internalVar(0), "?p"),
                      h::IndexScanFromStrings("?s", "?p", internalVar(0))));
  h::expect("SELECT * WHERE {?s ?s ?s}",
            h::Filter(eq(internalVar(1), "?s"),
                      h::Filter(eq(internalVar(0), "?s"),
                                h::IndexScanFromStrings(internalVar(1), "?s",
                                                        internalVar(0)))));
  h::expect("SELECT * WHERE {?s <is-a> ?s}",
            h::Filter(eq(internalVar(0), "?s"),
                      h::IndexScanFromStrings("?s", "<is-a>", internalVar(0))));
  h::expect("SELECT * WHERE {<s> ?p ?p}",
            h::Filter(eq(internalVar(0), "?p"),
                      h::IndexScanFromStrings("<s>", "?p", internalVar(0))));
  h::expect("SELECT * WHERE {?s ?s <o>}",
            h::Filter(eq(internalVar(0), "?s"),
                      h::IndexScanFromStrings(internalVar(0), "?s", "<o>")));
}

TEST(QueryPlanner, emptyGroupGraphPattern) {
  h::expect("SELECT * WHERE {}", h::NeutralElement());
  h::expect("SELECT * WHERE { {} }", h::NeutralElement());
  h::expect("SELECT * WHERE { {} {} }",
            h::CartesianProductJoin(h::NeutralElement(), h::NeutralElement()));
  h::expect("SELECT * WHERE { {} UNION {} }",
            h::Union(h::NeutralElement(), h::NeutralElement()));
  h::expect("SELECT * WHERE { {} { SELECT * WHERE {}}}",
            h::CartesianProductJoin(h::NeutralElement(), h::NeutralElement()));
}

// __________________________________________________________________________
TEST(QueryPlanner, TooManyTriples) {
  std::string query = "SELECT * WHERE {";
  for (size_t i = 0; i < 65; i++) {
    query = absl::StrCat(query, " ?x <p> ?y .");
  }
  query = absl::StrCat(query, "}");
  ParsedQuery pq = SparqlParser::parseQuery(query);
  QueryPlanner qp = makeQueryPlanner();
  AD_EXPECT_THROW_WITH_MESSAGE(
      qp.createExecutionTree(pq),
      ::testing::ContainsRegex("At most 64 triples allowed at the moment."));
}

// ___________________________________________________________________________
TEST(QueryPlanner, CountAvailablePredicates) {
  h::expect(
      "SELECT ?p (COUNT(DISTINCT ?s) as ?cnt) WHERE { ?s ?p ?o} GROUP BY ?p",
      h::CountAvailablePredicates(
          0, Var{"?p"}, Var{"?cnt"},
          h::IndexScanFromStrings("?s", HAS_PATTERN_PREDICATE, "?p")));
  h::expect(
      "SELECT ?p (COUNT(DISTINCT ?s) as ?cnt) WHERE { ?s ql:has-predicate "
      "?p} "
      "GROUP BY ?p",
      h::CountAvailablePredicates(
          0, Var{"?p"}, Var{"?cnt"},
          h::IndexScanFromStrings("?s", HAS_PATTERN_PREDICATE, "?p")));
  // TODO<joka921> Add a test for the case with subtrees with and without
  // rewriting of triples.
}

// Check that a MINUS operation that only refers to unbound variables is deleted
// by the query planner.
TEST(QueryPlanner, UnboundMinusIgnored) {
  h::expect("SELECT * WHERE {MINUS{?x <is-a> ?y}}", h::NeutralElement());
  h::expect("SELECT * WHERE { ?a <is-a> ?b MINUS{?x <is-a> ?y}}",
            h::IndexScanFromStrings("?a", "<is-a>", "?b"));
}

// ___________________________________________________________________________
TEST(QueryPlanner, SimpleMinus) {
  h::expect("SELECT * WHERE { ?a <is-a> ?b MINUS{?a <is-a> ?b}}",
            h::Minus(h::IndexScanFromStrings("?a", "<is-a>", "?b"),
                     h::IndexScanFromStrings("?a", "<is-a>", "?b")));
}

// ___________________________________________________________________________
TEST(QueryPlanner, CancellationCancelsQueryPlanning) {
  auto cancellationHandle =
      std::make_shared<ad_utility::CancellationHandle<>>();

  QueryPlanner qp{ad_utility::testing::getQec(), cancellationHandle};
  auto pq = SparqlParser::parseQuery("SELECT * WHERE { ?x ?y ?z }");

  cancellationHandle->cancel(ad_utility::CancellationState::MANUAL);

  AD_EXPECT_THROW_WITH_MESSAGE_AND_TYPE(qp.createExecutionTree(pq),
                                        HasSubstr("Query planning"),
                                        ad_utility::CancellationException);
}

// ___________________________________________________________________________
TEST(QueryPlanner, DatasetClause) {
  auto scan = h::IndexScanFromStrings;
  using Graphs = ad_utility::HashSet<std::string>;
  h::expect("SELECT * FROM <x> FROM <y> WHERE { ?x ?y ?z}",
            scan("?x", "?y", "?z", {}, Graphs{"<x>", "<y>"}));

  h::expect("SELECT * FROM <x> FROM <y> { SELECT * {?x ?y ?z}}",
            scan("?x", "?y", "?z", {}, Graphs{"<x>", "<y>"}));

  h::expect("SELECT * FROM <x> WHERE { GRAPH <z> {?x ?y ?z}}",
            scan("?x", "?y", "?z", {}, Graphs{"<z>"}));

  auto g1 = Graphs{"<g1>"};
  auto g2 = Graphs{"<g2>"};
  h::expect(
      "SELECT * FROM <g1> { <a> ?p <x>. {<b> ?p <y>} GRAPH <g2> { <c> ?p <z> "
      "{SELECT * {<d> ?p <z2>}}} <e> ?p <z3> }",
      h::UnorderedJoins(
          scan("<a>", "?p", "<x>", {}, g1), scan("<b>", "?p", "<y>", {}, g1),
          scan("<c>", "?p", "<z>", {}, g2), scan("<d>", "?p", "<z2>", {}, g2),
          scan("<e>", "?p", "<z3>", {}, g1)));

  auto g12 = Graphs{"<g1>", "<g2>"};
  auto varG = std::vector{Variable{"?g"}};
  std::vector<ColumnIndex> graphCol{ADDITIONAL_COLUMN_GRAPH_ID};
  h::expect(
      "SELECT * FROM <x> FROM NAMED <g1> FROM NAMED <g2> WHERE { GRAPH ?g {<a> "
      "<b> <c>}}",
      scan("<a>", "<b>", "<c>", {}, g12, varG, graphCol));

  h::expect("SELECT * FROM <x> WHERE { GRAPH ?g {<a> <b> <c>}}",
            scan("<a>", "<b>", "<c>", {}, std::nullopt, varG, graphCol));

  // `GROUP BY` inside a `GRAPH ?g` clause.
  // We use the `UnorderedJoins` matcher, because the index scan has to be
  // resorted by the graph column.
  h::expect(
      "SELECT * FROM <g1> FROM NAMED <g2> { GRAPH ?g "
      "{ "
      "{SELECT ?p {<d> ?p <z2>} GROUP BY ?p}"
      "} }",
      h::GroupBy({Variable{"?p"}, Variable{"?g"}}, {},
                 h::UnorderedJoins(
                     scan("<d>", "?p", "<z2>", {}, g2, varG, graphCol))));

  // A complex example with graph variables.
  h::expect(
      "SELECT * FROM <g1> FROM NAMED <g2> { <a> ?p <x>. {<b> ?p <y>} GRAPH ?g "
      "{ <c> ?p <z> "
      "{SELECT * {<d> ?p <z2>}}"
      "{SELECT ?p {<d> ?p <z2>} GROUP BY ?p}"
      "} <e> ?p <z3> }",
      h::UnorderedJoins(
          scan("<a>", "?p", "<x>", {}, g1), scan("<b>", "?p", "<y>", {}, g1),
          scan("<c>", "?p", "<z>", {}, g2, varG, graphCol),
          scan("<d>", "?p", "<z2>", {}, g2, varG, graphCol),
          h::GroupBy({Variable{"?p"}, Variable{"?g"}}, {},
                     h::UnorderedJoins(
                         scan("<d>", "?p", "<z2>", {}, g2, varG, graphCol))),
          scan("<e>", "?p", "<z3>", {}, g1)));
  // We currently don't support repeating the graph variable inside the
  // graph clause
  AD_EXPECT_THROW_WITH_MESSAGE(
      h::expect("SELECT * { GRAPH ?x {?x <b> <c>}}", ::testing::_),
      AllOf(HasSubstr("used as the graph specifier"),
            HasSubstr("may not appear in the body")));
}

// _____________________________________________________________________________
TEST(QueryPlanner, WarningsOnUnboundVariables) {
  using enum ::OrderBy::AscOrDesc;
  // Unbound variable in ORDER BY.
  h::expect(
      "SELECT * {} ORDER BY ?x",
      h::QetWithWarnings({"?x was used by ORDER BY"}, h::NeutralElement()));
  h::expect(
      "SELECT * { ?x <is-a> <y> } ORDER BY ?x ?y ",
      h::QetWithWarnings({"?y was used by ORDER BY"},
                         h::OrderBy({{Variable{"?x"}, Asc}}, ::testing::_)));

  // Unbound variable in GROUP BY.
  h::expect("SELECT ?x {} GROUP BY ?x",
            h::QetWithWarnings({"?x was used by GROUP BY"},
                               h::GroupBy({}, {}, h::NeutralElement())));
  h::expect("SELECT ?x ?y { ?x <is-a> <y> } GROUP BY ?x ?y ",
            h::QetWithWarnings(
                {"?y was used by GROUP BY"},
                h::GroupBy({Variable{"?x"}}, {},
                           h::IndexScanFromStrings("?x", "<is-a>", "<y>"))));

  // Unbound variable in BIND.
  h::expect(
      "SELECT ?x {BIND (?a as ?x)}",
      h::QetWithWarnings({"?a was used in the expression of a BIND"},
                         h::Bind(h::NeutralElement(), "?a", Variable{"?x"})));

  // Unbound variable in Subquery.
  h::expect("SELECT ?x { {SELECT * {BIND (?a as ?x)}} ?x <p> ?o}",
            h::QetWithWarnings({"?a was used in the expression of a BIND"},
                               testing::_));
}

// ___________________________________________________________________________
TEST(QueryPlanner, Describe) {
  // Note: We deliberately don't test the contents of the actual DESCRIBE
  // clause, because they have been extensively tested already in
  // `SparqlAntlrParserTest.cpp` where we have access to proper matchers for
  // them.
  h::expect("DESCRIBE <x>", h::Describe(::testing::_, h::NeutralElement()));
  h::expect("DESCRIBE ?x", h::Describe(::testing::_, h::NeutralElement()));
  h::expect(
      "Describe ?y { ?y <p> <o>}",
      h::Describe(::testing::_, h::IndexScanFromStrings("?y", "<p>", "<o>")));
  h::expect(
      "Describe ?y FROM <g> { ?y <p> <o>}",
      h::Describe(::testing::_, h::IndexScanFromStrings(
                                    "?y", "<p>", "<o>", {},
                                    ad_utility::HashSet<std::string>{"<g>"})));
}

// ____________________________________________________________________________
TEST(QueryPlanner, GroupByRedundantParensAndVariables) {
  auto matcher = h::GroupBy({Variable{"?x"}}, {},
                            h::IndexScanFromStrings("?x", "?y", "?z"));
  h::expect("SELECT ?x { ?x ?y ?z} GROUP BY (?x)", matcher);
  h::expect("SELECT ?x { ?x ?y ?z} GROUP BY ?x ?x", matcher);
  h::expect("SELECT ?x { ?x ?y ?z} GROUP BY ?x ?x (?x)", matcher);
}

// ____________________________________________________________________________
TEST(QueryPlanner, Exists) {
  auto xyz = h::IndexScanFromStrings("?x", "?y", "?z");
  auto abc = h::IndexScanFromStrings("?a", "?b", "?c");
  auto def = h::IndexScanFromStrings("?d", "?e", "?f");
  auto ghi = h::IndexScanFromStrings("?g", "?h", "?i");
  using V = Variable;

  // Simple tests for EXISTS with FILTER, BIND, and GROUP BY.
  h::expect("SELECT * { ?x ?y ?z FILTER EXISTS {?a ?b ?c} }",
            h::Filter("EXISTS {?a ?b ?c}", h::ExistsJoin(xyz, abc)));
  h::expect("SELECT * { ?x ?y ?z BIND(EXISTS {?a ?b ?c} as ?bound) }",
            h::Bind(h::ExistsJoin(xyz, abc), "EXISTS {?a ?b ?c}",
                    Variable("?bound")));
  h::expect(
      "SELECT ?x (SAMPLE(EXISTS{?a ?b ?c}) as ?s) { ?x ?y ?z } GROUP BY ?x",
      h::GroupBy({V{"?x"}}, {"(SAMPLE(EXISTS{?a ?b ?c}) as ?s)"},
                 h::ExistsJoin(xyz, abc)));

  // Similar tests, but with multiple EXISTS clauses
  auto existsAbcDef = h::ExistsJoin(h::ExistsJoin(xyz, abc), def);
  h::expect(
      "SELECT * { ?x ?y ?z FILTER (EXISTS {?a ?b ?c} || EXISTS {?d ?e ?f})}",
      h::Filter("EXISTS {?a ?b ?c} || EXISTS {?d ?e ?f}", existsAbcDef));
  ;
  h::expect(
      "SELECT * { ?x ?y ?z BIND(EXISTS {?a ?b ?c} || EXISTS {?d ?e ?f} as "
      "?bound)}",
      h::Bind(existsAbcDef, "EXISTS {?a ?b ?c} || EXISTS {?d ?e ?f}",
              Variable("?bound")));

  h::expect(
      "SELECT ?x (SAMPLE(EXISTS {?a ?b ?c} || EXISTS {?d ?e ?f}) as ?s) "
      "(SAMPLE(EXISTS{?g ?h ?i}) as ?t) { ?x ?y ?z } GROUP BY ?x",
      h::GroupBy({V{"?x"}},
                 {"(SAMPLE(EXISTS {?a ?b ?c} || EXISTS {?d ?e ?f}) as ?s)",
                  "(SAMPLE(EXISTS{?g ?h ?i}) as ?t)"},
                 h::ExistsJoin(existsAbcDef, ghi)));

  // Test the interaction of FROM with EXISTS.
  using H = ad_utility::HashSet<std::string>;
  auto xyzg = h::IndexScanFromStrings("?x", "?y", "?z", {}, H{"<g>"});
  auto abcg = h::IndexScanFromStrings("?a", "?b", "?c", {}, H{"<g>"});

  // Various uses of FILTER EXISTS.
  auto existsJoin = h::ExistsJoin(xyzg, abcg);
  auto filter = h::Filter("EXISTS {?a ?b ?c}", existsJoin);
  h::expect("SELECT * FROM <g> { ?x ?y ?z FILTER EXISTS {?a ?b ?c}}", filter);
  h::expect("ASK FROM <g> { ?x ?y ?z FILTER EXISTS {?a ?b ?c}}", filter);
  h::expect(
      "CONSTRUCT {<a> <b> <c>} FROM <g> { ?x ?y ?z FILTER EXISTS {?a ?b ?c}}",
      filter);
  h::expect("Describe ?x FROM <g> { ?x ?y ?z FILTER EXISTS {?a ?b ?c}}",
            h::Describe(::testing::_, filter));

  // Test the interaction of FROM NAMES with EXISTS
  auto varG = std::vector{Variable{"?g"}};
  std::vector<ColumnIndex> graphCol{ADDITIONAL_COLUMN_GRAPH_ID};
  auto uvcg =
      h::IndexScanFromStrings("?u", "?v", "?c", {}, H{"<g2>"}, varG, graphCol);
  existsJoin = h::ExistsJoin(xyzg, h::UnorderedJoins(abcg, uvcg));
  filter = h::Filter("EXISTS {?a ?b ?c. GRAPH ?g { ?u ?v ?c}}", existsJoin);
  h::expect(
      "SELECT * FROM <g> FROM NAMED <g2> { ?x ?y ?z FILTER EXISTS {?a ?b ?c. "
      "GRAPH ?g { ?u ?v ?c}}}",
      filter);
}

// _____________________________________________________________________________
TEST(QueryPlanner, ensureGeneratedInternalVariablesDontClash) {
  h::expect("SELECT * { SELECT ?s { ?s <a> [] } ORDER BY RAND() }",
            h::OrderBy({std::pair{Var{"?_QLever_internal_variable_1"},
                                  OrderBy::AscOrDesc::Asc}},
                       h::Bind(h::IndexScanFromStrings(
                                   "?s", "<a>", "?_QLever_internal_variable_0"),
                               "RAND()", Var{"?_QLever_internal_variable_1"})));
}

// _____________________________________________________________________________
TEST(QueryPlanner, FilterOnNeutralElement) {
  h::expect("SELECT * { FILTER(false) }",
            h::Filter("false", h::NeutralElement()));
  h::expect("SELECT * { FILTER(true) }",
            h::Filter("true", h::NeutralElement()));

  h::expect("SELECT * { { SELECT * WHERE { FILTER(false) } } VALUES ?x { 1 } }",
            h::CartesianProductJoin(h::Filter("false", h::NeutralElement()),
                                    h::ValuesClause("VALUES (?x) { (1) }")));
}

// _____________________________________________________________________________
TEST(QueryPlanner, ContainsWordInGraphClause) {
  {
    auto qp = makeQueryPlanner();
    auto query = SparqlParser::parseQuery(
        "SELECT * { GRAPH ?g { ?s "
        "<http://qlever.cs.uni-freiburg.de/builtin-functions/contains-word> "
        "\"Test\" } }");
    AD_EXPECT_THROW_WITH_MESSAGE_AND_TYPE(
        qp.createExecutionTree(query),
        ::testing::HasSubstr(
            "contains-word is not allowed inside GRAPH clauses "
            "or in queries with FROM/FROM NAMED clauses."),
        ad_utility::Exception);
  }
  {
    auto qp = makeQueryPlanner();
    auto query = SparqlParser::parseQuery(
        "SELECT * { GRAPH <my-iri> { ?s "
        "<http://qlever.cs.uni-freiburg.de/builtin-functions/contains-word> "
        "\"Test\" } }");
    AD_EXPECT_THROW_WITH_MESSAGE_AND_TYPE(
        qp.createExecutionTree(query),
        ::testing::HasSubstr(
            "contains-word is not allowed inside GRAPH clauses "
            "or in queries with FROM/FROM NAMED clauses."),
        ad_utility::Exception);
  }
  {
    auto qp = makeQueryPlanner();
    auto query = SparqlParser::parseQuery(
        "SELECT * FROM <my-iri> WHERE { ?s "
        "<http://qlever.cs.uni-freiburg.de/builtin-functions/contains-word> "
        "\"Test\" }");
    AD_EXPECT_THROW_WITH_MESSAGE_AND_TYPE(
        qp.createExecutionTree(query),
        ::testing::HasSubstr(
            "contains-word is not allowed inside GRAPH clauses "
            "or in queries with FROM/FROM NAMED clauses."),
        ad_utility::Exception);
  }
}

// _____________________________________________________________________________
TEST(QueryPlanner, UnconnectedComponentsInGraphClause) {
  h::expect("SELECT * WHERE { GRAPH ?g { ?s1 ?p1 ?o1 . ?s2 ?p2 ?o2 } }",
            h::Join(h::Sort(h::IndexScanFromStrings("?s1", "?p1", "?o1", {}, {},
                                                    {Variable{"?g"}}, {3})),
                    h::Sort(h::IndexScanFromStrings("?s2", "?p2", "?o2", {}, {},
                                                    {Variable{"?g"}}, {3}))));
  // Sanity check case without a GRAPH clause
  h::expect(
      "SELECT * WHERE { ?s1 ?p1 ?o1 . ?s2 ?p2 ?o2 }",
      h::CartesianProductJoin(h::IndexScanFromStrings("?s1", "?p1", "?o1"),
                              h::IndexScanFromStrings("?s2", "?p2", "?o2")));
}

// _____________________________________________________________________________
TEST(QueryPlanner, testDistributiveJoinInUnion) {
  auto* qec = ad_utility::testing::getQec();
  TransitivePathSide left1{std::nullopt, 0,
                           Variable("?_QLever_internal_variable_qp_0"), 0};
  TransitivePathSide left2{std::nullopt, 0,
                           Variable("?_QLever_internal_variable_qp_7"), 0};
  TransitivePathSide right{std::nullopt, 1, Variable("?type"), 1};
  std::string query =
      "SELECT * WHERE {\n"
      "  <Q11629> <P279>/(<P279>*|<P31>*) | <P31>/(<P279>*|<P31>*) ?type .\n"
      "}";

  h::expectWithGivenBudgets(
      std::move(query),
      h::Union(
          h::Union(
              h::TransitivePath(
                  left1, right, 0, std::numeric_limits<size_t>::max(),
                  h::IndexScanFromStrings("<Q11629>", "<P279>",
                                          "?_QLever_internal_variable_qp_0"),
                  h::IndexScanFromStrings("?_QLever_internal_variable_qp_2",
                                          "<P279>",
                                          "?_QLever_internal_variable_qp_3")),
              h::TransitivePath(
                  left1, right, 0, std::numeric_limits<size_t>::max(),
                  h::IndexScanFromStrings("<Q11629>", "<P279>",
                                          "?_QLever_internal_variable_qp_0"),
                  h::IndexScanFromStrings("?_QLever_internal_variable_qp_4",
                                          "<P31>",
                                          "?_QLever_internal_variable_qp_5"))),
          h::Union(
              h::TransitivePath(
                  left2, right, 0, std::numeric_limits<size_t>::max(),
                  h::IndexScanFromStrings("<Q11629>", "<P31>",
                                          "?_QLever_internal_variable_qp_7"),
                  h::IndexScanFromStrings("?_QLever_internal_variable_qp_9",
                                          "<P279>",
                                          "?_QLever_internal_variable_qp_10")),
              h::TransitivePath(
                  left2, right, 0, std::numeric_limits<size_t>::max(),
                  h::IndexScanFromStrings("<Q11629>", "<P31>",
                                          "?_QLever_internal_variable_qp_7"),
                  h::IndexScanFromStrings(
                      "?_QLever_internal_variable_qp_11", "<P31>",
                      "?_QLever_internal_variable_qp_12")))),
      qec, {4, 16, 64'000'000});

  TransitivePathSide left3{std::nullopt, 0, Variable("?s"), 0};
  TransitivePathSide right2{std::nullopt, 1, Variable("?y"), 1};

  h::expectWithGivenBudgets(
      "SELECT * WHERE { ?s <P31> ?o . { ?s <P279>+ ?y } UNION { VALUES ?x { 1 "
      "} }}",
      h::Union(
          h::TransitivePath(left3, right2, 1,
                            std::numeric_limits<size_t>::max(),
                            h::IndexScanFromStrings("?s", "<P31>", "?o"),
                            h::IndexScanFromStrings(
                                "?_QLever_internal_variable_qp_0", "<P279>",
                                "?_QLever_internal_variable_qp_1")),
          h::CartesianProductJoin(h::IndexScanFromStrings("?s", "<P31>", "?o"),
                                  h::ValuesClause("VALUES (?x) { (1) }"))),
      qec, {4, 16, 64'000'000});

  h::expectWithGivenBudgets(
      "SELECT * WHERE { { VALUES ?x { 1 } } UNION { ?s <P279>+ ?y } . "
      "?s <P31> ?o }",
      h::Union(
          h::CartesianProductJoin(h::ValuesClause("VALUES (?x) { (1) }"),
                                  h::IndexScanFromStrings("?s", "<P31>", "?o")),
          h::TransitivePath(std::move(left3), std::move(right2), 1,
                            std::numeric_limits<size_t>::max(),
                            h::IndexScanFromStrings("?s", "<P31>", "?o"),
                            h::IndexScanFromStrings(
                                "?_QLever_internal_variable_qp_0", "<P279>",
                                "?_QLever_internal_variable_qp_1"))),
      qec, {4, 16, 64'000'000});
}

// _____________________________________________________________________________
TEST(QueryPlanner, ensurePlanningIsSkippedWhenNoTransitivePathIsPresent) {
  auto qp = makeQueryPlanner();
  {
    auto query = SparqlParser::parseQuery(
        "SELECT * WHERE { ?x <P31> ?o ."
        "{ VALUES ?x { 1 } } UNION { VALUES ?x { 1 } }}");
    auto plans = qp.createExecutionTrees(query);
    ASSERT_EQ(plans.size(), 1);
    EXPECT_TRUE(
        std::dynamic_pointer_cast<Join>(plans.at(0)._qet->getRootOperation()));
  }
  {
    auto query = SparqlParser::parseQuery(
        "SELECT * WHERE { ?x <P31> ?o . "
        "{ { VALUES ?x { 1 } } UNION { VALUES ?x { 1 } } } "
        "UNION "
        "{ { VALUES ?x { 1 } } UNION { VALUES ?x { 1 } } } }");
    auto plans = qp.createExecutionTrees(query);
    ASSERT_EQ(plans.size(), 1);
    EXPECT_TRUE(
        std::dynamic_pointer_cast<Join>(plans.at(0)._qet->getRootOperation()));
  }
}

// _____________________________________________________________________________
TEST(QueryPlanner, ensurePlanningIsSkippedWhenTransitivePathIsAlreadyBound) {
  auto qp = makeQueryPlanner();
  auto query = SparqlParser::parseQuery(
      "SELECT * { { VALUES ?x { 1 } } UNION { ?s <P279>+ 1 } . ?s <P31> ?o }");
  auto plans = qp.createExecutionTrees(query);
  ASSERT_EQ(plans.size(), 1);
  EXPECT_TRUE(
      std::dynamic_pointer_cast<Join>(plans.at(0)._qet->getRootOperation()));
}

// _____________________________________________________________________________
TEST(QueryPlanner, testDistributiveJoinInUnionRecursive) {
  auto* qec = ad_utility::testing::getQec(
      "<a> <P279> <b> . <c> <P279> <d> . <e> <P279> <f> . <g> <P279> <h> ."
      " <i> <P279> <j> . <a> <P31> <b> . <c> <P31> <d> . <e> <P31> <f> ."
      " <g> <P31> <h> . <i> <P31> <j> .");
  TransitivePathSide left1{std::nullopt, 2,
                           Variable("?_QLever_internal_variable_qp_0"), 0};
  TransitivePathSide left2{std::nullopt, 0,
                           Variable("?_QLever_internal_variable_qp_4"), 0};
  TransitivePathSide left3{std::nullopt, 0,
                           Variable("?_QLever_internal_variable_qp_13"), 0};
  TransitivePathSide right1{std::nullopt, 1, Variable("?type"), 1};
  TransitivePathSide right2{std::nullopt, 1,
                            Variable("?_QLever_internal_variable_qp_3"), 1};
  TransitivePathSide right3{std::nullopt, 1,
                            Variable("?_QLever_internal_variable_qp_12"), 1};
  std::string query =
      "SELECT * WHERE {\n"
      "  <Q11629> "
      "  <P279>/((<P279>/(<P279>*|<P31>*))*|(<P31>/(<P279>*|<P31>*))*)"
      "  ?type .\n"
      "}";

  h::expectWithGivenBudgets(
      std::move(query),
      h::Union(
          h::TransitivePath(
              left1, right1, 0, std::numeric_limits<size_t>::max(),
              h::IndexScanFromStrings("<Q11629>", "<P279>",
                                      "?_QLever_internal_variable_qp_0"),
              h::Union(h::Sort(h::TransitivePath(
                           left2, right2, 0, std::numeric_limits<size_t>::max(),
                           h::IndexScanFromStrings(
                               "?_QLever_internal_variable_qp_2", "<P279>",
                               "?_QLever_internal_variable_qp_4"),
                           h::IndexScanFromStrings(
                               "?_QLever_internal_variable_qp_6", "<P279>",
                               "?_QLever_internal_variable_qp_7"))),
                       h::Sort(h::TransitivePath(
                           left2, right2, 0, std::numeric_limits<size_t>::max(),
                           h::IndexScanFromStrings(
                               "?_QLever_internal_variable_qp_2", "<P279>",
                               "?_QLever_internal_variable_qp_4"),
                           h::IndexScanFromStrings(
                               "?_QLever_internal_variable_qp_8", "<P31>",
                               "?_QLever_internal_variable_qp_9"))))),
          h::TransitivePath(
              left1, right1, 0, std::numeric_limits<size_t>::max(),
              h::IndexScanFromStrings("<Q11629>", "<P279>",
                                      "?_QLever_internal_variable_qp_0"),
              h::Union(h::Sort(h::TransitivePath(
                           left3, right3, 0, std::numeric_limits<size_t>::max(),
                           h::IndexScanFromStrings(
                               "?_QLever_internal_variable_qp_11", "<P31>",
                               "?_QLever_internal_variable_qp_13"),
                           h::IndexScanFromStrings(
                               "?_QLever_internal_variable_qp_15", "<P279>",
                               "?_QLever_internal_variable_qp_16"))),
                       h::Sort(h::TransitivePath(
                           left3, right3, 0, std::numeric_limits<size_t>::max(),
                           h::IndexScanFromStrings(
                               "?_QLever_internal_variable_qp_11", "<P31>",
                               "?_QLever_internal_variable_qp_13"),
                           h::IndexScanFromStrings(
                               "?_QLever_internal_variable_qp_17", "<P31>",
                               "?_QLever_internal_variable_qp_18")))))),
      qec, {4, 16, 64'000'000});
}

// _____________________________________________________________________________
<<<<<<< HEAD
TEST(QueryPlanner, PropertyPathWithGraphVariable) {
  auto query = SparqlParser::parseQuery(
      "SELECT * WHERE { GRAPH ?g { 0 a+ 1 } FILTER(?g = <abc>) }");
  auto qp = makeQueryPlanner();
  AD_EXPECT_THROW_WITH_MESSAGE_AND_TYPE(
      qp.createExecutionTree(query),
      ::testing::HasSubstr("Property paths inside a GRAPH clause with a graph "
                           "variable are not yet supported."),
      std::runtime_error);
}

// _____________________________________________________________________________
TEST(QueryPlanner, PropertyPathWithGraphIri) {
  TransitivePathSide left{std::nullopt, 0, Variable("?x"), 0};
  TransitivePathSide right{std::nullopt, 1, Variable("?y"), 1};
  h::expect(
      "SELECT * WHERE { GRAPH <abc> { ?x a* ?y } } ",
      h::TransitivePath(
          left, right, 0, std::numeric_limits<size_t>::max(),
          h::Distinct(
              {0},
              h::Sort(h::Union(
                  h::IndexScanFromStrings("?internal_property_path_variable_x",
                                          "?internal_property_path_variable_y",
                                          "?internal_property_path_variable_z",
                                          {}, {{"<abc>"}}),
                  h::IndexScanFromStrings("?internal_property_path_variable_z",
                                          "?internal_property_path_variable_y",
                                          "?internal_property_path_variable_x",
                                          {}, {{"<abc>"}})))),
          h::IndexScanFromStrings(
              "?_QLever_internal_variable_qp_0",
              "<http://www.w3.org/1999/02/22-rdf-syntax-ns#type>",
              "?_QLever_internal_variable_qp_1", {}, {{"<abc>"}})));
  h::expect(
      "SELECT * FROM <abc> WHERE { ?x a* ?y } ",
      h::TransitivePath(
          left, right, 0, std::numeric_limits<size_t>::max(),
          h::Distinct(
              {0},
              h::Sort(h::Union(
                  h::IndexScanFromStrings("?internal_property_path_variable_x",
                                          "?internal_property_path_variable_y",
                                          "?internal_property_path_variable_z",
                                          {}, {{"<abc>"}}),
                  h::IndexScanFromStrings("?internal_property_path_variable_z",
                                          "?internal_property_path_variable_y",
                                          "?internal_property_path_variable_x",
                                          {}, {{"<abc>"}})))),
          h::IndexScanFromStrings(
              "?_QLever_internal_variable_qp_0",
              "<http://www.w3.org/1999/02/22-rdf-syntax-ns#type>",
              "?_QLever_internal_variable_qp_1", {}, {{"<abc>"}})));
=======
TEST(QueryPlanner, postQueryValuesClause) {
  h::expect("SELECT ?s ?p1 ?o1 { ?s ?p1 ?o1 } VALUES ?p1 { <pred> }",
            h::Join(h::IndexScanFromStrings("?s", "?p1", "?o1"),
                    h::Sort(h::ValuesClause("VALUES (?p1) { (<pred>) }"))));
  h::expect("SELECT * { } VALUES () { () }", h::NeutralElement());
  h::expect(
      "SELECT * { } VALUES (?x ?y) { (1 2) }",
      h::CartesianProductJoin(h::NeutralElement(),
                              h::ValuesClause("VALUES (?x\t?y) { (1 2) }")));
>>>>>>> 79793de2
}<|MERGE_RESOLUTION|>--- conflicted
+++ resolved
@@ -3248,7 +3248,18 @@
 }
 
 // _____________________________________________________________________________
-<<<<<<< HEAD
+TEST(QueryPlanner, postQueryValuesClause) {
+  h::expect("SELECT ?s ?p1 ?o1 { ?s ?p1 ?o1 } VALUES ?p1 { <pred> }",
+            h::Join(h::IndexScanFromStrings("?s", "?p1", "?o1"),
+                    h::Sort(h::ValuesClause("VALUES (?p1) { (<pred>) }"))));
+  h::expect("SELECT * { } VALUES () { () }", h::NeutralElement());
+  h::expect(
+      "SELECT * { } VALUES (?x ?y) { (1 2) }",
+      h::CartesianProductJoin(h::NeutralElement(),
+                              h::ValuesClause("VALUES (?x\t?y) { (1 2) }")));
+}
+
+// _____________________________________________________________________________
 TEST(QueryPlanner, PropertyPathWithGraphVariable) {
   auto query = SparqlParser::parseQuery(
       "SELECT * WHERE { GRAPH ?g { 0 a+ 1 } FILTER(?g = <abc>) }");
@@ -3268,17 +3279,16 @@
       "SELECT * WHERE { GRAPH <abc> { ?x a* ?y } } ",
       h::TransitivePath(
           left, right, 0, std::numeric_limits<size_t>::max(),
-          h::Distinct(
-              {0},
-              h::Sort(h::Union(
-                  h::IndexScanFromStrings("?internal_property_path_variable_x",
-                                          "?internal_property_path_variable_y",
-                                          "?internal_property_path_variable_z",
-                                          {}, {{"<abc>"}}),
-                  h::IndexScanFromStrings("?internal_property_path_variable_z",
-                                          "?internal_property_path_variable_y",
-                                          "?internal_property_path_variable_x",
-                                          {}, {{"<abc>"}})))),
+          h::Distinct({0}, h::Union(h::IndexScanFromStrings(
+                                        "?internal_property_path_variable_x",
+                                        "?internal_property_path_variable_y",
+                                        "?internal_property_path_variable_z",
+                                        {}, {{"<abc>"}}),
+                                    h::IndexScanFromStrings(
+                                        "?internal_property_path_variable_z",
+                                        "?internal_property_path_variable_y",
+                                        "?internal_property_path_variable_x",
+                                        {}, {{"<abc>"}}))),
           h::IndexScanFromStrings(
               "?_QLever_internal_variable_qp_0",
               "<http://www.w3.org/1999/02/22-rdf-syntax-ns#type>",
@@ -3287,30 +3297,18 @@
       "SELECT * FROM <abc> WHERE { ?x a* ?y } ",
       h::TransitivePath(
           left, right, 0, std::numeric_limits<size_t>::max(),
-          h::Distinct(
-              {0},
-              h::Sort(h::Union(
-                  h::IndexScanFromStrings("?internal_property_path_variable_x",
-                                          "?internal_property_path_variable_y",
-                                          "?internal_property_path_variable_z",
-                                          {}, {{"<abc>"}}),
-                  h::IndexScanFromStrings("?internal_property_path_variable_z",
-                                          "?internal_property_path_variable_y",
-                                          "?internal_property_path_variable_x",
-                                          {}, {{"<abc>"}})))),
+          h::Distinct({0}, h::Union(h::IndexScanFromStrings(
+                                        "?internal_property_path_variable_x",
+                                        "?internal_property_path_variable_y",
+                                        "?internal_property_path_variable_z",
+                                        {}, {{"<abc>"}}),
+                                    h::IndexScanFromStrings(
+                                        "?internal_property_path_variable_z",
+                                        "?internal_property_path_variable_y",
+                                        "?internal_property_path_variable_x",
+                                        {}, {{"<abc>"}}))),
           h::IndexScanFromStrings(
               "?_QLever_internal_variable_qp_0",
               "<http://www.w3.org/1999/02/22-rdf-syntax-ns#type>",
               "?_QLever_internal_variable_qp_1", {}, {{"<abc>"}})));
-=======
-TEST(QueryPlanner, postQueryValuesClause) {
-  h::expect("SELECT ?s ?p1 ?o1 { ?s ?p1 ?o1 } VALUES ?p1 { <pred> }",
-            h::Join(h::IndexScanFromStrings("?s", "?p1", "?o1"),
-                    h::Sort(h::ValuesClause("VALUES (?p1) { (<pred>) }"))));
-  h::expect("SELECT * { } VALUES () { () }", h::NeutralElement());
-  h::expect(
-      "SELECT * { } VALUES (?x ?y) { (1 2) }",
-      h::CartesianProductJoin(h::NeutralElement(),
-                              h::ValuesClause("VALUES (?x\t?y) { (1 2) }")));
->>>>>>> 79793de2
 }