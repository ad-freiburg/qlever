// Copyright 2015 - 2025, University of Freiburg
// Chair of Algorithms and Data Structures
// Authors: Björn Buchhold <buchhold@cs.uni-freiburg.de> [2015 - 2017]
//          Johannes Kalmbach <kalmbach@cs.uni-freiburg.de>

#include <gmock/gmock.h>

#include "./printers/PayloadVariablePrinters.h"
#include "QueryPlannerTestHelpers.h"
#include "engine/QueryPlanner.h"
#include "engine/SpatialJoin.h"
#include "parser/GraphPatternOperation.h"
#include "parser/MagicServiceQuery.h"
#include "parser/PayloadVariables.h"
#include "parser/SparqlParser.h"
#include "parser/SpatialQuery.h"
#include "parser/data/Variable.h"
#include "util/TripleComponentTestHelpers.h"

namespace h = queryPlannerTestHelpers;
namespace {
using Var = Variable;
constexpr auto iri = ad_utility::testing::iri;
}  // namespace
using ::testing::HasSubstr;

QueryPlanner makeQueryPlanner() {
  return QueryPlanner{ad_utility::testing::getQec(),
                      std::make_shared<ad_utility::CancellationHandle<>>()};
}

TEST(QueryPlanner, createTripleGraph) {
  using TripleGraph = QueryPlanner::TripleGraph;
  using Node = QueryPlanner::TripleGraph::Node;
  using std::vector;

  {
    ParsedQuery pq = SparqlParser::parseQuery(
        "PREFIX : <http://rdf.myprefix.com/>\n"
        "PREFIX ns: <http://rdf.myprefix.com/ns/>\n"
        "PREFIX xxx: <http://rdf.myprefix.com/xxx/>\n"
        "SELECT ?x ?z \n "
        "WHERE \t {?x :myrel ?y. ?y ns:myrel ?z.?y xxx:rel2 "
        "<http://abc.de>}");
    QueryPlanner qp = makeQueryPlanner();
    auto tg = qp.createTripleGraph(
        &pq._rootGraphPattern._graphPatterns[0].getBasic());
    TripleGraph expected =
        TripleGraph(std::vector<std::pair<Node, std::vector<size_t>>>(
            {std::make_pair<Node, vector<size_t>>(
                 QueryPlanner::TripleGraph::Node(
                     0,
                     SparqlTriple(Var{"?x"}, "<http://rdf.myprefix.com/myrel>",
                                  Var{"?y"})),
                 {1, 2}),
             std::make_pair<Node, vector<size_t>>(
                 QueryPlanner::TripleGraph::Node(
                     1, SparqlTriple(Var{"?y"},
                                     "<http://rdf.myprefix.com/ns/myrel>",
                                     Var{"?z"})),
                 {0, 2}),
             std::make_pair<Node, vector<size_t>>(
                 QueryPlanner::TripleGraph::Node(
                     2, SparqlTriple(Var{"?y"},
                                     "<http://rdf.myprefix.com/xxx/rel2>",
                                     iri("<http://abc.de>"))),
                 {0, 1})}));

    ASSERT_TRUE(tg.isSimilar(expected));
  }

  {
    ParsedQuery pq = SparqlParser::parseQuery(
        "SELECT ?x WHERE {?x ?p <X>. ?x ?p2 <Y>. <X> ?p <Y>}");
    QueryPlanner qp = makeQueryPlanner();
    auto tg = qp.createTripleGraph(&pq.children()[0].getBasic());
    TripleGraph expected =
        TripleGraph(std::vector<std::pair<Node, std::vector<size_t>>>(
            {std::make_pair<Node, vector<size_t>>(
                 QueryPlanner::TripleGraph::Node(
                     0, SparqlTriple(Var{"?x"}, "?p", iri("<X>"))),
                 {1, 2}),
             std::make_pair<Node, vector<size_t>>(
                 QueryPlanner::TripleGraph::Node(
                     1, SparqlTriple(Var{"?x"}, "?p2", iri("<Y>"))),
                 {0}),
             std::make_pair<Node, vector<size_t>>(
                 QueryPlanner::TripleGraph::Node(
                     2, SparqlTriple(iri("<X>"), "?p", iri("<Y>"))),
                 {0})}));
    ASSERT_TRUE(tg.isSimilar(expected));
  }

  {
    ParsedQuery pq = SparqlParser::parseQuery(
        "SELECT ?x WHERE { ?x <is-a> <Book> . \n"
        "?x <Author> <Anthony_Newman_(Author)> }");
    QueryPlanner qp = makeQueryPlanner();
    auto tg = qp.createTripleGraph(&pq.children()[0].getBasic());

    TripleGraph expected =
        TripleGraph(std::vector<std::pair<Node, std::vector<size_t>>>({
            std::make_pair<Node, vector<size_t>>(
                QueryPlanner::TripleGraph::Node(
                    0, SparqlTriple(Var{"?x"}, "<is-a>", iri("<Book>"))),
                {1}),
            std::make_pair<Node, vector<size_t>>(
                QueryPlanner::TripleGraph::Node(
                    1, SparqlTriple(Var{"?x"}, "<Author>",
                                    iri("<Anthony_Newman_(Author)>"))),
                {0}),
        }));
    ASSERT_TRUE(tg.isSimilar(expected));
  }
}

TEST(QueryPlanner, testCpyCtorWithKeepNodes) {
  {
    ParsedQuery pq = SparqlParser::parseQuery(
        "SELECT ?x WHERE {?x ?p <X>. ?x ?p2 <Y>. <X> ?p <Y>}");
    QueryPlanner qp = makeQueryPlanner();
    auto tg = qp.createTripleGraph(&pq.children()[0].getBasic());
    ASSERT_EQ(2u, tg._nodeMap.find(0)->second->_variables.size());
    ASSERT_EQ(2u, tg._nodeMap.find(1)->second->_variables.size());
    ASSERT_EQ(1u, tg._nodeMap.find(2)->second->_variables.size());
    ASSERT_EQ(
        "0 {s: ?x, p: ?p, o: <X>} : (1, 2)\n"
        "1 {s: ?x, p: ?p2, o: <Y>} : (0)\n"
        "2 {s: <X>, p: ?p, o: <Y>} : (0)",
        tg.asString());
    {
      vector<size_t> keep;
      QueryPlanner::TripleGraph tgnew(tg, keep);
      ASSERT_EQ("", tgnew.asString());
    }
    {
      vector<size_t> keep;
      keep.push_back(0);
      keep.push_back(1);
      keep.push_back(2);
      QueryPlanner::TripleGraph tgnew(tg, keep);
      ASSERT_EQ(
          "0 {s: ?x, p: ?p, o: <X>} : (1, 2)\n"
          "1 {s: ?x, p: ?p2, o: <Y>} : (0)\n"
          "2 {s: <X>, p: ?p, o: <Y>} : (0)",
          tgnew.asString());
      ASSERT_EQ(2u, tgnew._nodeMap.find(0)->second->_variables.size());
      ASSERT_EQ(2u, tgnew._nodeMap.find(1)->second->_variables.size());
      ASSERT_EQ(1u, tgnew._nodeMap.find(2)->second->_variables.size());
    }
    {
      vector<size_t> keep;
      keep.push_back(0);
      QueryPlanner::TripleGraph tgnew(tg, keep);
      ASSERT_EQ("0 {s: ?x, p: ?p, o: <X>} : ()", tgnew.asString());
      ASSERT_EQ(2u, tgnew._nodeMap.find(0)->second->_variables.size());
    }
    {
      vector<size_t> keep;
      keep.push_back(0);
      keep.push_back(1);
      QueryPlanner::TripleGraph tgnew(tg, keep);
      ASSERT_EQ(
          "0 {s: ?x, p: ?p, o: <X>} : (1)\n"
          "1 {s: ?x, p: ?p2, o: <Y>} : (0)",
          tgnew.asString());
      ASSERT_EQ(2u, tgnew._nodeMap.find(0)->second->_variables.size());
      ASSERT_EQ(2u, tgnew._nodeMap.find(1)->second->_variables.size());
    }
  }
}

TEST(QueryPlanner, testBFSLeaveOut) {
  {
    ParsedQuery pq = SparqlParser::parseQuery(
        "SELECT ?x WHERE {?x ?p <X>. ?x ?p2 <Y>. <X> ?p <Y>}");
    QueryPlanner qp = makeQueryPlanner();
    auto tg = qp.createTripleGraph(&pq.children()[0].getBasic());
    ASSERT_EQ(3u, tg._adjLists.size());
    ad_utility::HashSet<size_t> lo;
    auto out = tg.bfsLeaveOut(0, lo);
    ASSERT_EQ(3u, out.size());
    lo.insert(1);
    out = tg.bfsLeaveOut(0, lo);
    ASSERT_EQ(2u, out.size());
    lo.insert(2);
    out = tg.bfsLeaveOut(0, lo);
    ASSERT_EQ(1u, out.size());
    lo.clear();
    lo.insert(0);
    out = tg.bfsLeaveOut(1, lo);
    ASSERT_EQ(1u, out.size());
  }
  {
    ParsedQuery pq = SparqlParser::parseQuery(
        "SELECT ?x WHERE {<A> <B> ?x. ?x <C> ?y. ?y <X> <Y>}");
    QueryPlanner qp = makeQueryPlanner();
    auto tg = qp.createTripleGraph(&pq.children()[0].getBasic());
    ad_utility::HashSet<size_t> lo;
    auto out = tg.bfsLeaveOut(0, lo);
    ASSERT_EQ(3u, out.size());
    lo.insert(1);
    out = tg.bfsLeaveOut(0, lo);
    ASSERT_EQ(1u, out.size());
    lo.insert(2);
    out = tg.bfsLeaveOut(0, lo);
    ASSERT_EQ(1u, out.size());
    lo.clear();
    lo.insert(0);
    out = tg.bfsLeaveOut(1, lo);
    ASSERT_EQ(2u, out.size());
  }
}

TEST(QueryPlanner, indexScanZeroVariables) {
  auto scan = h::IndexScanFromStrings;
  using enum Permutation::Enum;
  h::expect(
      "SELECT * \n "
      "WHERE \t {<x> <y> <z>}",
      scan("<x>", "<y>", "<z>"));
  h::expect(
      "SELECT * \n "
      "WHERE \t {<x> <y> <z> . <x> <y> ?z}",
      h::CartesianProductJoin(scan("<x>", "<y>", "<z>"),
                              scan("<x>", "<y>", "?z")));
}

TEST(QueryPlanner, indexScanOneVariable) {
  auto scan = h::IndexScanFromStrings;
  using enum Permutation::Enum;
  h::expect(
      "PREFIX : <http://rdf.myprefix.com/>\n"
      "SELECT ?x \n "
      "WHERE \t {?x :myrel :obj}",
      scan("?x", "<http://rdf.myprefix.com/myrel>",
           "<http://rdf.myprefix.com/obj>", {POS}));

  h::expect(
      "PREFIX : <http://rdf.myprefix.com/>\n"
      "SELECT ?x \n "
      "WHERE \t {:subj :myrel ?x}",
      scan("<http://rdf.myprefix.com/subj>", "<http://rdf.myprefix.com/myrel>",
           "?x", {PSO}));
}

TEST(QueryPlanner, indexScanTwoVariables) {
  auto scan = h::IndexScanFromStrings;
  using enum Permutation::Enum;

  h::expect(
      "PREFIX : <http://rdf.myprefix.com/>\n"
      "SELECT ?x \n "
      "WHERE \t {?x :myrel ?y}",
      scan("?x", "<http://rdf.myprefix.com/myrel>", "?y", {POS, PSO}));
}

TEST(QueryPlanner, joinOfTwoScans) {
  auto scan = h::IndexScanFromStrings;
  using enum Permutation::Enum;
  h::expect(
      "PREFIX : <pre/>\n"
      "SELECT ?x \n "
      "WHERE \t {:s1 :r ?x. :s2 :r ?x}",
      h::Join(scan("<pre/s1>", "<pre/r>", "?x"),
              scan("<pre/s2>", "<pre/r>", "?x")));

  h::expect(
      "PREFIX : <pre/>\n"
      "SELECT ?x ?y \n "
      "WHERE  {?y :r ?x . :s2 :r ?x}",
      h::Join(scan("?y", "<pre/r>", "?x"), scan("<pre/s2>", "<pre/r>", "?x")));

  h::expect(
      "PREFIX : <pre/>\n"
      "SELECT ?x ?y ?z \n "
      "WHERE {?y :r ?x. ?z :r ?x}",
      h::Join(scan("?y", "<pre/r>", "?x"), scan("?z", "<pre/r>", "?x")));
}

// _____________________________________________________________________________
TEST(QueryPlanner, joinOfFullScans) {
  auto scan = h::IndexScanFromStrings;
  // Join between two full index scans on a single column
  h::expect("SELECT * {?s ?p ?x. ?x ?p2 ?o2 .}",
            h::Join(scan("?s", "?p", "?x"), scan("?x", "?p2", "?o2")));

  // Join between two full index scans on two columns.
  h::expect(
      "SELECT * {?s ?p ?x. ?x ?p2 ?s .}",
      h::MultiColumnJoin(scan("?s", "?p", "?x"), scan("?x", "?p2", "?s")));

  // Join between two full index scans, one of which has a FILTER which can be
  // applied before the JOIN.
  h::expect("SELECT * {?s ?p ?x. ?x ?p2 ?o2 . FILTER (?s = ?p)}",
            h::Join(h::Filter("?s = ?p", scan("?s", "?p", "?x")),
                    scan("?x", "?p2", "?o2")));
}

TEST(QueryPlanner, testActorsBornInEurope) {
  auto scan = h::IndexScanFromStrings;
  using enum ::OrderBy::AscOrDesc;
  h::expect(
      "PREFIX : <pre/>\n"
      "SELECT ?a \n "
      "WHERE {?a :profession :Actor . ?a :born-in ?c. ?c :in :Europe}\n"
      "ORDER BY ?a",
      h::OrderBy(
          {{Variable{"?a"}, Asc}},
          h::UnorderedJoins(scan("?a", "<pre/profession>", "<pre/Actor>"),
                            scan("?a", "<pre/born-in>", "?c"),
                            scan("?c", "<pre/in>", "<pre/Europe>"))));
}

TEST(QueryPlanner, testStarTwoFree) {
  auto scan = h::IndexScanFromStrings;
  h::expect(
      "PREFIX : <http://rdf.myprefix.com/>\n"
      "PREFIX ns: <http://rdf.myprefix.com/ns/>\n"
      "PREFIX xxx: <http://rdf.myprefix.com/xxx/>\n"
      "SELECT ?x ?z \n "
      "WHERE \t {?x :myrel ?y. ?y ns:myrel ?z. ?y xxx:rel2 "
      "<http://abc.de>}",
      h::UnorderedJoins(
          scan("?x", "<http://rdf.myprefix.com/myrel>", "?y"),
          scan("?y", "<http://rdf.myprefix.com/ns/myrel>", "?z"),
          scan("?y", "<http://rdf.myprefix.com/xxx/rel2>", "<http://abc.de>")));
}

TEST(QueryPlanner, testFilterAfterSeed) {
  auto scan = h::IndexScanFromStrings;
  auto qec = ad_utility::testing::getQec(
      "<s> <r> <x>, <x2>, <x3>. <s2> <r> <y1>, <y2>, <y3>.");
  // The following query leads to a different query plan with the dynamic
  // programming and the greedy query planner, because the greedy planner
  // also applies the filters greedily.
  std::string query =
      "SELECT ?x ?y ?z WHERE {"
      "?x <r> ?y . ?y <r> ?z . "
      "FILTER(?x != ?y) }";
  h::expectDynamicProgramming(
      query,
      h::Filter("?x != ?y",
                h::Join(scan("?x", "<r>", "?y"), scan("?y", "<r>", "?z"))),
      qec);
  h::expectGreedy(query,
                  h::Join(h::Filter("?x != ?y", scan("?x", "<r>", "?y")),
                          scan("?y", "<r>", "?z")),
                  qec);
}

TEST(QueryPlanner, testFilterAfterJoin) {
  auto scan = h::IndexScanFromStrings;
  auto qec = ad_utility::testing::getQec("<s> <r> <x>");
  h::expect(
      "SELECT ?x ?y ?z WHERE {"
      "?x <r> ?y . ?y <r> ?z . "
      "FILTER(?x != ?z) }",
      h::Filter("?x != ?z",
                h::Join(scan("?x", "<r>", "?y"), scan("?y", "<r>", "?z"))),
      qec);
}

TEST(QueryPlanner, threeVarTriples) {
  auto scan = h::IndexScanFromStrings;
  using enum Permutation::Enum;

  h::expect(
      "SELECT ?x ?p ?o WHERE {"
      "<s> <p> ?x . ?x ?p ?o }",
      h::Join(scan("<s>", "<p>", "?x", {SPO, PSO}),
              scan("?x", "?p", "?o", {SPO, SOP})));

  h::expect(
      "SELECT ?x ?p ?o WHERE {"
      "<s> ?x <o> . ?x ?p ?o }",
      h::Join(scan("<s>", "?x", "<o>", {SOP, OSP}),
              scan("?x", "?p", "?o", {SPO, SOP})));

  h::expect(
      "SELECT ?s ?p ?o WHERE {"
      "<s> <p> ?p . ?s ?p ?o }",
      h::Join(scan("<s>", "<p>", "?p", {SPO, PSO}),
              scan("?s", "?p", "?o", {PSO, POS})));
}

TEST(QueryPlanner, threeVarTriplesTCJ) {
  auto qec = ad_utility::testing::getQec("<s> <p> <x>");
  auto scan = h::IndexScanFromStrings;
  h::expect(
      "SELECT ?x ?p ?o WHERE {"
      "<s> ?p ?x . ?x ?p ?o }",
      h::MultiColumnJoin(scan("<s>", "?p", "?x"), scan("?x", "?p", "?o")), qec);

  h::expect(
      "SELECT ?s ?p ?o WHERE {"
      "?s ?p ?o . ?s ?p <x> }",
      h::MultiColumnJoin(scan("?s", "?p", "?o"), scan("?s", "?p", "<x>")), qec);
}

TEST(QueryPlanner, threeVarXthreeVarException) {
  auto scan = h::IndexScanFromStrings;
  h::expect(
      "SELECT ?s ?s2 WHERE {"
      "?s ?p ?o . ?s2 ?p ?o }",
      h::MultiColumnJoin(scan("?s", "?p", "?o"), scan("?s2", "?p", "?o")));
}

TEST(QueryExecutionTreeTest, testBooksbyNewman) {
  auto scan = h::IndexScanFromStrings;
  h::expect(
      "SELECT ?x WHERE { ?x <is-a> <Book> . "
      "?x <Author> <Anthony_Newman_(Author)> }",
      h::Join(scan("?x", "<is-a>", "<Book>"),
              scan("?x", "<Author>", "<Anthony_Newman_(Author)>")));
}

TEST(QueryExecutionTreeTest, testBooksGermanAwardNomAuth) {
  auto scan = h::IndexScanFromStrings;
  h::expect(
      "SELECT ?x ?y WHERE { "
      "?x <is-a> <Person> . "
      "?x <Country_of_nationality> <Germany> . "
      "?x <Author> ?y . "
      "?y <is-a> <Award-Nominated_Work> }",
      h::UnorderedJoins(scan("?x", "<is-a>", "<Person>"),
                        scan("?x", "<Country_of_nationality>", "<Germany>"),
                        scan("?x", "<Author>", "?y"),
                        scan("?y", "<is-a>", "<Award-Nominated_Work>")));
}

TEST(QueryExecutionTreeTest, testPlantsEdibleLeaves) {
  auto scan = h::IndexScanFromStrings;
  auto wordScan = h::TextIndexScanForWord;
  auto entityScan = h::TextIndexScanForEntity;
  h::expect(
      "SELECT ?a WHERE  {?a <is-a> <Plant> . ?c ql:contains-entity ?a. ?c "
      "ql:contains-word \"edible leaves\"}",
      h::UnorderedJoins(scan("?a", "<is-a>", "<Plant>"),
                        wordScan(Var{"?c"}, "edible"),
                        wordScan(Var{"?c"}, "leaves"),
                        entityScan(Var{"?c"}, Var{"?a"}, "edible")));
}

TEST(QueryExecutionTreeTest, testCoOccFreeVar) {
  auto scan = h::IndexScanFromStrings;
  auto wordScan = h::TextIndexScanForWord;
  auto entityScan = h::TextIndexScanForEntity;
  h::expect(
      "PREFIX : <> SELECT ?x ?y WHERE { ?x :is-a :Politician . ?c "
      "ql:contains-entity ?x . ?c ql:contains-word \"friend*\" . ?c "
      "ql:contains-entity ?y }",
      h::UnorderedJoins(scan("?x", "<is-a>", "<Politician>"),
                        entityScan(Var{"?c"}, Var{"?x"}, "friend*"),
                        wordScan(Var{"?c"}, "friend*"),
                        entityScan(Var{"?c"}, Var{"?y"}, "friend*")));
}

TEST(QueryExecutionTreeTest, testPoliticiansFriendWithScieManHatProj) {
  auto scan = h::IndexScanFromStrings;
  auto wordScan = h::TextIndexScanForWord;
  auto entityScan = h::TextIndexScanForEntity;
  h::expect(
      "SELECT ?p ?s"
      "WHERE {"
      "?a <is-a> <Politician> . "
      "?c ql:contains-entity ?a ."
      "?c ql:contains-word \"friend*\" ."
      "?c ql:contains-entity ?s ."
      "?s <is-a> <Scientist> ."
      "?c2 ql:contains-entity ?s ."
      "?c2 ql:contains-word \"manhattan project\"}",
      h::UnorderedJoins(scan("?a", "<is-a>", "<Politician>"),
                        entityScan(Var{"?c"}, Var{"?a"}, "friend*"),
                        wordScan(Var{"?c"}, "friend*"),
                        entityScan(Var{"?c"}, Var{"?s"}, "friend*"),
                        scan("?s", "<is-a>", "<Scientist>"),
                        entityScan(Var{"?c2"}, Var{"?s"}, "manhattan"),
                        wordScan(Var{"?c2"}, "manhattan"),
                        wordScan(Var{"?c2"}, "project")));
}

TEST(QueryExecutionTreeTest, testCyclicQuery) {
  ParsedQuery pq = SparqlParser::parseQuery(
      "SELECT ?x ?y ?m WHERE { ?x <Spouse_(or_domestic_partner)> ?y . "
      "?x <Film_performance> ?m . ?y <Film_performance> ?m }");
  QueryPlanner qp = makeQueryPlanner();
  QueryExecutionTree qet = qp.createExecutionTree(pq);

  // There are four possible outcomes of this test with the same size
  // estimate. It is currently very hard to make the query planning
  // deterministic in a test scenario, so we allow all four candidates

  // delete all whitespace from the strings to make the matching easier.
  auto strip = [](std::string s) {
    s.erase(std::remove_if(s.begin(), s.end(), ::isspace), s.end());
    return s;
  };
  std::string possible1 = strip(
      "{\n  MULTI_COLUMN_JOIN\n    {\n    SCAN PSO with P = "
      "\"<Film_performance>\"\n    qet-width: 2 \n  }\n  join-columns: [0 & "
      "1]\n  |X|\n    {\n    SORT(internal) on columns:asc(2) asc(1) \n    "
      "{\n      JOIN\n      {\n        SCAN PSO with P = "
      "\"<Film_performance>\"\n        qet-width: 2 \n      } join-column: "
      "[0]\n      |X|\n      {\n        SCAN PSO with P = "
      "\"<Spouse_(or_domestic_partner)>\"\n        qet-width: 2 \n      } "
      "join-column: [0]\n      qet-width: 3 \n    }\n    qet-width: 3 \n  "
      "}\n  join-columns: [2 & 1]\n  qet-width: 3 \n}");
  std::string possible2 = strip(
      "{\n  MULTI_COLUMN_JOIN\n    {\n    SCAN POS with P = "
      "\"<Film_performance>\"\n    qet-width: 2 \n  }\n  join-columns: [0 & "
      "1]\n  |X|\n    {\n    SORT(internal) on columns:asc(1) asc(2) \n    "
      "{\n      JOIN\n      {\n        SCAN PSO with P = "
      "\"<Film_performance>\"\n        qet-width: 2 \n      } join-column: "
      "[0]\n      |X|\n      {\n        SCAN PSO with P = "
      "\"<Spouse_(or_domestic_partner)>\"\n        qet-width: 2 \n      } "
      "join-column: [0]\n      qet-width: 3 \n    }\n    qet-width: 3 \n  "
      "}\n  join-columns: [1 & 2]\n  qet-width: 3 \n}");
  std::string possible3 = strip(
      "{\n  MULTI_COLUMN_JOIN\n    {\n    SCAN POS with P = "
      "\"<Spouse_(or_domestic_partner)>\"\n    qet-width: 2 \n  }\n  "
      "join-columns: [0 & 1]\n  |X|\n    {\n    SORT(internal) on "
      "columns:asc(1) asc(2) \n    {\n      JOIN\n      {\n        SCAN POS "
      "with P = \"<Film_performance>\"\n        qet-width: 2 \n      } "
      "join-column: [0]\n      |X|\n      {\n        SCAN POS with P = "
      "\"<Film_performance>\"\n        qet-width: 2 \n      } join-column: "
      "[0]\n      qet-width: 3 \n    }\n    qet-width: 3 \n  }\n  "
      "join-columns: [1 & 2]\n  qet-width: 3 \n}");
  std::string possible4 = strip(R"xxx(MULTI_COLUMN_JOIN
        {
          SCAN PSO with P = "<Film_performance>"
          qet-width: 2
        } join-columns: [0 & 1]
        |X|
        {
          SORT(internal) on columns:asc(1) asc(2)
          {
            JOIN
            {
              SCAN POS with P = "<Spouse_(or_domestic_partner)>"
              qet-width: 2
            } join-column: [0]
            |X|
            {
              SCAN PSO with P = "<Film_performance>"
              qet-width: 2
            } join-column: [0]
            qet-width: 3
          }
          qet-width: 3
        } join-columns: [1 & 2]
        qet-width: 3
        })xxx");
  std::string possible5 = strip(R"xxx(MULTI_COLUMN_JOIN
{
  SCAN POS with P = "<Film_performance>"
  qet-width: 2
} join-columns: [0 & 1]
|X|
{
  SORT / ORDER BY on columns:asc(2) asc(1)
  {
    JOIN
    {
      SCAN POS with P = "<Spouse_(or_domestic_partner)>"
      qet-width: 2
    } join-column: [0]
    |X|
    {
      SCAN PSO with P = "<Film_performance>"
      qet-width: 2
    } join-column: [0]
    qet-width: 3
  }
  qet-width: 3
} join-columns: [2 & 1]
qet-width: 3
}
)xxx");

  auto actual = strip(qet.getCacheKey());

  if (actual != possible1 && actual != possible2 && actual != possible3 &&
      actual != possible4 && actual != possible5) {
    // TODO<joka921> Make this work, there are just too many possibilities.
    /*
    FAIL() << "query execution tree is none of the possible trees, it is "
              "actually "
           << qet.getCacheKey() << '\n' << actual << '\n'
           */
  }
}

TEST(QueryExecutionTreeTest, testFormerSegfaultTriFilter) {
  ParsedQuery pq = SparqlParser::parseQuery(
      "PREFIX fb: <http://rdf.freebase.com/ns/>\n"
      "SELECT DISTINCT ?1 ?0 WHERE {\n"
      "fb:m.0fkvn fb:government.government_office_category.officeholders "
      "?0 "
      ".\n"
      "?0 fb:government.government_position_held.jurisdiction_of_office "
      "fb:m.0vmt .\n"
      "?0 fb:government.government_position_held.office_holder ?1 .\n"
      "FILTER (?1 != fb:m.0fkvn) .\n"
      "FILTER (?1 != fb:m.0vmt) .\n"
      "FILTER (?1 != fb:m.018mts)"
      "} LIMIT 300");
  QueryPlanner qp = makeQueryPlanner();
  QueryExecutionTree qet = qp.createExecutionTree(pq);
  ASSERT_TRUE(qet.isVariableCovered(Variable{"?1"}));
  ASSERT_TRUE(qet.isVariableCovered(Variable{"?0"}));
}

TEST(QueryPlanner, testSimpleOptional) {
  auto scan = h::IndexScanFromStrings;
  h::expect(
      "SELECT ?a ?b \n "
      "WHERE  {?a <rel1> ?b . OPTIONAL { ?a <rel2> ?c }}",
      h::OptionalJoin(scan("?a", "<rel1>", "?b"), scan("?a", "<rel2>", "?c")));
  h::expect(
      "SELECT ?a ?b \n "
      "WHERE  {?a <rel1> ?b . "
      "OPTIONAL { ?a <rel2> ?c }} ORDER BY ?b",
      h::OrderBy({{Variable{"?b"}, ::OrderBy::AscOrDesc::Asc}},
                 h::OptionalJoin(scan("?a", "<rel1>", "?b"),
                                 scan("?a", "<rel2>", "?c"))));
}

TEST(QueryPlanner, SimpleTripleOneVariable) {
  using enum Permutation::Enum;

  auto scan = h::IndexScanFromStrings;
  // With only one variable, there are always two permutations that will yield
  // exactly the same result. The query planner consistently chooses one of
  // them.
  h::expect("SELECT * WHERE { ?s <p> <o> }", scan("?s", "<p>", "<o>", {POS}));
  h::expect("SELECT * WHERE { <s> ?p <o> }", scan("<s>", "?p", "<o>", {SOP}));
  h::expect("SELECT * WHERE { <s> <p> ?o }", scan("<s>", "<p>", "?o", {PSO}));
}

TEST(QueryPlanner, SimpleTripleTwoVariables) {
  using enum Permutation::Enum;

  // In the following tests we need the query planner to be aware that the index
  // contains the entities `<s> <p> <o>` that are used below, otherwise it will
  // estimate that and Index scan has the same cost as an Index scan followed by
  // a sort (because both plans have a cost of zero if the index scan is known
  // to be empty).

  auto qec = ad_utility::testing::getQec("<s> <p> <o>");
  auto scan = h::IndexScanFromStrings;

  // Fixed predicate.

  // Without `Order By`, two orderings are possible, both are fine.
  h::expect("SELECT * WHERE { ?s <p> ?o }", scan("?s", "<p>", "?o", {POS, PSO}),
            qec);
  // Must always be a single index scan, never index scan + sorting.
  h::expect("SELECT * WHERE { ?s <p> ?o } INTERNAL SORT BY ?o",
            scan("?s", "<p>", "?o", {POS}), qec);
  h::expect("SELECT * WHERE { ?s <p> ?o } INTERNAL SORT BY ?s",
            scan("?s", "<p>", "?o", {PSO}), qec);

  // Fixed subject.
  h::expect("SELECT * WHERE { <s> ?p ?o }", scan("<s>", "?p", "?o", {SOP, SPO}),
            qec);
  h::expect("SELECT * WHERE { <s> ?p ?o } INTERNAL SORT BY ?o",
            scan("<s>", "?p", "?o", {SOP}), qec);
  h::expect("SELECT * WHERE { <s> ?p ?o } INTERNAL SORT BY ?p",
            scan("<s>", "?p", "?o", {SPO}), qec);

  // Fixed object.
  h::expect("SELECT * WHERE { <s> ?p ?o }", scan("<s>", "?p", "?o", {SOP, SPO}),
            qec);
  h::expect("SELECT * WHERE { <s> ?p ?o } INTERNAL SORT BY ?o",
            scan("<s>", "?p", "?o", {SOP}), qec);
  h::expect("SELECT * WHERE { <s> ?p ?o } INTERNAL SORT BY ?p",
            scan("<s>", "?p", "?o", {SPO}), qec);
}

TEST(QueryPlanner, SimpleTripleThreeVariables) {
  using enum Permutation::Enum;

  // Fixed predicate.
  // Don't care about the sorting.
  h::expect("SELECT * WHERE { ?s ?p ?o }",
            h::IndexScan(Var{"?s"}, Var{"?p"}, Var{"?o"},
                         {SPO, SOP, PSO, POS, OSP, OPS}));

  // Sorted by one variable, two possible permutations remain.
  h::expect("SELECT * WHERE { ?s ?p ?o } INTERNAL SORT BY ?s",
            h::IndexScan(Var{"?s"}, Var{"?p"}, Var{"?o"}, {SPO, SOP}));
  h::expect("SELECT * WHERE { ?s ?p ?o } INTERNAL SORT BY ?p",
            h::IndexScan(Var{"?s"}, Var{"?p"}, Var{"?o"}, {POS, PSO}));
  h::expect("SELECT * WHERE { ?s ?p ?o } INTERNAL SORT BY ?o",
            h::IndexScan(Var{"?s"}, Var{"?p"}, Var{"?o"}, {OSP, OPS}));

  // Sorted by two variables, this makes the permutation unique.
  h::expect("SELECT * WHERE { ?s ?p ?o } INTERNAL SORT BY ?s ?o",
            h::IndexScan(Var{"?s"}, Var{"?p"}, Var{"?o"}, {SOP}));
  h::expect("SELECT * WHERE { ?s ?p ?o } INTERNAL SORT BY ?s ?p",
            h::IndexScan(Var{"?s"}, Var{"?p"}, Var{"?o"}, {SPO}));
  h::expect("SELECT * WHERE { ?s ?p ?o } INTERNAL SORT BY ?o ?s",
            h::IndexScan(Var{"?s"}, Var{"?p"}, Var{"?o"}, {OSP}));
  h::expect("SELECT * WHERE { ?s ?p ?o } INTERNAL SORT BY ?o ?p",
            h::IndexScan(Var{"?s"}, Var{"?p"}, Var{"?o"}, {OPS}));
  h::expect("SELECT * WHERE { ?s ?p ?o } INTERNAL SORT BY ?p ?s",
            h::IndexScan(Var{"?s"}, Var{"?p"}, Var{"?o"}, {PSO}));
  h::expect("SELECT * WHERE { ?s ?p ?o } INTERNAL SORT BY ?p ?o",
            h::IndexScan(Var{"?s"}, Var{"?p"}, Var{"?o"}, {POS}));
}

TEST(QueryPlanner, CartesianProductJoin) {
  auto scan = h::IndexScanFromStrings;
  h::expect(
      "SELECT ?x ?p ?o WHERE {"
      "<s> <p> ?o . ?a <b> <c> }",
      h::CartesianProductJoin(scan("<s>", "<p>", "?o"),
                              scan("?a", "<b>", "<c>")));
  // This currently fails because of a bug, we have to fix the bug...
  h::expect(
      "SELECT ?x ?p ?o WHERE {"
      "<s> ?p ?o . ?a ?b ?c }",
      h::CartesianProductJoin(scan("<s>", "?p", "?o"), scan("?a", "?b", "?c")));
  h::expect(
      "SELECT * WHERE {"
      "?s <p> <o> . ?s <p2> ?o2 . ?x <b> ?c }",
      h::CartesianProductJoin(
          h::Join(scan("?s", "<p>", "<o>"), scan("?s", "<p2>", "?o2")),
          scan("?x", "<b>", "?c")));
}

namespace {
// A helper function to recreate the internal variables added by the query
// planner for transitive paths.
std::string internalVar(int i) {
  return absl::StrCat(QLEVER_INTERNAL_VARIABLE_QUERY_PLANNER_PREFIX, i);
}
}  // namespace

TEST(QueryPlanner, TransitivePathUnbound) {
  auto scan = h::IndexScanFromStrings;
  TransitivePathSide left{std::nullopt, 0, Variable("?x"), 0};
  TransitivePathSide right{std::nullopt, 1, Variable("?y"), 1};
  h::expect(
      "SELECT ?x ?y WHERE {"
      "?x <p>+ ?y }",
      h::TransitivePath(left, right, 1, std::numeric_limits<size_t>::max(),
                        scan(internalVar(0), "<p>", internalVar(1))));
}

TEST(QueryPlanner, TransitivePathLeftId) {
  auto scan = h::IndexScanFromStrings;
  auto qec = ad_utility::testing::getQec("<s> <p> <o>");

  auto getId = ad_utility::testing::makeGetId(qec->getIndex());

  TransitivePathSide left{std::nullopt, 0, getId("<s>"), 0};
  TransitivePathSide right{std::nullopt, 1, Variable("?y"), 1};
  h::expect(
      "SELECT ?y WHERE {"
      "<s> <p>+ ?y }",
      h::TransitivePath(left, right, 1, std::numeric_limits<size_t>::max(),
                        scan(internalVar(0), "<p>", internalVar(1))),
      qec);
}

TEST(QueryPlanner, TransitivePathRightId) {
  auto scan = h::IndexScanFromStrings;
  auto qec = ad_utility::testing::getQec("<s> <p> <o>");

  auto getId = ad_utility::testing::makeGetId(qec->getIndex());

  TransitivePathSide left{std::nullopt, 1, Variable("?x"), 0};
  TransitivePathSide right{std::nullopt, 0, getId("<o>"), 1};
  h::expect(
      "SELECT ?y WHERE {"
      "?x <p>+ <o> }",
      h::TransitivePath(left, right, 1, std::numeric_limits<size_t>::max(),
                        scan(internalVar(0), "<p>", internalVar(1))),
      qec);
}

TEST(QueryPlanner, TransitivePathBindLeft) {
  auto scan = h::IndexScanFromStrings;
  TransitivePathSide left{std::nullopt, 0, Variable("?x"), 0};
  TransitivePathSide right{std::nullopt, 1, Variable("?y"), 1};
  h::expect(
      "SELECT ?x ?y WHERE {"
      "<s> <p> ?x."
      "?x <p>* ?y }",
      h::TransitivePath(left, right, 0, std::numeric_limits<size_t>::max(),
                        scan("<s>", "<p>", "?x"),
                        scan(internalVar(0), "<p>", internalVar(1))));
}

TEST(QueryPlanner, TransitivePathBindRight) {
  auto scan = h::IndexScanFromStrings;
  TransitivePathSide left{std::nullopt, 1, Variable("?x"), 0};
  TransitivePathSide right{std::nullopt, 0, Variable("?y"), 1};
  h::expect(
      "SELECT ?x ?y WHERE {"
      "?x <p>* ?y."
      "?y <p> <o> }",
      h::TransitivePath(
          left, right, 0, std::numeric_limits<size_t>::max(),
          scan("?y", "<p>", "<o>"),
          scan(internalVar(0), "<p>", internalVar(1), {Permutation::POS})),
      ad_utility::testing::getQec("<x> <p> <o>. <x2> <p> <o2>"));
}

TEST(QueryPlanner, PathSearchSingleTarget) {
  auto scan = h::IndexScanFromStrings;
  auto qec = ad_utility::testing::getQec("<x> <p> <y>. <y> <p> <z>");
  auto getId = ad_utility::testing::makeGetId(qec->getIndex());

  std::vector<Id> sources{getId("<x>")};
  std::vector<Id> targets{getId("<z>")};
  PathSearchConfiguration config{PathSearchAlgorithm::ALL_PATHS,
                                 sources,
                                 targets,
                                 Variable("?start"),
                                 Variable("?end"),
                                 Variable("?path"),
                                 Variable("?edge"),
                                 {}};
  h::expect(
      "PREFIX pathSearch: <https://qlever.cs.uni-freiburg.de/pathSearch/>"
      "SELECT ?start ?end ?path ?edge WHERE {"
      "SERVICE pathSearch: {"
      "_:path pathSearch:algorithm pathSearch:allPaths ;"
      "pathSearch:source <x> ;"
      "pathSearch:target <z> ;"
      "pathSearch:pathColumn ?path ;"
      "pathSearch:edgeColumn ?edge ;"
      "pathSearch:start ?start;"
      "pathSearch:end ?end;"
      "{SELECT * WHERE {"
      "?start <p> ?end."
      "}}}}",
      h::PathSearch(config, true, true, scan("?start", "<p>", "?end")), qec);
}

TEST(QueryPlanner, PathSearchMultipleTargets) {
  auto scan = h::IndexScanFromStrings;
  auto qec = ad_utility::testing::getQec("<x> <p> <y>. <y> <p> <z>");
  auto getId = ad_utility::testing::makeGetId(qec->getIndex());

  std::vector<Id> sources{getId("<x>")};
  std::vector<Id> targets{getId("<y>"), getId("<z>")};
  PathSearchConfiguration config{PathSearchAlgorithm::ALL_PATHS,
                                 sources,
                                 targets,
                                 Variable("?start"),
                                 Variable("?end"),
                                 Variable("?path"),
                                 Variable("?edge"),
                                 {}};
  h::expect(
      "PREFIX pathSearch: <https://qlever.cs.uni-freiburg.de/pathSearch/>"
      "SELECT ?start ?end ?path ?edge WHERE {"
      "SERVICE pathSearch: {"
      "_:path pathSearch:algorithm pathSearch:allPaths ;"
      "pathSearch:source <x> ;"
      "pathSearch:target <y> ;"
      "pathSearch:target <z> ;"
      "pathSearch:pathColumn ?path ;"
      "pathSearch:edgeColumn ?edge ;"
      "pathSearch:start ?start;"
      "pathSearch:end ?end;"
      "{SELECT * WHERE {"
      "?start <p> ?end."
      "}}}}",
      h::PathSearch(config, true, true, scan("?start", "<p>", "?end")), qec);
}

TEST(QueryPlanner, PathSearchMultipleSourcesAndTargets) {
  auto scan = h::IndexScanFromStrings;
  auto qec =
      ad_utility::testing::getQec("<x1> <p> <y>. <x2> <p> <y>. <y> <p> <z>");
  auto getId = ad_utility::testing::makeGetId(qec->getIndex());

  std::vector<Id> sources{getId("<x1>"), getId("<x2>")};
  std::vector<Id> targets{getId("<y>"), getId("<z>")};
  PathSearchConfiguration config{PathSearchAlgorithm::ALL_PATHS,
                                 sources,
                                 targets,
                                 Variable("?start"),
                                 Variable("?end"),
                                 Variable("?path"),
                                 Variable("?edge"),
                                 {}};
  h::expect(
      "PREFIX pathSearch: <https://qlever.cs.uni-freiburg.de/pathSearch/>"
      "SELECT ?start ?end ?path ?edge WHERE {"
      "SERVICE pathSearch: {"
      "_:path pathSearch:algorithm pathSearch:allPaths ;"
      "pathSearch:source <x1> ;"
      "pathSearch:source <x2> ;"
      "pathSearch:target <y> ;"
      "pathSearch:target <z> ;"
      "pathSearch:pathColumn ?path ;"
      "pathSearch:edgeColumn ?edge ;"
      "pathSearch:start ?start;"
      "pathSearch:end ?end;"
      "{SELECT * WHERE {"
      "?start <p> ?end."
      "}}}}",
      h::PathSearch(config, true, true, scan("?start", "<p>", "?end")), qec);
}

TEST(QueryPlanner, PathSearchMultipleSourcesAndTargetsCartesian) {
  auto scan = h::IndexScanFromStrings;
  auto qec =
      ad_utility::testing::getQec("<x1> <p> <y>. <x2> <p> <y>. <y> <p> <z>");
  auto getId = ad_utility::testing::makeGetId(qec->getIndex());

  std::vector<Id> sources{getId("<x1>"), getId("<x2>")};
  std::vector<Id> targets{getId("<y>"), getId("<z>")};
  PathSearchConfiguration config{PathSearchAlgorithm::ALL_PATHS,
                                 sources,
                                 targets,
                                 Variable("?start"),
                                 Variable("?end"),
                                 Variable("?path"),
                                 Variable("?edge"),
                                 {}};
  h::expect(
      "PREFIX pathSearch: <https://qlever.cs.uni-freiburg.de/pathSearch/>"
      "SELECT ?start ?end ?path ?edge WHERE {"
      "SERVICE pathSearch: {"
      "_:path pathSearch:algorithm pathSearch:allPaths ;"
      "pathSearch:source <x1> ;"
      "pathSearch:source <x2> ;"
      "pathSearch:target <y> ;"
      "pathSearch:target <z> ;"
      "pathSearch:pathColumn ?path ;"
      "pathSearch:edgeColumn ?edge ;"
      "pathSearch:start ?start;"
      "pathSearch:end ?end;"
      "pathSearch:cartesian true;"
      "{SELECT * WHERE {"
      "?start <p> ?end."
      "}}}}",
      h::PathSearch(config, true, true, scan("?start", "<p>", "?end")), qec);
}

TEST(QueryPlanner, PathSearchMultipleSourcesAndTargetsNonCartesian) {
  auto scan = h::IndexScanFromStrings;
  auto qec =
      ad_utility::testing::getQec("<x1> <p> <y>. <x2> <p> <y>. <y> <p> <z>");
  auto getId = ad_utility::testing::makeGetId(qec->getIndex());

  std::vector<Id> sources{getId("<x1>"), getId("<x2>")};
  std::vector<Id> targets{getId("<y>"), getId("<z>")};
  PathSearchConfiguration config{PathSearchAlgorithm::ALL_PATHS,
                                 sources,
                                 targets,
                                 Variable("?start"),
                                 Variable("?end"),
                                 Variable("?path"),
                                 Variable("?edge"),
                                 {},
                                 false};
  h::expect(
      "PREFIX pathSearch: <https://qlever.cs.uni-freiburg.de/pathSearch/>"
      "SELECT ?start ?end ?path ?edge WHERE {"
      "SERVICE pathSearch: {"
      "_:path pathSearch:algorithm pathSearch:allPaths ;"
      "pathSearch:source <x1> ;"
      "pathSearch:source <x2> ;"
      "pathSearch:target <y> ;"
      "pathSearch:target <z> ;"
      "pathSearch:pathColumn ?path ;"
      "pathSearch:edgeColumn ?edge ;"
      "pathSearch:start ?start;"
      "pathSearch:end ?end;"
      "pathSearch:cartesian false;"
      "{SELECT * WHERE {"
      "?start <p> ?end."
      "}}}}",
      h::PathSearch(config, true, true, scan("?start", "<p>", "?end")), qec);
}

// _____________________________________________________________________________
TEST(QueryPlanner, numPathsPerTarget) {
  auto scan = h::IndexScanFromStrings;
  auto qec =
      ad_utility::testing::getQec("<x1> <p> <y>. <x2> <p> <y>. <y> <p> <z>");
  auto getId = ad_utility::testing::makeGetId(qec->getIndex());

  std::vector<Id> sources{getId("<x1>"), getId("<x2>")};
  std::vector<Id> targets{getId("<y>"), getId("<z>")};
  PathSearchConfiguration config{PathSearchAlgorithm::ALL_PATHS,
                                 sources,
                                 targets,
                                 Variable("?start"),
                                 Variable("?end"),
                                 Variable("?path"),
                                 Variable("?edge"),
                                 {},
                                 true,
                                 1};
  h::expect(
      "PREFIX pathSearch: <https://qlever.cs.uni-freiburg.de/pathSearch/>"
      "SELECT ?start ?end ?path ?edge WHERE {"
      "SERVICE pathSearch: {"
      "_:path pathSearch:algorithm pathSearch:allPaths ;"
      "pathSearch:source <x1> ;"
      "pathSearch:source <x2> ;"
      "pathSearch:target <y> ;"
      "pathSearch:target <z> ;"
      "pathSearch:pathColumn ?path ;"
      "pathSearch:edgeColumn ?edge ;"
      "pathSearch:start ?start;"
      "pathSearch:end ?end;"
      "pathSearch:numPathsPerTarget 1;"
      "{SELECT * WHERE {"
      "?start <p> ?end."
      "}}}}",
      h::PathSearch(config, true, true, scan("?start", "<p>", "?end")), qec);
}

TEST(QueryPlanner, PathSearchWithEdgeProperties) {
  auto scan = h::IndexScanFromStrings;
  auto join = h::Join;
  auto qec = ad_utility::testing::getQec(
      "<x> <p1> <m1>. <m1> <p2> <y>. <y> <p1> <m2>. <m2> <p2> <z>");
  auto getId = ad_utility::testing::makeGetId(qec->getIndex());

  std::vector<Id> sources{getId("<x>")};
  std::vector<Id> targets{getId("<z>")};
  PathSearchConfiguration config{PathSearchAlgorithm::ALL_PATHS,
                                 sources,
                                 targets,
                                 Variable("?start"),
                                 Variable("?end"),
                                 Variable("?path"),
                                 Variable("?edge"),
                                 {Variable("?middle")}};
  h::expect(
      "PREFIX pathSearch: <https://qlever.cs.uni-freiburg.de/pathSearch/>"
      "SELECT ?start ?end ?path ?edge WHERE {"
      "SERVICE pathSearch: {"
      "_:path pathSearch:algorithm pathSearch:allPaths ;"
      "pathSearch:source <x> ;"
      "pathSearch:target <z> ;"
      "pathSearch:pathColumn ?path ;"
      "pathSearch:edgeColumn ?edge ;"
      "pathSearch:start ?start;"
      "pathSearch:end ?end;"
      "pathSearch:edgeProperty ?middle;"
      "{SELECT * WHERE {"
      "?start <p1> ?middle."
      "?middle <p2> ?end."
      "}}}}",
      h::PathSearch(config, true, true,
                    h::Sort(join(scan("?start", "<p1>", "?middle"),
                                 scan("?middle", "<p2>", "?end")))),
      qec);
}

TEST(QueryPlanner, PathSearchWithMultipleEdgePropertiesAndTargets) {
  auto scan = h::IndexScanFromStrings;
  auto join = h::UnorderedJoins;
  auto qec = ad_utility::testing::getQec(
      "<x> <p1> <m1>."
      "<m1> <p3> <n1>."
      "<m1> <p2> <y>."
      "<y> <p1> <m2>."
      "<m2> <p3> <n2>."
      "<m2> <p2> <z>");
  auto getId = ad_utility::testing::makeGetId(qec->getIndex());

  std::vector<Id> sources{getId("<x>")};
  std::vector<Id> targets{getId("<z>"), getId("<y>")};
  PathSearchConfiguration config{
      PathSearchAlgorithm::ALL_PATHS,
      sources,
      targets,
      Variable("?start"),
      Variable("?end"),
      Variable("?path"),
      Variable("?edge"),
      {Variable("?middle"), Variable("?middleAttribute")}};
  h::expect(
      "PREFIX pathSearch: <https://qlever.cs.uni-freiburg.de/pathSearch/>"
      "SELECT ?start ?end ?path ?edge WHERE {"
      "SERVICE pathSearch: {"
      "_:path pathSearch:algorithm pathSearch:allPaths ;"
      "pathSearch:source <x> ;"
      "pathSearch:target <z> ;"
      "pathSearch:target <y> ;"
      "pathSearch:pathColumn ?path ;"
      "pathSearch:edgeColumn ?edge ;"
      "pathSearch:start ?start;"
      "pathSearch:end ?end;"
      "pathSearch:edgeProperty ?middle;"
      "pathSearch:edgeProperty ?middleAttribute;"
      "{SELECT * WHERE {"
      "?start <p1> ?middle."
      "?middle <p3> ?middleAttribute."
      "?middle <p2> ?end."
      "}}}}",
      h::PathSearch(config, true, true,
                    h::Sort(join(scan("?start", "<p1>", "?middle"),
                                 scan("?middle", "<p3>", "?middleAttribute"),
                                 scan("?middle", "<p2>", "?end")))),
      qec);
}

TEST(QueryPlanner, PathSearchJoinOnEdgeProperty) {
  auto scan = h::IndexScanFromStrings;
  auto join = h::Join;
  auto qec = ad_utility::testing::getQec(
      "<x> <p1> <m1>. <m1> <p2> <y>. <y> <p1> <m2>. <m2> <p2> <z>");
  auto getId = ad_utility::testing::makeGetId(qec->getIndex());

  std::vector<Id> sources{getId("<x>")};
  std::vector<Id> targets{getId("<z>")};
  PathSearchConfiguration config{PathSearchAlgorithm::ALL_PATHS,
                                 sources,
                                 targets,
                                 Variable("?start"),
                                 Variable("?end"),
                                 Variable("?path"),
                                 Variable("?edge"),
                                 {Variable("?middle")}};
  h::expect(
      "PREFIX pathSearch: <https://qlever.cs.uni-freiburg.de/pathSearch/>"
      "SELECT ?start ?end ?path ?edge WHERE {"
      "VALUES ?middle {<m1>} "
      "SERVICE pathSearch: {"
      "_:path pathSearch:algorithm pathSearch:allPaths ;"
      "pathSearch:source <x> ;"
      "pathSearch:target <z> ;"
      "pathSearch:pathColumn ?path ;"
      "pathSearch:edgeColumn ?edge ;"
      "pathSearch:start ?start;"
      "pathSearch:end ?end;"
      "pathSearch:edgeProperty ?middle;"
      "{SELECT * WHERE {"
      "?start <p1> ?middle."
      "?middle <p2> ?end."
      "}}}}",
      join(h::Sort(h::ValuesClause("VALUES (?middle) { (<m1>) }")),
           h::Sort(
               h::PathSearch(config, true, true,
                             h::Sort(join(scan("?start", "<p1>", "?middle"),
                                          scan("?middle", "<p2>", "?end")))))),
      qec);
}

TEST(QueryPlanner, PathSearchSourceBound) {
  auto scan = h::IndexScanFromStrings;
  auto qec = ad_utility::testing::getQec("<x> <p> <y>. <y> <p> <z>");
  auto getId = ad_utility::testing::makeGetId(qec->getIndex());

  Variable sources{"?source"};
  std::vector<Id> targets{getId("<z>")};
  PathSearchConfiguration config{PathSearchAlgorithm::ALL_PATHS,
                                 sources,
                                 targets,
                                 Variable("?start"),
                                 Variable("?end"),
                                 Variable("?path"),
                                 Variable("?edge"),
                                 {}};
  h::expect(
      "PREFIX pathSearch: <https://qlever.cs.uni-freiburg.de/pathSearch/>"
      "SELECT ?start ?end ?path ?edge WHERE {"
      "VALUES ?source {<x>}"
      "SERVICE pathSearch: {"
      "_:path pathSearch:algorithm pathSearch:allPaths ;"
      "pathSearch:source ?source ;"
      "pathSearch:target <z> ;"
      "pathSearch:pathColumn ?path ;"
      "pathSearch:edgeColumn ?edge ;"
      "pathSearch:start ?start;"
      "pathSearch:end ?end;"
      "{SELECT * WHERE {"
      "?start <p> ?end."
      "}}}}",
      h::PathSearch(config, true, true, scan("?start", "<p>", "?end"),
                    h::ValuesClause("VALUES (?source) { (<x>) }")),
      qec);
}

TEST(QueryPlanner, PathSearchTargetBound) {
  auto scan = h::IndexScanFromStrings;
  auto qec = ad_utility::testing::getQec("<x> <p> <y>. <y> <p> <z>");
  auto getId = ad_utility::testing::makeGetId(qec->getIndex());

  std::vector<Id> sources{getId("<x>")};
  Variable targets{"?target"};
  PathSearchConfiguration config{PathSearchAlgorithm::ALL_PATHS,
                                 sources,
                                 targets,
                                 Variable("?start"),
                                 Variable("?end"),
                                 Variable("?path"),
                                 Variable("?edge"),
                                 {}};
  h::expect(
      "PREFIX pathSearch: <https://qlever.cs.uni-freiburg.de/pathSearch/>"
      "SELECT ?start ?end ?path ?edge WHERE {"
      "VALUES ?target {<z>}"
      "SERVICE pathSearch: {"
      "_:path pathSearch:algorithm pathSearch:allPaths ;"
      "pathSearch:source <x> ;"
      "pathSearch:target ?target ;"
      "pathSearch:pathColumn ?path ;"
      "pathSearch:edgeColumn ?edge ;"
      "pathSearch:start ?start;"
      "pathSearch:end ?end;"
      "{SELECT * WHERE {"
      "?start <p> ?end."
      "}}}}",
      h::PathSearch(config, true, true, scan("?start", "<p>", "?end"),
                    h::ValuesClause("VALUES (?target) { (<z>) }")),
      qec);
}

TEST(QueryPlanner, PathSearchBothBound) {
  auto scan = h::IndexScanFromStrings;
  auto qec = ad_utility::testing::getQec("<x> <p> <y>. <y> <p> <z>");
  auto getId = ad_utility::testing::makeGetId(qec->getIndex());

  Variable sources{"?source"};
  Variable targets{"?target"};
  PathSearchConfiguration config{PathSearchAlgorithm::ALL_PATHS,
                                 sources,
                                 targets,
                                 Variable("?start"),
                                 Variable("?end"),
                                 Variable("?path"),
                                 Variable("?edge"),
                                 {}};
  h::expect(
      "PREFIX pathSearch: <https://qlever.cs.uni-freiburg.de/pathSearch/>"
      "SELECT ?start ?end ?path ?edge WHERE {"
      "VALUES (?source ?target) {(<x> <z>)}"
      "SERVICE pathSearch: {"
      "_:path pathSearch:algorithm pathSearch:allPaths ;"
      "pathSearch:source ?source ;"
      "pathSearch:target ?target ;"
      "pathSearch:pathColumn ?path ;"
      "pathSearch:edgeColumn ?edge ;"
      "pathSearch:start ?start;"
      "pathSearch:end ?end;"
      "{SELECT * WHERE {"
      "?start <p> ?end."
      "}}}}",
      h::PathSearch(config, true, true, scan("?start", "<p>", "?end"),
                    h::ValuesClause("VALUES (?source\t?target) { (<x> <z>) }")),
      qec);
}

TEST(QueryPlanner, PathSearchBothBoundIndividually) {
  auto scan = h::IndexScanFromStrings;
  auto qec = ad_utility::testing::getQec("<x> <p> <y>. <y> <p> <z>");
  auto getId = ad_utility::testing::makeGetId(qec->getIndex());

  Variable sources{"?source"};
  Variable targets{"?target"};
  PathSearchConfiguration config{PathSearchAlgorithm::ALL_PATHS,
                                 sources,
                                 targets,
                                 Variable("?start"),
                                 Variable("?end"),
                                 Variable("?path"),
                                 Variable("?edge"),
                                 {}};
  h::expect(
      "PREFIX pathSearch: <https://qlever.cs.uni-freiburg.de/pathSearch/>"
      "SELECT ?start ?end ?path ?edge WHERE {"
      "VALUES (?source) {(<x>)}"
      "VALUES (?target) {(<z>)}"
      "SERVICE pathSearch: {"
      "_:path pathSearch:algorithm pathSearch:allPaths ;"
      "pathSearch:source ?source ;"
      "pathSearch:target ?target ;"
      "pathSearch:pathColumn ?path ;"
      "pathSearch:edgeColumn ?edge ;"
      "pathSearch:start ?start;"
      "pathSearch:end ?end;"
      "{SELECT * WHERE {"
      "?start <p> ?end."
      "}}}}",
      h::PathSearch(config, true, true, scan("?start", "<p>", "?end"),
                    h::ValuesClause("VALUES (?source) { (<x>) }"),
                    h::ValuesClause("VALUES (?target) { (<z>) }")),
      qec);
}

// __________________________________________________________________________
TEST(QueryPlanner, PathSearchMissingStart) {
  auto qec = ad_utility::testing::getQec("<x> <p> <y>. <y> <p> <z>");
  auto getId = ad_utility::testing::makeGetId(qec->getIndex());

  auto query =
      "PREFIX pathSearch: <https://qlever.cs.uni-freiburg.de/pathSearch/>"
      "SELECT ?start ?end ?path ?edge WHERE {"
      "SERVICE pathSearch: {"
      "_:path pathSearch:algorithm pathSearch:allPaths ;"
      "pathSearch:source <x> ;"
      "pathSearch:target <z> ;"
      "pathSearch:pathColumn ?path ;"
      "pathSearch:edgeColumn ?edge ;"
      "pathSearch:end ?end;"
      "{SELECT * WHERE {"
      "?start <p> ?end."
      "}}}}";
  AD_EXPECT_THROW_WITH_MESSAGE_AND_TYPE(h::parseAndPlan(std::move(query), qec),
                                        HasSubstr("Missing parameter <start>"),
                                        parsedQuery::PathSearchException);
}

// __________________________________________________________________________
TEST(QueryPlanner, PathSearchMultipleStarts) {
  auto qec = ad_utility::testing::getQec("<x> <p> <y>. <y> <p> <z>");
  auto getId = ad_utility::testing::makeGetId(qec->getIndex());

  auto query =
      "PREFIX pathSearch: <https://qlever.cs.uni-freiburg.de/pathSearch/>"
      "SELECT ?start ?end ?path ?edge WHERE {"
      "SERVICE pathSearch: {"
      "_:path pathSearch:algorithm pathSearch:allPaths ;"
      "pathSearch:source <x> ;"
      "pathSearch:target <z> ;"
      "pathSearch:pathColumn ?path ;"
      "pathSearch:edgeColumn ?edge ;"
      "pathSearch:start ?start1;"
      "pathSearch:start ?start2;"
      "pathSearch:end ?end;"
      "{SELECT * WHERE {"
      "?start <p> ?end."
      "}}}}";
  AD_EXPECT_THROW_WITH_MESSAGE_AND_TYPE(
      h::parseAndPlan(std::move(query), qec),
      HasSubstr("parameter <start> has already been set "
                "to variable: '?start1'. New variable: '?start2'"),
      parsedQuery::MagicServiceException);
}

// __________________________________________________________________________
TEST(QueryPlanner, PathSearchMissingEnd) {
  auto qec = ad_utility::testing::getQec("<x> <p> <y>. <y> <p> <z>");
  auto getId = ad_utility::testing::makeGetId(qec->getIndex());

  auto query =
      "PREFIX pathSearch: <https://qlever.cs.uni-freiburg.de/pathSearch/>"
      "SELECT ?start ?end ?path ?edge WHERE {"
      "SERVICE pathSearch: {"
      "_:path pathSearch:algorithm pathSearch:allPaths ;"
      "pathSearch:source <x> ;"
      "pathSearch:target <z> ;"
      "pathSearch:pathColumn ?path ;"
      "pathSearch:edgeColumn ?edge ;"
      "pathSearch:start ?start;"
      "{SELECT * WHERE {"
      "?start <p> ?end."
      "}}}}";
  AD_EXPECT_THROW_WITH_MESSAGE_AND_TYPE(h::parseAndPlan(std::move(query), qec),
                                        HasSubstr("Missing parameter <end>"),
                                        parsedQuery::PathSearchException);
}

// __________________________________________________________________________
TEST(QueryPlanner, PathSearchMultipleEnds) {
  auto qec = ad_utility::testing::getQec("<x> <p> <y>. <y> <p> <z>");
  auto getId = ad_utility::testing::makeGetId(qec->getIndex());

  auto query =
      "PREFIX pathSearch: <https://qlever.cs.uni-freiburg.de/pathSearch/>"
      "SELECT ?start ?end ?path ?edge WHERE {"
      "SERVICE pathSearch: {"
      "_:path pathSearch:algorithm pathSearch:allPaths ;"
      "pathSearch:source <x> ;"
      "pathSearch:target <z> ;"
      "pathSearch:pathColumn ?path ;"
      "pathSearch:edgeColumn ?edge ;"
      "pathSearch:start ?start;"
      "pathSearch:end ?end1;"
      "pathSearch:end ?end2;"
      "{SELECT * WHERE {"
      "?start <p> ?end."
      "}}}}";
  AD_EXPECT_THROW_WITH_MESSAGE_AND_TYPE(
      h::parseAndPlan(std::move(query), qec),
      HasSubstr("parameter <end> has already been set "
                "to variable: '?end1'. New variable: '?end2'"),
      parsedQuery::MagicServiceException);
}

// __________________________________________________________________________
TEST(QueryPlanner, PathSearchStartNotVariable) {
  auto qec = ad_utility::testing::getQec("<x> <p> <y>. <y> <p> <z>");
  auto getId = ad_utility::testing::makeGetId(qec->getIndex());

  auto query =
      "PREFIX pathSearch: <https://qlever.cs.uni-freiburg.de/pathSearch/>"
      "SELECT ?start ?end ?path ?edge WHERE {"
      "SERVICE pathSearch: {"
      "_:path pathSearch:algorithm pathSearch:allPaths ;"
      "pathSearch:source <x> ;"
      "pathSearch:target <z> ;"
      "pathSearch:pathColumn ?path ;"
      "pathSearch:edgeColumn ?edge ;"
      "pathSearch:start <error>;"
      "pathSearch:end ?end;"
      "{SELECT * WHERE {"
      "?start <p> ?end."
      "}}}}";
  AD_EXPECT_THROW_WITH_MESSAGE_AND_TYPE(
      h::parseAndPlan(std::move(query), qec),
      HasSubstr("The value <error> for parameter <start>"),
      parsedQuery::MagicServiceException);
}

// __________________________________________________________________________
TEST(QueryPlanner, PathSearchPredicateNotIri) {
  auto qec = ad_utility::testing::getQec("<x> <p> <y>. <y> <p> <z>");
  auto getId = ad_utility::testing::makeGetId(qec->getIndex());

  auto query =
      "PREFIX pathSearch: <https://qlever.cs.uni-freiburg.de/pathSearch/>"
      "SELECT ?start ?end ?path ?edge WHERE {"
      "SERVICE pathSearch: {"
      "_:path ?algorithm pathSearch:allPaths ;"
      "pathSearch:source <x> ;"
      "pathSearch:target <z> ;"
      "pathSearch:pathColumn ?path ;"
      "pathSearch:edgeColumn ?edge ;"
      "pathSearch:start ?start;"
      "pathSearch:end ?end;"
      "{SELECT * WHERE {"
      "?start <p> ?end."
      "}}}}";
  AD_EXPECT_THROW_WITH_MESSAGE_AND_TYPE(h::parseAndPlan(std::move(query), qec),
                                        HasSubstr("Parameters must be IRIs"),
                                        parsedQuery::MagicServiceException);
}

// __________________________________________________________________________
TEST(QueryPlanner, PathSearchUnsupportedArgument) {
  auto qec = ad_utility::testing::getQec("<x> <p> <y>. <y> <p> <z>");
  auto getId = ad_utility::testing::makeGetId(qec->getIndex());

  auto query =
      "PREFIX pathSearch: <https://qlever.cs.uni-freiburg.de/pathSearch/>"
      "SELECT ?start ?end ?path ?edge WHERE {"
      "SERVICE pathSearch: {"
      "_:path pathSearch:algorithm pathSearch:allPaths ;"
      "<unsupportedArgument> ?error;"
      "pathSearch:source <x> ;"
      "pathSearch:target <z> ;"
      "pathSearch:pathColumn ?path ;"
      "pathSearch:edgeColumn ?edge ;"
      "pathSearch:start ?start;"
      "pathSearch:end ?end;"
      "{SELECT * WHERE {"
      "?start <p> ?end."
      "}}}}";
  AD_EXPECT_THROW_WITH_MESSAGE_AND_TYPE(
      h::parseAndPlan(std::move(query), qec),
      HasSubstr("Unsupported argument <unsupportedArgument> in PathSearch"),
      parsedQuery::PathSearchException);
}

// __________________________________________________________________________
TEST(QueryPlanner, PathSearchTwoVariablesForSource) {
  auto qec = ad_utility::testing::getQec("<x> <p> <y>. <y> <p> <z>");
  auto getId = ad_utility::testing::makeGetId(qec->getIndex());

  auto query =
      "PREFIX pathSearch: <https://qlever.cs.uni-freiburg.de/pathSearch/>"
      "SELECT ?start ?end ?path ?edge WHERE {"
      "SERVICE pathSearch: {"
      "_:path pathSearch:algorithm pathSearch:allPaths ;"
      "pathSearch:source ?source1 ;"
      "pathSearch:source ?source2 ;"
      "pathSearch:target <z> ;"
      "pathSearch:pathColumn ?path ;"
      "pathSearch:edgeColumn ?edge ;"
      "pathSearch:start ?start;"
      "pathSearch:end ?end;"
      "{SELECT * WHERE {"
      "?start <p> ?end."
      "}}}}";
  AD_EXPECT_THROW_WITH_MESSAGE_AND_TYPE(
      h::parseAndPlan(std::move(query), qec),
      HasSubstr("Only one variable is allowed per search side"),
      parsedQuery::PathSearchException);
}

// __________________________________________________________________________
TEST(QueryPlanner, PathSearchUnsupportedElement) {
  auto qec = ad_utility::testing::getQec("<x> <p> <y>. <y> <p> <z>");
  auto getId = ad_utility::testing::makeGetId(qec->getIndex());

  auto query =
      "PREFIX pathSearch: <https://qlever.cs.uni-freiburg.de/pathSearch/>"
      "SELECT ?start ?end ?path ?edge WHERE {"
      "SERVICE pathSearch: {"
      "_:path pathSearch:algorithm pathSearch:allPaths ;"
      "pathSearch:source ?source1 ;"
      "pathSearch:source ?source2 ;"
      "pathSearch:target <z> ;"
      "pathSearch:pathColumn ?path ;"
      "pathSearch:edgeColumn ?edge ;"
      "pathSearch:start ?start;"
      "pathSearch:end ?end;"
      "VALUES ?middle {<m1>}"
      "{SELECT * WHERE {"
      "?start <p> ?end."
      "}}}}";
  AD_EXPECT_THROW_WITH_MESSAGE_AND_TYPE(
      h::parseAndPlan(std::move(query), qec),
      HasSubstr("Unsupported element in pathSearch"),
      parsedQuery::PathSearchException);
}

// __________________________________________________________________________
TEST(QueryPlanner, PathSearchUnsupportedAlgorithm) {
  auto qec = ad_utility::testing::getQec("<x> <p> <y>. <y> <p> <z>");
  auto getId = ad_utility::testing::makeGetId(qec->getIndex());

  auto query =
      "PREFIX pathSearch: <https://qlever.cs.uni-freiburg.de/pathSearch/>"
      "SELECT ?start ?end ?path ?edge WHERE {"
      "SERVICE pathSearch: {"
      "_:path pathSearch:algorithm pathSearch:shortestPath ;"
      "pathSearch:source ?source1 ;"
      "pathSearch:source ?source2 ;"
      "pathSearch:target <z> ;"
      "pathSearch:pathColumn ?path ;"
      "pathSearch:edgeColumn ?edge ;"
      "pathSearch:start ?start;"
      "pathSearch:end ?end;"
      "{SELECT * WHERE {"
      "?start <p> ?end."
      "}}}}";
  AD_EXPECT_THROW_WITH_MESSAGE_AND_TYPE(
      h::parseAndPlan(std::move(query), qec),
      HasSubstr("Unsupported algorithm in pathSearch"),
      parsedQuery::PathSearchException);
}

// __________________________________________________________________________
TEST(QueryPlanner, PathSearchWrongArgumentCartesian) {
  auto qec = ad_utility::testing::getQec("<x> <p> <y>. <y> <p> <z>");
  auto getId = ad_utility::testing::makeGetId(qec->getIndex());

  auto query =
      "PREFIX pathSearch: <https://qlever.cs.uni-freiburg.de/pathSearch/>"
      "SELECT ?start ?end ?path ?edge WHERE {"
      "SERVICE pathSearch: {"
      "_:path pathSearch:algorithm pathSearch:allPaths ;"
      "pathSearch:source ?source1 ;"
      "pathSearch:source ?source2 ;"
      "pathSearch:target <z> ;"
      "pathSearch:pathColumn ?path ;"
      "pathSearch:edgeColumn ?edge ;"
      "pathSearch:start ?start;"
      "pathSearch:end ?end;"
      "pathSearch:cartesian <false>;"
      "{SELECT * WHERE {"
      "?start <p> ?end."
      "}}}}";
  AD_EXPECT_THROW_WITH_MESSAGE_AND_TYPE(
      h::parseAndPlan(std::move(query), qec),
      HasSubstr("The parameter <cartesian> expects a boolean"),
      parsedQuery::PathSearchException);
}

// __________________________________________________________________________
TEST(QueryPlanner, PathSearchWrongArgumentNumPathsPerTarget) {
  auto qec = ad_utility::testing::getQec("<x> <p> <y>. <y> <p> <z>");
  auto getId = ad_utility::testing::makeGetId(qec->getIndex());

  auto query =
      "PREFIX pathSearch: <https://qlever.cs.uni-freiburg.de/pathSearch/>"
      "SELECT ?start ?end ?path ?edge WHERE {"
      "SERVICE pathSearch: {"
      "_:path pathSearch:algorithm pathSearch:allPaths ;"
      "pathSearch:source ?source1 ;"
      "pathSearch:source ?source2 ;"
      "pathSearch:target <z> ;"
      "pathSearch:pathColumn ?path ;"
      "pathSearch:edgeColumn ?edge ;"
      "pathSearch:start ?start;"
      "pathSearch:end ?end;"
      "pathSearch:numPathsPerTarget <five>;"
      "{SELECT * WHERE {"
      "?start <p> ?end."
      "}}}}";
  AD_EXPECT_THROW_WITH_MESSAGE_AND_TYPE(
      h::parseAndPlan(std::move(query), qec),
      HasSubstr("The parameter <numPathsPerTarget> expects an integer"),
      parsedQuery::PathSearchException);
}

// __________________________________________________________________________
TEST(QueryPlanner, PathSearchWrongArgumentAlgorithm) {
  auto qec = ad_utility::testing::getQec("<x> <p> <y>. <y> <p> <z>");
  auto getId = ad_utility::testing::makeGetId(qec->getIndex());

  auto query =
      "PREFIX pathSearch: <https://qlever.cs.uni-freiburg.de/pathSearch/>"
      "SELECT ?start ?end ?path ?edge WHERE {"
      "SERVICE pathSearch: {"
      "_:path pathSearch:algorithm 1 ;"
      "pathSearch:source ?source1 ;"
      "pathSearch:source ?source2 ;"
      "pathSearch:target <z> ;"
      "pathSearch:pathColumn ?path ;"
      "pathSearch:edgeColumn ?edge ;"
      "pathSearch:start ?start;"
      "pathSearch:end ?end;"
      "{SELECT * WHERE {"
      "?start <p> ?end."
      "}}}}";
  AD_EXPECT_THROW_WITH_MESSAGE_AND_TYPE(
      h::parseAndPlan(std::move(query), qec),
      HasSubstr("The <algorithm> value has to be an IRI"),
      parsedQuery::PathSearchException);
}

// __________________________________________________________________________
TEST(QueryPlanner, SpatialJoinService) {
  auto scan = h::IndexScanFromStrings;
  using V = Variable;
  auto S2 = SpatialJoinAlgorithm::S2_GEOMETRY;
  auto Basel = SpatialJoinAlgorithm::BASELINE;
  auto BBox = SpatialJoinAlgorithm::BOUNDING_BOX;
  PayloadVariables emptyPayload{};

  // Simple base cases
  h::expect(
      "PREFIX spatialSearch: <https://qlever.cs.uni-freiburg.de/spatialSearch/>"
      "SELECT * WHERE {"
      "?x <p> ?y."
      "SERVICE spatialSearch: {"
      "_:config spatialSearch:algorithm spatialSearch:s2 ;"
      "spatialSearch:left ?y ;"
      "spatialSearch:right ?b ;"
      "spatialSearch:maxDistance 1 . "
      "{ ?a <p> ?b } }}",
      h::SpatialJoin(1, -1, V{"?y"}, V{"?b"}, std::nullopt, emptyPayload, S2,
                     scan("?x", "<p>", "?y"), scan("?a", "<p>", "?b")));
  h::expect(
      "PREFIX spatialSearch: <https://qlever.cs.uni-freiburg.de/spatialSearch/>"
      "SELECT * WHERE {"
      "?x <p> ?y."
      "SERVICE spatialSearch: {"
      "_:config spatialSearch:left ?y ;"
      "spatialSearch:right ?b ;"
      "spatialSearch:maxDistance 1 . "
      "{ ?a <p> ?b } }}",
      h::SpatialJoin(1, -1, V{"?y"}, V{"?b"}, std::nullopt, emptyPayload, S2,
                     scan("?x", "<p>", "?y"), scan("?a", "<p>", "?b")));
  h::expect(
      "PREFIX spatialSearch: <https://qlever.cs.uni-freiburg.de/spatialSearch/>"
      "SELECT * WHERE {"
      "?x <p> ?y."
      "SERVICE spatialSearch: {"
      "_:config spatialSearch:algorithm spatialSearch:baseline ;"
      "spatialSearch:left ?y ;"
      "spatialSearch:right ?b ;"
      "spatialSearch:maxDistance 1 . "
      "{ ?a <p> ?b } }}",
      h::SpatialJoin(1, -1, V{"?y"}, V{"?b"}, std::nullopt, emptyPayload, Basel,
                     scan("?x", "<p>", "?y"), scan("?a", "<p>", "?b")));
  h::expect(
      "PREFIX spatialSearch: <https://qlever.cs.uni-freiburg.de/spatialSearch/>"
      "SELECT * WHERE {"
      "?x <p> ?y."
      "SERVICE spatialSearch: {"
      "_:config spatialSearch:algorithm spatialSearch:boundingBox ;"
      "spatialSearch:left ?y ;"
      "spatialSearch:right ?b ;"
      "spatialSearch:maxDistance 100 . "
      "{ ?a <p> ?b } }}",
      h::SpatialJoin(100, -1, V{"?y"}, V{"?b"}, std::nullopt, emptyPayload,
                     BBox, scan("?x", "<p>", "?y"), scan("?a", "<p>", "?b")));
  h::expect(
      "PREFIX spatialSearch: <https://qlever.cs.uni-freiburg.de/spatialSearch/>"
      "SELECT * WHERE {"
      "?x <p> ?y."
      "SERVICE spatialSearch: {"
      "_:config spatialSearch:algorithm spatialSearch:s2 ;"
      "spatialSearch:left ?y ;"
      "spatialSearch:right ?b ;"
      "spatialSearch:maxDistance 100 ;"
      "spatialSearch:numNearestNeighbors 2 ;"
      "spatialSearch:bindDistance ?dist ."
      "{ ?a <p> ?b } }}",
      h::SpatialJoin(100, 2, V{"?y"}, V{"?b"}, V{"?dist"}, emptyPayload, S2,
                     scan("?x", "<p>", "?y"), scan("?a", "<p>", "?b")));
  h::expect(
      "PREFIX spatialSearch: <https://qlever.cs.uni-freiburg.de/spatialSearch/>"
      "SELECT * WHERE {"
      "?x <p> ?y."
      "SERVICE spatialSearch: {"
      "_:config spatialSearch:algorithm spatialSearch:s2 ;"
      "spatialSearch:right ?b ;"
      "spatialSearch:numNearestNeighbors 5 . "
      "_:config spatialSearch:left ?y ."
      "{ ?a <p> ?b } }}",
      h::SpatialJoin(-1, 5, V{"?y"}, V{"?b"}, std::nullopt, emptyPayload, S2,
                     scan("?x", "<p>", "?y"), scan("?a", "<p>", "?b")));
}

TEST(QueryPlanner, SpatialJoinServicePayloadVars) {
  // Test the <payload> option which allows selecting columns from the graph
  // pattern inside the service.

  auto scan = h::IndexScanFromStrings;
  using V = Variable;
  auto S2 = SpatialJoinAlgorithm::S2_GEOMETRY;
  using PV = PayloadVariables;

  h::expect(
      "PREFIX spatialSearch: <https://qlever.cs.uni-freiburg.de/spatialSearch/>"
      "SELECT * WHERE {"
      "?x <p> ?y."
      "SERVICE spatialSearch: {"
      "_:config spatialSearch:algorithm spatialSearch:s2 ;"
      "spatialSearch:right ?b ;"
      "spatialSearch:bindDistance ?dist ;"
      "spatialSearch:numNearestNeighbors 5 . "
      "_:config spatialSearch:left ?y ."
      "_:config spatialSearch:payload ?a ."
      "{ ?a <p> ?b } }}",
      h::SpatialJoin(-1, 5, V{"?y"}, V{"?b"}, V{"?dist"},
                     PV{std::vector<V>{V{"?a"}}}, S2, scan("?x", "<p>", "?y"),
                     scan("?a", "<p>", "?b")));
  h::expect(
      "PREFIX spatialSearch: <https://qlever.cs.uni-freiburg.de/spatialSearch/>"
      "SELECT * WHERE {"
      "?x <p> ?y."
      "SERVICE spatialSearch: {"
      "_:config spatialSearch:algorithm spatialSearch:s2 ;"
      "spatialSearch:right ?b ;"
      "spatialSearch:bindDistance ?dist ;"
      "spatialSearch:numNearestNeighbors 5 . "
      "_:config spatialSearch:left ?y ."
      "_:config spatialSearch:payload ?a , ?a2 ."
      "{ ?a <p> ?a2 . ?a2 <p> ?b } }}",
      h::SpatialJoin(
          -1, 5, V{"?y"}, V{"?b"}, V{"?dist"},
          PV{std::vector<V>{V{"?a"}, V{"?a2"}}}, S2, scan("?x", "<p>", "?y"),
          h::Join(scan("?a", "<p>", "?a2"), scan("?a2", "<p>", "?b"))));

  // Right variable and duplicates are possible (silently deduplicated during
  // query result computation)
  h::expect(
      "PREFIX spatialSearch: <https://qlever.cs.uni-freiburg.de/spatialSearch/>"
      "SELECT * WHERE {"
      "?x <p> ?y."
      "SERVICE spatialSearch: {"
      "_:config spatialSearch:algorithm spatialSearch:s2 ;"
      "spatialSearch:right ?b ;"
      "spatialSearch:bindDistance ?dist ;"
      "spatialSearch:numNearestNeighbors 5 . "
      "_:config spatialSearch:left ?y ."
      "_:config spatialSearch:payload ?a, ?a, ?b, ?a2 ."
      "{ ?a <p> ?a2 . ?a2 <p> ?b } }}",
      h::SpatialJoin(
          -1, 5, V{"?y"}, V{"?b"}, V{"?dist"},
          PV{std::vector<V>{V{"?a"}, V{"?a"}, V{"?b"}, V{"?a2"}}}, S2,
          scan("?x", "<p>", "?y"),
          h::Join(scan("?a", "<p>", "?a2"), scan("?a2", "<p>", "?b"))));

  // Selecting all payload variables using "all"
  h::expect(
      "PREFIX spatialSearch: <https://qlever.cs.uni-freiburg.de/spatialSearch/>"
      "SELECT * WHERE {"
      "?x <p> ?y."
      "SERVICE spatialSearch: {"
      "_:config spatialSearch:algorithm spatialSearch:s2 ;"
      "spatialSearch:right ?b ;"
      "spatialSearch:bindDistance ?dist ;"
      "spatialSearch:numNearestNeighbors 5 . "
      "_:config spatialSearch:left ?y ."
      "_:config spatialSearch:payload <all> ."
      "{ ?a <p> ?a2 . ?a2 <p> ?b } }}",
      h::SpatialJoin(
          -1, 5, V{"?y"}, V{"?b"}, V{"?dist"}, PayloadVariables::all(), S2,
          scan("?x", "<p>", "?y"),
          h::Join(scan("?a", "<p>", "?a2"), scan("?a2", "<p>", "?b"))));
  h::expect(
      "PREFIX spatialSearch: <https://qlever.cs.uni-freiburg.de/spatialSearch/>"
      "SELECT * WHERE {"
      "?x <p> ?y."
      "SERVICE spatialSearch: {"
      "_:config spatialSearch:algorithm spatialSearch:s2 ;"
      "spatialSearch:right ?b ;"
      "spatialSearch:bindDistance ?dist ;"
      "spatialSearch:numNearestNeighbors 5 . "
      "_:config spatialSearch:left ?y ."
      "_:config spatialSearch:payload spatialSearch:all ."
      "{ ?a <p> ?a2 . ?a2 <p> ?b } }}",
      h::SpatialJoin(
          -1, 5, V{"?y"}, V{"?b"}, V{"?dist"}, PayloadVariables::all(), S2,
          scan("?x", "<p>", "?y"),
          h::Join(scan("?a", "<p>", "?a2"), scan("?a2", "<p>", "?b"))));

  // All and explicitly named ones just select all
  h::expect(
      "PREFIX spatialSearch: <https://qlever.cs.uni-freiburg.de/spatialSearch/>"
      "SELECT * WHERE {"
      "?x <p> ?y."
      "SERVICE spatialSearch: {"
      "_:config spatialSearch:algorithm spatialSearch:s2 ;"
      "spatialSearch:right ?b ;"
      "spatialSearch:bindDistance ?dist ;"
      "spatialSearch:numNearestNeighbors 5 . "
      "_:config spatialSearch:left ?y ."
      "_:config spatialSearch:payload <all> ."
      "_:config spatialSearch:payload ?a ."
      "{ ?a <p> ?a2 . ?a2 <p> ?b } }}",
      h::SpatialJoin(
          -1, 5, V{"?y"}, V{"?b"}, V{"?dist"}, PayloadVariables::all(), S2,
          scan("?x", "<p>", "?y"),
          h::Join(scan("?a", "<p>", "?a2"), scan("?a2", "<p>", "?b"))));
}

TEST(QueryPlanner, SpatialJoinServiceMaxDistOutside) {
  auto scan = h::IndexScanFromStrings;
  using V = Variable;
  auto S2 = SpatialJoinAlgorithm::S2_GEOMETRY;

  // If only maxDistance is used but not numNearestNeighbors, the right variable
  // must not come from inside the SERVICE
  h::expect(
      "PREFIX spatialSearch: <https://qlever.cs.uni-freiburg.de/spatialSearch/>"
      "SELECT * WHERE {"
      "?a <p> ?b ."
      "?x <p> ?y ."
      "SERVICE spatialSearch: {"
      "_:config spatialSearch:algorithm spatialSearch:s2 ;"
      "spatialSearch:left ?y ;"
      "spatialSearch:right ?b ;"
      "spatialSearch:maxDistance 1 . "
      " } }",
      h::SpatialJoin(1, -1, V{"?y"}, V{"?b"}, std::nullopt,
                     // Payload variables have the default all instead of empty
                     // in this case
                     PayloadVariables::all(), S2, scan("?x", "<p>", "?y"),
                     scan("?a", "<p>", "?b")));

  // If the user explicitly states that they want all payload variables (which
  // is enforced and the default anyway), this should also work
  h::expect(
      "PREFIX spatialSearch: <https://qlever.cs.uni-freiburg.de/spatialSearch/>"
      "SELECT * WHERE {"
      "?a <p> ?b ."
      "?x <p> ?y ."
      "SERVICE spatialSearch: {"
      "_:config spatialSearch:algorithm spatialSearch:s2 ;"
      "spatialSearch:left ?y ;"
      "spatialSearch:right ?b ;"
      "spatialSearch:maxDistance 1 ; "
      "spatialSearch:payload spatialSearch:all ."
      " } }",
      h::SpatialJoin(1, -1, V{"?y"}, V{"?b"}, std::nullopt,
                     PayloadVariables::all(), S2, scan("?x", "<p>", "?y"),
                     scan("?a", "<p>", "?b")));

  // Nearest neighbors search requires the right child to be defined inside the
  // service
  AD_EXPECT_THROW_WITH_MESSAGE(
      h::expect("PREFIX spatialSearch: "
                "<https://qlever.cs.uni-freiburg.de/spatialSearch/>"
                "SELECT * WHERE {"
                "?a <p> ?b ."
                "?x <p> ?y ."
                "SERVICE spatialSearch: {"
                "_:config spatialSearch:algorithm spatialSearch:s2 ;"
                "spatialSearch:left ?y ;"
                "spatialSearch:right ?b ;"
                "spatialSearch:maxDistance 1 ; "
                "spatialSearch:numNearestNeighbors 5 ."
                "}}",
                ::testing::_),
      ::testing::ContainsRegex(
          "must have its right "
          "variable declared inside the service using a graph pattern"));

  // The user may not select specific payload variables if the right join table
  // is declared outside because this would mess up the query semantics and may
  // not have deterministic results on different inputs because of query planner
  // decisions
  AD_EXPECT_THROW_WITH_MESSAGE(
      h::expect("PREFIX spatialSearch: "
                "<https://qlever.cs.uni-freiburg.de/spatialSearch/>"
                "SELECT * WHERE {"
                "?a <p> ?b ."
                "?x <p> ?y ."
                "SERVICE spatialSearch: {"
                "_:config spatialSearch:algorithm spatialSearch:s2 ;"
                "spatialSearch:left ?y ;"
                "spatialSearch:right ?b ;"
                "spatialSearch:maxDistance 1 ; "
                "spatialSearch:payload ?a ."
                "}}",
                ::testing::_),
      ::testing::ContainsRegex(
          "right variable for the spatial search is declared outside the "
          "SERVICE, but the <payload> parameter was set"));
}

TEST(QueryPlanner, SpatialJoinMultipleServiceSharedLeft) {
  // Test two spatial join SERVICEs that share a common ?left variable

  auto scan = h::IndexScanFromStrings;
  using V = Variable;
  auto S2 = SpatialJoinAlgorithm::S2_GEOMETRY;
  using PV = PayloadVariables;

  h::expect(
      "SELECT * WHERE {"
      "?x <p> ?y ."
      "?y <max-distance-in-meters:100> ?b ."
      "?ab <p1> ?b ."
      "?y <max-distance-in-meters:500> ?c ."
      "?ac <p2> ?c ."
      "}",
      // Use two matchers using AnyOf here because the query planner may add the
      // children one way or the other depending on cost estimates. Both
      // versions are semantically correct.
      ::testing::AnyOf(
          h::SpatialJoin(100, -1, V{"?y"}, V{"?b"}, std::nullopt, PV::all(), S2,
                         h::SpatialJoin(500, -1, V{"?y"}, V{"?c"}, std::nullopt,
                                        PV::all(), S2, scan("?x", "<p>", "?y"),
                                        scan("?ac", "<p2>", "?c")),
                         scan("?ab", "<p1>", "?b")),
          h::SpatialJoin(500, -1, V{"?y"}, V{"?c"}, std::nullopt, PV::all(), S2,
                         h::SpatialJoin(100, -1, V{"?y"}, V{"?b"}, std::nullopt,
                                        PV::all(), S2, scan("?x", "<p>", "?y"),
                                        scan("?ab", "<p1>", "?b")),
                         scan("?ac", "<p2>", "?c"))));
  h::expect(
      "PREFIX spatialSearch: <https://qlever.cs.uni-freiburg.de/spatialSearch/>"
      "SELECT * WHERE {"
      "?x <p> ?y ."
      "SERVICE spatialSearch: {"
      "  _:config spatialSearch:algorithm spatialSearch:s2 ;"
      "    spatialSearch:left ?y ;"
      "    spatialSearch:right ?b ;"
      "    spatialSearch:numNearestNeighbors 5 ; "
      "    spatialSearch:bindDistance ?db ."
      "  { ?ab <p1> ?b } "
      "}"
      "SERVICE spatialSearch: {"
      "  _:config spatialSearch:algorithm spatialSearch:s2 ;"
      "    spatialSearch:left ?y ;"
      "    spatialSearch:right ?c ;"
      "    spatialSearch:numNearestNeighbors 5 ; "
      "    spatialSearch:maxDistance 500 ; "
      "    spatialSearch:payload ?ac ; "
      "    spatialSearch:bindDistance ?dc ."
      "  { ?ac <p2> ?c }"
      " }"
      "}",
      // Use two matchers using AnyOf here because the query planner may add the
      // children one way or the other depending on cost estimates. Both
      // versions are semantically correct.
      ::testing::AnyOf(
          h::SpatialJoin(500, 5, V{"?y"}, V{"?c"}, V{"?dc"},
                         PV{std::vector<V>{V{"?ac"}}}, S2,
                         h::SpatialJoin(-1, 5, V{"?y"}, V{"?b"}, V{"?db"}, PV{},
                                        S2, scan("?x", "<p>", "?y"),
                                        scan("?ab", "<p1>", "?b")),
                         scan("?ac", "<p2>", "?c")),
          h::SpatialJoin(-1, 5, V{"?y"}, V{"?b"}, V{"?db"}, PV{}, S2,
                         h::SpatialJoin(500, 5, V{"?y"}, V{"?c"}, V{"?dc"},
                                        PV{std::vector<V>{V{"?ac"}}}, S2,
                                        scan("?x", "<p>", "?y"),
                                        scan("?ac", "<p2>", "?c")),
                         scan("?ab", "<p1>", "?b"))));
}

TEST(QueryPlanner, SpatialJoinMissingConfig) {
  // Tests with incomplete config
  AD_EXPECT_THROW_WITH_MESSAGE(
      h::expect("PREFIX spatialSearch: "
                "<https://qlever.cs.uni-freiburg.de/spatialSearch/>"
                "SELECT * WHERE {"
                "?x <p> ?y ."
                "SERVICE spatialSearch: {"
                "_:config spatialSearch:right ?b ;"
                "spatialSearch:maxDistance 5 . "
                " { ?a <p> ?b . }"
                "}}",
                ::testing::_),
      ::testing::ContainsRegex("Missing parameter <left>"));
  AD_EXPECT_THROW_WITH_MESSAGE(
      h::expect("PREFIX spatialSearch: "
                "<https://qlever.cs.uni-freiburg.de/spatialSearch/>"
                "SELECT * WHERE {"
                "?x <p> ?y ."
                "SERVICE spatialSearch: {"
                "_:config spatialSearch:right ?b ;"
                "spatialSearch:numNearestNeighbors 5 . "
                " { ?a <p> ?b . }"
                "}}",
                ::testing::_),
      ::testing::ContainsRegex("Missing parameter <left>"));
  AD_EXPECT_THROW_WITH_MESSAGE(
      h::expect("PREFIX spatialSearch: "
                "<https://qlever.cs.uni-freiburg.de/spatialSearch/>"
                "SELECT * WHERE {"
                "?x <p> ?y ."
                "SERVICE spatialSearch: {"
                "_:config spatialSearch:left ?y ;"
                "spatialSearch:maxDistance 5 . "
                " { ?a <p> ?b . }"
                "}}",
                ::testing::_),
      ::testing::ContainsRegex("Missing parameter <right>"));
  AD_EXPECT_THROW_WITH_MESSAGE(
      h::expect("PREFIX spatialSearch: "
                "<https://qlever.cs.uni-freiburg.de/spatialSearch/>"
                "SELECT * WHERE {"
                "?x <p> ?y ."
                "SERVICE spatialSearch: {"
                "_:config spatialSearch:left ?y ;"
                "spatialSearch:numNearestNeighbors 5 . "
                " { ?a <p> ?b . }"
                "}}",
                ::testing::_),
      ::testing::ContainsRegex("Missing parameter <right>"));
  AD_EXPECT_THROW_WITH_MESSAGE(
      h::expect("PREFIX spatialSearch: "
                "<https://qlever.cs.uni-freiburg.de/spatialSearch/>"
                "SELECT * WHERE {"
                "?x <p> ?y ."
                "SERVICE spatialSearch: {"
                "_:config spatialSearch:left ?y ;"
                " spatialSearch:right ?b ."
                " { ?a <p> ?b . }"
                "}}",
                ::testing::_),
      ::testing::ContainsRegex(
          "Neither <numNearestNeighbors> nor <maxDistance> were provided"));
}

TEST(QueryPlanner, SpatialJoinInvalidOperationsInService) {
  // Test that unallowed operations inside the SERVICE statement throw
  AD_EXPECT_THROW_WITH_MESSAGE(
      h::expect("PREFIX spatialSearch: "
                "<https://qlever.cs.uni-freiburg.de/spatialSearch/>"
                "SELECT * WHERE {"
                "?x <p> ?y."
                "SERVICE spatialSearch: {"
                "_:config spatialSearch:algorithm spatialSearch:s2 ;"
                "spatialSearch:left ?y ;"
                "spatialSearch:right ?b ;"
                "spatialSearch:maxDistance 1 . "
                "{ ?a <p> ?b }"
                "SERVICE <http://example.com/> { ?a <something> <else> }"
                " }}",
                ::testing::_),
      ::testing::ContainsRegex("Unsupported element in spatialQuery"));
}

TEST(QueryPlanner, SpatialJoinServiceMultipleGraphPatterns) {
  // Test that the SERVICE statement may only contain at most one graph pattern
  AD_EXPECT_THROW_WITH_MESSAGE(
      h::expect("PREFIX spatialSearch: "
                "<https://qlever.cs.uni-freiburg.de/spatialSearch/>"
                "SELECT * WHERE {"
                "?x <p> ?y."
                "SERVICE spatialSearch: {"
                "_:config spatialSearch:algorithm spatialSearch:s2 ;"
                "spatialSearch:left ?y ;"
                "spatialSearch:right ?b ;"
                "spatialSearch:maxDistance 1 . "
                "{ ?a <p> ?b }"
                "{ ?a <p2> ?c } }}",
                ::testing::_),
      ::testing::ContainsRegex("A magic SERVICE query must not contain more "
                               "than one nested group graph pattern"));
}

TEST(QueryPlanner, SpatialJoinIncorrectConfigValues) {
  // Tests with mistakes in the config
  AD_EXPECT_THROW_WITH_MESSAGE(
      h::expect("PREFIX spatialSearch: "
                "<https://qlever.cs.uni-freiburg.de/spatialSearch/>"
                "SELECT * WHERE {"
                "?x <p> ?y ."
                "SERVICE spatialSearch: {"
                "_:config spatialSearch:right ?b ;"
                "spatialSearch:left ?y ;"
                "spatialSearch:maxDistance \"5\" . "
                " { ?a <p> ?b . }"
                "}}",
                ::testing::_),
      ::testing::ContainsRegex("<maxDistance> expects an integer"));
  AD_EXPECT_THROW_WITH_MESSAGE(
      h::expect("PREFIX spatialSearch: "
                "<https://qlever.cs.uni-freiburg.de/spatialSearch/>"
                "SELECT * WHERE {"
                "?x <p> ?y ."
                "SERVICE spatialSearch: {"
                "_:config spatialSearch:right ?b ;"
                "spatialSearch:left ?y ;"
                "spatialSearch:maxDistance 5 ;"
                "spatialSearch:numNearestNeighbors \"1\" ."
                " { ?a <p> ?b . }"
                "}}",
                ::testing::_),
      ::testing::ContainsRegex("<numNearestNeighbors> expects an integer"));
  AD_EXPECT_THROW_WITH_MESSAGE(
      h::expect("PREFIX spatialSearch: "
                "<https://qlever.cs.uni-freiburg.de/spatialSearch/>"
                "SELECT * WHERE {"
                "?x <p> ?y ."
                "SERVICE spatialSearch: {"
                "_:config spatialSearch:right ?b ;"
                "spatialSearch:left ?y ;"
                "spatialSearch:maxDistance 5 ;"
                "spatialSearch:algorithm \"1\" ."
                " { ?a <p> ?b . }"
                "}}",
                ::testing::_),
      ::testing::ContainsRegex("parameter <algorithm> needs an IRI"));
  AD_EXPECT_THROW_WITH_MESSAGE(
      h::expect("PREFIX spatialSearch: "
                "<https://qlever.cs.uni-freiburg.de/spatialSearch/>"
                "SELECT * WHERE {"
                "?x <p> ?y ."
                "SERVICE spatialSearch: {"
                "_:config spatialSearch:right ?b ;"
                "spatialSearch:left ?y ;"
                "spatialSearch:maxDistance 5 ;"
                "spatialSearch:algorithm <http://example.com/some-nonsense> ."
                " { ?a <p> ?b . }"
                "}}",
                ::testing::_),
      ::testing::ContainsRegex("<algorithm> does not refer to a supported "
                               "spatial search algorithm"));
  AD_EXPECT_THROW_WITH_MESSAGE(
      h::expect("PREFIX spatialSearch: "
                "<https://qlever.cs.uni-freiburg.de/spatialSearch/>"
                "SELECT * WHERE {"
                "?x <p> ?y ."
                "SERVICE spatialSearch: {"
                "_:config spatialSearch:right ?b ;"
                "spatialSearch:left ?y ;"
                "spatialSearch:maxDistance 5 ;"
                "<http://example.com/some-nonsense> 123 ."
                " { ?a <p> ?b . }"
                "}}",
                ::testing::_),
      ::testing::ContainsRegex("Unsupported argument"));
  AD_EXPECT_THROW_WITH_MESSAGE(
      h::expect("PREFIX spatialSearch: "
                "<https://qlever.cs.uni-freiburg.de/spatialSearch/>"
                "SELECT * WHERE {"
                "?x <p> ?y ."
                "SERVICE spatialSearch: {"
                "_:config spatialSearch:right ?b ;"
                "spatialSearch:left ?y ;"
                "spatialSearch:maxDistance 5 ;"
                "spatialSearch:bindDistance 123 ."
                " { ?a <p> ?b . }"
                "}}",
                ::testing::_),
      ::testing::ContainsRegex("<bindDistance> has to be a variable"));
  AD_EXPECT_THROW_WITH_MESSAGE(
      h::expect("PREFIX spatialSearch: "
                "<https://qlever.cs.uni-freiburg.de/spatialSearch/>"
                "SELECT * WHERE {"
                "?x <p> ?y ."
                "SERVICE spatialSearch: {"
                "_:config spatialSearch:right ?b ;"
                "spatialSearch:left ?y ;"
                "spatialSearch:maxDistance 5 ;"
                "spatialSearch:payload 123 ."
                " { ?a <p> ?b . }"
                "}}",
                ::testing::_),
      ::testing::ContainsRegex("<payload> parameter must be either a variable "
                               "to be selected or <all>"));
  AD_EXPECT_THROW_WITH_MESSAGE(
      h::expect("PREFIX spatialSearch: "
                "<https://qlever.cs.uni-freiburg.de/spatialSearch/>"
                "SELECT * WHERE {"
                "?x <p> ?y ."
                "SERVICE spatialSearch: {"
                "_:config spatialSearch:right ?b ;"
                "spatialSearch:left ?y ;"
                "spatialSearch:maxDistance 5 ;"
                "spatialSearch:payload <http://some.iri.that.is.not.all> ."
                " { ?a <p> ?b . }"
                "}}",
                ::testing::_),
      ::testing::ContainsRegex("<payload> parameter must be either a variable "
                               "to be selected or <all>"));
  AD_EXPECT_THROW_WITH_MESSAGE(
      h::expect("PREFIX spatialSearch: "
                "<https://qlever.cs.uni-freiburg.de/spatialSearch/>"
                "SELECT * WHERE {"
                "?x <p> ?y ."
                "SERVICE spatialSearch: {"
                "_:config spatialSearch:right ?b ;"
                "spatialSearch:left ?y ;"
                "spatialSearch:maxDistance 5 ;"
                "spatialSearch:bindDistance ?dist_a ;"
                "spatialSearch:bindDistance ?dist_b ."
                " { ?a <p> ?b . }"
                "}}",
                ::testing::_),
      ::testing::ContainsRegex("<bindDistance> has already been set"));
  AD_EXPECT_THROW_WITH_MESSAGE(
      h::expect("PREFIX spatialSearch: "
                "<https://qlever.cs.uni-freiburg.de/spatialSearch/>"
                "SELECT * WHERE {"
                "?x <p> ?y ."
                "SERVICE spatialSearch: {"
                "_:config spatialSearch:right 123 ;"
                "spatialSearch:left ?y ;"
                "spatialSearch:maxDistance 5 ."
                " { ?a <p> ?b . }"
                "}}",
                ::testing::_),
      ::testing::ContainsRegex("<right> has to be a variable"));
  AD_EXPECT_THROW_WITH_MESSAGE(
      h::expect("PREFIX spatialSearch: "
                "<https://qlever.cs.uni-freiburg.de/spatialSearch/>"
                "SELECT * WHERE {"
                "?x <p> ?y ."
                "SERVICE spatialSearch: {"
                "_:config spatialSearch:right ?b ;"
                "spatialSearch:left \"abc\" ;"
                "spatialSearch:maxDistance 5 ."
                " { ?a <p> ?b . }"
                "}}",
                ::testing::_),
      ::testing::ContainsRegex("<left> has to be a variable"));
}

TEST(QueryPlanner, SpatialJoinLegacyPredicateSupport) {
  auto scan = h::IndexScanFromStrings;
  using V = Variable;
  auto S2 = SpatialJoinAlgorithm::S2_GEOMETRY;

  // For maxDistance the special predicate remains supported
  h::expect(
      "SELECT * WHERE {"
      "?a <p> ?b ."
      "?y <max-distance-in-meters:1> ?b ."
      "?x <p> ?y ."
      " }",
      h::SpatialJoin(1, -1, V{"?y"}, V{"?b"}, std::nullopt,
                     PayloadVariables::all(), S2, scan("?x", "<p>", "?y"),
                     scan("?a", "<p>", "?b")));
  h::expect(
      "SELECT * WHERE {"
      "?a <p> ?b ."
      "?y <max-distance-in-meters:5000> ?b ."
      "?x <p> ?y ."
      " }",
      h::SpatialJoin(5000, -1, V{"?y"}, V{"?b"}, std::nullopt,
                     PayloadVariables::all(), S2, scan("?x", "<p>", "?y"),
                     scan("?a", "<p>", "?b")));

  // Test that invalid triples throw an error
  AD_EXPECT_THROW_WITH_MESSAGE(
      h::expect("SELECT ?x ?y WHERE {"
                "?x <p> ?y."
                "?a <p> ?b."
                "?y <max-distance-in-meters:1> ?b ."
                "?y <a> ?b}",
                ::testing::_),
      ::testing::ContainsRegex(
          "Currently, if both sides of a SpatialJoin are variables, then the"
          "SpatialJoin must be the only connection between these variables"));

  AD_EXPECT_THROW_WITH_MESSAGE(
      h::expect("SELECT ?x ?y WHERE {"
                "?y <p> ?b."
                "?y <max-distance-in-meters:1> ?b }",
                ::testing::_),
      ::testing::ContainsRegex(
          "Currently, if both sides of a SpatialJoin are variables, then the"
          "SpatialJoin must be the only connection between these variables"));

  EXPECT_ANY_THROW(
      h::expect("SELECT ?x ?y WHERE {"
                "?x <p> ?y."
                "?y <max-distance-in-meters:1> <a> }",
                ::testing::_));

  EXPECT_ANY_THROW(
      h::expect("SELECT ?x ?y WHERE {"
                "?x <p> ?y."
                "<a> <max-distance-in-meters:1> ?y }",
                ::testing::_));

  AD_EXPECT_THROW_WITH_MESSAGE(h::expect("SELECT ?x ?y WHERE {"
                                         "?x <p> ?y."
                                         "?a <p> ?b."
                                         "?y <max-distance-in-meters:-1> ?b }",
                                         ::testing::_),
                               ::testing::ContainsRegex("unknown triple"));

  // Test that the nearest neighbors special predicate is still accepted but
  // produces a warning
  h::expect(
      "SELECT ?x ?y WHERE {"
      "?x <p> ?y."
      "?a <p> ?b."
      "?y <nearest-neighbors:2:500> ?b }",
      h::QetWithWarnings(
          {"special predicate <nearest-neighbors:...> is deprecated"},
          h::SpatialJoin(500, 2, V{"?y"}, V{"?b"}, std::nullopt,
                         PayloadVariables::all(), S2, scan("?x", "<p>", "?y"),
                         scan("?a", "<p>", "?b"))));
  h::expect(
      "SELECT ?x ?y WHERE {"
      "?x <p> ?y."
      "?a <p> ?b."
      "?y <nearest-neighbors:20> ?b }",
      h::QetWithWarnings(
          {"special predicate <nearest-neighbors:...> is deprecated"},
          h::SpatialJoin(-1, 20, V{"?y"}, V{"?b"}, std::nullopt,
                         PayloadVariables::all(), S2, scan("?x", "<p>", "?y"),
                         scan("?a", "<p>", "?b"))));

  AD_EXPECT_THROW_WITH_MESSAGE(h::expect("SELECT ?x ?y WHERE {"
                                         "?x <p> ?y."
                                         "?a <p> ?b."
                                         "?y <nearest-neighbors:1:-200> ?b }",
                                         ::testing::_),
                               ::testing::ContainsRegex("unknown triple"));

  AD_EXPECT_THROW_WITH_MESSAGE(h::expect("SELECT ?x ?y WHERE {"
                                         "?x <p> ?y."
                                         "?a <p> ?b."
                                         "?y <nearest-neighbors:0:-1> ?b }",
                                         ::testing::_),
                               ::testing::ContainsRegex("unknown triple"));

  EXPECT_ANY_THROW(
      h::expect("SELECT ?x ?y WHERE {"
                "?x <p> ?y."
                "?a <p> ?b."
                "?y <nearest-neighbors:2:500> ?b ."
                "?y <a> ?b}",
                ::testing::_));

  EXPECT_ANY_THROW(
      h::expect("SELECT ?x ?y WHERE {"
                "?y <p> ?b."
                "?y <nearest-neighbors:1> ?b }",
                ::testing::_));

  EXPECT_ANY_THROW(
      h::expect("SELECT ?x ?y WHERE {"
                "?x <p> ?y."
                "?y <nearest-neighbors:2:500> <a> }",
                ::testing::_));

  EXPECT_ANY_THROW(
      h::expect("SELECT ?x ?y WHERE {"
                "?x <p> ?y."
                "<a> <nearest-neighbors:2:500> ?y }",
                ::testing::_));

  EXPECT_ANY_THROW(
      h::expect("SELECT ?x ?y WHERE {"
                "?x <p> ?y."
                "?a <p> ?b."
                "?y <nearest-neighbors:> ?b }",
                ::testing::_));

  EXPECT_ANY_THROW(
      h::expect("SELECT ?x ?y WHERE {"
                "?x <p> ?y."
                "?a <p> ?b."
                "?y <nearest-neighbors:-50:500> ?b }",
                ::testing::_));

  EXPECT_ANY_THROW(
      h::expect("SELECT ?x ?y WHERE {"
                "?x <p> ?y."
                "?a <p> ?b."
                "?y <nearest-neighbors:1:-200> ?b }",
                ::testing::_));

  EXPECT_ANY_THROW(
      h::expect("SELECT ?x ?y WHERE {"
                "?x <p> ?y."
                "?a <p> ?b."
                "?y <nearest-neighbors:0:-1> ?b }",
                ::testing::_));
}

TEST(QueryPlanner, SpatialJoinLegacyMaxDistanceParsing) {
  // test if the SpatialJoin operation parses the maximum distance correctly
  auto testMaxDistance = [](std::string distanceIRI, long long distance,
                            bool shouldThrow) {
    auto qec = ad_utility::testing::getQec();
    TripleComponent subject{Variable{"?subject"}};
    TripleComponent object{Variable{"?object"}};
    SparqlTriple triple{subject, distanceIRI, object};
    if (shouldThrow) {
      ASSERT_ANY_THROW(
          parsedQuery::SpatialQuery{triple}.toSpatialJoinConfiguration());
    } else {
      auto config =
          parsedQuery::SpatialQuery{triple}.toSpatialJoinConfiguration();
      std::shared_ptr<QueryExecutionTree> spatialJoinOperation =
          ad_utility::makeExecutionTree<SpatialJoin>(qec, config, std::nullopt,
                                                     std::nullopt);
      std::shared_ptr<Operation> op = spatialJoinOperation->getRootOperation();
      SpatialJoin* spatialJoin = static_cast<SpatialJoin*>(op.get());
      ASSERT_TRUE(spatialJoin->getMaxDist().has_value());
      ASSERT_EQ(spatialJoin->getMaxDist(), distance);
      ASSERT_FALSE(spatialJoin->getMaxResults().has_value());
    }
  };

  testMaxDistance("<max-distance-in-meters:1000>", 1000, false);

  testMaxDistance("<max-distance-in-meters:0>", 0, false);

  testMaxDistance("<max-distance-in-meters:20000000>", 20000000, false);

  testMaxDistance("<max-distance-in-meters:123456789>", 123456789, false);

  // the following distance is slightly bigger than earths circumference.
  // This distance should still be representable
  testMaxDistance("<max-distance-in-meters:45000000000>", 45000000000, false);

  // distance must be positive
  testMaxDistance("<max-distance-in-meters:-10>", -10, true);

  // some words start with an upper case
  testMaxDistance("<max-Distance-In-Meters:1000>", 1000, true);

  // wrong keyword for the spatialJoin operation
  testMaxDistance("<maxDistanceInMeters:1000>", 1000, true);

  // "M" in meters is upper case
  testMaxDistance("<max-distance-in-Meters:1000>", 1000, true);

  // two > at the end
  testMaxDistance("<maxDistanceInMeters:1000>>", 1000, true);

  // distance must be given as integer
  testMaxDistance("<maxDistanceInMeters:oneThousand>", 1000, true);

  // distance must be given as integer
  testMaxDistance("<maxDistanceInMeters:1000.54>>", 1000, true);

  // missing > at the end
  testMaxDistance("<maxDistanceInMeters:1000", 1000, true);

  // prefix before correct iri
  testMaxDistance("<asdfmax-distance-in-meters:1000>", 1000, true);

  // suffix after correct iri
  testMaxDistance("<max-distance-in-metersjklö:1000>", 1000, true);

  // suffix after correct iri
  testMaxDistance("<max-distance-in-meters:qwer1000>", 1000, true);

  // suffix after number.
  // Note that the usual stoll function would return
  // 1000 instead of throwing an exception. To fix this mistake, a for loop
  // has been added to the parsing, which checks, if each character (which
  // should be converted to a number) is a digit
  testMaxDistance("<max-distance-in-meters:1000asff>", 1000, true);

  // prefix before <
  testMaxDistance("yxcv<max-distance-in-metersjklö:1000>", 1000, true);

  // suffix after >
  testMaxDistance("<max-distance-in-metersjklö:1000>dfgh", 1000, true);
}

// __________________________________________________________________________
TEST(QueryPlanner, BindAtBeginningOfQuery) {
  h::expect(
      "SELECT * WHERE {"
      " BIND (3 + 5 AS ?x) }",
      h::Bind(h::NeutralElement(), "3 + 5", Variable{"?x"}));
}

// __________________________________________________________________________
TEST(QueryPlanner, TextIndexScanForWord) {
  auto qec = ad_utility::testing::getQec(
      "<a> <p> \"this text contains some words and is part of the test\" . <a> "
      "<p> \"testEntity\" . <a> <p> \"picking the right text can be a hard "
      "test\" . <a> <p> \"sentence for multiple words tests\" . "
      "<a> <p> \"testing and picking\"",
      true, true, true, 16_B, true);
  auto wordScan = h::TextIndexScanForWord;

  h::expect("SELECT * WHERE { ?text ql:contains-word \"test*\" }",
            wordScan(Var{"?text"}, "test*"), qec);

  h::expect("SELECT * WHERE { ?text2 ql:contains-word \"test\" }",
            wordScan(Var{"?text2"}, "test"), qec);

  h::expect(
      "SELECT * WHERE { ?text2 ql:contains-word \"multiple words* test\" }",
      h::UnorderedJoins(wordScan(Var{"?text2"}, "test"),
                        wordScan(Var{"?text2"}, "words*"),
                        wordScan(Var{"?text2"}, "multiple")),
      qec);

  AD_EXPECT_THROW_WITH_MESSAGE(
      SparqlParser::parseQuery(
          "SELECT * WHERE { ?text ql:contains-word <test> . }"),
      ::testing::ContainsRegex(
          "ql:contains-word has to be followed by a string in quotes"));
}

// __________________________________________________________________________
TEST(QueryPlanner, TextIndexScanForEntity) {
  auto qec = ad_utility::testing::getQec(
      "<a> <p> \"this text contains some words and is part of the test\" . <a> "
      "<p> <testEntity> . <a> <p> \"picking the right text can be a hard "
      "test\" . <a> <p> \"only this text contains the word opti \" . "
      "<a> <p> \"testing and picking\"",
      true, true, true, 16_B, true);

  auto wordScan = h::TextIndexScanForWord;
  auto entityScan = h::TextIndexScanForEntity;
  h::expect(
      "SELECT * WHERE { ?text ql:contains-entity ?scientist . ?text "
      "ql:contains-word \"test*\" }",
      h::Join(wordScan(Var{"?text"}, "test*"),
              entityScan(Var{"?text"}, Var{"?scientist"}, "test*")),
      qec);

  h::expect(
      "SELECT * WHERE { ?text ql:contains-entity <testEntity> . ?text "
      "ql:contains-word \"test\" }",
      h::Join(wordScan(Var{"?text"}, "test"),
              entityScan(Var{"?text"}, "<testEntity>", "test")),
      qec);

  // Test case sensitivity
  h::expect(
      "SELECT * WHERE { ?text ql:contains-entity <testEntity> . ?text "
      "ql:contains-word \"TeST\" }",
      h::Join(wordScan(Var{"?text"}, "test"),
              entityScan(Var{"?text"}, "<testEntity>", "test")),
      qec);

  // NOTE: It is important that the TextIndexScanForEntity uses "opti", because
  // we also want to test here if the QueryPlanner assigns the optimal word to
  // the Operation.
  h::expect(
      "SELECT * WHERE { ?text ql:contains-word \"picking*\" . ?text "
      "ql:contains-entity <testEntity> . ?text ql:contains-word "
      "\"opti\" . ?text ql:contains-word \"testi*\"}",
      h::UnorderedJoins(entityScan(Var{"?text"}, "<testEntity>", "opti"),
                        wordScan(Var{"?text"}, "testi*"),
                        wordScan(Var{"?text"}, "opti"),
                        wordScan(Var{"?text"}, "picking*")),
      qec);

  ParsedQuery pq = SparqlParser::parseQuery(
      "SELECT * WHERE { ?text ql:contains-entity ?scientist . }");
  QueryPlanner qp = makeQueryPlanner();
  AD_EXPECT_THROW_WITH_MESSAGE(
      qp.createExecutionTree(pq),
      ::testing::ContainsRegex(
          "Missing ql:contains-word statement. A ql:contains-entity statement "
          "always also needs corresponding ql:contains-word statement."));
}

TEST(QueryPlanner, TextLimit) {
  auto qec = ad_utility::testing::getQec(
      "<a> <p> \"this text contains some words and is part of the test\" . <a> "
      "<p> <testEntity> . <a> <p> \"picking the right text can be a hard "
      "test\" . <a> <p> \"only this text contains the word opti \" . "
      "<a> <p> \"testing and picking\"",
      true, true, true, 16_B, true);

  auto wordScan = h::TextIndexScanForWord;
  auto entityScan = h::TextIndexScanForEntity;

  // Only contains word
  h::expect("SELECT * WHERE { ?text ql:contains-word \"test*\" } TEXTLIMIT 10",
            wordScan(Var{"?text"}, "test*"), qec);

  // Contains fixed entity
  h::expect(
      "SELECT * WHERE { ?text ql:contains-word \"test*\" . ?text "
      "ql:contains-entity <testEntity> } TEXTLIMIT 10",
      h::TextLimit(10,
                   h::Join(wordScan(Var{"?text"}, "test*"),
                           entityScan(Var{"?text"}, "<testEntity>", "test*")),
                   Var{"?text"}, vector<Variable>{},
                   vector<Variable>{
                       Var{"?text"}.getEntityScoreVariable("<testEntity>")}),
      qec);

  // Contains entity
  h::expect(
      "SELECT * WHERE { ?text ql:contains-entity ?scientist . ?text "
      "ql:contains-word \"test*\" } TEXTLIMIT 10",
      h::TextLimit(
          10,
          h::Join(wordScan(Var{"?text"}, "test*"),
                  entityScan(Var{"?text"}, Var{"?scientist"}, "test*")),
          Var{"?text"}, vector<Variable>{Var{"?scientist"}},
          vector<Variable>{
              Var{"?text"}.getEntityScoreVariable(Var{"?scientist"})}),
      qec);

  // Contains entity and fixed entity
  h::expect(
      "SELECT * WHERE { ?text ql:contains-entity ?scientist . ?text "
      "ql:contains-word \"test*\" . ?text ql:contains-entity <testEntity>} "
      "TEXTLIMIT 5",
      h::TextLimit(5,
                   h::UnorderedJoins(
                       wordScan(Var{"?text"}, "test*"),
                       entityScan(Var{"?text"}, Var{"?scientist"}, "test*"),
                       entityScan(Var{"?text"}, "<testEntity>", "test*")),
                   Var{"?text"}, vector<Variable>{Var{"?scientist"}},
                   vector<Variable>{
                       Var{"?text"}.getEntityScoreVariable(Var{"?scientist"}),
                       Var{"?text"}.getEntityScoreVariable("<testEntity>")}),
      qec);

  // Contains two entities
  h::expect(
      "SELECT * WHERE { ?text ql:contains-entity ?scientist . ?text "
      "ql:contains-word \"test*\" . ?text ql:contains-entity ?scientist2} "
      "TEXTLIMIT 5",
      h::TextLimit(
          5,
          h::UnorderedJoins(
              wordScan(Var{"?text"}, "test*"),
              entityScan(Var{"?text"}, Var{"?scientist"}, "test*"),
              entityScan(Var{"?text"}, Var{"?scientist2"}, "test*")),
          Var{"?text"}, vector<Variable>{Var{"?scientist"}, Var{"?scientist2"}},
          vector<Variable>{
              Var{"?text"}.getEntityScoreVariable(Var{"?scientist"}),
              Var{"?text"}.getEntityScoreVariable(Var{"?scientist2"})}),
      qec);

  // Contains two text variables. Also checks if the textlimit at an efficient
  // place in the query
  h::expect(
      "SELECT * WHERE { ?text1 ql:contains-entity ?scientist1 . ?text1 "
      "ql:contains-word \"test*\" . ?text2 ql:contains-word \"test*\" . ?text2 "
      "ql:contains-entity ?author1 . ?text2 ql:contains-entity ?author2 } "
      "TEXTLIMIT 5",
      h::CartesianProductJoin(
          h::TextLimit(
              5,
              h::Join(wordScan(Var{"?text1"}, "test*"),
                      entityScan(Var{"?text1"}, Var{"?scientist1"}, "test*")),
              Var{"?text1"}, vector<Variable>{Var{"?scientist1"}},
              vector<Variable>{
                  Var{"?text1"}.getEntityScoreVariable(Var{"?scientist1"})}),
          h::TextLimit(
              5,
              h::UnorderedJoins(
                  wordScan(Var{"?text2"}, "test*"),
                  entityScan(Var{"?text2"}, Var{"?author1"}, "test*"),
                  entityScan(Var{"?text2"}, Var{"?author2"}, "test*")),
              Var{"?text2"}, vector<Variable>{Var{"?author1"}, Var{"?author2"}},
              vector<Variable>{
                  Var{"?text2"}.getEntityScoreVariable(Var{"?author1"}),
                  Var{"?text2"}.getEntityScoreVariable(Var{"?author2"})})),
      qec);
}

TEST(QueryPlanner, NonDistinctVariablesInTriple) {
  auto eq = [](std::string_view l, std::string_view r) {
    return absl::StrCat(l, "=", r);
  };

  h::expect("SELECT * WHERE {?s ?p ?s}",
            h::Filter(eq(internalVar(0), "?s"),
                      h::IndexScanFromStrings(internalVar(0), "?p", "?s")));
  h::expect("SELECT * WHERE {?s ?s ?o}",
            h::Filter(eq(internalVar(0), "?s"),
                      h::IndexScanFromStrings(internalVar(0), "?s", "?o")));
  h::expect("SELECT * WHERE {?s ?p ?p}",
            h::Filter(eq(internalVar(0), "?p"),
                      h::IndexScanFromStrings("?s", "?p", internalVar(0))));
  h::expect("SELECT * WHERE {?s ?s ?s}",
            h::Filter(eq(internalVar(1), "?s"),
                      h::Filter(eq(internalVar(0), "?s"),
                                h::IndexScanFromStrings(internalVar(1), "?s",
                                                        internalVar(0)))));
  h::expect("SELECT * WHERE {?s <is-a> ?s}",
            h::Filter(eq(internalVar(0), "?s"),
                      h::IndexScanFromStrings("?s", "<is-a>", internalVar(0))));
  h::expect("SELECT * WHERE {<s> ?p ?p}",
            h::Filter(eq(internalVar(0), "?p"),
                      h::IndexScanFromStrings("<s>", "?p", internalVar(0))));
  h::expect("SELECT * WHERE {?s ?s <o>}",
            h::Filter(eq(internalVar(0), "?s"),
                      h::IndexScanFromStrings(internalVar(0), "?s", "<o>")));
}

TEST(QueryPlanner, emptyGroupGraphPattern) {
  h::expect("SELECT * WHERE {}", h::NeutralElement());
  h::expect("SELECT * WHERE { {} }", h::NeutralElement());
  h::expect("SELECT * WHERE { {} {} }",
            h::CartesianProductJoin(h::NeutralElement(), h::NeutralElement()));
  h::expect("SELECT * WHERE { {} UNION {} }",
            h::Union(h::NeutralElement(), h::NeutralElement()));
  h::expect("SELECT * WHERE { {} { SELECT * WHERE {}}}",
            h::CartesianProductJoin(h::NeutralElement(), h::NeutralElement()));
}

// __________________________________________________________________________
TEST(QueryPlanner, TooManyTriples) {
  std::string query = "SELECT * WHERE {";
  for (size_t i = 0; i < 65; i++) {
    query = absl::StrCat(query, " ?x <p> ?y .");
  }
  query = absl::StrCat(query, "}");
  ParsedQuery pq = SparqlParser::parseQuery(query);
  QueryPlanner qp = makeQueryPlanner();
  AD_EXPECT_THROW_WITH_MESSAGE(
      qp.createExecutionTree(pq),
      ::testing::ContainsRegex("At most 64 triples allowed at the moment."));
}

// ___________________________________________________________________________
TEST(QueryPlanner, CountAvailablePredicates) {
  h::expect(
      "SELECT ?p (COUNT(DISTINCT ?s) as ?cnt) WHERE { ?s ?p ?o} GROUP BY ?p",
      h::CountAvailablePredicates(
          0, Var{"?p"}, Var{"?cnt"},
          h::IndexScanFromStrings("?s", HAS_PATTERN_PREDICATE, "?p")));
  h::expect(
      "SELECT ?p (COUNT(DISTINCT ?s) as ?cnt) WHERE { ?s ql:has-predicate "
      "?p} "
      "GROUP BY ?p",
      h::CountAvailablePredicates(
          0, Var{"?p"}, Var{"?cnt"},
          h::IndexScanFromStrings("?s", HAS_PATTERN_PREDICATE, "?p")));
  // TODO<joka921> Add a test for the case with subtrees with and without
  // rewriting of triples.
}

// Check that a MINUS operation that only refers to unbound variables is deleted
// by the query planner.
TEST(QueryPlanner, UnboundMinusIgnored) {
  h::expect("SELECT * WHERE {MINUS{?x <is-a> ?y}}", h::NeutralElement());
  h::expect("SELECT * WHERE { ?a <is-a> ?b MINUS{?x <is-a> ?y}}",
            h::IndexScanFromStrings("?a", "<is-a>", "?b"));
}

// ___________________________________________________________________________
TEST(QueryPlanner, SimpleMinus) {
  h::expect("SELECT * WHERE { ?a <is-a> ?b MINUS{?a <is-a> ?b}}",
            h::Minus(h::IndexScanFromStrings("?a", "<is-a>", "?b"),
                     h::IndexScanFromStrings("?a", "<is-a>", "?b")));
}

// ___________________________________________________________________________
TEST(QueryPlanner, CancellationCancelsQueryPlanning) {
  auto cancellationHandle =
      std::make_shared<ad_utility::CancellationHandle<>>();

  QueryPlanner qp{ad_utility::testing::getQec(), cancellationHandle};
  auto pq = SparqlParser::parseQuery("SELECT * WHERE { ?x ?y ?z }");

  cancellationHandle->cancel(ad_utility::CancellationState::MANUAL);

  AD_EXPECT_THROW_WITH_MESSAGE_AND_TYPE(qp.createExecutionTree(pq),
                                        HasSubstr("Query planning"),
                                        ad_utility::CancellationException);
}

// ___________________________________________________________________________
TEST(QueryPlanner, DatasetClause) {
  auto scan = h::IndexScanFromStrings;
  using Graphs = ad_utility::HashSet<std::string>;
  h::expect("SELECT * FROM <x> FROM <y> WHERE { ?x ?y ?z}",
            scan("?x", "?y", "?z", {}, Graphs{"<x>", "<y>"}));

  h::expect("SELECT * FROM <x> FROM <y> { SELECT * {?x ?y ?z}}",
            scan("?x", "?y", "?z", {}, Graphs{"<x>", "<y>"}));

  h::expect("SELECT * FROM <x> WHERE { GRAPH <z> {?x ?y ?z}}",
            scan("?x", "?y", "?z", {}, Graphs{"<z>"}));

  auto g1 = Graphs{"<g1>"};
  auto g2 = Graphs{"<g2>"};
  h::expect(
      "SELECT * FROM <g1> { <a> ?p <x>. {<b> ?p <y>} GRAPH <g2> { <c> ?p <z> "
      "{SELECT * {<d> ?p <z2>}}} <e> ?p <z3> }",
      h::UnorderedJoins(
          scan("<a>", "?p", "<x>", {}, g1), scan("<b>", "?p", "<y>", {}, g1),
          scan("<c>", "?p", "<z>", {}, g2), scan("<d>", "?p", "<z2>", {}, g2),
          scan("<e>", "?p", "<z3>", {}, g1)));

  auto g12 = Graphs{"<g1>", "<g2>"};
  auto varG = std::vector{Variable{"?g"}};
  std::vector<ColumnIndex> graphCol{ADDITIONAL_COLUMN_GRAPH_ID};
  h::expect(
      "SELECT * FROM <x> FROM NAMED <g1> FROM NAMED <g2> WHERE { GRAPH ?g {<a> "
      "<b> <c>}}",
      scan("<a>", "<b>", "<c>", {}, g12, varG, graphCol));

  h::expect("SELECT * FROM <x> WHERE { GRAPH ?g {<a> <b> <c>}}",
            scan("<a>", "<b>", "<c>", {}, std::nullopt, varG, graphCol));

  // `GROUP BY` inside a `GRAPH ?g` clause.
  // We use the `UnorderedJoins` matcher, because the index scan has to be
  // resorted by the graph column.
  h::expect(
      "SELECT * FROM <g1> FROM NAMED <g2> { GRAPH ?g "
      "{ "
      "{SELECT ?p {<d> ?p <z2>} GROUP BY ?p}"
      "} }",
      h::GroupBy({Variable{"?p"}, Variable{"?g"}}, {},
                 h::UnorderedJoins(
                     scan("<d>", "?p", "<z2>", {}, g2, varG, graphCol))));

  // A complex example with graph variables.
  h::expect(
      "SELECT * FROM <g1> FROM NAMED <g2> { <a> ?p <x>. {<b> ?p <y>} GRAPH ?g "
      "{ <c> ?p <z> "
      "{SELECT * {<d> ?p <z2>}}"
      "{SELECT ?p {<d> ?p <z2>} GROUP BY ?p}"
      "} <e> ?p <z3> }",
      h::UnorderedJoins(
          scan("<a>", "?p", "<x>", {}, g1), scan("<b>", "?p", "<y>", {}, g1),
          scan("<c>", "?p", "<z>", {}, g2, varG, graphCol),
          scan("<d>", "?p", "<z2>", {}, g2, varG, graphCol),
          h::GroupBy({Variable{"?p"}, Variable{"?g"}}, {},
                     h::UnorderedJoins(
                         scan("<d>", "?p", "<z2>", {}, g2, varG, graphCol))),
          scan("<e>", "?p", "<z3>", {}, g1)));
  // We currently don't support repeating the graph variable inside the
  // graph clause
  AD_EXPECT_THROW_WITH_MESSAGE(
      h::expect("SELECT * { GRAPH ?x {?x <b> <c>}}", ::testing::_),
      AllOf(HasSubstr("used as the graph specifier"),
            HasSubstr("may not appear in the body")));
}

// _____________________________________________________________________________
TEST(QueryPlanner, WarningsOnUnboundVariables) {
  using enum ::OrderBy::AscOrDesc;
  // Unbound variable in ORDER BY.
  h::expect(
      "SELECT * {} ORDER BY ?x",
      h::QetWithWarnings({"?x was used by ORDER BY"}, h::NeutralElement()));
  h::expect(
      "SELECT * { ?x <is-a> <y> } ORDER BY ?x ?y ",
      h::QetWithWarnings({"?y was used by ORDER BY"},
                         h::OrderBy({{Variable{"?x"}, Asc}}, ::testing::_)));

  // Unbound variable in GROUP BY.
  h::expect("SELECT ?x {} GROUP BY ?x",
            h::QetWithWarnings({"?x was used by GROUP BY"},
                               h::GroupBy({}, {}, h::NeutralElement())));
  h::expect("SELECT ?x ?y { ?x <is-a> <y> } GROUP BY ?x ?y ",
            h::QetWithWarnings(
                {"?y was used by GROUP BY"},
                h::GroupBy({Variable{"?x"}}, {},
                           h::IndexScanFromStrings("?x", "<is-a>", "<y>"))));

  // Unbound variable in BIND.
  h::expect(
      "SELECT ?x {BIND (?a as ?x)}",
      h::QetWithWarnings({"?a was used in the expression of a BIND"},
                         h::Bind(h::NeutralElement(), "?a", Variable{"?x"})));

  // Unbound variable in Subquery.
  h::expect("SELECT ?x { {SELECT * {BIND (?a as ?x)}} ?x <p> ?o}",
            h::QetWithWarnings({"?a was used in the expression of a BIND"},
                               testing::_));
}

// ___________________________________________________________________________
TEST(QueryPlanner, Describe) {
  // Note: We deliberately don't test the contents of the actual DESCRIBE
  // clause, because they have been extensively tested already in
  // `SparqlAntlrParserTest.cpp` where we have access to proper matchers for
  // them.
  h::expect("DESCRIBE <x>", h::Describe(::testing::_, h::NeutralElement()));
  h::expect("DESCRIBE ?x", h::Describe(::testing::_, h::NeutralElement()));
  h::expect(
      "Describe ?y { ?y <p> <o>}",
      h::Describe(::testing::_, h::IndexScanFromStrings("?y", "<p>", "<o>")));
  h::expect(
      "Describe ?y FROM <g> { ?y <p> <o>}",
      h::Describe(::testing::_, h::IndexScanFromStrings(
                                    "?y", "<p>", "<o>", {},
                                    ad_utility::HashSet<std::string>{"<g>"})));
}

// ____________________________________________________________________________
TEST(QueryPlanner, GroupByRedundantParensAndVariables) {
  auto matcher = h::GroupBy({Variable{"?x"}}, {},
                            h::IndexScanFromStrings("?x", "?y", "?z"));
  h::expect("SELECT ?x { ?x ?y ?z} GROUP BY (?x)", matcher);
  h::expect("SELECT ?x { ?x ?y ?z} GROUP BY ?x ?x", matcher);
  h::expect("SELECT ?x { ?x ?y ?z} GROUP BY ?x ?x (?x)", matcher);
}

// ____________________________________________________________________________
TEST(QueryPlanner, Exists) {
  auto xyz = h::IndexScanFromStrings("?x", "?y", "?z");
  auto abc = h::IndexScanFromStrings("?a", "?b", "?c");
<<<<<<< HEAD
  auto def = h::IndexScanFromStrings("?d", "?e", "?f");
  auto ghi = h::IndexScanFromStrings("?g", "?h", "?i");
  using V = Variable;
  // Simple tests for EXISTS with FILTER, BIND, and GROUP BY.
  h::expect("SELECT * { ?x ?y ?z FILTER EXISTS {?a ?b ?c}}",
            h::Filter("EXISTS {?a ?b ?c}", h::ExistsJoin(xyz, abc)));
  h::expect("SELECT * { ?x ?y ?z BIND(EXISTS {?a ?b ?c} as ?bound)}",
=======
  using V = Variable;

  // Simple tests for EXISTS with FILTER, BIND, and GROUP BY.
  h::expect("SELECT * { ?x ?y ?z FILTER EXISTS {?a ?b ?c} }",
            h::Filter("EXISTS {?a ?b ?c}", h::ExistsJoin(xyz, abc)));
  h::expect("SELECT * { ?x ?y ?z BIND(EXISTS {?a ?b ?c} as ?bound) }",
>>>>>>> c2abadda
            h::Bind(h::ExistsJoin(xyz, abc), "EXISTS {?a ?b ?c}",
                    Variable("?bound")));
  h::expect(
      "SELECT ?x (SAMPLE(EXISTS{?a ?b ?c}) as ?s) { ?x ?y ?z } GROUP BY ?x",
      h::GroupBy({V{"?x"}}, {"(SAMPLE(EXISTS{?a ?b ?c}) as ?s)"},
                 h::ExistsJoin(xyz, abc)));

<<<<<<< HEAD
  // Similar tests, but with multiple EXISTS clauses
  auto existsAbcDef = h::ExistsJoin(h::ExistsJoin(xyz, abc), def);
  h::expect(
      "SELECT * { ?x ?y ?z FILTER (EXISTS {?a ?b ?c} || EXISTS {?d ?e ?f})}",
      h::Filter("EXISTS {?a ?b ?c} || EXISTS {?d ?e ?f}", existsAbcDef));
  ;
  h::expect(
      "SELECT * { ?x ?y ?z BIND(EXISTS {?a ?b ?c} || EXISTS {?d ?e ?f} as "
      "?bound)}",
      h::Bind(existsAbcDef, "EXISTS {?a ?b ?c} || EXISTS {?d ?e ?f}",
              Variable("?bound")));

  h::expect(
      "SELECT ?x (SAMPLE(EXISTS {?a ?b ?c} || EXISTS {?d ?e ?f}) as ?s) "
      "(SAMPLE(EXISTS{?g ?h ?i}) as ?t) { ?x ?y ?z } GROUP BY ?x",
      h::GroupBy({V{"?x"}},
                 {"(SAMPLE(EXISTS {?a ?b ?c} || EXISTS {?d ?e ?f}) as ?s)",
                  "(SAMPLE(EXISTS{?g ?h ?i}) as ?t)"},
                 h::ExistsJoin(existsAbcDef, ghi)));

=======
>>>>>>> c2abadda
  // Test the interaction of FROM with EXISTS.
  using H = ad_utility::HashSet<std::string>;
  auto xyzg = h::IndexScanFromStrings("?x", "?y", "?z", {}, H{"<g>"});
  auto abcg = h::IndexScanFromStrings("?a", "?b", "?c", {}, H{"<g>"});

<<<<<<< HEAD
  auto existsJoin = h::ExistsJoin(xyzg, abcg);
  auto filter = h::Filter("EXISTS {?a ?b ?c}", existsJoin);
  // (use a lambda that only changes the beginning of the query).
=======
  // Various uses of FILTER EXISTS.
  auto existsJoin = h::ExistsJoin(xyzg, abcg);
  auto filter = h::Filter("EXISTS {?a ?b ?c}", existsJoin);
>>>>>>> c2abadda
  h::expect("SELECT * FROM <g> { ?x ?y ?z FILTER EXISTS {?a ?b ?c}}", filter);
  h::expect("ASK FROM <g> { ?x ?y ?z FILTER EXISTS {?a ?b ?c}}", filter);
  h::expect(
      "CONSTRUCT {<a> <b> <c>} FROM <g> { ?x ?y ?z FILTER EXISTS {?a ?b ?c}}",
      filter);
  h::expect("Describe ?x FROM <g> { ?x ?y ?z FILTER EXISTS {?a ?b ?c}}",
            h::Describe(::testing::_, filter));

  // Test the interaction of FROM NAMES with EXISTS
  auto varG = std::vector{Variable{"?g"}};
  std::vector<ColumnIndex> graphCol{ADDITIONAL_COLUMN_GRAPH_ID};
  auto uvcg =
      h::IndexScanFromStrings("?u", "?v", "?c", {}, H{"<g2>"}, varG, graphCol);
  existsJoin = h::ExistsJoin(xyzg, h::UnorderedJoins(abcg, uvcg));
  filter = h::Filter("EXISTS {?a ?b ?c. GRAPH ?g { ?u ?v ?c}}", existsJoin);
  h::expect(
      "SELECT * FROM <g> FROM NAMED <g2> { ?x ?y ?z FILTER EXISTS {?a ?b ?c. "
      "GRAPH ?g { ?u ?v ?c}}}",
      filter);
}<|MERGE_RESOLUTION|>--- conflicted
+++ resolved
@@ -2918,22 +2918,14 @@
 TEST(QueryPlanner, Exists) {
   auto xyz = h::IndexScanFromStrings("?x", "?y", "?z");
   auto abc = h::IndexScanFromStrings("?a", "?b", "?c");
-<<<<<<< HEAD
   auto def = h::IndexScanFromStrings("?d", "?e", "?f");
   auto ghi = h::IndexScanFromStrings("?g", "?h", "?i");
-  using V = Variable;
-  // Simple tests for EXISTS with FILTER, BIND, and GROUP BY.
-  h::expect("SELECT * { ?x ?y ?z FILTER EXISTS {?a ?b ?c}}",
-            h::Filter("EXISTS {?a ?b ?c}", h::ExistsJoin(xyz, abc)));
-  h::expect("SELECT * { ?x ?y ?z BIND(EXISTS {?a ?b ?c} as ?bound)}",
-=======
   using V = Variable;
 
   // Simple tests for EXISTS with FILTER, BIND, and GROUP BY.
   h::expect("SELECT * { ?x ?y ?z FILTER EXISTS {?a ?b ?c} }",
             h::Filter("EXISTS {?a ?b ?c}", h::ExistsJoin(xyz, abc)));
   h::expect("SELECT * { ?x ?y ?z BIND(EXISTS {?a ?b ?c} as ?bound) }",
->>>>>>> c2abadda
             h::Bind(h::ExistsJoin(xyz, abc), "EXISTS {?a ?b ?c}",
                     Variable("?bound")));
   h::expect(
@@ -2941,7 +2933,6 @@
       h::GroupBy({V{"?x"}}, {"(SAMPLE(EXISTS{?a ?b ?c}) as ?s)"},
                  h::ExistsJoin(xyz, abc)));
 
-<<<<<<< HEAD
   // Similar tests, but with multiple EXISTS clauses
   auto existsAbcDef = h::ExistsJoin(h::ExistsJoin(xyz, abc), def);
   h::expect(
@@ -2962,22 +2953,14 @@
                   "(SAMPLE(EXISTS{?g ?h ?i}) as ?t)"},
                  h::ExistsJoin(existsAbcDef, ghi)));
 
-=======
->>>>>>> c2abadda
   // Test the interaction of FROM with EXISTS.
   using H = ad_utility::HashSet<std::string>;
   auto xyzg = h::IndexScanFromStrings("?x", "?y", "?z", {}, H{"<g>"});
   auto abcg = h::IndexScanFromStrings("?a", "?b", "?c", {}, H{"<g>"});
 
-<<<<<<< HEAD
-  auto existsJoin = h::ExistsJoin(xyzg, abcg);
-  auto filter = h::Filter("EXISTS {?a ?b ?c}", existsJoin);
-  // (use a lambda that only changes the beginning of the query).
-=======
   // Various uses of FILTER EXISTS.
   auto existsJoin = h::ExistsJoin(xyzg, abcg);
   auto filter = h::Filter("EXISTS {?a ?b ?c}", existsJoin);
->>>>>>> c2abadda
   h::expect("SELECT * FROM <g> { ?x ?y ?z FILTER EXISTS {?a ?b ?c}}", filter);
   h::expect("ASK FROM <g> { ?x ?y ?z FILTER EXISTS {?a ?b ?c}}", filter);
   h::expect(
