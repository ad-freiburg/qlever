--- conflicted
+++ resolved
@@ -2995,7 +2995,63 @@
 }
 
 // _____________________________________________________________________________
-<<<<<<< HEAD
+TEST(QueryPlanner, ContainsWordInGraphClause) {
+  {
+    auto qp = makeQueryPlanner();
+    auto query = SparqlParser::parseQuery(
+        "SELECT * { GRAPH ?g { ?s "
+        "<http://qlever.cs.uni-freiburg.de/builtin-functions/contains-word> "
+        "\"Test\" } }");
+    AD_EXPECT_THROW_WITH_MESSAGE_AND_TYPE(
+        qp.createExecutionTree(query),
+        ::testing::HasSubstr(
+            "contains-word is not allowed inside GRAPH clauses "
+            "or in queries with FROM/FROM NAMED clauses."),
+        ad_utility::Exception);
+  }
+  {
+    auto qp = makeQueryPlanner();
+    auto query = SparqlParser::parseQuery(
+        "SELECT * { GRAPH <my-iri> { ?s "
+        "<http://qlever.cs.uni-freiburg.de/builtin-functions/contains-word> "
+        "\"Test\" } }");
+    AD_EXPECT_THROW_WITH_MESSAGE_AND_TYPE(
+        qp.createExecutionTree(query),
+        ::testing::HasSubstr(
+            "contains-word is not allowed inside GRAPH clauses "
+            "or in queries with FROM/FROM NAMED clauses."),
+        ad_utility::Exception);
+  }
+  {
+    auto qp = makeQueryPlanner();
+    auto query = SparqlParser::parseQuery(
+        "SELECT * FROM <my-iri> WHERE { ?s "
+        "<http://qlever.cs.uni-freiburg.de/builtin-functions/contains-word> "
+        "\"Test\" }");
+    AD_EXPECT_THROW_WITH_MESSAGE_AND_TYPE(
+        qp.createExecutionTree(query),
+        ::testing::HasSubstr(
+            "contains-word is not allowed inside GRAPH clauses "
+            "or in queries with FROM/FROM NAMED clauses."),
+        ad_utility::Exception);
+  }
+}
+
+// _____________________________________________________________________________
+TEST(QueryPlanner, UnconnectedComponentsInGraphClause) {
+  h::expect("SELECT * WHERE { GRAPH ?g { ?s1 ?p1 ?o1 . ?s2 ?p2 ?o2 } }",
+            h::Join(h::Sort(h::IndexScanFromStrings("?s1", "?p1", "?o1", {}, {},
+                                                    {Variable{"?g"}}, {3})),
+                    h::Sort(h::IndexScanFromStrings("?s2", "?p2", "?o2", {}, {},
+                                                    {Variable{"?g"}}, {3}))));
+  // Sanity check case without a GRAPH clause
+  h::expect(
+      "SELECT * WHERE { ?s1 ?p1 ?o1 . ?s2 ?p2 ?o2 }",
+      h::CartesianProductJoin(h::IndexScanFromStrings("?s1", "?p1", "?o1"),
+                              h::IndexScanFromStrings("?s2", "?p2", "?o2")));
+}
+
+// _____________________________________________________________________________
 TEST(QueryPlanner, testDistributiveJoinInUnion) {
   auto* qec = ad_utility::testing::getQec();
   TransitivePathSide left1{std::nullopt, 0,
@@ -3169,60 +3225,4 @@
                                "?_QLever_internal_variable_qp_17", "<P31>",
                                "?_QLever_internal_variable_qp_18")))))),
       qec, {4, 16, 64'000'000});
-=======
-TEST(QueryPlanner, ContainsWordInGraphClause) {
-  {
-    auto qp = makeQueryPlanner();
-    auto query = SparqlParser::parseQuery(
-        "SELECT * { GRAPH ?g { ?s "
-        "<http://qlever.cs.uni-freiburg.de/builtin-functions/contains-word> "
-        "\"Test\" } }");
-    AD_EXPECT_THROW_WITH_MESSAGE_AND_TYPE(
-        qp.createExecutionTree(query),
-        ::testing::HasSubstr(
-            "contains-word is not allowed inside GRAPH clauses "
-            "or in queries with FROM/FROM NAMED clauses."),
-        ad_utility::Exception);
-  }
-  {
-    auto qp = makeQueryPlanner();
-    auto query = SparqlParser::parseQuery(
-        "SELECT * { GRAPH <my-iri> { ?s "
-        "<http://qlever.cs.uni-freiburg.de/builtin-functions/contains-word> "
-        "\"Test\" } }");
-    AD_EXPECT_THROW_WITH_MESSAGE_AND_TYPE(
-        qp.createExecutionTree(query),
-        ::testing::HasSubstr(
-            "contains-word is not allowed inside GRAPH clauses "
-            "or in queries with FROM/FROM NAMED clauses."),
-        ad_utility::Exception);
-  }
-  {
-    auto qp = makeQueryPlanner();
-    auto query = SparqlParser::parseQuery(
-        "SELECT * FROM <my-iri> WHERE { ?s "
-        "<http://qlever.cs.uni-freiburg.de/builtin-functions/contains-word> "
-        "\"Test\" }");
-    AD_EXPECT_THROW_WITH_MESSAGE_AND_TYPE(
-        qp.createExecutionTree(query),
-        ::testing::HasSubstr(
-            "contains-word is not allowed inside GRAPH clauses "
-            "or in queries with FROM/FROM NAMED clauses."),
-        ad_utility::Exception);
-  }
-}
-
-// _____________________________________________________________________________
-TEST(QueryPlanner, UnconnectedComponentsInGraphClause) {
-  h::expect("SELECT * WHERE { GRAPH ?g { ?s1 ?p1 ?o1 . ?s2 ?p2 ?o2 } }",
-            h::Join(h::Sort(h::IndexScanFromStrings("?s1", "?p1", "?o1", {}, {},
-                                                    {Variable{"?g"}}, {3})),
-                    h::Sort(h::IndexScanFromStrings("?s2", "?p2", "?o2", {}, {},
-                                                    {Variable{"?g"}}, {3}))));
-  // Sanity check case without a GRAPH clause
-  h::expect(
-      "SELECT * WHERE { ?s1 ?p1 ?o1 . ?s2 ?p2 ?o2 }",
-      h::CartesianProductJoin(h::IndexScanFromStrings("?s1", "?p1", "?o1"),
-                              h::IndexScanFromStrings("?s2", "?p2", "?o2")));
->>>>>>> 0daadaa3
 }