--- conflicted
+++ resolved
@@ -4192,7 +4192,19 @@
 }
 
 // _____________________________________________________________________________
-<<<<<<< HEAD
+TEST(QueryPlanner, propertyPathWithSameVariableTwiceBound) {
+  TransitivePathSide left{std::nullopt, 1, Variable{"?x"}, 0};
+  TransitivePathSide right{std::nullopt, 0, Variable{"?x"}, 1};
+  h::expect("SELECT * { ?x <a>+ ?x . ?x <b> <c> }",
+            h::TransitivePath(std::move(left), std::move(right), 1,
+                              std::numeric_limits<size_t>::max(),
+                              h::IndexScanFromStrings("?x", "<b>", "<c>"),
+                              h::IndexScanFromStrings(
+                                  "?_QLever_internal_variable_qp_0", "<a>",
+                                  "?_QLever_internal_variable_qp_1")));
+}
+
+// _____________________________________________________________________________
 TEST(QueryPlanner, emptyPathWithJoinOptimization) {
   TransitivePathSide left{std::nullopt, 1, Variable{"?other"}, 0};
   TransitivePathSide right{std::nullopt, 0, Variable{"?var"}, 1};
@@ -4263,16 +4275,4 @@
           h::IndexScanFromStrings("?_QLever_internal_variable_qp_0", "<a>",
                                   "?_QLever_internal_variable_qp_1")),
       qec);
-=======
-TEST(QueryPlanner, propertyPathWithSameVariableTwiceBound) {
-  TransitivePathSide left{std::nullopt, 1, Variable{"?x"}, 0};
-  TransitivePathSide right{std::nullopt, 0, Variable{"?x"}, 1};
-  h::expect("SELECT * { ?x <a>+ ?x . ?x <b> <c> }",
-            h::TransitivePath(std::move(left), std::move(right), 1,
-                              std::numeric_limits<size_t>::max(),
-                              h::IndexScanFromStrings("?x", "<b>", "<c>"),
-                              h::IndexScanFromStrings(
-                                  "?_QLever_internal_variable_qp_0", "<a>",
-                                  "?_QLever_internal_variable_qp_1")));
->>>>>>> 5db4c50f
 }