// Copyright 2015, University of Freiburg, Chair of Algorithms and Data
// Structures.
// Author: Björn Buchhold (buchhold@informatik.uni-freiburg.de)

#include <gtest/gtest.h>

#include "QueryPlannerTestHelpers.h"
#include "engine/QueryPlanner.h"
#include "parser/SparqlParser.h"
#include "util/TripleComponentTestHelpers.h"

namespace h = queryPlannerTestHelpers;
namespace {
using Var = Variable;
<<<<<<< HEAD
auto iri = [](std::string_view s) { return TripleComponent::Iri::iriref(s); };
}  // namespace
=======
using ::testing::HasSubstr;
>>>>>>> 37fe9f45

QueryPlanner makeQueryPlanner() {
  return QueryPlanner{nullptr,
                      std::make_shared<ad_utility::CancellationHandle<>>()};
}

TEST(QueryPlanner, createTripleGraph) {
  using TripleGraph = QueryPlanner::TripleGraph;
  using Node = QueryPlanner::TripleGraph::Node;
  using std::vector;

  {
    ParsedQuery pq = SparqlParser::parseQuery(
        "PREFIX : <http://rdf.myprefix.com/>\n"
        "PREFIX ns: <http://rdf.myprefix.com/ns/>\n"
        "PREFIX xxx: <http://rdf.myprefix.com/xxx/>\n"
        "SELECT ?x ?z \n "
        "WHERE \t {?x :myrel ?y. ?y ns:myrel ?z.?y xxx:rel2 "
        "<http://abc.de>}");
    QueryPlanner qp = makeQueryPlanner();
    auto tg = qp.createTripleGraph(
        &pq._rootGraphPattern._graphPatterns[0].getBasic());
    TripleGraph expected =
        TripleGraph(std::vector<std::pair<Node, std::vector<size_t>>>(
            {std::make_pair<Node, vector<size_t>>(
                 QueryPlanner::TripleGraph::Node(
                     0,
                     SparqlTriple(Var{"?x"}, "<http://rdf.myprefix.com/myrel>",
                                  Var{"?y"})),
                 {1, 2}),
             std::make_pair<Node, vector<size_t>>(
                 QueryPlanner::TripleGraph::Node(
                     1, SparqlTriple(Var{"?y"},
                                     "<http://rdf.myprefix.com/ns/myrel>",
                                     Var{"?z"})),
                 {0, 2}),
             std::make_pair<Node, vector<size_t>>(
                 QueryPlanner::TripleGraph::Node(
                     2, SparqlTriple(Var{"?y"},
                                     "<http://rdf.myprefix.com/xxx/rel2>",
                                     iri("<http://abc.de>"))),
                 {0, 1})}));

    ASSERT_TRUE(tg.isSimilar(expected));
  }

  {
    ParsedQuery pq = SparqlParser::parseQuery(
        "SELECT ?x WHERE {?x ?p <X>. ?x ?p2 <Y>. <X> ?p <Y>}");
    QueryPlanner qp = makeQueryPlanner();
    auto tg = qp.createTripleGraph(&pq.children()[0].getBasic());
    TripleGraph expected =
        TripleGraph(std::vector<std::pair<Node, std::vector<size_t>>>(
            {std::make_pair<Node, vector<size_t>>(
                 QueryPlanner::TripleGraph::Node(
                     0, SparqlTriple(Var{"?x"}, "?p", iri("<X>"))),
                 {1, 2}),
             std::make_pair<Node, vector<size_t>>(
                 QueryPlanner::TripleGraph::Node(
                     1, SparqlTriple(Var{"?x"}, "?p2", iri("<Y>"))),
                 {0}),
             std::make_pair<Node, vector<size_t>>(
                 QueryPlanner::TripleGraph::Node(
                     2, SparqlTriple(iri("<X>"), "?p", iri("<Y>"))),
                 {0})}));
    ASSERT_TRUE(tg.isSimilar(expected));
  }

  {
    ParsedQuery pq = SparqlParser::parseQuery(
        "SELECT ?x WHERE { ?x <is-a> <Book> . \n"
        "?x <Author> <Anthony_Newman_(Author)> }");
    QueryPlanner qp = makeQueryPlanner();
    auto tg = qp.createTripleGraph(&pq.children()[0].getBasic());

    TripleGraph expected =
        TripleGraph(std::vector<std::pair<Node, std::vector<size_t>>>({
            std::make_pair<Node, vector<size_t>>(
                QueryPlanner::TripleGraph::Node(
                    0, SparqlTriple(Var{"?x"}, "<is-a>", iri("<Book>"))),
                {1}),
            std::make_pair<Node, vector<size_t>>(
                QueryPlanner::TripleGraph::Node(
                    1, SparqlTriple(Var{"?x"}, "<Author>",
                                    iri("<Anthony_Newman_(Author)>"))),
                {0}),
        }));
    ASSERT_TRUE(tg.isSimilar(expected));
  }
}

TEST(QueryPlanner, testCpyCtorWithKeepNodes) {
  {
    ParsedQuery pq = SparqlParser::parseQuery(
        "SELECT ?x WHERE {?x ?p <X>. ?x ?p2 <Y>. <X> ?p <Y>}");
    QueryPlanner qp = makeQueryPlanner();
    auto tg = qp.createTripleGraph(&pq.children()[0].getBasic());
    ASSERT_EQ(2u, tg._nodeMap.find(0)->second->_variables.size());
    ASSERT_EQ(2u, tg._nodeMap.find(1)->second->_variables.size());
    ASSERT_EQ(1u, tg._nodeMap.find(2)->second->_variables.size());
    ASSERT_EQ(
        "0 {s: ?x, p: ?p, o: <X>} : (1, 2)\n"
        "1 {s: ?x, p: ?p2, o: <Y>} : (0)\n"
        "2 {s: <X>, p: ?p, o: <Y>} : (0)",
        tg.asString());
    {
      vector<size_t> keep;
      QueryPlanner::TripleGraph tgnew(tg, keep);
      ASSERT_EQ("", tgnew.asString());
    }
    {
      vector<size_t> keep;
      keep.push_back(0);
      keep.push_back(1);
      keep.push_back(2);
      QueryPlanner::TripleGraph tgnew(tg, keep);
      ASSERT_EQ(
          "0 {s: ?x, p: ?p, o: <X>} : (1, 2)\n"
          "1 {s: ?x, p: ?p2, o: <Y>} : (0)\n"
          "2 {s: <X>, p: ?p, o: <Y>} : (0)",
          tgnew.asString());
      ASSERT_EQ(2u, tgnew._nodeMap.find(0)->second->_variables.size());
      ASSERT_EQ(2u, tgnew._nodeMap.find(1)->second->_variables.size());
      ASSERT_EQ(1u, tgnew._nodeMap.find(2)->second->_variables.size());
    }
    {
      vector<size_t> keep;
      keep.push_back(0);
      QueryPlanner::TripleGraph tgnew(tg, keep);
      ASSERT_EQ("0 {s: ?x, p: ?p, o: <X>} : ()", tgnew.asString());
      ASSERT_EQ(2u, tgnew._nodeMap.find(0)->second->_variables.size());
    }
    {
      vector<size_t> keep;
      keep.push_back(0);
      keep.push_back(1);
      QueryPlanner::TripleGraph tgnew(tg, keep);
      ASSERT_EQ(
          "0 {s: ?x, p: ?p, o: <X>} : (1)\n"
          "1 {s: ?x, p: ?p2, o: <Y>} : (0)",
          tgnew.asString());
      ASSERT_EQ(2u, tgnew._nodeMap.find(0)->second->_variables.size());
      ASSERT_EQ(2u, tgnew._nodeMap.find(1)->second->_variables.size());
    }
  }
}

TEST(QueryPlanner, testBFSLeaveOut) {
  {
    ParsedQuery pq = SparqlParser::parseQuery(
        "SELECT ?x WHERE {?x ?p <X>. ?x ?p2 <Y>. <X> ?p <Y>}");
    QueryPlanner qp = makeQueryPlanner();
    auto tg = qp.createTripleGraph(&pq.children()[0].getBasic());
    ASSERT_EQ(3u, tg._adjLists.size());
    ad_utility::HashSet<size_t> lo;
    auto out = tg.bfsLeaveOut(0, lo);
    ASSERT_EQ(3u, out.size());
    lo.insert(1);
    out = tg.bfsLeaveOut(0, lo);
    ASSERT_EQ(2u, out.size());
    lo.insert(2);
    out = tg.bfsLeaveOut(0, lo);
    ASSERT_EQ(1u, out.size());
    lo.clear();
    lo.insert(0);
    out = tg.bfsLeaveOut(1, lo);
    ASSERT_EQ(1u, out.size());
  }
  {
    ParsedQuery pq = SparqlParser::parseQuery(
        "SELECT ?x WHERE {<A> <B> ?x. ?x <C> ?y. ?y <X> <Y>}");
    QueryPlanner qp = makeQueryPlanner();
    auto tg = qp.createTripleGraph(&pq.children()[0].getBasic());
    ad_utility::HashSet<size_t> lo;
    auto out = tg.bfsLeaveOut(0, lo);
    ASSERT_EQ(3u, out.size());
    lo.insert(1);
    out = tg.bfsLeaveOut(0, lo);
    ASSERT_EQ(1u, out.size());
    lo.insert(2);
    out = tg.bfsLeaveOut(0, lo);
    ASSERT_EQ(1u, out.size());
    lo.clear();
    lo.insert(0);
    out = tg.bfsLeaveOut(1, lo);
    ASSERT_EQ(2u, out.size());
  }
}

TEST(QueryPlanner, indexScanOneVariable) {
  auto scan = h::IndexScanFromStrings;
  using enum Permutation::Enum;
  h::expect(
      "PREFIX : <http://rdf.myprefix.com/>\n"
      "SELECT ?x \n "
      "WHERE \t {?x :myrel :obj}",
      scan("?x", "<http://rdf.myprefix.com/myrel>",
           "<http://rdf.myprefix.com/obj>", {POS}));

  h::expect(
      "PREFIX : <http://rdf.myprefix.com/>\n"
      "SELECT ?x \n "
      "WHERE \t {:subj :myrel ?x}",
      scan("<http://rdf.myprefix.com/subj>", "<http://rdf.myprefix.com/myrel>",
           "?x", {PSO}));
}

TEST(QueryPlanner, indexScanTwoVariables) {
  auto scan = h::IndexScanFromStrings;
  using enum Permutation::Enum;

  h::expect(
      "PREFIX : <http://rdf.myprefix.com/>\n"
      "SELECT ?x \n "
      "WHERE \t {?x :myrel ?y}",
      scan("?x", "<http://rdf.myprefix.com/myrel>", "?y", {POS, PSO}));
}

TEST(QueryPlanner, joinOfTwoScans) {
  auto scan = h::IndexScanFromStrings;
  using enum Permutation::Enum;
  h::expect(
      "PREFIX : <pre/>\n"
      "SELECT ?x \n "
      "WHERE \t {:s1 :r ?x. :s2 :r ?x}",
      h::Join(scan("<pre/s1>", "<pre/r>", "?x"),
              scan("<pre/s2>", "<pre/r>", "?x")));

  h::expect(
      "PREFIX : <pre/>\n"
      "SELECT ?x ?y \n "
      "WHERE  {?y :r ?x . :s2 :r ?x}",
      h::Join(scan("?y", "<pre/r>", "?x"), scan("<pre/s2>", "<pre/r>", "?x")));

  h::expect(
      "PREFIX : <pre/>\n"
      "SELECT ?x ?y ?z \n "
      "WHERE {?y :r ?x. ?z :r ?x}",
      h::Join(scan("?y", "<pre/r>", "?x"), scan("?z", "<pre/r>", "?x")));
}

TEST(QueryPlanner, testActorsBornInEurope) {
  auto scan = h::IndexScanFromStrings;
  using enum ::OrderBy::AscOrDesc;
  h::expect(
      "PREFIX : <pre/>\n"
      "SELECT ?a \n "
      "WHERE {?a :profession :Actor . ?a :born-in ?c. ?c :in :Europe}\n"
      "ORDER BY ?a",
      h::OrderBy(
          {{Variable{"?a"}, Asc}},
          h::UnorderedJoins(scan("?a", "<pre/profession>", "<pre/Actor>"),
                            scan("?a", "<pre/born-in>", "?c"),
                            scan("?c", "<pre/in>", "<pre/Europe>"))));
}

TEST(QueryPlanner, testStarTwoFree) {
  auto scan = h::IndexScanFromStrings;
  h::expect(
      "PREFIX : <http://rdf.myprefix.com/>\n"
      "PREFIX ns: <http://rdf.myprefix.com/ns/>\n"
      "PREFIX xxx: <http://rdf.myprefix.com/xxx/>\n"
      "SELECT ?x ?z \n "
      "WHERE \t {?x :myrel ?y. ?y ns:myrel ?z. ?y xxx:rel2 "
      "<http://abc.de>}",
      h::UnorderedJoins(
          scan("?x", "<http://rdf.myprefix.com/myrel>", "?y"),
          scan("?y", "<http://rdf.myprefix.com/ns/myrel>", "?z"),
          scan("?y", "<http://rdf.myprefix.com/xxx/rel2>", "<http://abc.de>")));
}

TEST(QueryPlanner, testFilterAfterSeed) {
  ParsedQuery pq = SparqlParser::parseQuery(
      "SELECT ?x ?y ?z WHERE {"
      "?x <r> ?y . ?y <r> ?z . "
      "FILTER(?x != ?y) }");
  QueryPlanner qp = makeQueryPlanner();
  QueryExecutionTree qet = qp.createExecutionTree(pq);
  ASSERT_EQ(qet.getCacheKey(),
            "FILTER JOIN\nSCAN POS with P = \"<r>\" join-column: "
            "[0]\n|X|\nSCAN PSO with P = \"<r>\" join-column: [0] with "
            "N16sparqlExpression10relational20RelationalExpressionILN18valueIdC"
            "omparators10ComparisonE3EEE#column_1##column_0#");
}

TEST(QueryPlanner, testFilterAfterJoin) {
  ParsedQuery pq = SparqlParser::parseQuery(
      "SELECT ?x ?y ?z WHERE {"
      "?x <r> ?y . ?y <r> ?z . "
      "FILTER(?x != ?z) }");
  QueryPlanner qp = makeQueryPlanner();
  QueryExecutionTree qet = qp.createExecutionTree(pq);
  ASSERT_EQ(qet.getCacheKey(),
            "FILTER JOIN\nSCAN POS with P = \"<r>\" join-column: "
            "[0]\n|X|\nSCAN PSO with P = \"<r>\" join-column: [0] with "
            "N16sparqlExpression10relational20RelationalExpressionILN18valueIdC"
            "omparators10ComparisonE3EEE#column_1##column_2#");
}

TEST(QueryPlanner, threeVarTriples) {
  auto scan = h::IndexScanFromStrings;
  using enum Permutation::Enum;

  h::expect(
      "SELECT ?x ?p ?o WHERE {"
      "<s> <p> ?x . ?x ?p ?o }",
      h::Join(scan("<s>", "<p>", "?x", {SPO, PSO}),
              scan("?x", "?p", "?o", {SPO, SOP})));

  h::expect(
      "SELECT ?x ?p ?o WHERE {"
      "<s> ?x <o> . ?x ?p ?o }",
      h::Join(scan("<s>", "?x", "<o>", {SOP, OSP}),
              scan("?x", "?p", "?o", {SPO, SOP})));

  h::expect(
      "SELECT ?s ?p ?o WHERE {"
      "<s> <p> ?p . ?s ?p ?o }",
      h::Join(scan("<s>", "<p>", "?p", {SPO, PSO}),
              scan("?s", "?p", "?o", {PSO, POS})));
}

TEST(QueryPlanner, threeVarTriplesTCJ) {
  auto qec = ad_utility::testing::getQec("<s> <p> <x>");
  auto scan = h::IndexScanFromStrings;
  h::expect(
      "SELECT ?x ?p ?o WHERE {"
      "<s> ?p ?x . ?x ?p ?o }",
      h::MultiColumnJoin(scan("<s>", "?p", "?x"), scan("?x", "?p", "?o")), qec);

  h::expect(
      "SELECT ?s ?p ?o WHERE {"
      "?s ?p ?o . ?s ?p <x> }",
      h::MultiColumnJoin(scan("?s", "?p", "?o"), scan("?s", "?p", "<x>")), qec);
}

<<<<<<< HEAD
TEST(QueryPlannerTest, threeVarXthreeVarException) {
  auto scan = h::IndexScanFromStrings;
=======
TEST(QueryPlanner, threeVarXthreeVarException) {
>>>>>>> 37fe9f45
  h::expect(
      "SELECT ?s ?s2 WHERE {"
      "?s ?p ?o . ?s2 ?p ?o }",
      h::MultiColumnJoin(scan("?s", "?p", "?o"), scan("?s2", "?p", "?o")));
}

TEST(QueryExecutionTreeTest, testBooksbyNewman) {
  auto scan = h::IndexScanFromStrings;
  h::expect(
      "SELECT ?x WHERE { ?x <is-a> <Book> . "
      "?x <Author> <Anthony_Newman_(Author)> }",
      h::Join(scan("?x", "<is-a>", "<Book>"),
              scan("?x", "<Author>", "<Anthony_Newman_(Author)>")));
}

TEST(QueryExecutionTreeTest, testBooksGermanAwardNomAuth) {
  auto scan = h::IndexScanFromStrings;
  h::expect(
      "SELECT ?x ?y WHERE { "
      "?x <is-a> <Person> . "
      "?x <Country_of_nationality> <Germany> . "
      "?x <Author> ?y . "
      "?y <is-a> <Award-Nominated_Work> }",
      h::UnorderedJoins(scan("?x", "<is-a>", "<Person>"),
                        scan("?x", "<Country_of_nationality>", "<Germany>"),
                        scan("?x", "<Author>", "?y"),
                        scan("?y", "<is-a>", "<Award-Nominated_Work>")));
}

TEST(QueryExecutionTreeTest, testPlantsEdibleLeaves) {
  auto scan = h::IndexScanFromStrings;
  auto wordScan = h::TextIndexScanForWord;
  auto entityScan = h::TextIndexScanForEntity;
  h::expect(
      "SELECT ?a WHERE  {?a <is-a> <Plant> . ?c ql:contains-entity ?a. ?c "
      "ql:contains-word \"edible leaves\"}",
      h::UnorderedJoins(scan("?a", "<is-a>", "<Plant>"),
                        wordScan(Var{"?c"}, "edible"),
                        wordScan(Var{"?c"}, "leaves"),
                        entityScan(Var{"?c"}, Var{"?a"}, "edible")));
}

TEST(QueryExecutionTreeTest, testCoOccFreeVar) {
  auto scan = h::IndexScanFromStrings;
  auto wordScan = h::TextIndexScanForWord;
  auto entityScan = h::TextIndexScanForEntity;
  h::expect(
      "PREFIX : <> SELECT ?x ?y WHERE { ?x :is-a :Politician . ?c "
      "ql:contains-entity ?x . ?c ql:contains-word \"friend*\" . ?c "
      "ql:contains-entity ?y }",
      h::UnorderedJoins(scan("?x", "<is-a>", "<Politician>"),
                        entityScan(Var{"?c"}, Var{"?x"}, "friend*"),
                        wordScan(Var{"?c"}, "friend*"),
                        entityScan(Var{"?c"}, Var{"?y"}, "friend*")));
}

TEST(QueryExecutionTreeTest, testPoliticiansFriendWithScieManHatProj) {
  auto scan = h::IndexScanFromStrings;
  auto wordScan = h::TextIndexScanForWord;
  auto entityScan = h::TextIndexScanForEntity;
  h::expect(
      "SELECT ?p ?s"
      "WHERE {"
      "?a <is-a> <Politician> . "
      "?c ql:contains-entity ?a ."
      "?c ql:contains-word \"friend*\" ."
      "?c ql:contains-entity ?s ."
      "?s <is-a> <Scientist> ."
      "?c2 ql:contains-entity ?s ."
      "?c2 ql:contains-word \"manhattan project\"}",
      h::UnorderedJoins(scan("?a", "<is-a>", "<Politician>"),
                        entityScan(Var{"?c"}, Var{"?a"}, "friend*"),
                        wordScan(Var{"?c"}, "friend*"),
                        entityScan(Var{"?c"}, Var{"?s"}, "friend*"),
                        scan("?s", "<is-a>", "<Scientist>"),
                        entityScan(Var{"?c2"}, Var{"?s"}, "manhattan"),
                        wordScan(Var{"?c2"}, "manhattan"),
                        wordScan(Var{"?c2"}, "project")));
}

TEST(QueryExecutionTreeTest, testCyclicQuery) {
  ParsedQuery pq = SparqlParser::parseQuery(
      "SELECT ?x ?y ?m WHERE { ?x <Spouse_(or_domestic_partner)> ?y . "
      "?x <Film_performance> ?m . ?y <Film_performance> ?m }");
  QueryPlanner qp = makeQueryPlanner();
  QueryExecutionTree qet = qp.createExecutionTree(pq);

  // There are four possible outcomes of this test with the same size
  // estimate. It is currently very hard to make the query planning
  // deterministic in a test scenario, so we allow all four candidates

  // delete all whitespace from the strings to make the matching easier.
  auto strip = [](std::string s) {
    s.erase(std::remove_if(s.begin(), s.end(), ::isspace), s.end());
    return s;
  };
  std::string possible1 = strip(
      "{\n  MULTI_COLUMN_JOIN\n    {\n    SCAN PSO with P = "
      "\"<Film_performance>\"\n    qet-width: 2 \n  }\n  join-columns: [0 & "
      "1]\n  |X|\n    {\n    SORT(internal) on columns:asc(2) asc(1) \n    "
      "{\n      JOIN\n      {\n        SCAN PSO with P = "
      "\"<Film_performance>\"\n        qet-width: 2 \n      } join-column: "
      "[0]\n      |X|\n      {\n        SCAN PSO with P = "
      "\"<Spouse_(or_domestic_partner)>\"\n        qet-width: 2 \n      } "
      "join-column: [0]\n      qet-width: 3 \n    }\n    qet-width: 3 \n  "
      "}\n  join-columns: [2 & 1]\n  qet-width: 3 \n}");
  std::string possible2 = strip(
      "{\n  MULTI_COLUMN_JOIN\n    {\n    SCAN POS with P = "
      "\"<Film_performance>\"\n    qet-width: 2 \n  }\n  join-columns: [0 & "
      "1]\n  |X|\n    {\n    SORT(internal) on columns:asc(1) asc(2) \n    "
      "{\n      JOIN\n      {\n        SCAN PSO with P = "
      "\"<Film_performance>\"\n        qet-width: 2 \n      } join-column: "
      "[0]\n      |X|\n      {\n        SCAN PSO with P = "
      "\"<Spouse_(or_domestic_partner)>\"\n        qet-width: 2 \n      } "
      "join-column: [0]\n      qet-width: 3 \n    }\n    qet-width: 3 \n  "
      "}\n  join-columns: [1 & 2]\n  qet-width: 3 \n}");
  std::string possible3 = strip(
      "{\n  MULTI_COLUMN_JOIN\n    {\n    SCAN POS with P = "
      "\"<Spouse_(or_domestic_partner)>\"\n    qet-width: 2 \n  }\n  "
      "join-columns: [0 & 1]\n  |X|\n    {\n    SORT(internal) on "
      "columns:asc(1) asc(2) \n    {\n      JOIN\n      {\n        SCAN POS "
      "with P = \"<Film_performance>\"\n        qet-width: 2 \n      } "
      "join-column: [0]\n      |X|\n      {\n        SCAN POS with P = "
      "\"<Film_performance>\"\n        qet-width: 2 \n      } join-column: "
      "[0]\n      qet-width: 3 \n    }\n    qet-width: 3 \n  }\n  "
      "join-columns: [1 & 2]\n  qet-width: 3 \n}");
  std::string possible4 = strip(R"xxx(MULTI_COLUMN_JOIN
        {
          SCAN PSO with P = "<Film_performance>"
          qet-width: 2
        } join-columns: [0 & 1]
        |X|
        {
          SORT(internal) on columns:asc(1) asc(2)
          {
            JOIN
            {
              SCAN POS with P = "<Spouse_(or_domestic_partner)>"
              qet-width: 2
            } join-column: [0]
            |X|
            {
              SCAN PSO with P = "<Film_performance>"
              qet-width: 2
            } join-column: [0]
            qet-width: 3
          }
          qet-width: 3
        } join-columns: [1 & 2]
        qet-width: 3
        })xxx");
  std::string possible5 = strip(R"xxx(MULTI_COLUMN_JOIN
{
  SCAN POS with P = "<Film_performance>"
  qet-width: 2
} join-columns: [0 & 1]
|X|
{
  SORT / ORDER BY on columns:asc(2) asc(1)
  {
    JOIN
    {
      SCAN POS with P = "<Spouse_(or_domestic_partner)>"
      qet-width: 2
    } join-column: [0]
    |X|
    {
      SCAN PSO with P = "<Film_performance>"
      qet-width: 2
    } join-column: [0]
    qet-width: 3
  }
  qet-width: 3
} join-columns: [2 & 1]
qet-width: 3
}
)xxx");

  auto actual = strip(qet.getCacheKey());

  if (actual != possible1 && actual != possible2 && actual != possible3 &&
      actual != possible4 && actual != possible5) {
    // TODO<joka921> Make this work, there are just too many possibilities.
    /*
    FAIL() << "query execution tree is none of the possible trees, it is "
              "actually "
           << qet.getCacheKey() << '\n' << actual << '\n'
           */
  }
}

TEST(QueryExecutionTreeTest, testFormerSegfaultTriFilter) {
  ParsedQuery pq = SparqlParser::parseQuery(
      "PREFIX fb: <http://rdf.freebase.com/ns/>\n"
      "SELECT DISTINCT ?1 ?0 WHERE {\n"
      "fb:m.0fkvn fb:government.government_office_category.officeholders "
      "?0 "
      ".\n"
      "?0 fb:government.government_position_held.jurisdiction_of_office "
      "fb:m.0vmt .\n"
      "?0 fb:government.government_position_held.office_holder ?1 .\n"
      "FILTER (?1 != fb:m.0fkvn) .\n"
      "FILTER (?1 != fb:m.0vmt) .\n"
      "FILTER (?1 != fb:m.018mts)"
      "} LIMIT 300");
  QueryPlanner qp = makeQueryPlanner();
  QueryExecutionTree qet = qp.createExecutionTree(pq);
  ASSERT_TRUE(qet.isVariableCovered(Variable{"?1"}));
  ASSERT_TRUE(qet.isVariableCovered(Variable{"?0"}));
}

TEST(QueryPlanner, testSimpleOptional) {
  QueryPlanner qp = makeQueryPlanner();

  ParsedQuery pq = SparqlParser::parseQuery(
      "SELECT ?a ?b \n "
      "WHERE  {?a <rel1> ?b . OPTIONAL { ?a <rel2> ?c }}");
  QueryExecutionTree qet = qp.createExecutionTree(pq);
  ASSERT_EQ(qet.getCacheKey(),
            "OPTIONAL_JOIN\nSCAN PSO with P = \"<rel1>\" join-columns: "
            "[0]\n|X|\nSCAN PSO with P = \"<rel2>\" join-columns: [0]");

  ParsedQuery pq2 = SparqlParser::parseQuery(
      "SELECT ?a ?b \n "
      "WHERE  {?a <rel1> ?b . "
      "OPTIONAL { ?a <rel2> ?c }} ORDER BY ?b");
  QueryExecutionTree qet2 = qp.createExecutionTree(pq2);
  ASSERT_EQ(qet2.getCacheKey(),
            "ORDER BY on columns:asc(1) \nOPTIONAL_JOIN\nSCAN PSO with P = "
            "\"<rel1>\" join-columns: [0]\n|X|\nSCAN PSO with P = \"<rel2>\" "
            "join-columns: [0]");
}

TEST(QueryPlanner, SimpleTripleOneVariable) {
  using enum Permutation::Enum;

  // With only one variable, there are always two permutations that will yield
  // exactly the same result. The query planner consistently chooses one of
  // them.
  h::expect("SELECT * WHERE { ?s <p> <o> }",
            h::IndexScanFromStrings("?s", "<p>", "<o>", {POS}));
  h::expect("SELECT * WHERE { <s> ?p <o> }",
            h::IndexScanFromStrings("<s>", "?p", "<o>", {SOP}));
  h::expect("SELECT * WHERE { <s> <p> ?o }",
            h::IndexScanFromStrings("<s>", "<p>", "?o", {PSO}));
}

TEST(QueryPlanner, SimpleTripleTwoVariables) {
  using enum Permutation::Enum;

  // In the following tests we need the query planner to be aware that the index
  // contains the entities `<s> <p> <o>` that are used below, otherwise it will
  // estimate that and Index scan has the same cost as an Index scan followed by
  // a sort (because both plans have a cost of zero if the index scan is known
  // to be empty).

  auto qec = ad_utility::testing::getQec("<s> <p> <o>");
  auto scan = h::IndexScanFromStrings;

  // Fixed predicate.

  // Without `Order By`, two orderings are possible, both are fine.
  h::expect("SELECT * WHERE { ?s <p> ?o }", scan("?s", "<p>", "?o", {POS, PSO}),
            qec);
  // Must always be a single index scan, never index scan + sorting.
  h::expect("SELECT * WHERE { ?s <p> ?o } INTERNAL SORT BY ?o",
            scan("?s", "<p>", "?o", {POS}), qec);
  h::expect("SELECT * WHERE { ?s <p> ?o } INTERNAL SORT BY ?s",
            scan("?s", "<p>", "?o", {PSO}), qec);

  // Fixed subject.
  h::expect("SELECT * WHERE { <s> ?p ?o }", scan("<s>", "?p", "?o", {SOP, SPO}),
            qec);
  h::expect("SELECT * WHERE { <s> ?p ?o } INTERNAL SORT BY ?o",
            scan("<s>", "?p", "?o", {SOP}), qec);
  h::expect("SELECT * WHERE { <s> ?p ?o } INTERNAL SORT BY ?p",
            scan("<s>", "?p", "?o", {SPO}), qec);

  // Fixed object.
  h::expect("SELECT * WHERE { <s> ?p ?o }", scan("<s>", "?p", "?o", {SOP, SPO}),
            qec);
  h::expect("SELECT * WHERE { <s> ?p ?o } INTERNAL SORT BY ?o",
            scan("<s>", "?p", "?o", {SOP}), qec);
  h::expect("SELECT * WHERE { <s> ?p ?o } INTERNAL SORT BY ?p",
            scan("<s>", "?p", "?o", {SPO}), qec);
}

TEST(QueryPlanner, SimpleTripleThreeVariables) {
  using enum Permutation::Enum;

  // Fixed predicate.
  // Don't care about the sorting.
  h::expect("SELECT * WHERE { ?s ?p ?o }",
            h::IndexScan(Var{"?s"}, Var{"?p"}, Var{"?o"},
                         {SPO, SOP, PSO, POS, OSP, OPS}));

  // Sorted by one variable, two possible permutations remain.
  h::expect("SELECT * WHERE { ?s ?p ?o } INTERNAL SORT BY ?s",
            h::IndexScan(Var{"?s"}, Var{"?p"}, Var{"?o"}, {SPO, SOP}));
  h::expect("SELECT * WHERE { ?s ?p ?o } INTERNAL SORT BY ?p",
            h::IndexScan(Var{"?s"}, Var{"?p"}, Var{"?o"}, {POS, PSO}));
  h::expect("SELECT * WHERE { ?s ?p ?o } INTERNAL SORT BY ?o",
            h::IndexScan(Var{"?s"}, Var{"?p"}, Var{"?o"}, {OSP, OPS}));

  // Sorted by two variables, this makes the permutation unique.
  h::expect("SELECT * WHERE { ?s ?p ?o } INTERNAL SORT BY ?s ?o",
            h::IndexScan(Var{"?s"}, Var{"?p"}, Var{"?o"}, {SOP}));
  h::expect("SELECT * WHERE { ?s ?p ?o } INTERNAL SORT BY ?s ?p",
            h::IndexScan(Var{"?s"}, Var{"?p"}, Var{"?o"}, {SPO}));
  h::expect("SELECT * WHERE { ?s ?p ?o } INTERNAL SORT BY ?o ?s",
            h::IndexScan(Var{"?s"}, Var{"?p"}, Var{"?o"}, {OSP}));
  h::expect("SELECT * WHERE { ?s ?p ?o } INTERNAL SORT BY ?o ?p",
            h::IndexScan(Var{"?s"}, Var{"?p"}, Var{"?o"}, {OPS}));
  h::expect("SELECT * WHERE { ?s ?p ?o } INTERNAL SORT BY ?p ?s",
            h::IndexScan(Var{"?s"}, Var{"?p"}, Var{"?o"}, {PSO}));
  h::expect("SELECT * WHERE { ?s ?p ?o } INTERNAL SORT BY ?p ?o",
            h::IndexScan(Var{"?s"}, Var{"?p"}, Var{"?o"}, {POS}));
}

TEST(QueryPlanner, CartesianProductJoin) {
  auto scan = h::IndexScanFromStrings;
  h::expect(
      "SELECT ?x ?p ?o WHERE {"
      "<s> <p> ?o . ?a <b> <c> }",
      h::CartesianProductJoin(scan("<s>", "<p>", "?o"),
                              scan("?a", "<b>", "<c>")));
  // This currently fails because of a bug, we have to fix the bug...
  h::expect(
      "SELECT ?x ?p ?o WHERE {"
      "<s> ?p ?o . ?a ?b ?c }",
      h::CartesianProductJoin(scan("<s>", "?p", "?o"), scan("?a", "?b", "?c")));
  h::expect(
      "SELECT * WHERE {"
      "?s <p> <o> . ?s <p2> ?o2 . ?x <b> ?c }",
      h::CartesianProductJoin(
          h::Join(scan("?s", "<p>", "<o>"), scan("?s", "<p2>", "?o2")),
          scan("?x", "<b>", "?c")));
}

TEST(QueryPlanner, TransitivePathUnbound) {
  auto scan = h::IndexScanFromStrings;
  TransitivePathSide left{std::nullopt, 0, Variable("?x"), 0};
  TransitivePathSide right{std::nullopt, 1, Variable("?y"), 1};
  h::expect(
      "SELECT ?x ?y WHERE {"
      "?x <p>+ ?y }",
      h::TransitivePath(
          left, right, 1, std::numeric_limits<size_t>::max(),
          scan("?_qlever_internal_variable_query_planner_0", "<p>",
               "?_qlever_internal_variable_query_planner_1")));
}

TEST(QueryPlanner, TransitivePathLeftId) {
  auto scan = h::IndexScanFromStrings;
  auto qec = ad_utility::testing::getQec("<s> <p> <o>");

  auto getId = ad_utility::testing::makeGetId(qec->getIndex());

  TransitivePathSide left{std::nullopt, 0, getId("<s>"), 0};
  TransitivePathSide right{std::nullopt, 1, Variable("?y"), 1};
  h::expect(
      "SELECT ?y WHERE {"
      "<s> <p>+ ?y }",
      h::TransitivePath(
          left, right, 1, std::numeric_limits<size_t>::max(),
          scan("?_qlever_internal_variable_query_planner_0", "<p>",
               "?_qlever_internal_variable_query_planner_1")),
      qec);
}

TEST(QueryPlanner, TransitivePathRightId) {
  auto scan = h::IndexScanFromStrings;
  auto qec = ad_utility::testing::getQec("<s> <p> <o>");

  auto getId = ad_utility::testing::makeGetId(qec->getIndex());

  TransitivePathSide left{std::nullopt, 0, Variable("?x"), 0};
  TransitivePathSide right{std::nullopt, 1, getId("<o>"), 1};
  h::expect(
      "SELECT ?y WHERE {"
      "?x <p>+ <o> }",
      h::TransitivePath(
          left, right, 1, std::numeric_limits<size_t>::max(),
          scan("?_qlever_internal_variable_query_planner_0", "<p>",
               "?_qlever_internal_variable_query_planner_1")),
      qec);
}

TEST(QueryPlanner, TransitivePathBindLeft) {
  auto scan = h::IndexScanFromStrings;
  TransitivePathSide left{std::nullopt, 0, Variable("?x"), 0};
  TransitivePathSide right{std::nullopt, 1, Variable("?y"), 1};
  h::expect(
      "SELECT ?x ?y WHERE {"
      "<s> <p> ?x."
      "?x <p>* ?y }",
      h::TransitivePath(
          left, right, 0, std::numeric_limits<size_t>::max(),
          scan("<s>", "<p>", "?x"),
          scan("?_qlever_internal_variable_query_planner_0", "<p>",
               "?_qlever_internal_variable_query_planner_1")));
}

TEST(QueryPlanner, TransitivePathBindRight) {
  auto scan = h::IndexScanFromStrings;
  TransitivePathSide left{std::nullopt, 0, Variable("?x"), 0};
  TransitivePathSide right{std::nullopt, 1, Variable("?y"), 1};
  h::expect(
      "SELECT ?x ?y WHERE {"
      "?x <p>* ?y."
      "?y <p> <o> }",
      h::TransitivePath(
          left, right, 0, std::numeric_limits<size_t>::max(),
          scan("?y", "<p>", "<o>"),
          scan("?_qlever_internal_variable_query_planner_0", "<p>",
               "?_qlever_internal_variable_query_planner_1")));
}

// __________________________________________________________________________
TEST(QueryPlanner, BindAtBeginningOfQuery) {
  h::expect(
      "SELECT * WHERE {"
      " BIND (3 + 5 AS ?x) }",
      h::Bind(h::NeutralElementOperation(), "3 + 5", Variable{"?x"}));
}

// __________________________________________________________________________
TEST(QueryPlanner, TextIndexScanForWord) {
  auto qec = ad_utility::testing::getQec(
      "<a> <p> \"this text contains some words and is part of the test\" . <a> "
      "<p> \"testEntity\" . <a> <p> \"picking the right text can be a hard "
      "test\" . <a> <p> \"sentence for multiple words tests\" . "
      "<a> <p> \"testing and picking\"",
      true, true, true, 16_B, true);
  auto wordScan = h::TextIndexScanForWord;

  h::expect("SELECT * WHERE { ?text ql:contains-word \"test*\" }",
            wordScan(Var{"?text"}, "test*"), qec);

  h::expect("SELECT * WHERE { ?text2 ql:contains-word \"test\" }",
            wordScan(Var{"?text2"}, "test"), qec);

  h::expect(
      "SELECT * WHERE { ?text2 ql:contains-word \"multiple words* test\" }",
      h::UnorderedJoins(wordScan(Var{"?text2"}, "test"),
                        wordScan(Var{"?text2"}, "words*"),
                        wordScan(Var{"?text2"}, "multiple")),
      qec);

  AD_EXPECT_THROW_WITH_MESSAGE(
      SparqlParser::parseQuery(
          "SELECT * WHERE { ?text ql:contains-word <test> . }"),
      ::testing::ContainsRegex(
          "ql:contains-word has to be followed by a string in quotes"));
}

// __________________________________________________________________________
TEST(QueryPlanner, TextIndexScanForEntity) {
  auto qec = ad_utility::testing::getQec(
      "<a> <p> \"this text contains some words and is part of the test\" . <a> "
      "<p> <testEntity> . <a> <p> \"picking the right text can be a hard "
      "test\" . <a> <p> \"only this text contains the word opti \" . "
      "<a> <p> \"testing and picking\"",
      true, true, true, 16_B, true);

  auto wordScan = h::TextIndexScanForWord;
  auto entityScan = h::TextIndexScanForEntity;
  h::expect(
      "SELECT * WHERE { ?text ql:contains-entity ?scientist . ?text "
      "ql:contains-word \"test*\" }",
      h::Join(wordScan(Var{"?text"}, "test*"),
              entityScan(Var{"?text"}, Var{"?scientist"}, "test*")),
      qec);

  h::expect(
      "SELECT * WHERE { ?text ql:contains-entity <testEntity> . ?text "
      "ql:contains-word \"test\" }",
      h::Join(wordScan(Var{"?text"}, "test"),
              entityScan(Var{"?text"}, "<testEntity>", "test")),
      qec);

  // Test case sensitivity
  h::expect(
      "SELECT * WHERE { ?text ql:contains-entity <testEntity> . ?text "
      "ql:contains-word \"TeST\" }",
      h::Join(wordScan(Var{"?text"}, "test"),
              entityScan(Var{"?text"}, "<testEntity>", "test")),
      qec);

  // NOTE: It is important that the TextIndexScanForEntity uses "opti", because
  // we also want to test here if the QueryPlanner assigns the optimal word to
  // the Operation.
  h::expect(
      "SELECT * WHERE { ?text ql:contains-word \"picking*\" . ?text "
      "ql:contains-entity <testEntity> . ?text ql:contains-word "
      "\"opti\" . ?text ql:contains-word \"testi*\"}",
      h::UnorderedJoins(entityScan(Var{"?text"}, "<testEntity>", "opti"),
                        wordScan(Var{"?text"}, "testi*"),
                        wordScan(Var{"?text"}, "opti"),
                        wordScan(Var{"?text"}, "picking*")),
      qec);

  ParsedQuery pq = SparqlParser::parseQuery(
      "SELECT * WHERE { ?text ql:contains-entity ?scientist . }");
  QueryPlanner qp = makeQueryPlanner();
  AD_EXPECT_THROW_WITH_MESSAGE(
      qp.createExecutionTree(pq),
      ::testing::ContainsRegex(
          "Missing ql:contains-word statement. A ql:contains-entity statement "
          "always also needs corresponding ql:contains-word statement."));
}

TEST(QueryPlanner, NonDistinctVariablesInTriple) {
  auto internalVar = [](int i) {
    return absl::StrCat("?_qlever_internal_variable_query_planner_", i);
  };
  auto eq = [](std::string_view l, std::string_view r) {
    return absl::StrCat(l, "=", r);
  };

  h::expect("SELECT * WHERE {?s ?p ?s}",
            h::Filter(eq(internalVar(0), "?s"),
                      h::IndexScanFromStrings(internalVar(0), "?p", "?s")));
  h::expect("SELECT * WHERE {?s ?s ?o}",
            h::Filter(eq(internalVar(0), "?s"),
                      h::IndexScanFromStrings(internalVar(0), "?s", "?o")));
  h::expect("SELECT * WHERE {?s ?p ?p}",
            h::Filter(eq(internalVar(0), "?p"),
                      h::IndexScanFromStrings("?s", "?p", internalVar(0))));
  h::expect("SELECT * WHERE {?s ?s ?s}",
            h::Filter(eq(internalVar(1), "?s"),
                      h::Filter(eq(internalVar(0), "?s"),
                                h::IndexScanFromStrings(internalVar(1), "?s",
                                                        internalVar(0)))));
  h::expect("SELECT * WHERE {?s <is-a> ?s}",
            h::Filter(eq(internalVar(0), "?s"),
                      h::IndexScanFromStrings("?s", "<is-a>", internalVar(0))));
  h::expect("SELECT * WHERE {<s> ?p ?p}",
            h::Filter(eq(internalVar(0), "?p"),
                      h::IndexScanFromStrings("<s>", "?p", internalVar(0))));
  h::expect("SELECT * WHERE {?s ?s <o>}",
            h::Filter(eq(internalVar(0), "?s"),
                      h::IndexScanFromStrings(internalVar(0), "?s", "<o>")));
}

// __________________________________________________________________________
TEST(QueryPlanner, TooManyTriples) {
  std::string query = "SELECT * WHERE {";
  for (size_t i = 0; i < 65; i++) {
    query = absl::StrCat(query, " ?x <p> ?y .");
  }
  query = absl::StrCat(query, "}");
  ParsedQuery pq = SparqlParser::parseQuery(query);
  QueryPlanner qp = makeQueryPlanner();
  AD_EXPECT_THROW_WITH_MESSAGE(
      qp.createExecutionTree(pq),
      ::testing::ContainsRegex("At most 64 triples allowed at the moment."));
}

// ___________________________________________________________________________
TEST(QueryPlanner, CountAvailablePredicates) {
  h::expect(
      "SELECT ?p (COUNT(DISTINCT ?s) as ?cnt) WHERE { ?s ?p ?o} GROUP BY ?p",
      h::CountAvailablePredicates(
          0, Var{"?p"}, Var{"?cnt"},
          h::IndexScanFromStrings("?s", HAS_PATTERN_PREDICATE, "?p")));
  h::expect(
      "SELECT ?p (COUNT(DISTINCT ?s) as ?cnt) WHERE { ?s ql:has-predicate ?p} "
      "GROUP BY ?p",
      h::CountAvailablePredicates(
          0, Var{"?p"}, Var{"?cnt"},
          h::IndexScanFromStrings("?s", HAS_PATTERN_PREDICATE, "?p")));
  // TODO<joka921> Add a test for the case with subtrees with and without
  // rewriting of triples.
}

// ___________________________________________________________________________
TEST(QueryPlanner, CancellationCancelsQueryPlanning) {
  auto cancellationHandle =
      std::make_shared<ad_utility::CancellationHandle<>>();

  QueryPlanner qp{ad_utility::testing::getQec(), cancellationHandle};
  auto pq = SparqlParser::parseQuery("SELECT * WHERE { ?x ?y ?z }");

  cancellationHandle->cancel(ad_utility::CancellationState::MANUAL);

  AD_EXPECT_THROW_WITH_MESSAGE_AND_TYPE(qp.createExecutionTree(pq),
                                        HasSubstr("Query planning"),
                                        ad_utility::CancellationException);
}<|MERGE_RESOLUTION|>--- conflicted
+++ resolved
@@ -12,12 +12,9 @@
 namespace h = queryPlannerTestHelpers;
 namespace {
 using Var = Variable;
-<<<<<<< HEAD
 auto iri = [](std::string_view s) { return TripleComponent::Iri::iriref(s); };
 }  // namespace
-=======
 using ::testing::HasSubstr;
->>>>>>> 37fe9f45
 
 QueryPlanner makeQueryPlanner() {
   return QueryPlanner{nullptr,
@@ -354,12 +351,8 @@
       h::MultiColumnJoin(scan("?s", "?p", "?o"), scan("?s", "?p", "<x>")), qec);
 }
 
-<<<<<<< HEAD
-TEST(QueryPlannerTest, threeVarXthreeVarException) {
-  auto scan = h::IndexScanFromStrings;
-=======
 TEST(QueryPlanner, threeVarXthreeVarException) {
->>>>>>> 37fe9f45
+  auto scan = h::IndexScanFromStrings;
   h::expect(
       "SELECT ?s ?s2 WHERE {"
       "?s ?p ?o . ?s2 ?p ?o }",
