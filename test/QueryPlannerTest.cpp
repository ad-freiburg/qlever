--- conflicted
+++ resolved
@@ -3248,7 +3248,18 @@
 }
 
 // _____________________________________________________________________________
-<<<<<<< HEAD
+TEST(QueryPlanner, postQueryValuesClause) {
+  h::expect("SELECT ?s ?p1 ?o1 { ?s ?p1 ?o1 } VALUES ?p1 { <pred> }",
+            h::Join(h::IndexScanFromStrings("?s", "?p1", "?o1"),
+                    h::Sort(h::ValuesClause("VALUES (?p1) { (<pred>) }"))));
+  h::expect("SELECT * { } VALUES () { () }", h::NeutralElement());
+  h::expect(
+      "SELECT * { } VALUES (?x ?y) { (1 2) }",
+      h::CartesianProductJoin(h::NeutralElement(),
+                              h::ValuesClause("VALUES (?x\t?y) { (1 2) }")));
+}
+
+// _____________________________________________________________________________
 TEST(QueryPlanner, OptionalJoinWithEmptyPattern) {
   h::expect("SELECT * { OPTIONAL { ?a ?b ?c } }",
             h::NeutralOptional(h::IndexScanFromStrings("?a", "?b", "?c")));
@@ -3260,15 +3271,4 @@
             h::CartesianProductJoin(
                 h::NeutralOptional(h::IndexScanFromStrings("?a", "?b", "?c")),
                 h::NeutralOptional(h::IndexScanFromStrings("?d", "?e", "?f"))));
-=======
-TEST(QueryPlanner, postQueryValuesClause) {
-  h::expect("SELECT ?s ?p1 ?o1 { ?s ?p1 ?o1 } VALUES ?p1 { <pred> }",
-            h::Join(h::IndexScanFromStrings("?s", "?p1", "?o1"),
-                    h::Sort(h::ValuesClause("VALUES (?p1) { (<pred>) }"))));
-  h::expect("SELECT * { } VALUES () { () }", h::NeutralElement());
-  h::expect(
-      "SELECT * { } VALUES (?x ?y) { (1 2) }",
-      h::CartesianProductJoin(h::NeutralElement(),
-                              h::ValuesClause("VALUES (?x\t?y) { (1 2) }")));
->>>>>>> 79793de2
 }