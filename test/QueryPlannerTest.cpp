// Copyright 2015, University of Freiburg, Chair of Algorithms and Data
// Structures.
// Author: Björn Buchhold (buchhold@informatik.uni-freiburg.de)

#include <gmock/gmock.h>
#include <gtest/gtest.h>

#include "./QueryPlannerTestHelpers.h"
#include "engine/QueryPlanner.h"
#include "parser/SparqlParser.h"

namespace h = queryPlannerTestHelpers;
using Var = Variable;

TEST(QueryPlannerTest, createTripleGraph) {
  using TripleGraph = QueryPlanner::TripleGraph;
  using Node = QueryPlanner::TripleGraph::Node;
  using std::vector;

  {
    ParsedQuery pq = SparqlParser::parseQuery(
        "PREFIX : <http://rdf.myprefix.com/>\n"
        "PREFIX ns: <http://rdf.myprefix.com/ns/>\n"
        "PREFIX xxx: <http://rdf.myprefix.com/xxx/>\n"
        "SELECT ?x ?z \n "
        "WHERE \t {?x :myrel ?y. ?y ns:myrel ?z.?y xxx:rel2 "
        "<http://abc.de>}");
    QueryPlanner qp(nullptr);
    auto tg = qp.createTripleGraph(
        &pq._rootGraphPattern._graphPatterns[0].getBasic());
    TripleGraph expected =
        TripleGraph(std::vector<std::pair<Node, std::vector<size_t>>>(
            {std::make_pair<Node, vector<size_t>>(
                 QueryPlanner::TripleGraph::Node(
                     0,
                     SparqlTriple(Var{"?x"}, "<http://rdf.myprefix.com/myrel>",
                                  Var{"?y"})),
                 {1, 2}),
             std::make_pair<Node, vector<size_t>>(
                 QueryPlanner::TripleGraph::Node(
                     1, SparqlTriple(Var{"?y"},
                                     "<http://rdf.myprefix.com/ns/myrel>",
                                     Var{"?z"})),
                 {0, 2}),
             std::make_pair<Node, vector<size_t>>(
                 QueryPlanner::TripleGraph::Node(
                     2, SparqlTriple(Var{"?y"},
                                     "<http://rdf.myprefix.com/xxx/rel2>",
                                     "<http://abc.de>")),
                 {0, 1})}));

    ASSERT_TRUE(tg.isSimilar(expected));
  }

  {
    ParsedQuery pq = SparqlParser::parseQuery(
        "SELECT ?x WHERE {?x ?p <X>. ?x ?p2 <Y>. <X> ?p <Y>}");
    QueryPlanner qp(nullptr);
    auto tg = qp.createTripleGraph(&pq.children()[0].getBasic());
    TripleGraph expected =
        TripleGraph(std::vector<std::pair<Node, std::vector<size_t>>>(
            {std::make_pair<Node, vector<size_t>>(
                 QueryPlanner::TripleGraph::Node(
                     0, SparqlTriple(Var{"?x"}, "?p", "<X>")),
                 {1, 2}),
             std::make_pair<Node, vector<size_t>>(
                 QueryPlanner::TripleGraph::Node(
                     1, SparqlTriple(Var{"?x"}, "?p2", "<Y>")),
                 {0}),
             std::make_pair<Node, vector<size_t>>(
                 QueryPlanner::TripleGraph::Node(
                     2, SparqlTriple("<X>", "?p", "<Y>")),
                 {0})}));
    ASSERT_TRUE(tg.isSimilar(expected));
  }

  {
    ParsedQuery pq = SparqlParser::parseQuery(
        "SELECT ?x WHERE { ?x <is-a> <Book> . \n"
        "?x <Author> <Anthony_Newman_(Author)> }");
    QueryPlanner qp(nullptr);
    auto tg = qp.createTripleGraph(&pq.children()[0].getBasic());

    TripleGraph expected =
        TripleGraph(std::vector<std::pair<Node, std::vector<size_t>>>({
            std::make_pair<Node, vector<size_t>>(
                QueryPlanner::TripleGraph::Node(
                    0, SparqlTriple(Var{"?x"}, "<is-a>", "<Book>")),
                {1}),
            std::make_pair<Node, vector<size_t>>(
                QueryPlanner::TripleGraph::Node(
                    1, SparqlTriple(Var{"?x"}, "<Author>",
                                    "<Anthony_Newman_(Author)>")),
                {0}),
        }));
    ASSERT_TRUE(tg.isSimilar(expected));
  }
}

TEST(QueryPlannerTest, testCpyCtorWithKeepNodes) {
  {
    ParsedQuery pq = SparqlParser::parseQuery(
        "SELECT ?x WHERE {?x ?p <X>. ?x ?p2 <Y>. <X> ?p <Y>}");
    QueryPlanner qp(nullptr);
    auto tg = qp.createTripleGraph(&pq.children()[0].getBasic());
    ASSERT_EQ(2u, tg._nodeMap.find(0)->second->_variables.size());
    ASSERT_EQ(2u, tg._nodeMap.find(1)->second->_variables.size());
    ASSERT_EQ(1u, tg._nodeMap.find(2)->second->_variables.size());
    ASSERT_EQ(
        "0 {s: ?x, p: ?p, o: <X>} : (1, 2)\n"
        "1 {s: ?x, p: ?p2, o: <Y>} : (0)\n"
        "2 {s: <X>, p: ?p, o: <Y>} : (0)",
        tg.asString());
    {
      vector<size_t> keep;
      QueryPlanner::TripleGraph tgnew(tg, keep);
      ASSERT_EQ("", tgnew.asString());
    }
    {
      vector<size_t> keep;
      keep.push_back(0);
      keep.push_back(1);
      keep.push_back(2);
      QueryPlanner::TripleGraph tgnew(tg, keep);
      ASSERT_EQ(
          "0 {s: ?x, p: ?p, o: <X>} : (1, 2)\n"
          "1 {s: ?x, p: ?p2, o: <Y>} : (0)\n"
          "2 {s: <X>, p: ?p, o: <Y>} : (0)",
          tgnew.asString());
      ASSERT_EQ(2u, tgnew._nodeMap.find(0)->second->_variables.size());
      ASSERT_EQ(2u, tgnew._nodeMap.find(1)->second->_variables.size());
      ASSERT_EQ(1u, tgnew._nodeMap.find(2)->second->_variables.size());
    }
    {
      vector<size_t> keep;
      keep.push_back(0);
      QueryPlanner::TripleGraph tgnew(tg, keep);
      ASSERT_EQ("0 {s: ?x, p: ?p, o: <X>} : ()", tgnew.asString());
      ASSERT_EQ(2u, tgnew._nodeMap.find(0)->second->_variables.size());
    }
    {
      vector<size_t> keep;
      keep.push_back(0);
      keep.push_back(1);
      QueryPlanner::TripleGraph tgnew(tg, keep);
      ASSERT_EQ(
          "0 {s: ?x, p: ?p, o: <X>} : (1)\n"
          "1 {s: ?x, p: ?p2, o: <Y>} : (0)",
          tgnew.asString());
      ASSERT_EQ(2u, tgnew._nodeMap.find(0)->second->_variables.size());
      ASSERT_EQ(2u, tgnew._nodeMap.find(1)->second->_variables.size());
    }
  }
}

TEST(QueryPlannerTest, testBFSLeaveOut) {
  {
    ParsedQuery pq = SparqlParser::parseQuery(
        "SELECT ?x WHERE {?x ?p <X>. ?x ?p2 <Y>. <X> ?p <Y>}");
    QueryPlanner qp(nullptr);
    auto tg = qp.createTripleGraph(&pq.children()[0].getBasic());
    ASSERT_EQ(3u, tg._adjLists.size());
    ad_utility::HashSet<size_t> lo;
    auto out = tg.bfsLeaveOut(0, lo);
    ASSERT_EQ(3u, out.size());
    lo.insert(1);
    out = tg.bfsLeaveOut(0, lo);
    ASSERT_EQ(2u, out.size());
    lo.insert(2);
    out = tg.bfsLeaveOut(0, lo);
    ASSERT_EQ(1u, out.size());
    lo.clear();
    lo.insert(0);
    out = tg.bfsLeaveOut(1, lo);
    ASSERT_EQ(1u, out.size());
  }
  {
    ParsedQuery pq = SparqlParser::parseQuery(
        "SELECT ?x WHERE {<A> <B> ?x. ?x <C> ?y. ?y <X> <Y>}");
    QueryPlanner qp(nullptr);
    auto tg = qp.createTripleGraph(&pq.children()[0].getBasic());
    ad_utility::HashSet<size_t> lo;
    auto out = tg.bfsLeaveOut(0, lo);
    ASSERT_EQ(3u, out.size());
    lo.insert(1);
    out = tg.bfsLeaveOut(0, lo);
    ASSERT_EQ(1u, out.size());
    lo.insert(2);
    out = tg.bfsLeaveOut(0, lo);
    ASSERT_EQ(1u, out.size());
    lo.clear();
    lo.insert(0);
    out = tg.bfsLeaveOut(1, lo);
    ASSERT_EQ(2u, out.size());
  }
}

TEST(QueryPlannerTest, testcollapseTextCliques) {
  using TripleGraph = QueryPlanner::TripleGraph;
  using Node = QueryPlanner::TripleGraph::Node;
  using std::vector;
  {
    {
      ParsedQuery pq = SparqlParser::parseQuery(
          "SELECT ?x WHERE {?x <p> <X>. ?c ql:contains-entity ?x. ?c "
          "ql:contains-word \"abc\"}");
      QueryPlanner qp(nullptr);
      auto tg = qp.createTripleGraph(&pq.children()[0].getBasic());
      ASSERT_EQ(
          "0 {s: ?x, p: <p>, o: <X>} : (1)\n"
          "1 {s: ?c, p: <QLever-internal-function/contains-entity>, o: ?x} : "
          "(0, 2)\n"
          "2 {s: ?c, p: <QLever-internal-function/contains-word>, o: abc} : "
          "(1)",
          tg.asString());
      tg.collapseTextCliques();
      TripleGraph expected =
          TripleGraph(std::vector<std::pair<Node, std::vector<size_t>>>(
              {std::make_pair<Node, vector<size_t>>(
                   QueryPlanner::TripleGraph::Node(
                       0, Var{"?c"}, "abc",
                       {
                           SparqlTriple(
                               Var{"?c"},
                               "<QLever-internal-function/contains-entity>",
                               Var{"?x"}),
                           SparqlTriple(
                               Var{"?c"},
                               "<QLever-internal-function/contains-word>",
                               "abc"),
                       }),
                   {1}),
               std::make_pair<Node, vector<size_t>>(
                   QueryPlanner::TripleGraph::Node(
                       1, SparqlTriple(Var{"?x"}, "<p>", "<X>")),
                   {0})}));
      ASSERT_TRUE(tg.isSimilar(expected));
    }
    {
      ParsedQuery pq = SparqlParser::parseQuery(
          "SELECT ?x WHERE {?x <p> <X>. ?c "
          "<QLever-internal-function/contains-entity> ?x. ?c "
          "<QLever-internal-function/contains-word> \"abc\" . ?c "
          "ql:contains-entity ?y}");
      QueryPlanner qp(nullptr);
      auto tg = qp.createTripleGraph(&pq.children()[0].getBasic());
      ASSERT_EQ(
          "0 {s: ?x, p: <p>, o: <X>} : (1)\n"
          "1 {s: ?c, p: <QLever-internal-function/contains-entity>, o: ?x} : "
          "(0, 2, 3)\n"
          "2 {s: ?c, p: <QLever-internal-function/contains-word>, o: abc} : "
          "(1, 3)\n"
          "3 {s: ?c, p: <QLever-internal-function/contains-entity>, o: ?y} : "
          "(1, 2)",
          tg.asString());
      tg.collapseTextCliques();
      TripleGraph expected =
          TripleGraph(std::vector<std::pair<Node, std::vector<size_t>>>(
              {std::make_pair<Node, vector<size_t>>(
                   QueryPlanner::TripleGraph::Node(
                       0, Var{"?c"}, "abc",
                       {SparqlTriple(
                            Var{"?c"},
                            "<QLever-internal-function/contains-entity>",
                            Var{"?x"}),
                        SparqlTriple(Var{"?c"},
                                     "<QLever-internal-function/contains-word>",
                                     "abc"),
                        SparqlTriple(
                            Var{"?c"},
                            "<QLever-internal-function/contains-entity>",
                            Var{"?y"})}),
                   {1}),
               std::make_pair<Node, vector<size_t>>(
                   QueryPlanner::TripleGraph::Node(
                       1, SparqlTriple(Var{"?x"}, "<p>", "<X>")),
                   {0})}));
      ASSERT_TRUE(tg.isSimilar(expected));
    }
    {
      ParsedQuery pq = SparqlParser::parseQuery(
          "SELECT ?x WHERE {?x <p> <X>. ?c ql:contains-entity ?x. ?c "
          "ql:contains-word \"abc\" . ?c ql:contains-entity ?y. ?y <P2> "
          "<X2>}");
      QueryPlanner qp(nullptr);
      auto tg = qp.createTripleGraph(&pq.children()[0].getBasic());
      ASSERT_EQ(
          "0 {s: ?x, p: <p>, o: <X>} : (1)\n"
          "1 {s: ?c, p: <QLever-internal-function/contains-entity>, o: ?x} : "
          "(0, 2, 3)\n"
          "2 {s: ?c, p: <QLever-internal-function/contains-word>, o: abc} : "
          "(1, 3)\n"
          "3 {s: ?c, p: <QLever-internal-function/contains-entity>, o: ?y} : "
          "(1, 2, 4)\n"
          "4 {s: ?y, p: <P2>, o: <X2>} : (3)",
          tg.asString());
      tg.collapseTextCliques();
      TripleGraph expected =
          TripleGraph(std::vector<std::pair<Node, std::vector<size_t>>>(
              {std::make_pair<Node, vector<size_t>>(
                   QueryPlanner::TripleGraph::Node(
                       0, Var{"?c"}, "abc",
                       {SparqlTriple(
                            Var{"?c"},
                            "<QLever-internal-function/contains-entity>",
                            Var{"?x"}),
                        SparqlTriple(Var{"?c"},
                                     "<QLever-internal-function/contains-word>",
                                     "abc"),
                        SparqlTriple(
                            Var{"?c"},
                            "<QLever-internal-function/contains-entity>",
                            Var{"?y"})}),
                   {1, 2}),
               std::make_pair<Node, vector<size_t>>(
                   QueryPlanner::TripleGraph::Node(
                       1, SparqlTriple(Var{"?x"}, "<p>", "<X>")),
                   {0}),
               std::make_pair<Node, vector<size_t>>(
                   QueryPlanner::TripleGraph::Node(
                       2, SparqlTriple(Var{"?y"}, "<P2>", "<X2>")),
                   {0})}));
      ASSERT_TRUE(tg.isSimilar(expected));
    }
    {
      ParsedQuery pq = SparqlParser::parseQuery(
          "SELECT ?x WHERE {?x <p> <X>. ?c ql:contains-entity ?x. ?c "
          "ql:contains-word \"abc\" . ?c ql:contains-entity ?y. ?c2 "
          "ql:contains-entity ?y. ?c2 ql:contains-word \"xx\"}");
      QueryPlanner qp(nullptr);
      auto tg = qp.createTripleGraph(&pq.children()[0].getBasic());
      TripleGraph expected = TripleGraph(std::vector<
                                         std::pair<Node, std::vector<size_t>>>(
          {std::make_pair<Node, vector<size_t>>(
               QueryPlanner::TripleGraph::Node(
                   0, SparqlTriple(Var{"?x"}, "<p>", "<X>")),
               {1}),
           std::make_pair<Node, vector<size_t>>(
               QueryPlanner::TripleGraph::Node(
                   1, SparqlTriple(Var{"?c"},
                                   "<QLever-internal-function/contains-entity>",
                                   Var{"?x"})),
               {0, 2, 3}),
           std::make_pair<Node, vector<size_t>>(
               QueryPlanner::TripleGraph::Node(
                   2, SparqlTriple(Var{"?c"},
                                   "<QLever-internal-function/contains-word>",
                                   "abc")),
               {1, 3}),
           std::make_pair<Node, vector<size_t>>(
               QueryPlanner::TripleGraph::Node(
                   3, SparqlTriple(Var{"?c"},
                                   "<QLever-internal-function/contains-entity>",
                                   Var{"?y"})),
               {1, 2, 4}),
           std::make_pair<Node, vector<size_t>>(
               QueryPlanner::TripleGraph::Node(
                   4, SparqlTriple(Var{"?c2"},
                                   "<QLever-internal-function/contains-entity>",
                                   Var{"?y"})),
               {3, 5}),
           std::make_pair<Node, vector<size_t>>(
               QueryPlanner::TripleGraph::Node(
                   5, SparqlTriple(Var{"?c2"},
                                   "<QLever-internal-function/contains-word>",
                                   "xx")),
               {4})}));

      ASSERT_TRUE(tg.isSimilar(expected));
      tg.collapseTextCliques();
      TripleGraph expected2 = TripleGraph(std::vector<
                                          std::pair<Node, std::vector<size_t>>>(
          {std::make_pair<Node, vector<size_t>>(
               QueryPlanner::TripleGraph::Node(
                   0, Var{"?c"}, "abc",
                   {SparqlTriple(Var{"?c"},
                                 "<QLever-internal-function/contains-entity>",
                                 Var{"?x"}),
                    SparqlTriple(Var{"?c"},
                                 "<QLever-internal-function/contains-word>",
                                 "abc"),
                    SparqlTriple(Var{"?c"},
                                 "<QLever-internal-function/contains-entity>",
                                 Var{"?y"})}),
               {1, 2}),
           std::make_pair<Node, vector<size_t>>(
               QueryPlanner::TripleGraph::Node(
                   1, Var{"?c2"}, "xx",
                   {SparqlTriple(Var{"?c2"},
                                 "<QLever-internal-function/contains-entity>",
                                 Var{"?y"}),
                    SparqlTriple(Var{"?c2"},
                                 "<QLever-internal-function/contains-word>",
                                 "xx")}),
               {0}),
           std::make_pair<Node, vector<size_t>>(
               QueryPlanner::TripleGraph::Node(
                   2, SparqlTriple(Var{"?x"}, "<p>", "<X>")),
               {0})}));
      ASSERT_TRUE(tg.isSimilar(expected2));
    }
    {
      ParsedQuery pq = SparqlParser::parseQuery(
          "SELECT ?x WHERE {?x <p> <X>. ?c ql:contains-entity ?x. ?c "
          "ql:contains-word \"abc\" . ?c ql:contains-entity ?y. ?c2 "
          "ql:contains-entity ?y. ?c2 ql:contains-word \"xx\". ?y <P2> "
          "<X2>}");
      QueryPlanner qp(nullptr);
      auto tg = qp.createTripleGraph(&pq.children()[0].getBasic());
      ASSERT_EQ(
          "0 {s: ?x, p: <p>, o: <X>} : (1)\n"
          "1 {s: ?c, p: <QLever-internal-function/contains-entity>, o: ?x} : "
          "(0, 2, 3)\n"
          "2 {s: ?c, p: <QLever-internal-function/contains-word>, o: abc} : "
          "(1, 3)\n"
          "3 {s: ?c, p: <QLever-internal-function/contains-entity>, o: ?y} : "
          "(1, 2, 4, 6)\n"
          "4 {s: ?c2, p: <QLever-internal-function/contains-entity>, o: ?y} "
          ": (3, 5, 6)\n"
          "5 {s: ?c2, p: <QLever-internal-function/contains-word>, o: xx} : "
          "(4)\n"
          "6 {s: ?y, p: <P2>, o: <X2>} : (3, 4)",
          tg.asString());
      tg.collapseTextCliques();
      TripleGraph expected2 = TripleGraph(std::vector<
                                          std::pair<Node, std::vector<size_t>>>(
          {std::make_pair<Node, vector<size_t>>(
               QueryPlanner::TripleGraph::Node(
                   0, Var{"?c"}, "abc",
                   {SparqlTriple(Var{"?c"},
                                 "<QLever-internal-function/contains-entity>",
                                 Var{"?x"}),
                    SparqlTriple(Var{"?c"},
                                 "<QLever-internal-function/contains-word>",
                                 "abc"),
                    SparqlTriple(Var{"?c"},
                                 "<QLever-internal-function/contains-entity>",
                                 Var{"?y"})}),
               {1, 2, 3}),
           std::make_pair<Node, vector<size_t>>(
               QueryPlanner::TripleGraph::Node(
                   1, Var{"?c2"}, "xx",
                   {SparqlTriple(Var{"?c2"},
                                 "<QLever-internal-function/contains-entity>",
                                 Var{"?y"}),
                    SparqlTriple(Var{"?c2"},
                                 "<QLever-internal-function/contains-word>",
                                 "xx")}),
               {0, 3}),
           std::make_pair<Node, vector<size_t>>(
               QueryPlanner::TripleGraph::Node(
                   2, SparqlTriple(Var{"?x"}, "<p>", "<X>")),
               {0}),
           std::make_pair<Node, vector<size_t>>(
               QueryPlanner::TripleGraph::Node(
                   3, SparqlTriple(Var{"?y"}, "<P2>", "<X2>")),
               {0, 1})}));
      ASSERT_TRUE(tg.isSimilar(expected2));
    }
  }
}

TEST(QueryPlannerTest, testSPX) {
  ParsedQuery pq = SparqlParser::parseQuery(
      "PREFIX : <http://rdf.myprefix.com/>\n"
      "SELECT ?x \n "
      "WHERE \t {?x :myrel :obj}");
  QueryPlanner qp(nullptr);
  QueryExecutionTree qet = qp.createExecutionTree(pq);
  ASSERT_EQ(
      "{\n  SCAN POS with P = \"<http://rdf.myprefix.com/myrel>\","
      " O = \"<http://rdf.myprefix.com/obj>\"\n  qet-width: 1 \n}",
      qet.asString());
}

TEST(QueryPlannerTest, testXPO) {
  ParsedQuery pq = SparqlParser::parseQuery(
      "PREFIX : <http://rdf.myprefix.com/>\n"
      "SELECT ?x \n "
      "WHERE \t {:subj :myrel ?x}");
  QueryPlanner qp(nullptr);
  QueryExecutionTree qet = qp.createExecutionTree(pq);
  ASSERT_EQ(
      "{\n  SCAN PSO with P = \"<http://rdf.myprefix.com/myrel>\", "
      "S = \"<http://rdf.myprefix.com/subj>\"\n  qet-width: 1 \n}",
      qet.asString());
}

TEST(QueryPlannerTest, testSP_free_) {
  ParsedQuery pq = SparqlParser::parseQuery(
      "PREFIX : <http://rdf.myprefix.com/>\n"
      "SELECT ?x \n "
      "WHERE \t {?x :myrel ?y}");
  QueryPlanner qp(nullptr);
  QueryExecutionTree qet = qp.createExecutionTree(pq);
  ASSERT_EQ(
      "{\n  SCAN POS with P = \"<http://rdf.myprefix.com/myrel>\"\n  "
      "qet-width: 2 \n}",
      qet.asString());
}

TEST(QueryPlannerTest, testSPX_SPX) {
  ParsedQuery pq = SparqlParser::parseQuery(
      "PREFIX : <pre/>\n"
      "SELECT ?x \n "
      "WHERE \t {:s1 :r ?x. :s2 :r ?x}");
  QueryPlanner qp(nullptr);
  QueryExecutionTree qet = qp.createExecutionTree(pq);
  ASSERT_EQ(
      "{\n  JOIN\n  {\n    SCAN PSO with P = \"<pre/r>\", S = \"<pre/s1>\"\n "
      "   qet-width: 1 \n  } join-column: [0]\n  |X|\n  {\n    S"
      "CAN PSO with P = \"<pre/r>\", S = \"<pre/s2>\"\n    qet-w"
      "idth: 1 \n  } join-column: [0]\n  qet-width: 1 \n}",
      qet.asString());
}

TEST(QueryPlannerTest, test_free_PX_SPX) {
  ParsedQuery pq = SparqlParser::parseQuery(
      "PREFIX : <pre/>\n"
      "SELECT ?x ?y \n "
      "WHERE  {?y :r ?x . :s2 :r ?x}");
  QueryPlanner qp(nullptr);
  QueryExecutionTree qet = qp.createExecutionTree(pq);
  ASSERT_EQ(
      "{\n  JOIN\n  {\n    SCAN POS with P = \"<pre/r>\"\n    "
      "qet-width: 2 \n  } join-column: [0]\n  |X|\n  {\n   "
      " SCAN PSO with P = \"<pre/r>\", S = \"<pre/s2>\"\n  "
      "  qet-width: 1 \n  } join-column: [0]\n  qet-width: 2 \n}",
      qet.asString());
}

TEST(QueryPlannerTest, test_free_PX__free_PX) {
  ParsedQuery pq = SparqlParser::parseQuery(
      "PREFIX : <pre/>\n"
      "SELECT ?x ?y ?z \n "
      "WHERE {?y :r ?x. ?z :r ?x}");
  QueryPlanner qp(nullptr);
  QueryExecutionTree qet = qp.createExecutionTree(pq);
  ASSERT_EQ(
      "{\n  JOIN\n  {\n    SCAN POS with P = \"<pre/r>\"\n    "
      "qet-width: 2 \n  } join-column: [0]\n  |X|\n  {\n    "
      "SCAN POS with P = \"<pre/r>\"\n    qet-width: 2 \n"
      "  } join-column: [0]\n  qet-width: 3 \n}",
      qet.asString());
}

TEST(QueryPlannerTest, testActorsBornInEurope) {
<<<<<<< HEAD
  try {
    ParsedQuery pq = SparqlParser::parseQuery(
        "PREFIX : <pre/>\n"
        "SELECT ?a \n "
        "WHERE {?a :profession :Actor . ?a :born-in ?c. ?c :in :Europe}\n"
        "ORDER BY ?a");
    QueryPlanner qp(nullptr);
    QueryExecutionTree qet = qp.createExecutionTree(pq);
    ASSERT_EQ(27493u, qet.getCostEstimate());
    ASSERT_EQ(
        "{\n  ORDER BY on columns:asc(0) \n  {\n    JOIN\n    {\n      SCAN "
        "POS with P = \"<pre/profession>\", O = \"<pre/Actor>\"\n      "
        "qet-width: 1 \n    } join-column: [0]\n    |X|\n    {\n      "
        "SORT(internal) on columns:asc(1) \n      {\n        JOIN\n        {\n "
        "         SCAN POS with P = \"<pre/born-in>\"\n          qet-width: 2 "
        "\n        } join-column: [0]\n        |X|\n        {\n          SCAN "
        "POS with P = \"<pre/in>\", O = \"<pre/Europe>\"\n          qet-width: "
        "1 \n        } join-column: [0]\n        qet-width: 2 \n      }\n      "
        "qet-width: 2 \n    } join-column: [1]\n    qet-width: 2 \n  }\n  "
        "qet-width: 2 \n}",
        qet.asString());
  } catch (const ad_semsearch::Exception& e) {
    std::cout << "Caught: " << e.getFullErrorMessage() << std::endl;
    FAIL() << e.getFullErrorMessage();
  } catch (const std::exception& e) {
    std::cout << "Caught: " << e.what() << std::endl;
    FAIL() << e.what();
  }
=======
  ParsedQuery pq = SparqlParser::parseQuery(
      "PREFIX : <pre/>\n"
      "SELECT ?a \n "
      "WHERE {?a :profession :Actor . ?a :born-in ?c. ?c :in :Europe}\n"
      "ORDER BY ?a");
  QueryPlanner qp(nullptr);
  QueryExecutionTree qet = qp.createExecutionTree(pq);
  ASSERT_EQ(18340u, qet.getCostEstimate());
  ASSERT_EQ(
      "{\n  JOIN\n  {\n    SCAN POS with P = \"<pre/profession>\", "
      "O = \"<pre/Actor>\"\n    qet-width: 1 \n  } join-column:"
      " [0]\n  |X|\n  {\n    SORT / ORDER BY on columns:asc(1) \n    {\n     "
      " "
      "JOIN\n      {\n        SCAN POS with P = \"<pre/born-i"
      "n>\"\n        qet-width: 2 \n      } join-column: [0]\n "
      "     |X|\n      {\n        SCAN POS with P = \"<pre/in>\""
      ", O = \"<pre/Europe>\"\n        qet-width: 1 \n      }"
      " join-column: [0]\n      qet-width: 2 \n    }\n    "
      "qet-width: 2 \n  } join-column: [1]\n  qet-width: 2 \n}",
      qet.asString());
>>>>>>> 2cc12453
}

TEST(QueryPlannerTest, testStarTwoFree) {
  {
    ParsedQuery pq = SparqlParser::parseQuery(
        "PREFIX : <http://rdf.myprefix.com/>\n"
        "PREFIX ns: <http://rdf.myprefix.com/ns/>\n"
        "PREFIX xxx: <http://rdf.myprefix.com/xxx/>\n"
        "SELECT ?x ?z \n "
        "WHERE \t {?x :myrel ?y. ?y ns:myrel ?z. ?y xxx:rel2 "
        "<http://abc.de>}");
    QueryPlanner qp(nullptr);
    QueryExecutionTree qet = qp.createExecutionTree(pq);
    ASSERT_EQ(
        "{\n  JOIN\n  {\n    JOIN\n    {\n      SCAN POS with P = "
        "\"<http://rdf.myprefix.com/myrel>\"\n      qet-width: 2 \n    } "
        "join-column: [0]\n    |X|\n    {\n      SCAN POS with P = "
        "\"<http://rdf.myprefix.com/xxx/rel2>\", O = \"<http://abc.de>\"\n   "
        "   qet-width: 1 \n    } join-column: [0]\n    qet-width: 2 \n  } "
        "join-column: [0]\n  |X|\n  {\n    SCAN PSO with P = "
        "\"<http://rdf.myprefix.com/ns/myrel>\"\n    qet-width: 2 \n  } "
        "join-column: [0]\n  qet-width: 3 \n}",
        qet.asString());
  }
}

TEST(QueryPlannerTest, testFilterAfterSeed) {
  ParsedQuery pq = SparqlParser::parseQuery(
      "SELECT ?x ?y ?z WHERE {"
      "?x <r> ?y . ?y <r> ?z . "
      "FILTER(?x != ?y) }");
  QueryPlanner qp(nullptr);
  QueryExecutionTree qet = qp.createExecutionTree(pq);
  ASSERT_EQ(
      "{\n  FILTER   {\n    JOIN\n    {\n      SCAN POS with P = \"<r>\"\n   "
      "   qet-width: 2 \n    } join-column: [0]\n    |X|\n    {\n      SCAN "
      "PSO with P = \"<r>\"\n      qet-width: 2 \n    } join-column: [0]\n   "
      " qet-width: 3 \n  } with "
      "N16sparqlExpression10relational20RelationalExpressionILN18valueIdCompa"
      "rators10ComparisonE3EEE#column_1##column_0#\n  qet-width: 3 \n}",
      qet.asString());
}

TEST(QueryPlannerTest, testFilterAfterJoin) {
  ParsedQuery pq = SparqlParser::parseQuery(
      "SELECT ?x ?y ?z WHERE {"
      "?x <r> ?y . ?y <r> ?z . "
      "FILTER(?x != ?z) }");
  QueryPlanner qp(nullptr);
  QueryExecutionTree qet = qp.createExecutionTree(pq);
  ASSERT_EQ(
      "{\n  FILTER   {\n    JOIN\n    {\n      SCAN POS with P = \"<r>\"\n   "
      "   qet-width: 2 \n    } join-column: [0]\n    |X|\n    {\n      SCAN "
      "PSO with P = \"<r>\"\n      qet-width: 2 \n    } join-column: [0]\n   "
      " qet-width: 3 \n  } with "
      "N16sparqlExpression10relational20RelationalExpressionILN18valueIdCompa"
      "rators10ComparisonE3EEE#column_1##column_2#\n  qet-width: 3 \n}",
      qet.asString());
}

TEST(QueryPlannerTest, threeVarTriples) {
  {
    ParsedQuery pq = SparqlParser::parseQuery(
        "SELECT ?x ?p ?o WHERE {"
        "<s> <p> ?x . ?x ?p ?o }");
    QueryPlanner qp(nullptr);
    QueryExecutionTree qet = qp.createExecutionTree(pq);
    ASSERT_EQ(
        "{\n  JOIN\n  {\n    SCAN PSO with P = \"<p>\", S = \"<s>\"\n    "
        "qet-width: 1 \n  } join-column: [0]\n  |X|\n  {\n    SORT(internal) "
        "on columns:asc(1) \n    {\n      SCAN FOR FULL INDEX OSP (DUMMY "
        "OPERATION)\n      qet-width: 3 \n    }\n    qet-width: 3 \n  } "
        "join-column: [1]\n  qet-width: 3 \n}",
        qet.asString());
  }
  {
    ParsedQuery pq = SparqlParser::parseQuery(
        "SELECT ?x ?p ?o WHERE {"
        "<s> ?x <o> . ?x ?p ?o }");
    QueryPlanner qp(nullptr);
    QueryExecutionTree qet = qp.createExecutionTree(pq);
    ASSERT_EQ(
        "{\n  JOIN\n  {\n    SCAN SOP with S = \"<s>\", O = \"<o>\"\n    "
        "qet-width: 1 \n  } join-column: [0]\n  |X|\n  {\n    SORT(internal) "
        "on columns:asc(1) \n    {\n      SCAN FOR FULL INDEX OSP (DUMMY "
        "OPERATION)\n      qet-width: 3 \n    }\n    qet-width: 3 \n  } "
        "join-column: [1]\n  qet-width: 3 \n}",
        qet.asString());
  }
  {
    ParsedQuery pq = SparqlParser::parseQuery(
        "SELECT ?s ?p ?o WHERE {"
        "<s> <p> ?p . ?s ?p ?o }");
    QueryPlanner qp(nullptr);
    QueryExecutionTree qet = qp.createExecutionTree(pq);
    ASSERT_EQ(
        "{\n  JOIN\n  {\n    SCAN PSO with P = \"<p>\", S = \"<s>\"\n    "
        "qet-width: 1 \n  } join-column: [0]\n  |X|\n  {\n    SORT(internal) "
        "on columns:asc(1) \n    {\n      SCAN FOR FULL INDEX OPS (DUMMY "
        "OPERATION)\n      qet-width: 3 \n    }\n    qet-width: 3 \n  } "
        "join-column: [1]\n  qet-width: 3 \n}",
        qet.asString());
  }
}

TEST(QueryPlannerTest, threeVarTriplesTCJ) {
  {
    ParsedQuery pq = SparqlParser::parseQuery(
        "SELECT ?x ?p ?o WHERE {"
        "<s> ?p ?x . ?x ?p ?o }");
    QueryPlanner qp(nullptr);
    ASSERT_THROW(qp.createExecutionTree(pq), ad_utility::Exception);
  }

  {
    ParsedQuery pq = SparqlParser::parseQuery(
        "SELECT ?s ?p ?o WHERE {"
        "?s ?p ?o . ?s ?p <x> }");
    QueryPlanner qp(nullptr);
    ASSERT_THROW(QueryExecutionTree qet = qp.createExecutionTree(pq),
                 ad_utility::Exception);
  }
}

TEST(QueryPlannerTest, threeVarXthreeVarException) {
  try {
    ParsedQuery pq = SparqlParser::parseQuery(
        "SELECT ?s ?s2 WHERE {"
        "?s ?p ?o . ?s2 ?p ?o }");
    QueryPlanner qp(nullptr);
    QueryExecutionTree qet = qp.createExecutionTree(pq);
    FAIL() << "Was expecting exception, but got" << qet.asString() << std::endl;
  } catch (const ad_utility::Exception& e) {
    ASSERT_THAT(
        e.what(),
        ::testing::StartsWith(
            "Could not find a suitable execution tree. "
            "Likely cause: Queries that require joins of the full index with "
            "itself are not supported at the moment."));
  } catch (const std::exception& e) {
    FAIL() << e.what();
  }
}

TEST(QueryExecutionTreeTest, testBooksbyNewman) {
  ParsedQuery pq = SparqlParser::parseQuery(
      "SELECT ?x WHERE { ?x <is-a> <Book> . "
      "?x <Author> <Anthony_Newman_(Author)> }");
  QueryPlanner qp(nullptr);
  QueryExecutionTree qet = qp.createExecutionTree(pq);
  ASSERT_EQ(
      "{\n  JOIN\n  {\n    SCAN POS with "
      "P = \"<Author>\", O = \"<Anthony_Newman_(Author)>\"\n   "
      " qet-width: 1 \n  } join-column: [0]\n  |X|\n  {\n  "
      "  SCAN POS with P = \"<is-a>\", O = \"<Book>\"\n  "
      "  qet-width: 1 \n  } join-column: [0]\n  qet-width: 1 \n}",
      qet.asString());
}

TEST(QueryExecutionTreeTest, testBooksGermanAwardNomAuth) {
  ParsedQuery pq = SparqlParser::parseQuery(
      "SELECT ?x ?y WHERE { "
      "?x <is-a> <Person> . "
      "?x <Country_of_nationality> <Germany> . "
      "?x <Author> ?y . "
      "?y <is-a> <Award-Nominated_Work> }");
  QueryPlanner qp(nullptr);
  QueryExecutionTree qet = qp.createExecutionTree(pq);
  ASSERT_GT(qet.asString().size(), 0u);
  // Just check that ther is no exception, here.
}

TEST(QueryExecutionTreeTest, testPlantsEdibleLeaves) {
  ParsedQuery pq = SparqlParser::parseQuery(
      "SELECT ?a \n "
      "WHERE  {?a <is-a> <Plant> . ?c ql:contains-entity ?a. "
      "?c ql:contains-word \"edible leaves\"} TEXTLIMIT 5");
  QueryPlanner qp(nullptr);
  QueryPlanner::TripleGraph tg =
      qp.createTripleGraph(&pq.children()[0].getBasic());
  ASSERT_EQ(1u, tg._nodeMap.find(0)->second->_variables.size());
  QueryExecutionTree qet = qp.createExecutionTree(pq);
  ASSERT_EQ(
      "{\n  TEXT OPERATION WITH FILTER: co-occurrence with words: "
      "\"edible leaves\" and 1 variables with textLimit = 5 "
      "filtered by\n  {\n    SCAN POS with P = \"<is-a>\", "
      "O = \"<Plant>\"\n    qet-width: 1 \n  }\n   filtered on "
      "column 0\n  qet-width: 3 \n}",
      qet.asString());
}

TEST(QueryExecutionTreeTest, testTextQuerySE) {
  ParsedQuery pq = SparqlParser::parseQuery(
      "SELECT ?c \n "
      "WHERE  {?c ql:contains-word \"search engine\"}");
  QueryPlanner qp(nullptr);
  QueryExecutionTree qet = qp.createExecutionTree(pq);
  ASSERT_EQ(
      "{\n  TEXT OPERATION WITHOUT FILTER: co-occurrence with words:"
      " \"search engine\" and 0 variables with textLimit = 1\n"
      "  qet-width: 2 \n}",
      qet.asString());
}

TEST(QueryExecutionTreeTest, testBornInEuropeOwCocaine) {
  ParsedQuery pq = SparqlParser::parseQuery(
      "PREFIX : <>\n"
      "SELECT ?x ?y ?c\n "
      "WHERE \t {"
      "?x :Place_of_birth ?y ."
      "?y :Contained_by :Europe ."
      "?c ql:contains-entity ?x ."
      "?c ql:contains-word \"cocaine\" ."
      "}");
  QueryPlanner qp(nullptr);
  QueryExecutionTree qet = qp.createExecutionTree(pq);
  ASSERT_EQ(
      "{\n  TEXT OPERATION WITH FILTER: co-occurrence with words: "
      "\"cocaine\" and 1 variables with textLimit = 1 filtered by\n  "
      "{\n    JOIN\n    {\n      SCAN POS with P = \"<Contained_by>\", "
      "O = \"<Europe>\"\n      qet-width: 1 \n    } join-column: [0]\n"
      "    |X|\n    {\n      SCAN POS with P = \"<Place_of_birth>\"\n"
      "      qet-width: 2 \n    } join-column: [0]\n    qet-width: 2 \n"
      "  }\n   filtered on column 1\n  qet-width: 4 \n}",
      qet.asString());
  auto c = Variable{"?c"};
  ASSERT_EQ(0u, qet.getVariableColumn(c));
  ASSERT_EQ(1u, qet.getVariableColumn(c.getTextScoreVariable()));
  ASSERT_EQ(2u, qet.getVariableColumn(Variable{"?y"}));
}

TEST(QueryExecutionTreeTest, testCoOccFreeVar) {
  ParsedQuery pq = SparqlParser::parseQuery(
      "PREFIX : <>"
      "SELECT ?x ?y WHERE {"
      "?x :is-a :Politician ."
      "?c ql:contains-entity ?x ."
      "?c ql:contains-word \"friend*\" ."
      "?c ql:contains-entity ?y ."
      "}");
  QueryPlanner qp(nullptr);
  QueryExecutionTree qet = qp.createExecutionTree(pq);
  ASSERT_EQ(
      "{\n  TEXT OPERATION WITH FILTER: co-occurrence with words: "
      "\"friend*\" and 2 variables with textLimit = 1 filtered by\n"
      "  {\n    SCAN POS with P = \"<is-a>\", O = \"<Politician>"
      "\"\n    qet-width: 1 \n  }\n   filtered on column 0\n "
      " qet-width: 4 \n}",
      qet.asString());
}

TEST(QueryExecutionTreeTest, testPoliticiansFriendWithScieManHatProj) {
  ParsedQuery pq = SparqlParser::parseQuery(
      "SELECT ?p ?s \n "
      "WHERE {"
      "?a <is-a> <Politician> . "
      "?c ql:contains-entity ?a ."
      "?c ql:contains-word \"friend*\" ."
      "?c ql:contains-entity ?s ."
      "?s <is-a> <Scientist> ."
      "?c2 ql:contains-entity ?s ."
      "?c2 ql:contains-word \"manhattan project\"}");
  QueryPlanner qp(nullptr);
  QueryExecutionTree qet = qp.createExecutionTree(pq);
  ASSERT_EQ(

<<<<<<< HEAD
        "{\n  TEXT OPERATION WITH FILTER: co-occurrence with words: "
        "\"manhattan project\" and 1 variables with textLimit = 1 filtered "
        "by\n  {\n    JOIN\n    {\n      SCAN POS with P = \"<is-a>\", O = "
        "\"<Scientist>\"\n      qet-width: 1 \n    } join-column: [0]\n    "
        "|X|\n    {\n      SORT(internal) on columns:asc(2) \n      {\n       "
        " TEXT OPERATION "
        "WITH FILTER: co-occurrence with words: \"friend*\" and 2 variables "
        "with textLimit = 1 filtered by\n        {\n          SCAN POS with P "
        "= \"<is-a>\", O = \"<Politician>\"\n          qet-width: 1 \n        "
        "}\n         filtered on column 0\n        qet-width: 4 \n      }\n    "
        "  qet-width: 4 \n    } join-column: [2]\n    qet-width: 4 \n  }\n   "
        "filtered on column 0\n  qet-width: 6 \n}",
        qet.asString());
  } catch (const ad_semsearch::Exception& e) {
    std::cout << "Caught: " << e.getFullErrorMessage() << std::endl;
    FAIL() << e.getFullErrorMessage();
  } catch (const std::exception& e) {
    std::cout << "Caught: " << e.what() << std::endl;
    FAIL() << e.what();
  }
=======
      "{\n  TEXT OPERATION WITH FILTER: co-occurrence with words: "
      "\"manhattan project\" and 1 variables with textLimit = 1 filtered "
      "by\n  {\n    JOIN\n    {\n      SCAN POS with P = \"<is-a>\", O = "
      "\"<Scientist>\"\n      qet-width: 1 \n    } join-column: [0]\n    "
      "|X|\n    {\n      SORT / ORDER BY on columns:asc(2) \n      {\n       "
      " TEXT OPERATION "
      "WITH FILTER: co-occurrence with words: \"friend*\" and 2 variables "
      "with textLimit = 1 filtered by\n        {\n          SCAN POS with P "
      "= \"<is-a>\", O = \"<Politician>\"\n          qet-width: 1 \n        "
      "}\n         filtered on column 0\n        qet-width: 4 \n      }\n    "
      "  qet-width: 4 \n    } join-column: [2]\n    qet-width: 4 \n  }\n   "
      "filtered on column 0\n  qet-width: 6 \n}",
      qet.asString());
>>>>>>> 2cc12453
}

TEST(QueryExecutionTreeTest, testCyclicQuery) {
  ParsedQuery pq = SparqlParser::parseQuery(
      "SELECT ?x ?y ?m WHERE { ?x <Spouse_(or_domestic_partner)> ?y . "
      "?x <Film_performance> ?m . ?y <Film_performance> ?m }");
  QueryPlanner qp(nullptr);
  QueryExecutionTree qet = qp.createExecutionTree(pq);

  // There are four possible outcomes of this test with the same size
  // estimate. It is currently very hard to make the query planning
  // deterministic in a test scenario, so we allow all four candidates

<<<<<<< HEAD
    // delete all whitespace from the strings to make the matching easier.
    auto strip = [](std::string s) {
      s.erase(std::remove_if(s.begin(), s.end(), ::isspace), s.end());
      return s;
    };
    std::string possible1 = strip(
        "{\n  MULTI_COLUMN_JOIN\n    {\n    SCAN PSO with P = "
        "\"<Film_performance>\"\n    qet-width: 2 \n  }\n  join-columns: [0 & "
        "1]\n  |X|\n    {\n    SORT(internal) on columns:asc(2) asc(1) \n    "
        "{\n      JOIN\n      {\n        SCAN PSO with P = "
        "\"<Film_performance>\"\n        qet-width: 2 \n      } join-column: "
        "[0]\n      |X|\n      {\n        SCAN PSO with P = "
        "\"<Spouse_(or_domestic_partner)>\"\n        qet-width: 2 \n      } "
        "join-column: [0]\n      qet-width: 3 \n    }\n    qet-width: 3 \n  "
        "}\n  join-columns: [2 & 1]\n  qet-width: 3 \n}");
    std::string possible2 = strip(
        "{\n  MULTI_COLUMN_JOIN\n    {\n    SCAN POS with P = "
        "\"<Film_performance>\"\n    qet-width: 2 \n  }\n  join-columns: [0 & "
        "1]\n  |X|\n    {\n    SORT(internal) on columns:asc(1) asc(2) \n    "
        "{\n      JOIN\n      {\n        SCAN PSO with P = "
        "\"<Film_performance>\"\n        qet-width: 2 \n      } join-column: "
        "[0]\n      |X|\n      {\n        SCAN PSO with P = "
        "\"<Spouse_(or_domestic_partner)>\"\n        qet-width: 2 \n      } "
        "join-column: [0]\n      qet-width: 3 \n    }\n    qet-width: 3 \n  "
        "}\n  join-columns: [1 & 2]\n  qet-width: 3 \n}");
    std::string possible3 = strip(
        "{\n  MULTI_COLUMN_JOIN\n    {\n    SCAN POS with P = "
        "\"<Spouse_(or_domestic_partner)>\"\n    qet-width: 2 \n  }\n  "
        "join-columns: [0 & 1]\n  |X|\n    {\n    SORT(internal) on "
        "columns:asc(1) asc(2) \n    {\n      JOIN\n      {\n        SCAN POS "
        "with P = \"<Film_performance>\"\n        qet-width: 2 \n      } "
        "join-column: [0]\n      |X|\n      {\n        SCAN POS with P = "
        "\"<Film_performance>\"\n        qet-width: 2 \n      } join-column: "
        "[0]\n      qet-width: 3 \n    }\n    qet-width: 3 \n  }\n  "
        "join-columns: [1 & 2]\n  qet-width: 3 \n}");
    std::string possible4 = strip(R"xxx(MULTI_COLUMN_JOIN
=======
  // delete all whitespace from the strings to make the matching easier.
  auto strip = [](std::string s) {
    s.erase(std::remove_if(s.begin(), s.end(), ::isspace), s.end());
    return s;
  };
  std::string possible1 = strip(
      "{\n  MULTI_COLUMN_JOIN\n    {\n    SCAN PSO with P = "
      "\"<Film_performance>\"\n    qet-width: 2 \n  }\n  join-columns: [0 & "
      "1]\n  |X|\n    {\n    SORT / ORDER BY on columns:asc(2) asc(1) \n    "
      "{\n      JOIN\n      {\n        SCAN PSO with P = "
      "\"<Film_performance>\"\n        qet-width: 2 \n      } join-column: "
      "[0]\n      |X|\n      {\n        SCAN PSO with P = "
      "\"<Spouse_(or_domestic_partner)>\"\n        qet-width: 2 \n      } "
      "join-column: [0]\n      qet-width: 3 \n    }\n    qet-width: 3 \n  "
      "}\n  join-columns: [2 & 1]\n  qet-width: 3 \n}");
  std::string possible2 = strip(
      "{\n  MULTI_COLUMN_JOIN\n    {\n    SCAN POS with P = "
      "\"<Film_performance>\"\n    qet-width: 2 \n  }\n  join-columns: [0 & "
      "1]\n  |X|\n    {\n    SORT / ORDER BY on columns:asc(1) asc(2) \n    "
      "{\n      JOIN\n      {\n        SCAN PSO with P = "
      "\"<Film_performance>\"\n        qet-width: 2 \n      } join-column: "
      "[0]\n      |X|\n      {\n        SCAN PSO with P = "
      "\"<Spouse_(or_domestic_partner)>\"\n        qet-width: 2 \n      } "
      "join-column: [0]\n      qet-width: 3 \n    }\n    qet-width: 3 \n  "
      "}\n  join-columns: [1 & 2]\n  qet-width: 3 \n}");
  std::string possible3 = strip(
      "{\n  MULTI_COLUMN_JOIN\n    {\n    SCAN POS with P = "
      "\"<Spouse_(or_domestic_partner)>\"\n    qet-width: 2 \n  }\n  "
      "join-columns: [0 & 1]\n  |X|\n    {\n    SORT / ORDER BY on "
      "columns:asc(1) asc(2) \n    {\n      JOIN\n      {\n        SCAN POS "
      "with P = \"<Film_performance>\"\n        qet-width: 2 \n      } "
      "join-column: [0]\n      |X|\n      {\n        SCAN POS with P = "
      "\"<Film_performance>\"\n        qet-width: 2 \n      } join-column: "
      "[0]\n      qet-width: 3 \n    }\n    qet-width: 3 \n  }\n  "
      "join-columns: [1 & 2]\n  qet-width: 3 \n}");
  std::string possible4 = strip(R"xxx(MULTI_COLUMN_JOIN
>>>>>>> 2cc12453
        {
          SCAN PSO with P = "<Film_performance>"
          qet-width: 2
        } join-columns: [0 & 1]
        |X|
        {
          SORT(internal) on columns:asc(1) asc(2)
          {
            JOIN
            {
              SCAN POS with P = "<Spouse_(or_domestic_partner)>"
              qet-width: 2
            } join-column: [0]
            |X|
            {
              SCAN PSO with P = "<Film_performance>"
              qet-width: 2
            } join-column: [0]
            qet-width: 3
          }
          qet-width: 3
        } join-columns: [1 & 2]
        qet-width: 3
        })xxx");
  std::string possible5 = strip(R"xxx(MULTI_COLUMN_JOIN
{
  SCAN POS with P = "<Film_performance>"
  qet-width: 2
} join-columns: [0 & 1]
|X|
{
  SORT / ORDER BY on columns:asc(2) asc(1)
  {
    JOIN
    {
      SCAN POS with P = "<Spouse_(or_domestic_partner)>"
      qet-width: 2
    } join-column: [0]
    |X|
    {
      SCAN PSO with P = "<Film_performance>"
      qet-width: 2
    } join-column: [0]
    qet-width: 3
  }
  qet-width: 3
} join-columns: [2 & 1]
qet-width: 3
}
)xxx");

  auto actual = strip(qet.asString());

  if (actual != possible1 && actual != possible2 && actual != possible3 &&
      actual != possible4 && actual != possible5) {
    // TODO<joka921> Make this work, there are just too many possibilities.
    /*
    FAIL() << "query execution tree is none of the possible trees, it is "
              "actually "
           << qet.asString() << '\n' << actual << '\n'
           */
  }
}

TEST(QueryExecutionTreeTest, testFormerSegfaultTriFilter) {
  ParsedQuery pq = SparqlParser::parseQuery(
      "PREFIX fb: <http://rdf.freebase.com/ns/>\n"
      "SELECT DISTINCT ?1 ?0 WHERE {\n"
      "fb:m.0fkvn fb:government.government_office_category.officeholders "
      "?0 "
      ".\n"
      "?0 fb:government.government_position_held.jurisdiction_of_office "
      "fb:m.0vmt .\n"
      "?0 fb:government.government_position_held.office_holder ?1 .\n"
      "FILTER (?1 != fb:m.0fkvn) .\n"
      "FILTER (?1 != fb:m.0vmt) .\n"
      "FILTER (?1 != fb:m.018mts)"
      "} LIMIT 300");
  QueryPlanner qp(nullptr);
  QueryExecutionTree qet = qp.createExecutionTree(pq);
  ASSERT_TRUE(qet.isVariableCovered(Variable{"?1"}));
  ASSERT_TRUE(qet.isVariableCovered(Variable{"?0"}));
}

TEST(QueryPlannerTest, testSimpleOptional) {
  QueryPlanner qp(nullptr);

  ParsedQuery pq = SparqlParser::parseQuery(
      "SELECT ?a ?b \n "
      "WHERE  {?a <rel1> ?b . OPTIONAL { ?a <rel2> ?c }}");
  QueryExecutionTree qet = qp.createExecutionTree(pq);
  ASSERT_EQ(
      "{\n  OPTIONAL_JOIN\n  {\n    SCAN PSO with P = \"<rel1>\"\n    "
      "qet-width: 2 \n  } join-columns: [0]\n  |X|\n  {\n    SCAN PSO with P "
      "= \"<rel2>\"\n    qet-width: 2 \n  } join-columns: [0]\n  qet-width: "
      "3 \n}",

      qet.asString());

<<<<<<< HEAD
    ParsedQuery pq2 = SparqlParser::parseQuery(
        "SELECT ?a ?b \n "
        "WHERE  {?a <rel1> ?b . "
        "OPTIONAL { ?a <rel2> ?c }} ORDER BY ?b");
    QueryExecutionTree qet2 = qp.createExecutionTree(pq2);
    ASSERT_EQ(
        "{\n  ORDER BY on columns:asc(1) \n  {\n    OPTIONAL_JOIN\n    "
        "{\n      SCAN PSO with P = \"<rel1>\"\n      qet-width: 2 \n    } "
        "join-columns: [0]\n    |X|\n    {\n      SCAN PSO with P = "
        "\"<rel2>\"\n      qet-width: 2 \n    } join-columns: [0]\n    "
        "qet-width: 3 \n  }\n  qet-width: 3 \n}",
        qet2.asString());
  } catch (const ad_semsearch::Exception& e) {
    std::cout << "Caught: " << e.getFullErrorMessage() << std::endl;
    FAIL() << e.getFullErrorMessage();
  } catch (const std::exception& e) {
    std::cout << "Caught: " << e.what() << std::endl;
    FAIL() << e.what();
  }
=======
  ParsedQuery pq2 = SparqlParser::parseQuery(
      "SELECT ?a ?b \n "
      "WHERE  {?a <rel1> ?b . "
      "OPTIONAL { ?a <rel2> ?c }} ORDER BY ?b");
  QueryExecutionTree qet2 = qp.createExecutionTree(pq2);
  ASSERT_EQ(
      "{\n  SORT / ORDER BY on columns:asc(1) \n  {\n    OPTIONAL_JOIN\n    "
      "{\n      SCAN PSO with P = \"<rel1>\"\n      qet-width: 2 \n    } "
      "join-columns: [0]\n    |X|\n    {\n      SCAN PSO with P = "
      "\"<rel2>\"\n      qet-width: 2 \n    } join-columns: [0]\n    "
      "qet-width: 3 \n  }\n  qet-width: 3 \n}",
      qet2.asString());
>>>>>>> 2cc12453
}

TEST(QueryPlannerTest, SimpleTripleOneVariable) {
  using enum IndexScan::ScanType;

  // With only one variable, there are always two permutations that will yield
  // exactly the same result. The query planner consistently chosses one of
  // them.
  h::expect("SELECT * WHERE { ?s <p> <o> }",
            h::IndexScan(Var{"?s"}, "<p>", "<o>", {POS_BOUND_O}));
  h::expect("SELECT * WHERE { <s> ?p <o> }",
            h::IndexScan("<s>", "?p", "<o>", {SOP_BOUND_O}));
  h::expect("SELECT * WHERE { <s> <p> ?o }",
            h::IndexScan("<s>", "<p>", Var{"?o"}, {PSO_BOUND_S}));
}

TEST(QueryPlannerTest, SimpleTripleTwoVariables) {
  using enum IndexScan::ScanType;

  // Fixed predicate.

  // Without `Order By`, two orderings are possible, both are fine.
  h::expect(
      "SELECT * WHERE { ?s <p> ?o }",
      h::IndexScan(Var{"?s"}, "<p>", Var{"?o"}, {POS_FREE_O, PSO_FREE_S}));
  // Must always be a single index scan, never index scan + sorting.
  h::expect("SELECT * WHERE { ?s <p> ?o } INTERNAL SORT BY ?o",
            h::IndexScan(Var{"?s"}, "<p>", Var{"?o"}, {POS_FREE_O}));
  h::expect("SELECT * WHERE { ?s <p> ?o } INTERNAL SORT BY ?s",
            h::IndexScan(Var{"?s"}, "<p>", Var{"?o"}, {PSO_FREE_S}));

  // Fixed subject.
  h::expect("SELECT * WHERE { <s> ?p ?o }",
            h::IndexScan("<s>", "?p", Var{"?o"}, {SOP_FREE_O, SPO_FREE_P}));
  h::expect("SELECT * WHERE { <s> ?p ?o } INTERNAL SORT BY ?o",
            h::IndexScan("<s>", "?p", Var{"?o"}, {SOP_FREE_O}));
  h::expect("SELECT * WHERE { <s> ?p ?o } INTERNAL SORT BY ?p",
            h::IndexScan("<s>", "?p", Var{"?o"}, {SPO_FREE_P}));

  // Fixed object.
  h::expect("SELECT * WHERE { <s> ?p ?o }",
            h::IndexScan("<s>", "?p", Var{"?o"}, {SOP_FREE_O, SPO_FREE_P}));
  h::expect("SELECT * WHERE { <s> ?p ?o } INTERNAL SORT BY ?o",
            h::IndexScan("<s>", "?p", Var{"?o"}, {SOP_FREE_O}));
  h::expect("SELECT * WHERE { <s> ?p ?o } INTERNAL SORT BY ?p",
            h::IndexScan("<s>", "?p", Var{"?o"}, {SPO_FREE_P}));
}

TEST(QueryPlannerTest, SimpleTripleThreeVariables) {
  using enum IndexScan::ScanType;

  // Fixed predicate.
  // Don't care about the sorting.
  h::expect("SELECT * WHERE { ?s ?p ?o }",
            h::IndexScan(Var{"?s"}, "?p", Var{"?o"},
                         {FULL_INDEX_SCAN_SPO, FULL_INDEX_SCAN_SOP,
                          FULL_INDEX_SCAN_PSO, FULL_INDEX_SCAN_POS,
                          FULL_INDEX_SCAN_OSP, FULL_INDEX_SCAN_OPS}));

  // Sorted by one variable, two possible permutations remain.
  h::expect("SELECT * WHERE { ?s ?p ?o } INTERNAL SORT BY ?s",
            h::IndexScan(Var{"?s"}, "?p", Var{"?o"},
                         {FULL_INDEX_SCAN_SPO, FULL_INDEX_SCAN_SOP}));
  h::expect("SELECT * WHERE { ?s ?p ?o } INTERNAL SORT BY ?p",
            h::IndexScan(Var{"?s"}, "?p", Var{"?o"},
                         {FULL_INDEX_SCAN_POS, FULL_INDEX_SCAN_PSO}));
  h::expect("SELECT * WHERE { ?s ?p ?o } INTERNAL SORT BY ?o",
            h::IndexScan(Var{"?s"}, "?p", Var{"?o"},
                         {FULL_INDEX_SCAN_OSP, FULL_INDEX_SCAN_OPS}));

  // Sorted by two variables, this makes the permutation unique.
  h::expect("SELECT * WHERE { ?s ?p ?o } INTERNAL SORT BY ?s ?o",
            h::IndexScan(Var{"?s"}, "?p", Var{"?o"}, {FULL_INDEX_SCAN_SOP}));
  h::expect("SELECT * WHERE { ?s ?p ?o } INTERNAL SORT BY ?s ?p",
            h::IndexScan(Var{"?s"}, "?p", Var{"?o"}, {FULL_INDEX_SCAN_SPO}));
  h::expect("SELECT * WHERE { ?s ?p ?o } INTERNAL SORT BY ?o ?s",
            h::IndexScan(Var{"?s"}, "?p", Var{"?o"}, {FULL_INDEX_SCAN_OSP}));
  h::expect("SELECT * WHERE { ?s ?p ?o } INTERNAL SORT BY ?o ?p",
            h::IndexScan(Var{"?s"}, "?p", Var{"?o"}, {FULL_INDEX_SCAN_OPS}));
  h::expect("SELECT * WHERE { ?s ?p ?o } INTERNAL SORT BY ?p ?s",
            h::IndexScan(Var{"?s"}, "?p", Var{"?o"}, {FULL_INDEX_SCAN_PSO}));
  h::expect("SELECT * WHERE { ?s ?p ?o } INTERNAL SORT BY ?p ?o",
            h::IndexScan(Var{"?s"}, "?p", Var{"?o"}, {FULL_INDEX_SCAN_POS}));
}<|MERGE_RESOLUTION|>--- conflicted
+++ resolved
@@ -545,8 +545,6 @@
 }
 
 TEST(QueryPlannerTest, testActorsBornInEurope) {
-<<<<<<< HEAD
-  try {
     ParsedQuery pq = SparqlParser::parseQuery(
         "PREFIX : <pre/>\n"
         "SELECT ?a \n "
@@ -567,35 +565,6 @@
         "qet-width: 2 \n    } join-column: [1]\n    qet-width: 2 \n  }\n  "
         "qet-width: 2 \n}",
         qet.asString());
-  } catch (const ad_semsearch::Exception& e) {
-    std::cout << "Caught: " << e.getFullErrorMessage() << std::endl;
-    FAIL() << e.getFullErrorMessage();
-  } catch (const std::exception& e) {
-    std::cout << "Caught: " << e.what() << std::endl;
-    FAIL() << e.what();
-  }
-=======
-  ParsedQuery pq = SparqlParser::parseQuery(
-      "PREFIX : <pre/>\n"
-      "SELECT ?a \n "
-      "WHERE {?a :profession :Actor . ?a :born-in ?c. ?c :in :Europe}\n"
-      "ORDER BY ?a");
-  QueryPlanner qp(nullptr);
-  QueryExecutionTree qet = qp.createExecutionTree(pq);
-  ASSERT_EQ(18340u, qet.getCostEstimate());
-  ASSERT_EQ(
-      "{\n  JOIN\n  {\n    SCAN POS with P = \"<pre/profession>\", "
-      "O = \"<pre/Actor>\"\n    qet-width: 1 \n  } join-column:"
-      " [0]\n  |X|\n  {\n    SORT / ORDER BY on columns:asc(1) \n    {\n     "
-      " "
-      "JOIN\n      {\n        SCAN POS with P = \"<pre/born-i"
-      "n>\"\n        qet-width: 2 \n      } join-column: [0]\n "
-      "     |X|\n      {\n        SCAN POS with P = \"<pre/in>\""
-      ", O = \"<pre/Europe>\"\n        qet-width: 1 \n      }"
-      " join-column: [0]\n      qet-width: 2 \n    }\n    "
-      "qet-width: 2 \n  } join-column: [1]\n  qet-width: 2 \n}",
-      qet.asString());
->>>>>>> 2cc12453
 }
 
 TEST(QueryPlannerTest, testStarTwoFree) {
@@ -862,7 +831,6 @@
   QueryExecutionTree qet = qp.createExecutionTree(pq);
   ASSERT_EQ(
 
-<<<<<<< HEAD
         "{\n  TEXT OPERATION WITH FILTER: co-occurrence with words: "
         "\"manhattan project\" and 1 variables with textLimit = 1 filtered "
         "by\n  {\n    JOIN\n    {\n      SCAN POS with P = \"<is-a>\", O = "
@@ -876,28 +844,6 @@
         "  qet-width: 4 \n    } join-column: [2]\n    qet-width: 4 \n  }\n   "
         "filtered on column 0\n  qet-width: 6 \n}",
         qet.asString());
-  } catch (const ad_semsearch::Exception& e) {
-    std::cout << "Caught: " << e.getFullErrorMessage() << std::endl;
-    FAIL() << e.getFullErrorMessage();
-  } catch (const std::exception& e) {
-    std::cout << "Caught: " << e.what() << std::endl;
-    FAIL() << e.what();
-  }
-=======
-      "{\n  TEXT OPERATION WITH FILTER: co-occurrence with words: "
-      "\"manhattan project\" and 1 variables with textLimit = 1 filtered "
-      "by\n  {\n    JOIN\n    {\n      SCAN POS with P = \"<is-a>\", O = "
-      "\"<Scientist>\"\n      qet-width: 1 \n    } join-column: [0]\n    "
-      "|X|\n    {\n      SORT / ORDER BY on columns:asc(2) \n      {\n       "
-      " TEXT OPERATION "
-      "WITH FILTER: co-occurrence with words: \"friend*\" and 2 variables "
-      "with textLimit = 1 filtered by\n        {\n          SCAN POS with P "
-      "= \"<is-a>\", O = \"<Politician>\"\n          qet-width: 1 \n        "
-      "}\n         filtered on column 0\n        qet-width: 4 \n      }\n    "
-      "  qet-width: 4 \n    } join-column: [2]\n    qet-width: 4 \n  }\n   "
-      "filtered on column 0\n  qet-width: 6 \n}",
-      qet.asString());
->>>>>>> 2cc12453
 }
 
 TEST(QueryExecutionTreeTest, testCyclicQuery) {
@@ -911,7 +857,6 @@
   // estimate. It is currently very hard to make the query planning
   // deterministic in a test scenario, so we allow all four candidates
 
-<<<<<<< HEAD
     // delete all whitespace from the strings to make the matching easier.
     auto strip = [](std::string s) {
       s.erase(std::remove_if(s.begin(), s.end(), ::isspace), s.end());
@@ -948,44 +893,6 @@
         "[0]\n      qet-width: 3 \n    }\n    qet-width: 3 \n  }\n  "
         "join-columns: [1 & 2]\n  qet-width: 3 \n}");
     std::string possible4 = strip(R"xxx(MULTI_COLUMN_JOIN
-=======
-  // delete all whitespace from the strings to make the matching easier.
-  auto strip = [](std::string s) {
-    s.erase(std::remove_if(s.begin(), s.end(), ::isspace), s.end());
-    return s;
-  };
-  std::string possible1 = strip(
-      "{\n  MULTI_COLUMN_JOIN\n    {\n    SCAN PSO with P = "
-      "\"<Film_performance>\"\n    qet-width: 2 \n  }\n  join-columns: [0 & "
-      "1]\n  |X|\n    {\n    SORT / ORDER BY on columns:asc(2) asc(1) \n    "
-      "{\n      JOIN\n      {\n        SCAN PSO with P = "
-      "\"<Film_performance>\"\n        qet-width: 2 \n      } join-column: "
-      "[0]\n      |X|\n      {\n        SCAN PSO with P = "
-      "\"<Spouse_(or_domestic_partner)>\"\n        qet-width: 2 \n      } "
-      "join-column: [0]\n      qet-width: 3 \n    }\n    qet-width: 3 \n  "
-      "}\n  join-columns: [2 & 1]\n  qet-width: 3 \n}");
-  std::string possible2 = strip(
-      "{\n  MULTI_COLUMN_JOIN\n    {\n    SCAN POS with P = "
-      "\"<Film_performance>\"\n    qet-width: 2 \n  }\n  join-columns: [0 & "
-      "1]\n  |X|\n    {\n    SORT / ORDER BY on columns:asc(1) asc(2) \n    "
-      "{\n      JOIN\n      {\n        SCAN PSO with P = "
-      "\"<Film_performance>\"\n        qet-width: 2 \n      } join-column: "
-      "[0]\n      |X|\n      {\n        SCAN PSO with P = "
-      "\"<Spouse_(or_domestic_partner)>\"\n        qet-width: 2 \n      } "
-      "join-column: [0]\n      qet-width: 3 \n    }\n    qet-width: 3 \n  "
-      "}\n  join-columns: [1 & 2]\n  qet-width: 3 \n}");
-  std::string possible3 = strip(
-      "{\n  MULTI_COLUMN_JOIN\n    {\n    SCAN POS with P = "
-      "\"<Spouse_(or_domestic_partner)>\"\n    qet-width: 2 \n  }\n  "
-      "join-columns: [0 & 1]\n  |X|\n    {\n    SORT / ORDER BY on "
-      "columns:asc(1) asc(2) \n    {\n      JOIN\n      {\n        SCAN POS "
-      "with P = \"<Film_performance>\"\n        qet-width: 2 \n      } "
-      "join-column: [0]\n      |X|\n      {\n        SCAN POS with P = "
-      "\"<Film_performance>\"\n        qet-width: 2 \n      } join-column: "
-      "[0]\n      qet-width: 3 \n    }\n    qet-width: 3 \n  }\n  "
-      "join-columns: [1 & 2]\n  qet-width: 3 \n}");
-  std::string possible4 = strip(R"xxx(MULTI_COLUMN_JOIN
->>>>>>> 2cc12453
         {
           SCAN PSO with P = "<Film_performance>"
           qet-width: 2
@@ -1085,7 +992,6 @@
 
       qet.asString());
 
-<<<<<<< HEAD
     ParsedQuery pq2 = SparqlParser::parseQuery(
         "SELECT ?a ?b \n "
         "WHERE  {?a <rel1> ?b . "
@@ -1098,27 +1004,6 @@
         "\"<rel2>\"\n      qet-width: 2 \n    } join-columns: [0]\n    "
         "qet-width: 3 \n  }\n  qet-width: 3 \n}",
         qet2.asString());
-  } catch (const ad_semsearch::Exception& e) {
-    std::cout << "Caught: " << e.getFullErrorMessage() << std::endl;
-    FAIL() << e.getFullErrorMessage();
-  } catch (const std::exception& e) {
-    std::cout << "Caught: " << e.what() << std::endl;
-    FAIL() << e.what();
-  }
-=======
-  ParsedQuery pq2 = SparqlParser::parseQuery(
-      "SELECT ?a ?b \n "
-      "WHERE  {?a <rel1> ?b . "
-      "OPTIONAL { ?a <rel2> ?c }} ORDER BY ?b");
-  QueryExecutionTree qet2 = qp.createExecutionTree(pq2);
-  ASSERT_EQ(
-      "{\n  SORT / ORDER BY on columns:asc(1) \n  {\n    OPTIONAL_JOIN\n    "
-      "{\n      SCAN PSO with P = \"<rel1>\"\n      qet-width: 2 \n    } "
-      "join-columns: [0]\n    |X|\n    {\n      SCAN PSO with P = "
-      "\"<rel2>\"\n      qet-width: 2 \n    } join-columns: [0]\n    "
-      "qet-width: 3 \n  }\n  qet-width: 3 \n}",
-      qet2.asString());
->>>>>>> 2cc12453
 }
 
 TEST(QueryPlannerTest, SimpleTripleOneVariable) {
