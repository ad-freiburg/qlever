// Copyright 2015, University of Freiburg, Chair of Algorithms and Data
// Structures.
// Author: Björn Buchhold (buchhold@informatik.uni-freiburg.de)

#include <gtest/gtest.h>

#include "QueryPlannerTestHelpers.h"
#include "engine/QueryPlanner.h"
#include "parser/SparqlParser.h"
#include "util/TripleComponentTestHelpers.h"

namespace h = queryPlannerTestHelpers;
namespace {
using Var = Variable;
constexpr auto iri = ad_utility::testing::iri;
}  // namespace
using ::testing::HasSubstr;

QueryPlanner makeQueryPlanner() {
  return QueryPlanner{ad_utility::testing::getQec(),
                      std::make_shared<ad_utility::CancellationHandle<>>()};
}

TEST(QueryPlanner, createTripleGraph) {
  using TripleGraph = QueryPlanner::TripleGraph;
  using Node = QueryPlanner::TripleGraph::Node;
  using std::vector;

  {
    ParsedQuery pq = SparqlParser::parseQuery(
        "PREFIX : <http://rdf.myprefix.com/>\n"
        "PREFIX ns: <http://rdf.myprefix.com/ns/>\n"
        "PREFIX xxx: <http://rdf.myprefix.com/xxx/>\n"
        "SELECT ?x ?z \n "
        "WHERE \t {?x :myrel ?y. ?y ns:myrel ?z.?y xxx:rel2 "
        "<http://abc.de>}");
    QueryPlanner qp = makeQueryPlanner();
    auto tg = qp.createTripleGraph(
        &pq._rootGraphPattern._graphPatterns[0].getBasic());
    TripleGraph expected =
        TripleGraph(std::vector<std::pair<Node, std::vector<size_t>>>(
            {std::make_pair<Node, vector<size_t>>(
                 QueryPlanner::TripleGraph::Node(
                     0,
                     SparqlTriple(Var{"?x"}, "<http://rdf.myprefix.com/myrel>",
                                  Var{"?y"})),
                 {1, 2}),
             std::make_pair<Node, vector<size_t>>(
                 QueryPlanner::TripleGraph::Node(
                     1, SparqlTriple(Var{"?y"},
                                     "<http://rdf.myprefix.com/ns/myrel>",
                                     Var{"?z"})),
                 {0, 2}),
             std::make_pair<Node, vector<size_t>>(
                 QueryPlanner::TripleGraph::Node(
                     2, SparqlTriple(Var{"?y"},
                                     "<http://rdf.myprefix.com/xxx/rel2>",
                                     iri("<http://abc.de>"))),
                 {0, 1})}));

    ASSERT_TRUE(tg.isSimilar(expected));
  }

  {
    ParsedQuery pq = SparqlParser::parseQuery(
        "SELECT ?x WHERE {?x ?p <X>. ?x ?p2 <Y>. <X> ?p <Y>}");
    QueryPlanner qp = makeQueryPlanner();
    auto tg = qp.createTripleGraph(&pq.children()[0].getBasic());
    TripleGraph expected =
        TripleGraph(std::vector<std::pair<Node, std::vector<size_t>>>(
            {std::make_pair<Node, vector<size_t>>(
                 QueryPlanner::TripleGraph::Node(
                     0, SparqlTriple(Var{"?x"}, "?p", iri("<X>"))),
                 {1, 2}),
             std::make_pair<Node, vector<size_t>>(
                 QueryPlanner::TripleGraph::Node(
                     1, SparqlTriple(Var{"?x"}, "?p2", iri("<Y>"))),
                 {0}),
             std::make_pair<Node, vector<size_t>>(
                 QueryPlanner::TripleGraph::Node(
                     2, SparqlTriple(iri("<X>"), "?p", iri("<Y>"))),
                 {0})}));
    ASSERT_TRUE(tg.isSimilar(expected));
  }

  {
    ParsedQuery pq = SparqlParser::parseQuery(
        "SELECT ?x WHERE { ?x <is-a> <Book> . \n"
        "?x <Author> <Anthony_Newman_(Author)> }");
    QueryPlanner qp = makeQueryPlanner();
    auto tg = qp.createTripleGraph(&pq.children()[0].getBasic());

    TripleGraph expected =
        TripleGraph(std::vector<std::pair<Node, std::vector<size_t>>>({
            std::make_pair<Node, vector<size_t>>(
                QueryPlanner::TripleGraph::Node(
                    0, SparqlTriple(Var{"?x"}, "<is-a>", iri("<Book>"))),
                {1}),
            std::make_pair<Node, vector<size_t>>(
                QueryPlanner::TripleGraph::Node(
                    1, SparqlTriple(Var{"?x"}, "<Author>",
                                    iri("<Anthony_Newman_(Author)>"))),
                {0}),
        }));
    ASSERT_TRUE(tg.isSimilar(expected));
  }
}

TEST(QueryPlanner, testCpyCtorWithKeepNodes) {
  {
    ParsedQuery pq = SparqlParser::parseQuery(
        "SELECT ?x WHERE {?x ?p <X>. ?x ?p2 <Y>. <X> ?p <Y>}");
    QueryPlanner qp = makeQueryPlanner();
    auto tg = qp.createTripleGraph(&pq.children()[0].getBasic());
    ASSERT_EQ(2u, tg._nodeMap.find(0)->second->_variables.size());
    ASSERT_EQ(2u, tg._nodeMap.find(1)->second->_variables.size());
    ASSERT_EQ(1u, tg._nodeMap.find(2)->second->_variables.size());
    ASSERT_EQ(
        "0 {s: ?x, p: ?p, o: <X>} : (1, 2)\n"
        "1 {s: ?x, p: ?p2, o: <Y>} : (0)\n"
        "2 {s: <X>, p: ?p, o: <Y>} : (0)",
        tg.asString());
    {
      vector<size_t> keep;
      QueryPlanner::TripleGraph tgnew(tg, keep);
      ASSERT_EQ("", tgnew.asString());
    }
    {
      vector<size_t> keep;
      keep.push_back(0);
      keep.push_back(1);
      keep.push_back(2);
      QueryPlanner::TripleGraph tgnew(tg, keep);
      ASSERT_EQ(
          "0 {s: ?x, p: ?p, o: <X>} : (1, 2)\n"
          "1 {s: ?x, p: ?p2, o: <Y>} : (0)\n"
          "2 {s: <X>, p: ?p, o: <Y>} : (0)",
          tgnew.asString());
      ASSERT_EQ(2u, tgnew._nodeMap.find(0)->second->_variables.size());
      ASSERT_EQ(2u, tgnew._nodeMap.find(1)->second->_variables.size());
      ASSERT_EQ(1u, tgnew._nodeMap.find(2)->second->_variables.size());
    }
    {
      vector<size_t> keep;
      keep.push_back(0);
      QueryPlanner::TripleGraph tgnew(tg, keep);
      ASSERT_EQ("0 {s: ?x, p: ?p, o: <X>} : ()", tgnew.asString());
      ASSERT_EQ(2u, tgnew._nodeMap.find(0)->second->_variables.size());
    }
    {
      vector<size_t> keep;
      keep.push_back(0);
      keep.push_back(1);
      QueryPlanner::TripleGraph tgnew(tg, keep);
      ASSERT_EQ(
          "0 {s: ?x, p: ?p, o: <X>} : (1)\n"
          "1 {s: ?x, p: ?p2, o: <Y>} : (0)",
          tgnew.asString());
      ASSERT_EQ(2u, tgnew._nodeMap.find(0)->second->_variables.size());
      ASSERT_EQ(2u, tgnew._nodeMap.find(1)->second->_variables.size());
    }
  }
}

TEST(QueryPlanner, testBFSLeaveOut) {
  {
    ParsedQuery pq = SparqlParser::parseQuery(
        "SELECT ?x WHERE {?x ?p <X>. ?x ?p2 <Y>. <X> ?p <Y>}");
    QueryPlanner qp = makeQueryPlanner();
    auto tg = qp.createTripleGraph(&pq.children()[0].getBasic());
    ASSERT_EQ(3u, tg._adjLists.size());
    ad_utility::HashSet<size_t> lo;
    auto out = tg.bfsLeaveOut(0, lo);
    ASSERT_EQ(3u, out.size());
    lo.insert(1);
    out = tg.bfsLeaveOut(0, lo);
    ASSERT_EQ(2u, out.size());
    lo.insert(2);
    out = tg.bfsLeaveOut(0, lo);
    ASSERT_EQ(1u, out.size());
    lo.clear();
    lo.insert(0);
    out = tg.bfsLeaveOut(1, lo);
    ASSERT_EQ(1u, out.size());
  }
  {
    ParsedQuery pq = SparqlParser::parseQuery(
        "SELECT ?x WHERE {<A> <B> ?x. ?x <C> ?y. ?y <X> <Y>}");
    QueryPlanner qp = makeQueryPlanner();
    auto tg = qp.createTripleGraph(&pq.children()[0].getBasic());
    ad_utility::HashSet<size_t> lo;
    auto out = tg.bfsLeaveOut(0, lo);
    ASSERT_EQ(3u, out.size());
    lo.insert(1);
    out = tg.bfsLeaveOut(0, lo);
    ASSERT_EQ(1u, out.size());
    lo.insert(2);
    out = tg.bfsLeaveOut(0, lo);
    ASSERT_EQ(1u, out.size());
    lo.clear();
    lo.insert(0);
    out = tg.bfsLeaveOut(1, lo);
    ASSERT_EQ(2u, out.size());
  }
}

TEST(QueryPlanner, indexScanZeroVariables) {
  auto scan = h::IndexScanFromStrings;
  using enum Permutation::Enum;
  h::expect(
      "SELECT * \n "
      "WHERE \t {<x> <y> <z>}",
      scan("<x>", "<y>", "<z>"));
  h::expect(
      "SELECT * \n "
      "WHERE \t {<x> <y> <z> . <x> <y> ?z}",
      h::CartesianProductJoin(scan("<x>", "<y>", "<z>"),
                              scan("<x>", "<y>", "?z")));
}

TEST(QueryPlanner, indexScanOneVariable) {
  auto scan = h::IndexScanFromStrings;
  using enum Permutation::Enum;
  h::expect(
      "PREFIX : <http://rdf.myprefix.com/>\n"
      "SELECT ?x \n "
      "WHERE \t {?x :myrel :obj}",
      scan("?x", "<http://rdf.myprefix.com/myrel>",
           "<http://rdf.myprefix.com/obj>", {POS}));

  h::expect(
      "PREFIX : <http://rdf.myprefix.com/>\n"
      "SELECT ?x \n "
      "WHERE \t {:subj :myrel ?x}",
      scan("<http://rdf.myprefix.com/subj>", "<http://rdf.myprefix.com/myrel>",
           "?x", {PSO}));
}

TEST(QueryPlanner, indexScanTwoVariables) {
  auto scan = h::IndexScanFromStrings;
  using enum Permutation::Enum;

  h::expect(
      "PREFIX : <http://rdf.myprefix.com/>\n"
      "SELECT ?x \n "
      "WHERE \t {?x :myrel ?y}",
      scan("?x", "<http://rdf.myprefix.com/myrel>", "?y", {POS, PSO}));
}

TEST(QueryPlanner, joinOfTwoScans) {
  auto scan = h::IndexScanFromStrings;
  using enum Permutation::Enum;
  h::expect(
      "PREFIX : <pre/>\n"
      "SELECT ?x \n "
      "WHERE \t {:s1 :r ?x. :s2 :r ?x}",
      h::Join(scan("<pre/s1>", "<pre/r>", "?x"),
              scan("<pre/s2>", "<pre/r>", "?x")));

  h::expect(
      "PREFIX : <pre/>\n"
      "SELECT ?x ?y \n "
      "WHERE  {?y :r ?x . :s2 :r ?x}",
      h::Join(scan("?y", "<pre/r>", "?x"), scan("<pre/s2>", "<pre/r>", "?x")));

  h::expect(
      "PREFIX : <pre/>\n"
      "SELECT ?x ?y ?z \n "
      "WHERE {?y :r ?x. ?z :r ?x}",
      h::Join(scan("?y", "<pre/r>", "?x"), scan("?z", "<pre/r>", "?x")));
}

TEST(QueryPlanner, testActorsBornInEurope) {
  auto scan = h::IndexScanFromStrings;
  using enum ::OrderBy::AscOrDesc;
  h::expect(
      "PREFIX : <pre/>\n"
      "SELECT ?a \n "
      "WHERE {?a :profession :Actor . ?a :born-in ?c. ?c :in :Europe}\n"
      "ORDER BY ?a",
      h::OrderBy(
          {{Variable{"?a"}, Asc}},
          h::UnorderedJoins(scan("?a", "<pre/profession>", "<pre/Actor>"),
                            scan("?a", "<pre/born-in>", "?c"),
                            scan("?c", "<pre/in>", "<pre/Europe>"))));
}

TEST(QueryPlanner, testStarTwoFree) {
  auto scan = h::IndexScanFromStrings;
  h::expect(
      "PREFIX : <http://rdf.myprefix.com/>\n"
      "PREFIX ns: <http://rdf.myprefix.com/ns/>\n"
      "PREFIX xxx: <http://rdf.myprefix.com/xxx/>\n"
      "SELECT ?x ?z \n "
      "WHERE \t {?x :myrel ?y. ?y ns:myrel ?z. ?y xxx:rel2 "
      "<http://abc.de>}",
      h::UnorderedJoins(
          scan("?x", "<http://rdf.myprefix.com/myrel>", "?y"),
          scan("?y", "<http://rdf.myprefix.com/ns/myrel>", "?z"),
          scan("?y", "<http://rdf.myprefix.com/xxx/rel2>", "<http://abc.de>")));
}

TEST(QueryPlanner, testFilterAfterSeed) {
  auto scan = h::IndexScanFromStrings;
  auto qec = ad_utility::testing::getQec(
      "<s> <r> <x>, <x2>, <x3>. <s2> <r> <y1>, <y2>, <y3>.");
  h::expect(
      "SELECT ?x ?y ?z WHERE {"
      "?x <r> ?y . ?y <r> ?z . "
      "FILTER(?x != ?y) }",
      h::Filter("?x != ?y",
                h::Join(scan("?x", "<r>", "?y"), scan("?y", "<r>", "?z"))),
      qec);
}

TEST(QueryPlanner, testFilterAfterJoin) {
  auto scan = h::IndexScanFromStrings;
  auto qec = ad_utility::testing::getQec("<s> <r> <x>");
  h::expect(
      "SELECT ?x ?y ?z WHERE {"
      "?x <r> ?y . ?y <r> ?z . "
      "FILTER(?x != ?z) }",
      h::Filter("?x != ?z",
                h::Join(scan("?x", "<r>", "?y"), scan("?y", "<r>", "?z"))),
      qec);
}

TEST(QueryPlanner, threeVarTriples) {
  auto scan = h::IndexScanFromStrings;
  using enum Permutation::Enum;

  h::expect(
      "SELECT ?x ?p ?o WHERE {"
      "<s> <p> ?x . ?x ?p ?o }",
      h::Join(scan("<s>", "<p>", "?x", {SPO, PSO}),
              scan("?x", "?p", "?o", {SPO, SOP})));

  h::expect(
      "SELECT ?x ?p ?o WHERE {"
      "<s> ?x <o> . ?x ?p ?o }",
      h::Join(scan("<s>", "?x", "<o>", {SOP, OSP}),
              scan("?x", "?p", "?o", {SPO, SOP})));

  h::expect(
      "SELECT ?s ?p ?o WHERE {"
      "<s> <p> ?p . ?s ?p ?o }",
      h::Join(scan("<s>", "<p>", "?p", {SPO, PSO}),
              scan("?s", "?p", "?o", {PSO, POS})));
}

TEST(QueryPlanner, threeVarTriplesTCJ) {
  auto qec = ad_utility::testing::getQec("<s> <p> <x>");
  auto scan = h::IndexScanFromStrings;
  h::expect(
      "SELECT ?x ?p ?o WHERE {"
      "<s> ?p ?x . ?x ?p ?o }",
      h::MultiColumnJoin(scan("<s>", "?p", "?x"), scan("?x", "?p", "?o")), qec);

  h::expect(
      "SELECT ?s ?p ?o WHERE {"
      "?s ?p ?o . ?s ?p <x> }",
      h::MultiColumnJoin(scan("?s", "?p", "?o"), scan("?s", "?p", "<x>")), qec);
}

TEST(QueryPlanner, threeVarXthreeVarException) {
  auto scan = h::IndexScanFromStrings;
  h::expect(
      "SELECT ?s ?s2 WHERE {"
      "?s ?p ?o . ?s2 ?p ?o }",
      h::MultiColumnJoin(scan("?s", "?p", "?o"), scan("?s2", "?p", "?o")));
}

TEST(QueryExecutionTreeTest, testBooksbyNewman) {
  auto scan = h::IndexScanFromStrings;
  h::expect(
      "SELECT ?x WHERE { ?x <is-a> <Book> . "
      "?x <Author> <Anthony_Newman_(Author)> }",
      h::Join(scan("?x", "<is-a>", "<Book>"),
              scan("?x", "<Author>", "<Anthony_Newman_(Author)>")));
}

TEST(QueryExecutionTreeTest, testBooksGermanAwardNomAuth) {
  auto scan = h::IndexScanFromStrings;
  h::expect(
      "SELECT ?x ?y WHERE { "
      "?x <is-a> <Person> . "
      "?x <Country_of_nationality> <Germany> . "
      "?x <Author> ?y . "
      "?y <is-a> <Award-Nominated_Work> }",
      h::UnorderedJoins(scan("?x", "<is-a>", "<Person>"),
                        scan("?x", "<Country_of_nationality>", "<Germany>"),
                        scan("?x", "<Author>", "?y"),
                        scan("?y", "<is-a>", "<Award-Nominated_Work>")));
}

TEST(QueryExecutionTreeTest, testPlantsEdibleLeaves) {
  auto scan = h::IndexScanFromStrings;
  auto wordScan = h::TextIndexScanForWord;
  auto entityScan = h::TextIndexScanForEntity;
  h::expect(
      "SELECT ?a WHERE  {?a <is-a> <Plant> . ?c ql:contains-entity ?a. ?c "
      "ql:contains-word \"edible leaves\"}",
      h::UnorderedJoins(scan("?a", "<is-a>", "<Plant>"),
                        wordScan(Var{"?c"}, "edible"),
                        wordScan(Var{"?c"}, "leaves"),
                        entityScan(Var{"?c"}, Var{"?a"}, "edible")));
}

TEST(QueryExecutionTreeTest, testCoOccFreeVar) {
  auto scan = h::IndexScanFromStrings;
  auto wordScan = h::TextIndexScanForWord;
  auto entityScan = h::TextIndexScanForEntity;
  h::expect(
      "PREFIX : <> SELECT ?x ?y WHERE { ?x :is-a :Politician . ?c "
      "ql:contains-entity ?x . ?c ql:contains-word \"friend*\" . ?c "
      "ql:contains-entity ?y }",
      h::UnorderedJoins(scan("?x", "<is-a>", "<Politician>"),
                        entityScan(Var{"?c"}, Var{"?x"}, "friend*"),
                        wordScan(Var{"?c"}, "friend*"),
                        entityScan(Var{"?c"}, Var{"?y"}, "friend*")));
}

TEST(QueryExecutionTreeTest, testPoliticiansFriendWithScieManHatProj) {
  auto scan = h::IndexScanFromStrings;
  auto wordScan = h::TextIndexScanForWord;
  auto entityScan = h::TextIndexScanForEntity;
  h::expect(
      "SELECT ?p ?s"
      "WHERE {"
      "?a <is-a> <Politician> . "
      "?c ql:contains-entity ?a ."
      "?c ql:contains-word \"friend*\" ."
      "?c ql:contains-entity ?s ."
      "?s <is-a> <Scientist> ."
      "?c2 ql:contains-entity ?s ."
      "?c2 ql:contains-word \"manhattan project\"}",
      h::UnorderedJoins(scan("?a", "<is-a>", "<Politician>"),
                        entityScan(Var{"?c"}, Var{"?a"}, "friend*"),
                        wordScan(Var{"?c"}, "friend*"),
                        entityScan(Var{"?c"}, Var{"?s"}, "friend*"),
                        scan("?s", "<is-a>", "<Scientist>"),
                        entityScan(Var{"?c2"}, Var{"?s"}, "manhattan"),
                        wordScan(Var{"?c2"}, "manhattan"),
                        wordScan(Var{"?c2"}, "project")));
}

TEST(QueryExecutionTreeTest, testCyclicQuery) {
  ParsedQuery pq = SparqlParser::parseQuery(
      "SELECT ?x ?y ?m WHERE { ?x <Spouse_(or_domestic_partner)> ?y . "
      "?x <Film_performance> ?m . ?y <Film_performance> ?m }");
  QueryPlanner qp = makeQueryPlanner();
  QueryExecutionTree qet = qp.createExecutionTree(pq);

  // There are four possible outcomes of this test with the same size
  // estimate. It is currently very hard to make the query planning
  // deterministic in a test scenario, so we allow all four candidates

  // delete all whitespace from the strings to make the matching easier.
  auto strip = [](std::string s) {
    s.erase(std::remove_if(s.begin(), s.end(), ::isspace), s.end());
    return s;
  };
  std::string possible1 = strip(
      "{\n  MULTI_COLUMN_JOIN\n    {\n    SCAN PSO with P = "
      "\"<Film_performance>\"\n    qet-width: 2 \n  }\n  join-columns: [0 & "
      "1]\n  |X|\n    {\n    SORT(internal) on columns:asc(2) asc(1) \n    "
      "{\n      JOIN\n      {\n        SCAN PSO with P = "
      "\"<Film_performance>\"\n        qet-width: 2 \n      } join-column: "
      "[0]\n      |X|\n      {\n        SCAN PSO with P = "
      "\"<Spouse_(or_domestic_partner)>\"\n        qet-width: 2 \n      } "
      "join-column: [0]\n      qet-width: 3 \n    }\n    qet-width: 3 \n  "
      "}\n  join-columns: [2 & 1]\n  qet-width: 3 \n}");
  std::string possible2 = strip(
      "{\n  MULTI_COLUMN_JOIN\n    {\n    SCAN POS with P = "
      "\"<Film_performance>\"\n    qet-width: 2 \n  }\n  join-columns: [0 & "
      "1]\n  |X|\n    {\n    SORT(internal) on columns:asc(1) asc(2) \n    "
      "{\n      JOIN\n      {\n        SCAN PSO with P = "
      "\"<Film_performance>\"\n        qet-width: 2 \n      } join-column: "
      "[0]\n      |X|\n      {\n        SCAN PSO with P = "
      "\"<Spouse_(or_domestic_partner)>\"\n        qet-width: 2 \n      } "
      "join-column: [0]\n      qet-width: 3 \n    }\n    qet-width: 3 \n  "
      "}\n  join-columns: [1 & 2]\n  qet-width: 3 \n}");
  std::string possible3 = strip(
      "{\n  MULTI_COLUMN_JOIN\n    {\n    SCAN POS with P = "
      "\"<Spouse_(or_domestic_partner)>\"\n    qet-width: 2 \n  }\n  "
      "join-columns: [0 & 1]\n  |X|\n    {\n    SORT(internal) on "
      "columns:asc(1) asc(2) \n    {\n      JOIN\n      {\n        SCAN POS "
      "with P = \"<Film_performance>\"\n        qet-width: 2 \n      } "
      "join-column: [0]\n      |X|\n      {\n        SCAN POS with P = "
      "\"<Film_performance>\"\n        qet-width: 2 \n      } join-column: "
      "[0]\n      qet-width: 3 \n    }\n    qet-width: 3 \n  }\n  "
      "join-columns: [1 & 2]\n  qet-width: 3 \n}");
  std::string possible4 = strip(R"xxx(MULTI_COLUMN_JOIN
        {
          SCAN PSO with P = "<Film_performance>"
          qet-width: 2
        } join-columns: [0 & 1]
        |X|
        {
          SORT(internal) on columns:asc(1) asc(2)
          {
            JOIN
            {
              SCAN POS with P = "<Spouse_(or_domestic_partner)>"
              qet-width: 2
            } join-column: [0]
            |X|
            {
              SCAN PSO with P = "<Film_performance>"
              qet-width: 2
            } join-column: [0]
            qet-width: 3
          }
          qet-width: 3
        } join-columns: [1 & 2]
        qet-width: 3
        })xxx");
  std::string possible5 = strip(R"xxx(MULTI_COLUMN_JOIN
{
  SCAN POS with P = "<Film_performance>"
  qet-width: 2
} join-columns: [0 & 1]
|X|
{
  SORT / ORDER BY on columns:asc(2) asc(1)
  {
    JOIN
    {
      SCAN POS with P = "<Spouse_(or_domestic_partner)>"
      qet-width: 2
    } join-column: [0]
    |X|
    {
      SCAN PSO with P = "<Film_performance>"
      qet-width: 2
    } join-column: [0]
    qet-width: 3
  }
  qet-width: 3
} join-columns: [2 & 1]
qet-width: 3
}
)xxx");

  auto actual = strip(qet.getCacheKey());

  if (actual != possible1 && actual != possible2 && actual != possible3 &&
      actual != possible4 && actual != possible5) {
    // TODO<joka921> Make this work, there are just too many possibilities.
    /*
    FAIL() << "query execution tree is none of the possible trees, it is "
              "actually "
           << qet.getCacheKey() << '\n' << actual << '\n'
           */
  }
}

TEST(QueryExecutionTreeTest, testFormerSegfaultTriFilter) {
  ParsedQuery pq = SparqlParser::parseQuery(
      "PREFIX fb: <http://rdf.freebase.com/ns/>\n"
      "SELECT DISTINCT ?1 ?0 WHERE {\n"
      "fb:m.0fkvn fb:government.government_office_category.officeholders "
      "?0 "
      ".\n"
      "?0 fb:government.government_position_held.jurisdiction_of_office "
      "fb:m.0vmt .\n"
      "?0 fb:government.government_position_held.office_holder ?1 .\n"
      "FILTER (?1 != fb:m.0fkvn) .\n"
      "FILTER (?1 != fb:m.0vmt) .\n"
      "FILTER (?1 != fb:m.018mts)"
      "} LIMIT 300");
  QueryPlanner qp = makeQueryPlanner();
  QueryExecutionTree qet = qp.createExecutionTree(pq);
  ASSERT_TRUE(qet.isVariableCovered(Variable{"?1"}));
  ASSERT_TRUE(qet.isVariableCovered(Variable{"?0"}));
}

TEST(QueryPlanner, testSimpleOptional) {
  auto scan = h::IndexScanFromStrings;
  h::expect(
      "SELECT ?a ?b \n "
      "WHERE  {?a <rel1> ?b . OPTIONAL { ?a <rel2> ?c }}",
      h::OptionalJoin(scan("?a", "<rel1>", "?b"), scan("?a", "<rel2>", "?c")));
  h::expect(
      "SELECT ?a ?b \n "
      "WHERE  {?a <rel1> ?b . "
      "OPTIONAL { ?a <rel2> ?c }} ORDER BY ?b",
      h::OrderBy({{Variable{"?b"}, ::OrderBy::AscOrDesc::Asc}},
                 h::OptionalJoin(scan("?a", "<rel1>", "?b"),
                                 scan("?a", "<rel2>", "?c"))));
}

TEST(QueryPlanner, SimpleTripleOneVariable) {
  using enum Permutation::Enum;

  auto scan = h::IndexScanFromStrings;
  // With only one variable, there are always two permutations that will yield
  // exactly the same result. The query planner consistently chooses one of
  // them.
  h::expect("SELECT * WHERE { ?s <p> <o> }", scan("?s", "<p>", "<o>", {POS}));
  h::expect("SELECT * WHERE { <s> ?p <o> }", scan("<s>", "?p", "<o>", {SOP}));
  h::expect("SELECT * WHERE { <s> <p> ?o }", scan("<s>", "<p>", "?o", {PSO}));
}

TEST(QueryPlanner, SimpleTripleTwoVariables) {
  using enum Permutation::Enum;

  // In the following tests we need the query planner to be aware that the index
  // contains the entities `<s> <p> <o>` that are used below, otherwise it will
  // estimate that and Index scan has the same cost as an Index scan followed by
  // a sort (because both plans have a cost of zero if the index scan is known
  // to be empty).

  auto qec = ad_utility::testing::getQec("<s> <p> <o>");
  auto scan = h::IndexScanFromStrings;

  // Fixed predicate.

  // Without `Order By`, two orderings are possible, both are fine.
  h::expect("SELECT * WHERE { ?s <p> ?o }", scan("?s", "<p>", "?o", {POS, PSO}),
            qec);
  // Must always be a single index scan, never index scan + sorting.
  h::expect("SELECT * WHERE { ?s <p> ?o } INTERNAL SORT BY ?o",
            scan("?s", "<p>", "?o", {POS}), qec);
  h::expect("SELECT * WHERE { ?s <p> ?o } INTERNAL SORT BY ?s",
            scan("?s", "<p>", "?o", {PSO}), qec);

  // Fixed subject.
  h::expect("SELECT * WHERE { <s> ?p ?o }", scan("<s>", "?p", "?o", {SOP, SPO}),
            qec);
  h::expect("SELECT * WHERE { <s> ?p ?o } INTERNAL SORT BY ?o",
            scan("<s>", "?p", "?o", {SOP}), qec);
  h::expect("SELECT * WHERE { <s> ?p ?o } INTERNAL SORT BY ?p",
            scan("<s>", "?p", "?o", {SPO}), qec);

  // Fixed object.
  h::expect("SELECT * WHERE { <s> ?p ?o }", scan("<s>", "?p", "?o", {SOP, SPO}),
            qec);
  h::expect("SELECT * WHERE { <s> ?p ?o } INTERNAL SORT BY ?o",
            scan("<s>", "?p", "?o", {SOP}), qec);
  h::expect("SELECT * WHERE { <s> ?p ?o } INTERNAL SORT BY ?p",
            scan("<s>", "?p", "?o", {SPO}), qec);
}

TEST(QueryPlanner, SimpleTripleThreeVariables) {
  using enum Permutation::Enum;

  // Fixed predicate.
  // Don't care about the sorting.
  h::expect("SELECT * WHERE { ?s ?p ?o }",
            h::IndexScan(Var{"?s"}, Var{"?p"}, Var{"?o"},
                         {SPO, SOP, PSO, POS, OSP, OPS}));

  // Sorted by one variable, two possible permutations remain.
  h::expect("SELECT * WHERE { ?s ?p ?o } INTERNAL SORT BY ?s",
            h::IndexScan(Var{"?s"}, Var{"?p"}, Var{"?o"}, {SPO, SOP}));
  h::expect("SELECT * WHERE { ?s ?p ?o } INTERNAL SORT BY ?p",
            h::IndexScan(Var{"?s"}, Var{"?p"}, Var{"?o"}, {POS, PSO}));
  h::expect("SELECT * WHERE { ?s ?p ?o } INTERNAL SORT BY ?o",
            h::IndexScan(Var{"?s"}, Var{"?p"}, Var{"?o"}, {OSP, OPS}));

  // Sorted by two variables, this makes the permutation unique.
  h::expect("SELECT * WHERE { ?s ?p ?o } INTERNAL SORT BY ?s ?o",
            h::IndexScan(Var{"?s"}, Var{"?p"}, Var{"?o"}, {SOP}));
  h::expect("SELECT * WHERE { ?s ?p ?o } INTERNAL SORT BY ?s ?p",
            h::IndexScan(Var{"?s"}, Var{"?p"}, Var{"?o"}, {SPO}));
  h::expect("SELECT * WHERE { ?s ?p ?o } INTERNAL SORT BY ?o ?s",
            h::IndexScan(Var{"?s"}, Var{"?p"}, Var{"?o"}, {OSP}));
  h::expect("SELECT * WHERE { ?s ?p ?o } INTERNAL SORT BY ?o ?p",
            h::IndexScan(Var{"?s"}, Var{"?p"}, Var{"?o"}, {OPS}));
  h::expect("SELECT * WHERE { ?s ?p ?o } INTERNAL SORT BY ?p ?s",
            h::IndexScan(Var{"?s"}, Var{"?p"}, Var{"?o"}, {PSO}));
  h::expect("SELECT * WHERE { ?s ?p ?o } INTERNAL SORT BY ?p ?o",
            h::IndexScan(Var{"?s"}, Var{"?p"}, Var{"?o"}, {POS}));
}

TEST(QueryPlanner, CartesianProductJoin) {
  auto scan = h::IndexScanFromStrings;
  h::expect(
      "SELECT ?x ?p ?o WHERE {"
      "<s> <p> ?o . ?a <b> <c> }",
      h::CartesianProductJoin(scan("<s>", "<p>", "?o"),
                              scan("?a", "<b>", "<c>")));
  // This currently fails because of a bug, we have to fix the bug...
  h::expect(
      "SELECT ?x ?p ?o WHERE {"
      "<s> ?p ?o . ?a ?b ?c }",
      h::CartesianProductJoin(scan("<s>", "?p", "?o"), scan("?a", "?b", "?c")));
  h::expect(
      "SELECT * WHERE {"
      "?s <p> <o> . ?s <p2> ?o2 . ?x <b> ?c }",
      h::CartesianProductJoin(
          h::Join(scan("?s", "<p>", "<o>"), scan("?s", "<p2>", "?o2")),
          scan("?x", "<b>", "?c")));
}

namespace {
// A helper function to recreate the internal variables added by the query
// planner for transitive paths.
std::string internalVar(int i) {
  return absl::StrCat(INTERNAL_VARIABLE_QUERY_PLANNER_PREFIX, i);
}
}  // namespace

TEST(QueryPlanner, TransitivePathUnbound) {
  auto scan = h::IndexScanFromStrings;
  TransitivePathSide left{std::nullopt, 0, Variable("?x"), 0};
  TransitivePathSide right{std::nullopt, 1, Variable("?y"), 1};
  h::expect(
      "SELECT ?x ?y WHERE {"
      "?x <p>+ ?y }",
      h::TransitivePath(left, right, 1, std::numeric_limits<size_t>::max(),
                        scan(internalVar(0), "<p>", internalVar(1))));
}

TEST(QueryPlanner, TransitivePathLeftId) {
  auto scan = h::IndexScanFromStrings;
  auto qec = ad_utility::testing::getQec("<s> <p> <o>");

  auto getId = ad_utility::testing::makeGetId(qec->getIndex());

  TransitivePathSide left{std::nullopt, 0, getId("<s>"), 0};
  TransitivePathSide right{std::nullopt, 1, Variable("?y"), 1};
  h::expect(
      "SELECT ?y WHERE {"
      "<s> <p>+ ?y }",
      h::TransitivePath(left, right, 1, std::numeric_limits<size_t>::max(),
                        scan(internalVar(0), "<p>", internalVar(1))),
      qec);
}

TEST(QueryPlanner, TransitivePathRightId) {
  auto scan = h::IndexScanFromStrings;
  auto qec = ad_utility::testing::getQec("<s> <p> <o>");

  auto getId = ad_utility::testing::makeGetId(qec->getIndex());

  TransitivePathSide left{std::nullopt, 1, Variable("?x"), 0};
  TransitivePathSide right{std::nullopt, 0, getId("<o>"), 1};
  h::expect(
      "SELECT ?y WHERE {"
      "?x <p>+ <o> }",
      h::TransitivePath(left, right, 1, std::numeric_limits<size_t>::max(),
                        scan(internalVar(0), "<p>", internalVar(1))),
      qec);
}

TEST(QueryPlanner, TransitivePathBindLeft) {
  auto scan = h::IndexScanFromStrings;
  TransitivePathSide left{std::nullopt, 0, Variable("?x"), 0};
  TransitivePathSide right{std::nullopt, 1, Variable("?y"), 1};
  h::expect(
      "SELECT ?x ?y WHERE {"
      "<s> <p> ?x."
      "?x <p>* ?y }",
      h::TransitivePath(left, right, 0, std::numeric_limits<size_t>::max(),
                        scan("<s>", "<p>", "?x"),
                        scan(internalVar(0), "<p>", internalVar(1))));
}

TEST(QueryPlanner, TransitivePathBindRight) {
  auto scan = h::IndexScanFromStrings;
  TransitivePathSide left{std::nullopt, 1, Variable("?x"), 0};
  TransitivePathSide right{std::nullopt, 0, Variable("?y"), 1};
  h::expect(
      "SELECT ?x ?y WHERE {"
      "?x <p>* ?y."
      "?y <p> <o> }",
      h::TransitivePath(
          left, right, 0, std::numeric_limits<size_t>::max(),
          scan("?y", "<p>", "<o>"),
          scan(internalVar(0), "<p>", internalVar(1), {Permutation::POS})),
      ad_utility::testing::getQec("<x> <p> <o>. <x2> <p> <o2>"));
}

TEST(QueryPlanner, SpatialJoin) {
  auto scan = h::IndexScanFromStrings;
  h::expect(
      "SELECT ?x ?y WHERE {"
      "?x <p> ?y."
      "?a <p> ?b."
      "?y <max-distance-in-meters:1> ?b }",
      h::SpatialJoin(1, scan("?x", "<p>", "?y"), scan("?a", "<p>", "?b")));

  AD_EXPECT_THROW_WITH_MESSAGE(
      h::expect("SELECT ?x ?y WHERE {"
                "?x <p> ?y."
                "?a <p> ?b."
                "?y <max-distance-in-meters:1> ?b ."
                "?y <a> ?b}",
                ::testing::_),
      ::testing::ContainsRegex(
          "Currently, if both sides of a SpatialJoin are variables, then the"
          "SpatialJoin must be the only connection between these variables"));

  AD_EXPECT_THROW_WITH_MESSAGE(
      h::expect("SELECT ?x ?y WHERE {"
                "?y <p> ?b."
                "?y <max-distance-in-meters:1> ?b }",
                ::testing::_),
      ::testing::ContainsRegex(
          "Currently, if both sides of a SpatialJoin are variables, then the"
          "SpatialJoin must be the only connection between these variables"));

  EXPECT_ANY_THROW(
      h::expect("SELECT ?x ?y WHERE {"
                "?x <p> ?y."
                "?y <max-distance-in-meters:1> <a> }",
                ::testing::_));

  EXPECT_ANY_THROW(
      h::expect("SELECT ?x ?y WHERE {"
                "?x <p> ?y."
                "<a> <max-distance-in-meters:1> ?y }",
                ::testing::_));

  AD_EXPECT_THROW_WITH_MESSAGE(
      h::expect("SELECT ?x ?y WHERE {"
                "?y <max-distance-in-meters:1> ?b }",
                ::testing::_),
      ::testing::ContainsRegex(
          "SpatialJoin needs two children, but at least one is missing"));

  AD_EXPECT_THROW_WITH_MESSAGE(
      h::expect("SELECT ?x ?y WHERE {"
                "?x <p> ?y."
                "?a <p> ?b."
                "?y <max-distance-in-meters:-1> ?b }",
                ::testing::_),
      ::testing::ContainsRegex("parsing of the maximum distance for the "
                               "SpatialJoin operation was not possible"));
}

// __________________________________________________________________________
TEST(QueryPlanner, BindAtBeginningOfQuery) {
  h::expect(
      "SELECT * WHERE {"
      " BIND (3 + 5 AS ?x) }",
      h::Bind(h::NeutralElement(), "3 + 5", Variable{"?x"}));
}

// __________________________________________________________________________
TEST(QueryPlanner, TextIndexScanForWord) {
  auto qec = ad_utility::testing::getQec(
      "<a> <p> \"this text contains some words and is part of the test\" . <a> "
      "<p> \"testEntity\" . <a> <p> \"picking the right text can be a hard "
      "test\" . <a> <p> \"sentence for multiple words tests\" . "
      "<a> <p> \"testing and picking\"",
      true, true, true, 16_B, true);
  auto wordScan = h::TextIndexScanForWord;

  h::expect("SELECT * WHERE { ?text ql:contains-word \"test*\" }",
            wordScan(Var{"?text"}, "test*"), qec);

  h::expect("SELECT * WHERE { ?text2 ql:contains-word \"test\" }",
            wordScan(Var{"?text2"}, "test"), qec);

  h::expect(
      "SELECT * WHERE { ?text2 ql:contains-word \"multiple words* test\" }",
      h::UnorderedJoins(wordScan(Var{"?text2"}, "test"),
                        wordScan(Var{"?text2"}, "words*"),
                        wordScan(Var{"?text2"}, "multiple")),
      qec);

  AD_EXPECT_THROW_WITH_MESSAGE(
      SparqlParser::parseQuery(
          "SELECT * WHERE { ?text ql:contains-word <test> . }"),
      ::testing::ContainsRegex(
          "ql:contains-word has to be followed by a string in quotes"));
}

// __________________________________________________________________________
TEST(QueryPlanner, TextIndexScanForEntity) {
  auto qec = ad_utility::testing::getQec(
      "<a> <p> \"this text contains some words and is part of the test\" . <a> "
      "<p> <testEntity> . <a> <p> \"picking the right text can be a hard "
      "test\" . <a> <p> \"only this text contains the word opti \" . "
      "<a> <p> \"testing and picking\"",
      true, true, true, 16_B, true);

  auto wordScan = h::TextIndexScanForWord;
  auto entityScan = h::TextIndexScanForEntity;
  h::expect(
      "SELECT * WHERE { ?text ql:contains-entity ?scientist . ?text "
      "ql:contains-word \"test*\" }",
      h::Join(wordScan(Var{"?text"}, "test*"),
              entityScan(Var{"?text"}, Var{"?scientist"}, "test*")),
      qec);

  h::expect(
      "SELECT * WHERE { ?text ql:contains-entity <testEntity> . ?text "
      "ql:contains-word \"test\" }",
      h::Join(wordScan(Var{"?text"}, "test"),
              entityScan(Var{"?text"}, "<testEntity>", "test")),
      qec);

  // Test case sensitivity
  h::expect(
      "SELECT * WHERE { ?text ql:contains-entity <testEntity> . ?text "
      "ql:contains-word \"TeST\" }",
      h::Join(wordScan(Var{"?text"}, "test"),
              entityScan(Var{"?text"}, "<testEntity>", "test")),
      qec);

  // NOTE: It is important that the TextIndexScanForEntity uses "opti", because
  // we also want to test here if the QueryPlanner assigns the optimal word to
  // the Operation.
  h::expect(
      "SELECT * WHERE { ?text ql:contains-word \"picking*\" . ?text "
      "ql:contains-entity <testEntity> . ?text ql:contains-word "
      "\"opti\" . ?text ql:contains-word \"testi*\"}",
      h::UnorderedJoins(entityScan(Var{"?text"}, "<testEntity>", "opti"),
                        wordScan(Var{"?text"}, "testi*"),
                        wordScan(Var{"?text"}, "opti"),
                        wordScan(Var{"?text"}, "picking*")),
      qec);

  ParsedQuery pq = SparqlParser::parseQuery(
      "SELECT * WHERE { ?text ql:contains-entity ?scientist . }");
  QueryPlanner qp = makeQueryPlanner();
  AD_EXPECT_THROW_WITH_MESSAGE(
      qp.createExecutionTree(pq),
      ::testing::ContainsRegex(
          "Missing ql:contains-word statement. A ql:contains-entity statement "
          "always also needs corresponding ql:contains-word statement."));
}

TEST(QueryPlanner, TextLimit) {
  auto qec = ad_utility::testing::getQec(
      "<a> <p> \"this text contains some words and is part of the test\" . <a> "
      "<p> <testEntity> . <a> <p> \"picking the right text can be a hard "
      "test\" . <a> <p> \"only this text contains the word opti \" . "
      "<a> <p> \"testing and picking\"",
      true, true, true, 16_B, true);

  auto wordScan = h::TextIndexScanForWord;
  auto entityScan = h::TextIndexScanForEntity;

  // Only contains word
  h::expect("SELECT * WHERE { ?text ql:contains-word \"test*\" } TEXTLIMIT 10",
            wordScan(Var{"?text"}, "test*"), qec);

  // Contains fixed entity
  h::expect(
      "SELECT * WHERE { ?text ql:contains-word \"test*\" . ?text "
      "ql:contains-entity <testEntity> } TEXTLIMIT 10",
      h::TextLimit(
          10,
          h::Join(wordScan(Var{"?text"}, "test*"),
                  entityScan(Var{"?text"}, "<testEntity>", "test*")),
          Var{"?text"}, vector<Variable>{},
          vector<Variable>{Var{"?text"}.getScoreVariable("<testEntity>")}),
      qec);

  // Contains entity
  h::expect(
      "SELECT * WHERE { ?text ql:contains-entity ?scientist . ?text "
      "ql:contains-word \"test*\" } TEXTLIMIT 10",
      h::TextLimit(
          10,
          h::Join(wordScan(Var{"?text"}, "test*"),
                  entityScan(Var{"?text"}, Var{"?scientist"}, "test*")),
          Var{"?text"}, vector<Variable>{Var{"?scientist"}},
          vector<Variable>{Var{"?text"}.getScoreVariable(Var{"?scientist"})}),
      qec);

  // Contains entity and fixed entity
  h::expect(
      "SELECT * WHERE { ?text ql:contains-entity ?scientist . ?text "
      "ql:contains-word \"test*\" . ?text ql:contains-entity <testEntity>} "
      "TEXTLIMIT 5",
      h::TextLimit(
          5,
          h::UnorderedJoins(
              wordScan(Var{"?text"}, "test*"),
              entityScan(Var{"?text"}, Var{"?scientist"}, "test*"),
              entityScan(Var{"?text"}, "<testEntity>", "test*")),
          Var{"?text"}, vector<Variable>{Var{"?scientist"}},
          vector<Variable>{Var{"?text"}.getScoreVariable(Var{"?scientist"}),
                           Var{"?text"}.getScoreVariable("<testEntity>")}),
      qec);

  // Contains two entities
  h::expect(
      "SELECT * WHERE { ?text ql:contains-entity ?scientist . ?text "
      "ql:contains-word \"test*\" . ?text ql:contains-entity ?scientist2} "
      "TEXTLIMIT 5",
      h::TextLimit(
          5,
          h::UnorderedJoins(
              wordScan(Var{"?text"}, "test*"),
              entityScan(Var{"?text"}, Var{"?scientist"}, "test*"),
              entityScan(Var{"?text"}, Var{"?scientist2"}, "test*")),
          Var{"?text"}, vector<Variable>{Var{"?scientist"}, Var{"?scientist2"}},
          vector<Variable>{Var{"?text"}.getScoreVariable(Var{"?scientist"}),
                           Var{"?text"}.getScoreVariable(Var{"?scientist2"})}),
      qec);

  // Contains two text variables. Also checks if the textlimit at an efficient
  // place in the query
  h::expect(
      "SELECT * WHERE { ?text1 ql:contains-entity ?scientist1 . ?text1 "
      "ql:contains-word \"test*\" . ?text2 ql:contains-word \"test*\" . ?text2 "
      "ql:contains-entity ?author1 . ?text2 ql:contains-entity ?author2 } "
      "TEXTLIMIT 5",
      h::CartesianProductJoin(
          h::TextLimit(
              5,
              h::Join(wordScan(Var{"?text1"}, "test*"),
                      entityScan(Var{"?text1"}, Var{"?scientist1"}, "test*")),
              Var{"?text1"}, vector<Variable>{Var{"?scientist1"}},
              vector<Variable>{
                  Var{"?text1"}.getScoreVariable(Var{"?scientist1"})}),
          h::TextLimit(5,
                       h::UnorderedJoins(
                           wordScan(Var{"?text2"}, "test*"),
                           entityScan(Var{"?text2"}, Var{"?author1"}, "test*"),
                           entityScan(Var{"?text2"}, Var{"?author2"}, "test*")),
                       Var{"?text2"},
                       vector<Variable>{Var{"?author1"}, Var{"?author2"}},
                       vector<Variable>{
                           Var{"?text2"}.getScoreVariable(Var{"?author1"}),
                           Var{"?text2"}.getScoreVariable(Var{"?author2"})})),
      qec);
}

TEST(QueryPlanner, NonDistinctVariablesInTriple) {
  auto eq = [](std::string_view l, std::string_view r) {
    return absl::StrCat(l, "=", r);
  };

  h::expect("SELECT * WHERE {?s ?p ?s}",
            h::Filter(eq(internalVar(0), "?s"),
                      h::IndexScanFromStrings(internalVar(0), "?p", "?s")));
  h::expect("SELECT * WHERE {?s ?s ?o}",
            h::Filter(eq(internalVar(0), "?s"),
                      h::IndexScanFromStrings(internalVar(0), "?s", "?o")));
  h::expect("SELECT * WHERE {?s ?p ?p}",
            h::Filter(eq(internalVar(0), "?p"),
                      h::IndexScanFromStrings("?s", "?p", internalVar(0))));
  h::expect("SELECT * WHERE {?s ?s ?s}",
            h::Filter(eq(internalVar(1), "?s"),
                      h::Filter(eq(internalVar(0), "?s"),
                                h::IndexScanFromStrings(internalVar(1), "?s",
                                                        internalVar(0)))));
  h::expect("SELECT * WHERE {?s <is-a> ?s}",
            h::Filter(eq(internalVar(0), "?s"),
                      h::IndexScanFromStrings("?s", "<is-a>", internalVar(0))));
  h::expect("SELECT * WHERE {<s> ?p ?p}",
            h::Filter(eq(internalVar(0), "?p"),
                      h::IndexScanFromStrings("<s>", "?p", internalVar(0))));
  h::expect("SELECT * WHERE {?s ?s <o>}",
            h::Filter(eq(internalVar(0), "?s"),
                      h::IndexScanFromStrings(internalVar(0), "?s", "<o>")));
}

TEST(QueryPlanner, emptyGroupGraphPattern) {
  h::expect("SELECT * WHERE {}", h::NeutralElement());
  h::expect("SELECT * WHERE { {} }", h::NeutralElement());
  h::expect("SELECT * WHERE { {} {} }",
            h::CartesianProductJoin(h::NeutralElement(), h::NeutralElement()));
  h::expect("SELECT * WHERE { {} UNION {} }",
            h::Union(h::NeutralElement(), h::NeutralElement()));
  h::expect("SELECT * WHERE { {} { SELECT * WHERE {}}}",
            h::CartesianProductJoin(h::NeutralElement(), h::NeutralElement()));
}

// __________________________________________________________________________
TEST(QueryPlanner, TooManyTriples) {
  std::string query = "SELECT * WHERE {";
  for (size_t i = 0; i < 65; i++) {
    query = absl::StrCat(query, " ?x <p> ?y .");
  }
  query = absl::StrCat(query, "}");
  ParsedQuery pq = SparqlParser::parseQuery(query);
  QueryPlanner qp = makeQueryPlanner();
  AD_EXPECT_THROW_WITH_MESSAGE(
      qp.createExecutionTree(pq),
      ::testing::ContainsRegex("At most 64 triples allowed at the moment."));
}

// ___________________________________________________________________________
TEST(QueryPlanner, CountAvailablePredicates) {
  h::expect(
      "SELECT ?p (COUNT(DISTINCT ?s) as ?cnt) WHERE { ?s ?p ?o} GROUP BY ?p",
      h::CountAvailablePredicates(
          0, Var{"?p"}, Var{"?cnt"},
          h::IndexScanFromStrings("?s", HAS_PATTERN_PREDICATE, "?p")));
  h::expect(
      "SELECT ?p (COUNT(DISTINCT ?s) as ?cnt) WHERE { ?s ql:has-predicate "
      "?p} "
      "GROUP BY ?p",
      h::CountAvailablePredicates(
          0, Var{"?p"}, Var{"?cnt"},
          h::IndexScanFromStrings("?s", HAS_PATTERN_PREDICATE, "?p")));
  // TODO<joka921> Add a test for the case with subtrees with and without
  // rewriting of triples.
}

// Check that a MINUS operation that only refers to unbound variables is deleted
// by the query planner.
TEST(QueryPlanner, UnboundMinusIgnored) {
  h::expect("SELECT * WHERE {MINUS{?x <is-a> ?y}}", h::NeutralElement());
  h::expect("SELECT * WHERE { ?a <is-a> ?b MINUS{?x <is-a> ?y}}",
            h::IndexScanFromStrings("?a", "<is-a>", "?b"));
}

// ___________________________________________________________________________
TEST(QueryPlanner, CancellationCancelsQueryPlanning) {
  auto cancellationHandle =
      std::make_shared<ad_utility::CancellationHandle<>>();

  QueryPlanner qp{ad_utility::testing::getQec(), cancellationHandle};
  auto pq = SparqlParser::parseQuery("SELECT * WHERE { ?x ?y ?z }");

  cancellationHandle->cancel(ad_utility::CancellationState::MANUAL);

  AD_EXPECT_THROW_WITH_MESSAGE_AND_TYPE(qp.createExecutionTree(pq),
                                        HasSubstr("Query planning"),
                                        ad_utility::CancellationException);
}

// ___________________________________________________________________________
TEST(QueryPlanner, JoinWithService) {
  auto scan = h::IndexScanFromStrings;
  auto sibling = scan("?x", "<is-a>", "?y");
  std::string_view graphPatternAsString = "{ ?x <is-a> ?z . }";

  h::expect(
      "SELECT * WHERE {"
      "SERVICE <https://endpoint.com> { ?x <is-a> ?z . ?y <is-a> ?a . }}",
      h::Service(std::nullopt, "{ ?x <is-a> ?z . ?y <is-a> ?a . }"));

  h::expect(
      "SELECT * WHERE { ?x <is-a> ?y ."
      "SERVICE <https://endpoint.com> { ?x <is-a> ?z . }}",
      h::UnorderedJoins(sibling, h::Service(sibling, graphPatternAsString)));

  h::expect(
      "SELECT * WHERE { ?x <is-a> ?y . "
      "SERVICE <https://endpoint.com> { ?x <is-a> ?z . ?y <is-a> ?a . }}",
      h::MultiColumnJoin(
          sibling,
          h::Sort(h::Service(sibling, "{ ?x <is-a> ?z . ?y <is-a> ?a . }"))));
}

// ___________________________________________________________________________
TEST(QueryPlanner, SubtreeWithService) {
  auto scan = h::IndexScanFromStrings;
  auto sibling = scan("?x", "<is-a>", "?y");

  h::expect(
      "SELECT * WHERE { ?x <is-a> ?y ."
      "OPTIONAL{SERVICE <https://endpoint.com> { ?x <is-a> ?z . }}}",
      h::OptionalJoin(sibling,
                      h::Sort(h::Service(sibling, "{ ?x <is-a> ?z . }"))));

  h::expect(
      "SELECT * WHERE { ?x <is-a> ?y . "
      "OPTIONAL{"
      "SERVICE <https://endpoint.com> { ?x <is-a> ?z . ?y <is-a> ?a . }}}",
      h::OptionalJoin(
          sibling,
          h::Sort(h::Service(sibling, "{ ?x <is-a> ?z . ?y <is-a> ?a . }"))));

  h::expect(
      "SELECT * WHERE { ?x <is-a> ?y MINUS{SERVICE <https://endpoint.com> { ?x "
      "<is-a> ?z . }}}",
      h::Minus(sibling, h::Sort(h::Service(sibling, "{ ?x <is-a> ?z . }"))));
}

TEST(QueryPlanner, DatasetClause) {
  auto scan = h::IndexScanFromStrings;
  using Graphs = ad_utility::HashSet<std::string>;
  h::expect("SELECT * FROM <x> FROM <y> WHERE { ?x ?y ?z}",
            scan("?x", "?y", "?z", {}, Graphs{"<x>", "<y>"}));

  h::expect("SELECT * FROM <x> FROM <y> { SELECT * {?x ?y ?z}}",
            scan("?x", "?y", "?z", {}, Graphs{"<x>", "<y>"}));

  h::expect("SELECT * FROM <x> WHERE { GRAPH <z> {?x ?y ?z}}",
            scan("?x", "?y", "?z", {}, Graphs{"<z>"}));

  auto g1 = Graphs{"<g1>"};
  auto g2 = Graphs{"<g2>"};
  h::expect(
      "SELECT * FROM <g1> { <a> ?p <x>. {<b> ?p <y>} GRAPH <g2> { <c> ?p <z> "
      "{SELECT * {<d> ?p <z2>}}} <e> ?p <z3> }",
      h::UnorderedJoins(
          scan("<a>", "?p", "<x>", {}, g1), scan("<b>", "?p", "<y>", {}, g1),
          scan("<c>", "?p", "<z>", {}, g2), scan("<d>", "?p", "<z2>", {}, g2),
          scan("<e>", "?p", "<z3>", {}, g1)));

  auto g12 = Graphs{"<g1>", "<g2>"};
  auto varG = std::vector{Variable{"?g"}};
  std::vector<ColumnIndex> graphCol{ADDITIONAL_COLUMN_GRAPH_ID};
  h::expect(
      "SELECT * FROM <x> FROM NAMED <g1> FROM NAMED <g2> WHERE { GRAPH ?g {<a> "
      "<b> <c>}}",
      scan("<a>", "<b>", "<c>", {}, g12, varG, graphCol));

  h::expect("SELECT * FROM <x> WHERE { GRAPH ?g {<a> <b> <c>}}",
            scan("<a>", "<b>", "<c>", {}, std::nullopt, varG, graphCol));

  // `GROUP BY` inside a `GRAPH ?g` clause.
  // We use the `UnorderedJoins` matcher, because the index scan has to be
  // resorted by the graph column.
  h::expect(
      "SELECT * FROM <g1> FROM NAMED <g2> { GRAPH ?g "
      "{ "
      "{SELECT ?p {<d> ?p <z2>} GROUP BY ?p}"
      "} }",
      h::GroupBy({Variable{"?p"}, Variable{"?g"}}, {},
                 h::UnorderedJoins(
                     scan("<d>", "?p", "<z2>", {}, g2, varG, graphCol))));

  // A complex example with graph variables.
  h::expect(
      "SELECT * FROM <g1> FROM NAMED <g2> { <a> ?p <x>. {<b> ?p <y>} GRAPH ?g "
      "{ <c> ?p <z> "
      "{SELECT * {<d> ?p <z2>}}"
      "{SELECT ?p {<d> ?p <z2>} GROUP BY ?p}"
      "} <e> ?p <z3> }",
      h::UnorderedJoins(
          scan("<a>", "?p", "<x>", {}, g1), scan("<b>", "?p", "<y>", {}, g1),
          scan("<c>", "?p", "<z>", {}, g2, varG, graphCol),
          scan("<d>", "?p", "<z2>", {}, g2, varG, graphCol),
          h::GroupBy({Variable{"?p"}, Variable{"?g"}}, {},
<<<<<<< HEAD
                     scan("<d>", "?p", "<z2>", {}, g2, varG, graphCol)),
=======
                     h::UnorderedJoins(
                         scan("<d>", "?p", "<z2>", {}, g2, varG, graphCol))),
>>>>>>> f23f30fb
          scan("<e>", "?p", "<z3>", {}, g1)));
  // We currently don't support repeating the graph variable inside the
  // graph clause
  AD_EXPECT_THROW_WITH_MESSAGE(
      h::expect("SELECT * { GRAPH ?x {?x <b> <c>}}", ::testing::_),
      AllOf(HasSubstr("used as the graph specifier"),
            HasSubstr("may not appear in the body")));
}<|MERGE_RESOLUTION|>--- conflicted
+++ resolved
@@ -1226,12 +1226,8 @@
           scan("<c>", "?p", "<z>", {}, g2, varG, graphCol),
           scan("<d>", "?p", "<z2>", {}, g2, varG, graphCol),
           h::GroupBy({Variable{"?p"}, Variable{"?g"}}, {},
-<<<<<<< HEAD
-                     scan("<d>", "?p", "<z2>", {}, g2, varG, graphCol)),
-=======
                      h::UnorderedJoins(
                          scan("<d>", "?p", "<z2>", {}, g2, varG, graphCol))),
->>>>>>> f23f30fb
           scan("<e>", "?p", "<z3>", {}, g1)));
   // We currently don't support repeating the graph variable inside the
   // graph clause
