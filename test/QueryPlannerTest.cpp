--- conflicted
+++ resolved
@@ -2463,15 +2463,9 @@
       "?x <p> ?y ."
       "FILTER(geof:distance(?y, ?b) <= 0.5)"
       " }",
-<<<<<<< HEAD
-      h::spatialJoin(500, -1, V{"?y"}, V{"?b"}, std::nullopt,
-                     PayloadVariables::all(), algo, type,
-                     scan("?x", "<p>", "?y"), scan("?a", "<p>", "?b")));
-=======
       h::spatialJoinFilterSubstitute(
           500, -1, V{"?y"}, V{"?b"}, std::nullopt, PayloadVariables::all(),
           algo, type, scan("?x", "<p>", "?y"), scan("?a", "<p>", "?b")));
->>>>>>> 8254388a
 
   // Metric distance function
   h::expect(
@@ -2481,15 +2475,9 @@
       "?x <p> ?y ."
       "FILTER(geof:metricDistance(?y, ?b) <= 500)"
       " }",
-<<<<<<< HEAD
-      h::spatialJoin(500, -1, V{"?y"}, V{"?b"}, std::nullopt,
-                     PayloadVariables::all(), algo, type,
-                     scan("?x", "<p>", "?y"), scan("?a", "<p>", "?b")));
-=======
       h::spatialJoinFilterSubstitute(
           500, -1, V{"?y"}, V{"?b"}, std::nullopt, PayloadVariables::all(),
           algo, type, scan("?x", "<p>", "?y"), scan("?a", "<p>", "?b")));
->>>>>>> 8254388a
 
   // Distance function with unit
   h::expect(
@@ -2499,15 +2487,9 @@
       "?x <p> ?y ."
       "FILTER(geof:distance(?y, ?b, <http://qudt.org/vocab/unit/M>) <= 500)"
       " }",
-<<<<<<< HEAD
-      h::spatialJoin(500, -1, V{"?y"}, V{"?b"}, std::nullopt,
-                     PayloadVariables::all(), algo, type,
-                     scan("?x", "<p>", "?y"), scan("?a", "<p>", "?b")));
-=======
       h::spatialJoinFilterSubstitute(
           500, -1, V{"?y"}, V{"?b"}, std::nullopt, PayloadVariables::all(),
           algo, type, scan("?x", "<p>", "?y"), scan("?a", "<p>", "?b")));
->>>>>>> 8254388a
   h::expect(
       "PREFIX geof: <http://www.opengis.net/def/function/geosparql/> "
       "SELECT * WHERE {"
@@ -2515,15 +2497,9 @@
       "?x <p> ?y ."
       "FILTER(geof:distance(?y, ?b, <http://qudt.org/vocab/unit/MI>) <= 1)"
       " }",
-<<<<<<< HEAD
-      h::spatialJoin(1609.344, -1, V{"?y"}, V{"?b"}, std::nullopt,
-                     PayloadVariables::all(), algo, type,
-                     scan("?x", "<p>", "?y"), scan("?a", "<p>", "?b")));
-=======
       h::spatialJoinFilterSubstitute(
           1609.344, -1, V{"?y"}, V{"?b"}, std::nullopt, PayloadVariables::all(),
           algo, type, scan("?x", "<p>", "?y"), scan("?a", "<p>", "?b")));
->>>>>>> 8254388a
   h::expect(
       "PREFIX geof: <http://www.opengis.net/def/function/geosparql/> "
       "SELECT * WHERE {"
@@ -2531,15 +2507,9 @@
       "?x <p> ?y ."
       "FILTER(geof:distance(?y, ?b, <http://qudt.org/vocab/unit/KiloM>) <= 0.5)"
       " }",
-<<<<<<< HEAD
-      h::spatialJoin(500, -1, V{"?y"}, V{"?b"}, std::nullopt,
-                     PayloadVariables::all(), algo, type,
-                     scan("?x", "<p>", "?y"), scan("?a", "<p>", "?b")));
-=======
       h::spatialJoinFilterSubstitute(
           500, -1, V{"?y"}, V{"?b"}, std::nullopt, PayloadVariables::all(),
           algo, type, scan("?x", "<p>", "?y"), scan("?a", "<p>", "?b")));
->>>>>>> 8254388a
 
   h::expect(
       "PREFIX geof: <http://www.opengis.net/def/function/geosparql/> "
@@ -2550,15 +2520,9 @@
       "\"http://qudt.org/vocab/unit/M\"^^<http://www.w3.org/2001/"
       "XMLSchema#anyURI>) <= 500)"
       " }",
-<<<<<<< HEAD
-      h::spatialJoin(500, -1, V{"?y"}, V{"?b"}, std::nullopt,
-                     PayloadVariables::all(), algo, type,
-                     scan("?x", "<p>", "?y"), scan("?a", "<p>", "?b")));
-=======
       h::spatialJoinFilterSubstitute(
           500, -1, V{"?y"}, V{"?b"}, std::nullopt, PayloadVariables::all(),
           algo, type, scan("?x", "<p>", "?y"), scan("?a", "<p>", "?b")));
->>>>>>> 8254388a
   h::expect(
       "PREFIX geof: <http://www.opengis.net/def/function/geosparql/> "
       "SELECT * WHERE {"
@@ -2568,15 +2532,9 @@
       "\"http://qudt.org/vocab/unit/MI\"^^<http://www.w3.org/2001/"
       "XMLSchema#anyURI>) <= 1)"
       " }",
-<<<<<<< HEAD
-      h::spatialJoin(1609.344, -1, V{"?y"}, V{"?b"}, std::nullopt,
-                     PayloadVariables::all(), algo, type,
-                     scan("?x", "<p>", "?y"), scan("?a", "<p>", "?b")));
-=======
       h::spatialJoinFilterSubstitute(
           1609.344, -1, V{"?y"}, V{"?b"}, std::nullopt, PayloadVariables::all(),
           algo, type, scan("?x", "<p>", "?y"), scan("?a", "<p>", "?b")));
->>>>>>> 8254388a
   h::expect(
       "PREFIX geof: <http://www.opengis.net/def/function/geosparql/> "
       "SELECT * WHERE {"
@@ -2586,15 +2544,9 @@
       "\"http://qudt.org/vocab/unit/KiloM\"^^<http://www.w3.org/2001/"
       "XMLSchema#anyURI>) <= 0.5)"
       " }",
-<<<<<<< HEAD
-      h::spatialJoin(500, -1, V{"?y"}, V{"?b"}, std::nullopt,
-                     PayloadVariables::all(), algo, type,
-                     scan("?x", "<p>", "?y"), scan("?a", "<p>", "?b")));
-=======
       h::spatialJoinFilterSubstitute(
           500, -1, V{"?y"}, V{"?b"}, std::nullopt, PayloadVariables::all(),
           algo, type, scan("?x", "<p>", "?y"), scan("?a", "<p>", "?b")));
->>>>>>> 8254388a
 
   // Two distance filters
   h::expect(
@@ -2607,21 +2559,6 @@
       "FILTER(geof:distance(?y, ?n) <= 1)"
       " }",
       ::testing::AnyOf(
-<<<<<<< HEAD
-          h::spatialJoin(
-              1000, -1, V{"?y"}, V{"?n"}, std::nullopt, PayloadVariables::all(),
-              algo, type,
-              h::spatialJoin(500, -1, V{"?y"}, V{"?b"}, std::nullopt,
-                             PayloadVariables::all(), algo, type,
-                             scan("?x", "<p>", "?y"), scan("?a", "<p>", "?b")),
-              scan("?m", "<p>", "?n")),
-          h::spatialJoin(
-              500, -1, V{"?y"}, V{"?b"}, std::nullopt, PayloadVariables::all(),
-              algo, type,
-              h::spatialJoin(1000, -1, V{"?y"}, V{"?n"}, std::nullopt,
-                             PayloadVariables::all(), algo, type,
-                             scan("?x", "<p>", "?y"), scan("?m", "<p>", "?n")),
-=======
           h::spatialJoinFilterSubstitute(
               1000, -1, V{"?y"}, V{"?n"}, std::nullopt, PayloadVariables::all(),
               algo, type,
@@ -2637,7 +2574,6 @@
                   1000, -1, V{"?y"}, V{"?n"}, std::nullopt,
                   PayloadVariables::all(), algo, type, scan("?x", "<p>", "?y"),
                   scan("?m", "<p>", "?n")),
->>>>>>> 8254388a
               scan("?a", "<p>", "?b"))));
 
   // Regression test: two distance filters and unrelated bind operation
@@ -2652,42 +2588,6 @@
       "FILTER(geof:distance(?y, ?n) <= 1)"
       " }",
       ::testing::AnyOf(
-<<<<<<< HEAD
-          h::Bind(h::spatialJoin(
-                      1000, -1, V{"?y"}, V{"?n"}, std::nullopt,
-                      PayloadVariables::all(), algo, type,
-                      h::spatialJoin(500, -1, V{"?y"}, V{"?b"}, std::nullopt,
-                                     PayloadVariables::all(), algo, type,
-                                     scan("?x", "<p>", "?y"),
-                                     scan("?a", "<p>", "?b")),
-                      scan("?m", "<p>", "?n")),
-                  "1", Variable{"?unrelated"}),
-          h::spatialJoin(
-              1000, -1, V{"?y"}, V{"?n"}, std::nullopt, PayloadVariables::all(),
-              algo, type,
-              h::Bind(h::spatialJoin(500, -1, V{"?y"}, V{"?b"}, std::nullopt,
-                                     PayloadVariables::all(), algo, type,
-                                     scan("?x", "<p>", "?y"),
-                                     scan("?a", "<p>", "?b")),
-                      "1", Variable{"?unrelated"}),
-              scan("?m", "<p>", "?n")),
-          h::spatialJoin(
-              500, -1, V{"?y"}, V{"?b"}, std::nullopt, PayloadVariables::all(),
-              algo, type,
-              h::Bind(h::spatialJoin(1000, -1, V{"?y"}, V{"?n"}, std::nullopt,
-                                     PayloadVariables::all(), algo, type,
-                                     scan("?x", "<p>", "?y"),
-                                     scan("?m", "<p>", "?n")),
-                      "1", Variable{"?unrelated"}),
-              scan("?a", "<p>", "?b")),
-          h::Bind(h::spatialJoin(
-                      500, -1, V{"?y"}, V{"?b"}, std::nullopt,
-                      PayloadVariables::all(), algo, type,
-                      h::spatialJoin(1000, -1, V{"?y"}, V{"?n"}, std::nullopt,
-                                     PayloadVariables::all(), algo, type,
-                                     scan("?x", "<p>", "?y"),
-                                     scan("?m", "<p>", "?n")),
-=======
           h::Bind(h::spatialJoinFilterSubstitute(
                       1000, -1, V{"?y"}, V{"?n"}, std::nullopt,
                       PayloadVariables::all(), algo, type,
@@ -2722,7 +2622,6 @@
                           1000, -1, V{"?y"}, V{"?n"}, std::nullopt,
                           PayloadVariables::all(), algo, type,
                           scan("?x", "<p>", "?y"), scan("?m", "<p>", "?n")),
->>>>>>> 8254388a
                       scan("?a", "<p>", "?b")),
                   "1", Variable{"?unrelated"})));
 }
@@ -2833,7 +2732,6 @@
 }
 
 // _____________________________________________________________________________
-<<<<<<< HEAD
 TEST(QueryPlanner, SpatialJoinFromGeofRelationFilter) {
   auto scan = h::IndexScanFromStrings;
   using V = Variable;
@@ -2947,8 +2845,6 @@
 }
 
 // _____________________________________________________________________________
-=======
->>>>>>> 8254388a
 TEST(QueryPlanner, SpatialJoinLegacyPredicateSupport) {
   auto scan = h::IndexScanFromStrings;
   using V = Variable;
