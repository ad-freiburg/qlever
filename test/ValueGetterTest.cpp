--- conflicted
+++ resolved
@@ -7,11 +7,8 @@
 
 #include "../test/printers/UnitOfMeasurementPrinters.h"
 #include "./ValueGetterTestHelpers.h"
-<<<<<<< HEAD
+#include "GeometryInfoTestHelpers.h"
 #include "rdfTypes/GeometryInfo.h"
-=======
-#include "GeometryInfoTestHelpers.h"
->>>>>>> 64adc8e7
 
 namespace {
 
@@ -172,26 +169,23 @@
       "\"LINESTRING(2 2, 4 4)\""
       "^^<http://www.opengis.net/ont/geosparql#wktLiteral>";
   checkGeoInfoFromLocalAndNormalVocabAndLiteral(
-<<<<<<< HEAD
-      "\"LINESTRING(2 2, 4 "
-      "4)\"^^<http://www.opengis.net/ont/geosparql#wktLiteral>",
-      GeometryInfo{2, {{2, 2}, {4, 4}}, {3, 3}, MetricArea{0}});
-=======
-      std::string{line},
-      ad_utility::GeometryInfo{
-          2, {{2, 2}, {4, 4}}, {3, 3}, {1}, getLengthForTesting(line)});
->>>>>>> 64adc8e7
+      std::string{line}, ad_utility::GeometryInfo{2,
+                                                  {{2, 2}, {4, 4}},
+                                                  {3, 3},
+                                                  {1},
+                                                  getLengthForTesting(line),
+                                                  MetricArea{0}});
   static constexpr std::string_view polygon =
       "\"POLYGON(2 4, 4 4, 4 2, 2 2)\""
       "^^<http://www.opengis.net/ont/geosparql#wktLiteral>";
   checkGeoInfoFromLocalAndNormalVocabAndLiteral(
       std::string{polygon},
-<<<<<<< HEAD
-      GeometryInfo{3, {{2, 2}, {4, 4}}, {3, 3}, getAreaForTesting(polygon)});
-=======
-      ad_utility::GeometryInfo{
-          3, {{2, 2}, {4, 4}}, {3, 3}, {1}, getLengthForTesting(polygon)});
->>>>>>> 64adc8e7
+      ad_utility::GeometryInfo{3,
+                               {{2, 2}, {4, 4}},
+                               {3, 3},
+                               {1},
+                               getLengthForTesting(polygon),
+                               getAreaForTesting(polygon)});
   checkGeoInfoFromLocalAndNormalVocabAndLiteral("\"someType\"^^<someType>",
                                                 std::nullopt);
   checkGeoInfoFromLocalAndNormalVocabAndLiteral(
@@ -204,14 +198,13 @@
 
 // _____________________________________________________________________________
 TEST(GeometryInfoValueGetterTest, OperatorWithIdGeoPoint) {
-  checkGeoInfoFromValueId(
-      ValueId::makeFromGeoPoint({3, 2}),
-<<<<<<< HEAD
-      GeometryInfo{1, {{3, 2}, {3, 2}}, {3, 2}, MetricArea{0}});
-=======
-      ad_utility::GeometryInfo{
-          1, {{3, 2}, {3, 2}}, {3, 2}, {1}, ad_utility::MetricLength{0}});
->>>>>>> 64adc8e7
+  checkGeoInfoFromValueId(ValueId::makeFromGeoPoint({3, 2}),
+                          GeometryInfo{1,
+                                       {{3, 2}, {3, 2}},
+                                       {3, 2},
+                                       {1},
+                                       ad_utility::MetricLength{0},
+                                       MetricArea{0}});
   checkGeoInfoFromValueId(ValueId::makeUndefined(), std::nullopt);
   checkGeoInfoFromValueId(ValueId::makeFromBool(true), std::nullopt);
   checkGeoInfoFromValueId(ValueId::makeFromInt(42), std::nullopt);
