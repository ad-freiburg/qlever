--- conflicted
+++ resolved
@@ -6,249 +6,13 @@
 #include <gtest/gtest.h>
 
 #include "../test/printers/UnitOfMeasurementPrinters.h"
-<<<<<<< HEAD
-#include "./GeometryInfoTestHelpers.h"
-#include "./SparqlExpressionTestHelpers.h"
-#include "engine/LocalVocab.h"
-#include "engine/sparqlExpressions/SparqlExpressionValueGetters.h"
-#include "index/LocalVocabEntry.h"
-// #include "index/vocabulary/GeoVocabulary.h"
-#include "global/Constants.h"
-#include "parser/GeoPoint.h"
-#include "parser/Literal.h"
-#include "parser/LiteralOrIri.h"
-#include "util/GeometryInfo.h"
-=======
 #include "./ValueGetterTestHelpers.h"
->>>>>>> 7e03d6e7
 
 namespace {
 
-<<<<<<< HEAD
-// Helper function to check literal value and datatype
-void checkLiteralContentAndDatatype(
-    const std::optional<ad_utility::triple_component::Literal>& literal,
-    const std::optional<std::string>& expectedContent,
-    const std::optional<std::string>& expectedDatatype) {
-  if (literal.has_value()) {
-    ASSERT_EQ(asStringViewUnsafe(literal.value().getContent()),
-              expectedContent.value_or(""));
-
-    if (literal.value().hasDatatype()) {
-      ASSERT_TRUE(expectedDatatype.has_value());
-      ASSERT_EQ(asStringViewUnsafe(literal.value().getDatatype()),
-                expectedDatatype.value());
-    } else {
-      ASSERT_FALSE(expectedDatatype.has_value());
-    }
-  } else {
-    ASSERT_FALSE(expectedContent.has_value());
-  }
-};
-
-// Helper function to get literal from Id and then check its content and
-// datatype
-void checkLiteralContentAndDatatypeFromId(
-    const std::string& literalString,
-    const std::optional<std::string>& expectedContent,
-    const std::optional<std::string>& expectedDatatype,
-    std::variant<sparqlExpression::detail::LiteralValueGetterWithStrFunction,
-                 sparqlExpression::detail::LiteralValueGetterWithoutStrFunction>
-        getter) {
-  TestContextWithGivenTTl testContext{ttl};
-  auto literal = std::visit(
-      [&](auto&& g) {
-        return g(testContext.getId(literalString), &testContext.context);
-      },
-      getter);
-
-  return checkLiteralContentAndDatatype(literal, expectedContent,
-                                        expectedDatatype);
-};
-
-// Helper function to get literal from LiteralOrIri and then check its content
-// and datatype
-void checkLiteralContentAndDatatypeFromLiteralOrIri(
-    const std::string_view& literalContent,
-    const std::optional<ad_utility::triple_component::Iri>& literalDescriptor,
-    const bool isIri, const std::optional<std::string>& expectedContent,
-    const std::optional<std::string>& expectedDatatype,
-    std::variant<sparqlExpression::detail::LiteralValueGetterWithStrFunction,
-                 sparqlExpression::detail::LiteralValueGetterWithoutStrFunction>
-        getter) {
-  using LiteralOrIri = ad_utility::triple_component::LiteralOrIri;
-  using Literal = ad_utility::triple_component::Literal;
-  TestContextWithGivenTTl testContext{ttl};
-
-  auto toLiteralOrIri = [](std::string_view content, auto descriptor,
-                           bool isIri) {
-    if (isIri) {
-      return LiteralOrIri::iriref(std::string(content));
-    } else {
-      return LiteralOrIri{Literal::literalWithNormalizedContent(
-          asNormalizedStringViewUnsafe(content), descriptor)};
-    }
-  };
-  LiteralOrIri literalOrIri =
-      toLiteralOrIri(literalContent, literalDescriptor, isIri);
-  auto literal = std::visit(
-      [&](auto&& g) { return g(literalOrIri, &testContext.context); }, getter);
-  return checkLiteralContentAndDatatype(literal, expectedContent,
-                                        expectedDatatype);
-};
-
-// Test turtle for
-const std::string unitTtl = R"(
-PREFIX xsd: <http://www.w3.org/2001/XMLSchema#>
-<x> <y> "http://example.com"^^xsd:anyURI, 
-        "http://qudt.org/vocab/unit/M"^^xsd:anyURI, 
-        "http://qudt.org/vocab/unit/KiloM"^^xsd:anyURI, 
-        "http://qudt.org/vocab/unit/MI"^^xsd:anyURI, 
-        "http://qudt.org/vocab/unit/example"^^xsd:anyURI, 
-        "http://qudt.org/vocab/unit/MI", 
-        <http://qudt.org/vocab/unit/M>, 
-        <http://qudt.org/vocab/unit/KiloM>, 
-        <http://qudt.org/vocab/unit/MI>, 
-        "1.5"^^<http://example.com>, 
-        "x".
-  )";
-
-// Helper to test UnitOfMeasurementValueGetter using ValueId input
-void checkUnitValueGetterFromId(
-    const std::string& fullLiteralOrIri, UnitOfMeasurement expectedResult,
-    sparqlExpression::detail::UnitOfMeasurementValueGetter getter) {
-  TestContextWithGivenTTl testContext{unitTtl};
-  auto actualResult =
-      getter(testContext.getId(fullLiteralOrIri), &testContext.context);
-  ASSERT_EQ(actualResult, expectedResult);
-};
-
-// Helper to test UnitOfMeasurementValueGetter using ValueId input where the
-// ValueId represents an encoded value
-void checkUnitValueGetterFromIdEncodedValue(
-    ValueId id, sparqlExpression::detail::UnitOfMeasurementValueGetter getter) {
-  TestContextWithGivenTTl testContext{unitTtl};
-  ASSERT_EQ(getter(id, &testContext.context), UnitOfMeasurement::UNKNOWN);
-}
-
-// Helper to test UnitOfMeasurementValueGetter using ValueId input
-void checkUnitValueGetterFromLiteralOrIri(
-    const std::string& unitIriWithoutBrackets, UnitOfMeasurement expectedResult,
-    sparqlExpression::detail::UnitOfMeasurementValueGetter getter) {
-  TestContextWithGivenTTl testContext{unitTtl};
-
-  using LiteralOrIri = ad_utility::triple_component::LiteralOrIri;
-  using Literal = ad_utility::triple_component::Literal;
-  using Iri = ad_utility::triple_component::Iri;
-
-  auto doTest = [&](const ad_utility::triple_component::LiteralOrIri& litOrIri,
-                    bool expectSuccess) {
-    auto actualResult = getter(litOrIri, &testContext.context);
-    ASSERT_EQ(actualResult,
-              expectSuccess ? expectedResult : UnitOfMeasurement::UNKNOWN);
-  };
-
-  // Test xsd:anyURI literal method
-  auto litTest = [&](const std::string& lit, bool expectSuccess) {
-    doTest(LiteralOrIri{Literal::fromStringRepresentation(lit)}, expectSuccess);
-  };
-
-  auto litWithDatatype = "\"" + unitIriWithoutBrackets +
-                         "\"^^<http://www.w3.org/2001/XMLSchema#anyURI>";
-  litTest(litWithDatatype, true);
-
-  auto litWithoutDatatype = "\"" + unitIriWithoutBrackets + "\"";
-  litTest(litWithoutDatatype, false);
-
-  auto litWrongDatatype =
-      "\"" + unitIriWithoutBrackets + "\"^^<http://example.com/>";
-  litTest(litWrongDatatype, false);
-
-  // Test IRI method
-  doTest(LiteralOrIri{Iri::fromIrirefWithoutBrackets(unitIriWithoutBrackets)},
-         true);
-};
-
-// Helper that constructs a local vocab, inserts the literal and passes the
-// LocalVocabIndex as a ValueId to the GeometryInfoValueGetter
-void checkGeoInfoFromLocalVocab(
-    std::string wktInput, std::optional<ad_utility::GeometryInfo> expected) {
-  sparqlExpression::detail::GeometryInfoValueGetter getter;
-  // Not the geoInfoTtl here because the literals should not be contained
-  TestContextWithGivenTTl testContext{ttl};
-  LocalVocab localVocab;
-  auto litOrIri =
-      ad_utility::triple_component::LiteralOrIri::fromStringRepresentation(
-          wktInput);
-  auto idx = localVocab.getIndexAndAddIfNotContained(LocalVocabEntry{litOrIri});
-  auto id = ValueId::makeFromLocalVocabIndex(idx);
-  auto res = getter(id, &testContext.context);
-  checkGeoInfo(res, expected);
-}
-
-// Test knowledge graph that contains all used literals and iris.
-const std::string geoInfoTtl =
-    "<x> <y> \"anXsdString\"^^<http://www.w3.org/2001/XMLSchema#string>, "
-    " \"someType\"^^<someType>,"
-    " <https://example.com/test>,"
-    " \"noType\" ,"
-    " \"LINESTRING(2 2, 4 "
-    "4)\"^^<http://www.opengis.net/ont/geosparql#wktLiteral>,"
-    " \"POLYGON(2 4, 4 4, 4 2, 2 "
-    "2)\"^^<http://www.opengis.net/ont/geosparql#wktLiteral>.";
-
-// Helper that tests the GeometryInfoValueGetter using the ValueId of a
-// VocabIndex for a string in the example knowledge graph.
-void checkGeoInfoFromVocab(std::string wktInput,
-                           std::optional<ad_utility::GeometryInfo> expected) {
-  sparqlExpression::detail::GeometryInfoValueGetter getter;
-  TestContextWithGivenTTl testContext{geoInfoTtl};
-  VocabIndex idx;
-  ASSERT_TRUE(testContext.qec->getIndex().getVocab().getId(wktInput, &idx));
-  auto id = ValueId::makeFromVocabIndex(idx);
-  auto res = getter(id, &testContext.context);
-  checkGeoInfo(res, expected);
-}
-
-// Helper that tests the GeometryInfoValueGetter using an arbitrary ValueId
-void checkGeoInfoFromValueId(ValueId input,
-                             std::optional<ad_utility::GeometryInfo> expected) {
-  sparqlExpression::detail::GeometryInfoValueGetter getter;
-  TestContextWithGivenTTl testContext{geoInfoTtl};
-  auto res = getter(input, &testContext.context);
-  checkGeoInfo(res, expected);
-}
-
-// Helper that tests the GeometryInfoValueGetter using a string passed directly
-// as LiteralOrIri, not ValueId
-void checkGeoInfoFromLiteral(std::string wktInput,
-                             std::optional<ad_utility::GeometryInfo> expected) {
-  sparqlExpression::detail::GeometryInfoValueGetter getter;
-  TestContextWithGivenTTl testContext{geoInfoTtl};
-  auto litOrIri =
-      ad_utility::triple_component::LiteralOrIri::fromStringRepresentation(
-          wktInput);
-  auto res = getter(litOrIri, &testContext.context);
-  checkGeoInfo(res, expected);
-}
-
-// Helper that runs each of the tests for GeometryInfoValueGetter using the same
-// input
-void checkGeoInfoFromLocalAndNormalVocabAndLiteral(
-    std::string wktInput, std::optional<ad_utility::GeometryInfo> expected) {
-  checkGeoInfoFromVocab(wktInput, expected);
-  checkGeoInfoFromLocalVocab(wktInput, expected);
-  checkGeoInfoFromLiteral(wktInput, expected);
-}
-
-};  // namespace
-
-// namespace
-=======
 using namespace valueGetterTestHelpers;
 using namespace unitVGTestHelpers;
 using namespace geoInfoVGTestHelpers;
->>>>>>> 7e03d6e7
 
 // _____________________________________________________________________________
 TEST(LiteralValueGetterWithStrFunction, OperatorWithId) {
@@ -397,31 +161,16 @@
                                        unitValueGetter);
 }
 
-<<<<<<< HEAD
-=======
-// _____________________________________________________________________________
->>>>>>> 7e03d6e7
+// _____________________________________________________________________________
 TEST(GeometryInfoValueGetterTest, OperatorWithVocabIdOrLiteral) {
   checkGeoInfoFromLocalAndNormalVocabAndLiteral(
       "\"LINESTRING(2 2, 4 "
       "4)\"^^<http://www.opengis.net/ont/geosparql#wktLiteral>",
-<<<<<<< HEAD
-      ad_utility::GeometryInfo(
-          2, std::pair<GeoPoint, GeoPoint>(GeoPoint(2, 2), GeoPoint(4, 4)),
-          GeoPoint(3, 3)));
-  checkGeoInfoFromLocalAndNormalVocabAndLiteral(
-      "\"POLYGON(2 4, 4 4, 4 "
-      "2, 2 2)\"^^<http://www.opengis.net/ont/geosparql#wktLiteral>",
-      ad_utility::GeometryInfo(
-          3, std::pair<GeoPoint, GeoPoint>(GeoPoint(2, 2), GeoPoint(4, 4)),
-          GeoPoint(3, 3)));
-=======
       ad_utility::GeometryInfo{2, {{2, 2}, {4, 4}}, {3, 3}});
   checkGeoInfoFromLocalAndNormalVocabAndLiteral(
       "\"POLYGON(2 4, 4 4, 4 "
       "2, 2 2)\"^^<http://www.opengis.net/ont/geosparql#wktLiteral>",
       ad_utility::GeometryInfo{3, {{2, 2}, {4, 4}}, {3, 3}});
->>>>>>> 7e03d6e7
   checkGeoInfoFromLocalAndNormalVocabAndLiteral("\"someType\"^^<someType>",
                                                 std::nullopt);
   checkGeoInfoFromLocalAndNormalVocabAndLiteral(
@@ -432,39 +181,23 @@
                                                 std::nullopt);
 }
 
-<<<<<<< HEAD
-TEST(GeometryInfoValueGetterTest, OperatorWithIdGeoPoint) {
-  checkGeoInfoFromValueId(
-      ValueId::makeFromGeoPoint(GeoPoint(3, 2)),
-      ad_utility::GeometryInfo(
-          1, std::pair<GeoPoint, GeoPoint>(GeoPoint(3, 2), GeoPoint(3, 2)),
-          GeoPoint(3, 2)));
-=======
 // _____________________________________________________________________________
 TEST(GeometryInfoValueGetterTest, OperatorWithIdGeoPoint) {
   checkGeoInfoFromValueId(
       ValueId::makeFromGeoPoint({3, 2}),
       ad_utility::GeometryInfo{1, {{3, 2}, {3, 2}}, {3, 2}});
->>>>>>> 7e03d6e7
   checkGeoInfoFromValueId(ValueId::makeUndefined(), std::nullopt);
   checkGeoInfoFromValueId(ValueId::makeFromBool(true), std::nullopt);
   checkGeoInfoFromValueId(ValueId::makeFromInt(42), std::nullopt);
   checkGeoInfoFromValueId(ValueId::makeFromDouble(42.01), std::nullopt);
 }
 
-<<<<<<< HEAD
-=======
-// _____________________________________________________________________________
->>>>>>> 7e03d6e7
+// _____________________________________________________________________________
 TEST(GeometryInfoValueGetterTest, OperatorWithUnrelatedId) {
   checkGeoInfoFromValueId(ValueId::makeUndefined(), std::nullopt);
   checkGeoInfoFromValueId(ValueId::makeFromBool(true), std::nullopt);
   checkGeoInfoFromValueId(ValueId::makeFromInt(42), std::nullopt);
   checkGeoInfoFromValueId(ValueId::makeFromDouble(42.01), std::nullopt);
-<<<<<<< HEAD
-}
-=======
-}
-
-};  // namespace
->>>>>>> 7e03d6e7
+}
+
+};  // namespace