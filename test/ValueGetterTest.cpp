//  Copyright 2025, University of Freiburg,
//  Chair of Algorithms and Data Structures.
//  Authors: @DuDaAG,
//           Christoph Ullinger <ullingec@cs.uni-freiburg.de>

#include <gtest/gtest.h>

#include "../test/printers/UnitOfMeasurementPrinters.h"
#include "./ValueGetterTestHelpers.h"
#include "GeometryInfoTestHelpers.h"
#include "rdfTypes/GeometryInfo.h"

namespace {

using namespace valueGetterTestHelpers;
using namespace unitVGTestHelpers;
using namespace geoInfoVGTestHelpers;

// _____________________________________________________________________________
TEST(LiteralValueGetterWithStrFunction, OperatorWithId) {
  sparqlExpression::detail::LiteralValueGetterWithStrFunction
      literalValueGetter;
  checkLiteralContentAndDatatypeFromId("\"noType\"", "noType", std::nullopt,
                                       literalValueGetter);
  checkLiteralContentAndDatatypeFromId("\"someType\"^^<someType>", "someType",
                                       std::nullopt, literalValueGetter);
  checkLiteralContentAndDatatypeFromId(
      "\"anXsdString\"^^<http://www.w3.org/2001/XMLSchema#string>",
      "anXsdString", std::nullopt, literalValueGetter);
  checkLiteralContentAndDatatypeFromId("<x>", "x", std::nullopt,
                                       literalValueGetter);
}

// _____________________________________________________________________________
TEST(LiteralValueGetterWithStrFunction, OperatorWithLiteralOrIri) {
  using Iri = ad_utility::triple_component::Iri;
  sparqlExpression::detail::LiteralValueGetterWithStrFunction
      literalValueGetter;
  checkLiteralContentAndDatatypeFromLiteralOrIri("noType", std::nullopt, false,
                                                 "noType", std::nullopt,
                                                 literalValueGetter);
  checkLiteralContentAndDatatypeFromLiteralOrIri(
      "someType", Iri::fromIriref("<someType>"), false, "someType",
      std::nullopt, literalValueGetter);
  checkLiteralContentAndDatatypeFromLiteralOrIri(
      "anXsdString",
      Iri::fromIriref("<http://www.w3.org/2001/XMLSchema#string>"), false,
      "anXsdString", std::nullopt, literalValueGetter);
  checkLiteralContentAndDatatypeFromLiteralOrIri(
      "<x>", std::nullopt, true, "x", std::nullopt, literalValueGetter);
}

// _____________________________________________________________________________
TEST(LiteralValueGetterWithoutStrFunction, OperatorWithId) {
  sparqlExpression::detail::LiteralValueGetterWithoutStrFunction
      literalValueGetter;
  checkLiteralContentAndDatatypeFromId("\"noType\"", "noType", std::nullopt,
                                       literalValueGetter);
  checkLiteralContentAndDatatypeFromId("\"someType\"^^<someType>", std::nullopt,
                                       std::nullopt, literalValueGetter);
  checkLiteralContentAndDatatypeFromId(
      "\"anXsdString\"^^<http://www.w3.org/2001/XMLSchema#string>",
      "anXsdString", std::nullopt, literalValueGetter);
  checkLiteralContentAndDatatypeFromId("<x>", std::nullopt, std::nullopt,
                                       literalValueGetter);
}

// _____________________________________________________________________________
TEST(LiteralValueGetterWithoutStrFunction, OperatorWithLiteralOrIri) {
  using Iri = ad_utility::triple_component::Iri;
  sparqlExpression::detail::LiteralValueGetterWithoutStrFunction
      literalValueGetter;
  checkLiteralContentAndDatatypeFromLiteralOrIri("noType", std::nullopt, false,
                                                 "noType", std::nullopt,
                                                 literalValueGetter);
  checkLiteralContentAndDatatypeFromLiteralOrIri(
      "someType", Iri::fromIriref("<someType>"), false, std::nullopt,
      std::nullopt, literalValueGetter);
  checkLiteralContentAndDatatypeFromLiteralOrIri(
      "anXsdString",
      Iri::fromIriref("<http://www.w3.org/2001/XMLSchema#string>"), false,
      "anXsdString", std::nullopt, literalValueGetter);
  checkLiteralContentAndDatatypeFromLiteralOrIri("<x>", std::nullopt, true,
                                                 std::nullopt, std::nullopt,
                                                 literalValueGetter);
}

// _____________________________________________________________________________
TEST(UnitOfMeasurementValueGetter, OperatorWithId) {
  sparqlExpression::detail::UnitOfMeasurementValueGetter unitValueGetter;
  checkUnitValueGetterFromId("<http://qudt.org/vocab/unit/M>",
                             UnitOfMeasurement::METERS, unitValueGetter);
  checkUnitValueGetterFromId("<http://qudt.org/vocab/unit/KiloM>",
                             UnitOfMeasurement::KILOMETERS, unitValueGetter);
  checkUnitValueGetterFromId("<http://qudt.org/vocab/unit/MI>",
                             UnitOfMeasurement::MILES, unitValueGetter);
  checkUnitValueGetterFromId(
      "\"http://qudt.org/vocab/unit/M\"^^<http://www.w3.org/2001/"
      "XMLSchema#anyURI>",
      UnitOfMeasurement::METERS, unitValueGetter);
  checkUnitValueGetterFromId(
      "\"http://qudt.org/vocab/unit/KiloM\"^^<http://www.w3.org/2001/"
      "XMLSchema#anyURI>",
      UnitOfMeasurement::KILOMETERS, unitValueGetter);
  checkUnitValueGetterFromId(
      "\"http://qudt.org/vocab/unit/MI\"^^<http://www.w3.org/2001/"
      "XMLSchema#anyURI>",
      UnitOfMeasurement::MILES, unitValueGetter);

  checkUnitValueGetterFromId(
      "\"http://qudt.org/vocab/unit/example\"^^<http://www.w3.org/2001/"
      "XMLSchema#anyURI>",
      UnitOfMeasurement::UNKNOWN, unitValueGetter);

  checkUnitValueGetterFromId(
      "\"http://example.com\"^^<http://www.w3.org/2001/XMLSchema#anyURI>",
      UnitOfMeasurement::UNKNOWN, unitValueGetter);
  checkUnitValueGetterFromId("\"x\"", UnitOfMeasurement::UNKNOWN,
                             unitValueGetter);
  checkUnitValueGetterFromId("\"1.5\"^^<http://example.com>",
                             UnitOfMeasurement::UNKNOWN, unitValueGetter);
  checkUnitValueGetterFromId("\"http://qudt.org/vocab/unit/MI\"",
                             UnitOfMeasurement::UNKNOWN, unitValueGetter);
}

// _____________________________________________________________________________
TEST(UnitOfMeasurementValueGetter, OperatorWithIdSkipEncodedValue) {
  sparqlExpression::detail::UnitOfMeasurementValueGetter getter;
  checkUnitValueGetterFromIdEncodedValue(ValueId::makeFromBool(true), getter);
  checkUnitValueGetterFromIdEncodedValue(ValueId::makeFromBool(false), getter);
  checkUnitValueGetterFromIdEncodedValue(ValueId::makeFromInt(-50), getter);
  checkUnitValueGetterFromIdEncodedValue(ValueId::makeFromInt(1000), getter);
  checkUnitValueGetterFromIdEncodedValue(ValueId::makeFromDouble(1000.5),
                                         getter);
  checkUnitValueGetterFromIdEncodedValue(
      ValueId::makeFromGeoPoint(GeoPoint{20.0, 20.0}), getter);
}

// _____________________________________________________________________________
TEST(UnitOfMeasurementValueGetter, OperatorWithLiteralOrIri) {
  sparqlExpression::detail::UnitOfMeasurementValueGetter unitValueGetter;
  checkUnitValueGetterFromLiteralOrIri("http://qudt.org/vocab/unit/M",
                                       UnitOfMeasurement::METERS,
                                       unitValueGetter);
  checkUnitValueGetterFromLiteralOrIri("http://qudt.org/vocab/unit/MI",
                                       UnitOfMeasurement::MILES,
                                       unitValueGetter);
  checkUnitValueGetterFromLiteralOrIri("http://qudt.org/vocab/unit/KiloM",
                                       UnitOfMeasurement::KILOMETERS,
                                       unitValueGetter);

  checkUnitValueGetterFromLiteralOrIri("http://qudt.org/vocab/unit/m",
                                       UnitOfMeasurement::UNKNOWN,
                                       unitValueGetter);
  checkUnitValueGetterFromLiteralOrIri("http://qudt.org/vocab/unit/",
                                       UnitOfMeasurement::UNKNOWN,
                                       unitValueGetter);
  checkUnitValueGetterFromLiteralOrIri(
      "http://example.com/", UnitOfMeasurement::UNKNOWN, unitValueGetter);
  checkUnitValueGetterFromLiteralOrIri("", UnitOfMeasurement::UNKNOWN,
                                       unitValueGetter);
  checkUnitValueGetterFromLiteralOrIri("x", UnitOfMeasurement::UNKNOWN,
                                       unitValueGetter);
}

// _____________________________________________________________________________
TEST(GeometryInfoValueGetterTest, OperatorWithVocabIdOrLiteral) {
  static constexpr std::string_view line =
      "\"LINESTRING(2 2, 4 4)\""
      "^^<http://www.opengis.net/ont/geosparql#wktLiteral>";
  checkGeoInfoFromLocalAndNormalVocabAndLiteral(
      std::string{line}, ad_utility::GeometryInfo{2,
                                                  {{2, 2}, {4, 4}},
                                                  {3, 3},
                                                  {1},
                                                  getLengthForTesting(line),
                                                  MetricArea{0}});
  static constexpr std::string_view polygon =
      "\"POLYGON(2 4, 4 4, 4 2, 2 2)\""
      "^^<http://www.opengis.net/ont/geosparql#wktLiteral>";
  checkGeoInfoFromLocalAndNormalVocabAndLiteral(
<<<<<<< HEAD
      "\"POLYGON((2 4, 4 4, 4 2, 2 2))\""
      "^^<http://www.opengis.net/ont/geosparql#wktLiteral>",
      ad_utility::GeometryInfo{3, {{2, 2}, {4, 4}}, {3, 3}});
=======
      std::string{polygon},
      ad_utility::GeometryInfo{3,
                               {{2, 2}, {4, 4}},
                               {3, 3},
                               {1},
                               getLengthForTesting(polygon),
                               getAreaForTesting(polygon)});
>>>>>>> b6513dc5
  checkGeoInfoFromLocalAndNormalVocabAndLiteral("\"someType\"^^<someType>",
                                                std::nullopt);
  checkGeoInfoFromLocalAndNormalVocabAndLiteral(
      "\"anXsdString\"^^<http://www.w3.org/2001/XMLSchema#string>",
      std::nullopt);
  checkGeoInfoFromLocalAndNormalVocabAndLiteral("\"noType\"", std::nullopt);
  checkGeoInfoFromLocalAndNormalVocabAndLiteral("<https://example.com/test>",
                                                std::nullopt);
}

// _____________________________________________________________________________
TEST(GeometryInfoValueGetterTest, OperatorWithIdGeoPoint) {
  checkGeoInfoFromValueId(ValueId::makeFromGeoPoint({3, 2}),
                          GeometryInfo{1,
                                       {{3, 2}, {3, 2}},
                                       {3, 2},
                                       {1},
                                       ad_utility::MetricLength{0},
                                       MetricArea{0}});
  checkGeoInfoFromValueId(ValueId::makeUndefined(), std::nullopt);
  checkGeoInfoFromValueId(ValueId::makeFromBool(true), std::nullopt);
  checkGeoInfoFromValueId(ValueId::makeFromInt(42), std::nullopt);
  checkGeoInfoFromValueId(ValueId::makeFromDouble(42.01), std::nullopt);
}

// _____________________________________________________________________________
TEST(GeometryInfoValueGetterTest, OperatorWithUnrelatedId) {
  checkGeoInfoFromValueId(ValueId::makeUndefined(), std::nullopt);
  checkGeoInfoFromValueId(ValueId::makeFromBool(true), std::nullopt);
  checkGeoInfoFromValueId(ValueId::makeFromInt(42), std::nullopt);
  checkGeoInfoFromValueId(ValueId::makeFromDouble(42.01), std::nullopt);
}

};  // namespace<|MERGE_RESOLUTION|>--- conflicted
+++ resolved
@@ -176,14 +176,9 @@
                                                   getLengthForTesting(line),
                                                   MetricArea{0}});
   static constexpr std::string_view polygon =
-      "\"POLYGON(2 4, 4 4, 4 2, 2 2)\""
+      "\"POLYGON((2 4, 4 4, 4 2, 2 2))\""
       "^^<http://www.opengis.net/ont/geosparql#wktLiteral>";
   checkGeoInfoFromLocalAndNormalVocabAndLiteral(
-<<<<<<< HEAD
-      "\"POLYGON((2 4, 4 4, 4 2, 2 2))\""
-      "^^<http://www.opengis.net/ont/geosparql#wktLiteral>",
-      ad_utility::GeometryInfo{3, {{2, 2}, {4, 4}}, {3, 3}});
-=======
       std::string{polygon},
       ad_utility::GeometryInfo{3,
                                {{2, 2}, {4, 4}},
@@ -191,7 +186,6 @@
                                {1},
                                getLengthForTesting(polygon),
                                getAreaForTesting(polygon)});
->>>>>>> b6513dc5
   checkGeoInfoFromLocalAndNormalVocabAndLiteral("\"someType\"^^<someType>",
                                                 std::nullopt);
   checkGeoInfoFromLocalAndNormalVocabAndLiteral(
