// Copyright 2023 - 2024, University of Freiburg
// Chair of Algorithms and Data Structures
// Authors: Benedikt Maria Beckermann <benedikt.beckermann@dagstuhl.de>
//          Hannah Bast <bast@cs.uni-freiburg.de>

#include <gmock/gmock.h>
#include <gtest/gtest.h>

#include "../util/GTestHelpers.h"
#include "parser/Iri.h"
#include "parser/Literal.h"
#include "parser/LiteralOrIri.h"
#include "parser/NormalizedString.h"
#include "util/HashSet.h"

using namespace ad_utility::triple_component;

TEST(IriTest, IriCreation) {
  Iri iri = Iri::fromIriref("<http://www.wikidata.org/entity/Q3138>");

  EXPECT_THAT("http://www.wikidata.org/entity/Q3138",
              asStringViewUnsafe(iri.getContent()));
}

TEST(IriTest, getBaseIri) {
  // Helper lambda that calls `Iri::getBaseIri` and returns the result as a
  // string (including the angle brackets).
  auto getBaseIri = [](std::string_view iriSv, bool domainOnly) {
    return Iri::fromIriref(iriSv)
        .getBaseIri(domainOnly)
        .toStringRepresentation();
  };
  // IRI with path.
  EXPECT_EQ(getBaseIri("<http://purl.uniprot.org/uniprot/>", false),
            "<http://purl.uniprot.org/uniprot/>");
  EXPECT_EQ(getBaseIri("<http://purl.uniprot.org/uniprot>", false),
            "<http://purl.uniprot.org/uniprot/>");
  EXPECT_EQ(getBaseIri("<http://purl.uniprot.org/uniprot/>", true),
            "<http://purl.uniprot.org/>");
  EXPECT_EQ(getBaseIri("<http://purl.uniprot.org/uniprot>", true),
            "<http://purl.uniprot.org/>");
  // IRI with domain only.
  EXPECT_EQ(getBaseIri("<http://purl.uniprot.org/>", false),
            "<http://purl.uniprot.org/>");
  EXPECT_EQ(getBaseIri("<http://purl.uniprot.org>", false),
            "<http://purl.uniprot.org/>");
  EXPECT_EQ(getBaseIri("<http://purl.uniprot.org/>", true),
            "<http://purl.uniprot.org/>");
  EXPECT_EQ(getBaseIri("<http://purl.uniprot.org>", true),
            "<http://purl.uniprot.org/>");
  // IRI without scheme.
  EXPECT_EQ(getBaseIri("<blabla>", false), "<blabla/>");
  EXPECT_EQ(getBaseIri("<blabla>", true), "<blabla/>");
}

TEST(IriTest, emptyIri) {
  EXPECT_TRUE(Iri{}.empty());
  EXPECT_FALSE(Iri::fromIriref("<http://www.wikidata.org>").empty());
}

TEST(IriTest, fromIrirefConsiderBase) {
  // Helper lambda that calls `Iri::fromIrirefConsiderBase` with the two base
  // IRIs and returns the results as a string (including the angle brackets).
  Iri baseForRelativeIris;
  Iri baseForAbsoluteIris;
  auto fromIrirefConsiderBase = [&baseForRelativeIris, &baseForAbsoluteIris](
                                    std::string_view iriStringWithBrackets) {
    return Iri::fromIrirefConsiderBase(iriStringWithBrackets,
                                       baseForRelativeIris, baseForAbsoluteIris)
        .toStringRepresentation();
  };

  // Check that it works for "real" base IRIs.
  baseForRelativeIris = Iri::fromIriref("<http://.../uniprot/>");
  baseForAbsoluteIris = Iri::fromIriref("<http://.../>");
  EXPECT_EQ(fromIrirefConsiderBase("<http://purl.uniprot.org/uniprot/>"),
            "<http://purl.uniprot.org/uniprot/>");
  EXPECT_EQ(fromIrirefConsiderBase("<UPI001AF4585D>"),
            "<http://.../uniprot/UPI001AF4585D>");
  EXPECT_EQ(fromIrirefConsiderBase("</prosite/PS51927>"),
            "<http://.../prosite/PS51927>");

  // Check that with the default base, all IRIs remain unchanged.
  baseForRelativeIris = Iri{};
  baseForAbsoluteIris = Iri{};
  EXPECT_THAT(fromIrirefConsiderBase("<http://purl.uniprot.org/uniprot/>"),
              "<http://purl.uniprot.org/uniprot/>");
  EXPECT_THAT(fromIrirefConsiderBase("</a>"), "</a>");
  EXPECT_THAT(fromIrirefConsiderBase("<a>"), "<a>");
  EXPECT_THAT(fromIrirefConsiderBase("<>"), "<>");
}

TEST(LiteralTest, LiteralTest) {
  Literal literal = Literal::literalWithoutQuotes("Hello World");

  EXPECT_FALSE(literal.hasLanguageTag());
  EXPECT_FALSE(literal.hasDatatype());
  EXPECT_THAT("Hello World", asStringViewUnsafe(literal.getContent()));
  EXPECT_THROW(literal.getLanguageTag(), ad_utility::Exception);
  EXPECT_THROW(literal.getDatatype(), ad_utility::Exception);
}

TEST(LiteralTest, LiteralTestWithDatatype) {
  Literal literal = Literal::literalWithoutQuotes(
      "Hello World",
      Iri::fromIriref("<http://www.w3.org/2001/XMLSchema#string>"));

  EXPECT_FALSE(literal.hasLanguageTag());
  EXPECT_TRUE(literal.hasDatatype());
  EXPECT_THAT("Hello World", asStringViewUnsafe(literal.getContent()));
  EXPECT_THROW(literal.getLanguageTag(), ad_utility::Exception);
  EXPECT_THAT("http://www.w3.org/2001/XMLSchema#string",
              asStringViewUnsafe(literal.getDatatype()));
}

TEST(LiteralTest, LiteralTestWithLanguagetag) {
  Literal literal = Literal::literalWithoutQuotes("Hallo Welt", "@de");

  EXPECT_TRUE(literal.hasLanguageTag());
  EXPECT_FALSE(literal.hasDatatype());
  EXPECT_THAT("Hallo Welt", asStringViewUnsafe(literal.getContent()));
  EXPECT_THAT("de", asStringViewUnsafe(literal.getLanguageTag()));
  EXPECT_THROW(literal.getDatatype(), ad_utility::Exception);
}

TEST(LiteralOrIri, LiteralOrIriWithIri) {
  LiteralOrIri iri =
      LiteralOrIri::iriref("<http://www.wikidata.org/entity/Q3138>");

  EXPECT_TRUE(iri.isIri());
  EXPECT_THAT("http://www.wikidata.org/entity/Q3138",
              asStringViewUnsafe(iri.getIriContent()));
  EXPECT_FALSE(iri.isLiteral());
  EXPECT_THROW(iri.hasLanguageTag(), ad_utility::Exception);
  EXPECT_THROW(iri.hasDatatype(), ad_utility::Exception);
  EXPECT_THROW(iri.getLiteralContent(), ad_utility::Exception);
  EXPECT_THROW(iri.getLanguageTag(), ad_utility::Exception);
  EXPECT_THROW(iri.getDatatype(), ad_utility::Exception);
}

TEST(LiteralOrIri, LiteralOrIriWithPrefixedIri) {
  LiteralOrIri iri = LiteralOrIri::prefixedIri(
      Iri::fromIriref("<http://www.wikidata.org/entity/>"), "Q3138");

  EXPECT_TRUE(iri.isIri());
  EXPECT_THAT("http://www.wikidata.org/entity/Q3138",
              asStringViewUnsafe(iri.getIriContent()));
  EXPECT_FALSE(iri.isLiteral());
  EXPECT_THROW(iri.hasLanguageTag(), ad_utility::Exception);
  EXPECT_THROW(iri.hasDatatype(), ad_utility::Exception);
  EXPECT_THROW(iri.getLiteralContent(), ad_utility::Exception);
  EXPECT_THROW(iri.getLanguageTag(), ad_utility::Exception);
  EXPECT_THROW(iri.getDatatype(), ad_utility::Exception);
}

TEST(LiteralOrIri, LiteralOrIriWithLiteral) {
  LiteralOrIri literal = LiteralOrIri::literalWithoutQuotes("Hello World");

  EXPECT_FALSE(literal.isIri());
  EXPECT_THROW(literal.getIriContent(), ad_utility::Exception);
  EXPECT_TRUE(literal.isLiteral());
  EXPECT_FALSE(literal.hasLanguageTag());
  EXPECT_FALSE(literal.hasDatatype());
  EXPECT_THAT("Hello World", asStringViewUnsafe(literal.getLiteralContent()));
  EXPECT_THROW(literal.getLanguageTag(), ad_utility::Exception);
  EXPECT_THROW(literal.getDatatype(), ad_utility::Exception);
}

TEST(LiteralOrIri, LiteralOrIriWithLiteralWithQuotes) {
  LiteralOrIri literal = LiteralOrIri::literalWithQuotes("\"Hello World\"");

  EXPECT_FALSE(literal.isIri());
  EXPECT_THROW(literal.getIriContent(), ad_utility::Exception);
  EXPECT_TRUE(literal.isLiteral());
  EXPECT_FALSE(literal.hasLanguageTag());
  EXPECT_FALSE(literal.hasDatatype());
  EXPECT_THAT("Hello World", asStringViewUnsafe(literal.getLiteralContent()));
  EXPECT_THROW(literal.getLanguageTag(), ad_utility::Exception);
  EXPECT_THROW(literal.getDatatype(), ad_utility::Exception);
}

TEST(LiteralOrIri, LiteralOrIriWithLiteralAndDatatype) {
  LiteralOrIri literal = LiteralOrIri::literalWithoutQuotes(
      "Hello World",
      Iri::fromIriref("<http://www.w3.org/2001/XMLSchema#string>"));

  EXPECT_FALSE(literal.isIri());
  EXPECT_THROW(literal.getIriContent(), ad_utility::Exception);
  EXPECT_TRUE(literal.isLiteral());
  EXPECT_FALSE(literal.hasLanguageTag());
  EXPECT_TRUE(literal.hasDatatype());
  EXPECT_THAT("Hello World", asStringViewUnsafe(literal.getLiteralContent()));
  EXPECT_THROW(literal.getLanguageTag(), ad_utility::Exception);
  EXPECT_THAT("http://www.w3.org/2001/XMLSchema#string",
              asStringViewUnsafe(literal.getDatatype()));
}

TEST(LiteralOrIri, LiteralOrIriWithLiteralWithQuotesAndDatatype) {
  LiteralOrIri literal = LiteralOrIri::literalWithQuotes(
      "\"Hello World\"",
      Iri::fromIriref("<http://www.w3.org/2001/XMLSchema#string>"));

  EXPECT_FALSE(literal.isIri());
  EXPECT_THROW(literal.getIriContent(), ad_utility::Exception);
  EXPECT_TRUE(literal.isLiteral());
  EXPECT_FALSE(literal.hasLanguageTag());
  EXPECT_TRUE(literal.hasDatatype());
  EXPECT_THAT("Hello World", asStringViewUnsafe(literal.getLiteralContent()));
  EXPECT_THROW(literal.getLanguageTag(), ad_utility::Exception);
  EXPECT_THAT("http://www.w3.org/2001/XMLSchema#string",
              asStringViewUnsafe(literal.getDatatype()));
}

TEST(LiteralOrIri, LiteralOrIriWithLiteralAndLanguageTag) {
  LiteralOrIri literal =
      LiteralOrIri::literalWithoutQuotes("Hej världen", "@se");

  EXPECT_FALSE(literal.isIri());
  EXPECT_THROW(literal.getIriContent(), ad_utility::Exception);
  EXPECT_TRUE(literal.isLiteral());
  EXPECT_TRUE(literal.hasLanguageTag());
  EXPECT_FALSE(literal.hasDatatype());
  EXPECT_THAT("Hej världen", asStringViewUnsafe(literal.getLiteralContent()));
  EXPECT_THAT("se", asStringViewUnsafe(literal.getLanguageTag()));
  EXPECT_THROW(literal.getDatatype(), ad_utility::Exception);
}

TEST(LiteralOrIri, LiteralOrIriWithLiteralWithQuotesAndLanguageTag) {
  LiteralOrIri literal =
      LiteralOrIri::literalWithQuotes("'''Hej världen'''", "@se");

  EXPECT_FALSE(literal.isIri());
  EXPECT_THROW(literal.getIriContent(), ad_utility::Exception);
  EXPECT_TRUE(literal.isLiteral());
  EXPECT_TRUE(literal.hasLanguageTag());
  EXPECT_FALSE(literal.hasDatatype());
  EXPECT_THAT("Hej världen", asStringViewUnsafe(literal.getLiteralContent()));
  EXPECT_THAT("se", asStringViewUnsafe(literal.getLanguageTag()));
  EXPECT_THROW(literal.getDatatype(), ad_utility::Exception);
}

TEST(LiteralOrIri, GetContent) {
  LiteralOrIri iri = LiteralOrIri::iriref("<https://example.org/books/book1>");
  LiteralOrIri literalWithLanguageTag =
      LiteralOrIri::literalWithoutQuotes("Hello World", "@de");
  LiteralOrIri literalWithDatatype = LiteralOrIri::literalWithoutQuotes(
      "ABC", Iri::fromIriref("<https://example.org>"));

  EXPECT_THAT("https://example.org/books/book1",
              asStringViewUnsafe(iri.getContent()));
  EXPECT_THAT("Hello World",
              asStringViewUnsafe(literalWithLanguageTag.getContent()));
  EXPECT_THAT("ABC", asStringViewUnsafe(literalWithDatatype.getContent()));
}

TEST(LiteralOrIri, EnsureLiteralsAreEncoded) {
  LiteralOrIri literal1 =
      LiteralOrIri::literalWithQuotes(R"("This is to be \"\\ encoded")");
  EXPECT_THAT(R"(This is to be "\ encoded)",
              asStringViewUnsafe(literal1.getContent()));

  LiteralOrIri literal2 =
      LiteralOrIri::literalWithoutQuotes(R"(This is to be \"\\ encoded)");
  EXPECT_THAT(R"(This is to be "\ encoded)",
              asStringViewUnsafe(literal2.getContent()));
}

TEST(LiteralOrIri, Printing) {
  LiteralOrIri literal1 = LiteralOrIri::literalWithoutQuotes("hallo");
  std::stringstream str;
  PrintTo(literal1, &str);
  EXPECT_EQ(str.str(), "\"hallo\"");
}

TEST(LiteralOrIri, Hashing) {
  auto lit = LiteralOrIri::literalWithoutQuotes("bimbamm");
  auto iri = LiteralOrIri::iriref("<bimbamm>");
  ad_utility::HashSet<LiteralOrIri> set{lit, iri};
  EXPECT_THAT(set, ::testing::UnorderedElementsAre(lit, iri));
}

// _______________________________________________________________________
TEST(LiteralTest, SetSubstr) {
  LiteralOrIri literal = LiteralOrIri::literalWithoutQuotes(
      "Hello World!",
      Iri::fromIriref("<http://www.w3.org/2001/XMLSchema#string>"));
  literal.getLiteral().setSubstr(0, 5);
  EXPECT_THAT("Hello", asStringViewUnsafe(literal.getContent()));
  EXPECT_THAT("http://www.w3.org/2001/XMLSchema#string",
              asStringViewUnsafe(literal.getDatatype()));

  literal = LiteralOrIri::literalWithoutQuotes(
      "Hello World!",
      Iri::fromIriref("<http://www.w3.org/2001/XMLSchema#string>"));
  literal.getLiteral().setSubstr(6, 5);
  EXPECT_THAT("World", asStringViewUnsafe(literal.getContent()));
  EXPECT_THAT("http://www.w3.org/2001/XMLSchema#string",
              asStringViewUnsafe(literal.getDatatype()));

  // Substring works at the byte level (not the UTF-8 character level).
  literal = LiteralOrIri::literalWithoutQuotes("Äpfel");
  literal.getLiteral().setSubstr(0, 2);
  EXPECT_THAT("Ä", asStringViewUnsafe(literal.getContent()));

  // Test with invalid values.
  literal = LiteralOrIri::literalWithoutQuotes(
      "Hello World!",
      Iri::fromIriref("<http://www.w3.org/2001/XMLSchema#string>"));
  EXPECT_THROW(literal.getLiteral().setSubstr(12, 1), ad_utility::Exception);
  EXPECT_THROW(literal.getLiteral().setSubstr(6, 7), ad_utility::Exception);
}

TEST(LiteralOrIriTest, GetIri) {
  LiteralOrIri iri = LiteralOrIri::iriref("<https://example.org/books/book1>");
  EXPECT_THAT("https://example.org/books/book1",
              asStringViewUnsafe(iri.getIriContent()));

  LiteralOrIri literal = LiteralOrIri::literalWithoutQuotes("Hello World!");
  EXPECT_THROW(literal.getIri(), ad_utility::Exception);
}

// _______________________________________________________________________
TEST(LiteralTest, removeDatatypeOrLanguageTag) {
  LiteralOrIri literal = LiteralOrIri::literalWithoutQuotes(
      "Hello World!",
      Iri::fromIriref("<http://www.w3.org/2001/XMLSchema#string>"));
  literal.getLiteral().removeDatatypeOrLanguageTag();
  EXPECT_THAT("Hello World!", asStringViewUnsafe(literal.getContent()));
  EXPECT_FALSE(literal.hasDatatype());
  EXPECT_THROW(literal.getDatatype(), ad_utility::Exception);

  literal = LiteralOrIri::literalWithoutQuotes("Hello World!", "@en");
  literal.getLiteral().removeDatatypeOrLanguageTag();
  EXPECT_THAT("Hello World!", asStringViewUnsafe(literal.getContent()));
  EXPECT_FALSE(literal.hasLanguageTag());
  EXPECT_THROW(literal.getLanguageTag(), ad_utility::Exception);

  literal = LiteralOrIri::literalWithoutQuotes("Hello World!");
  literal.getLiteral().removeDatatypeOrLanguageTag();
  EXPECT_THAT("Hello World!", asStringViewUnsafe(literal.getContent()));
}

// _______________________________________________________________________
<<<<<<< HEAD
TEST(LiteralTest, replaceContentWithSameLength) {
  LiteralOrIri literal = LiteralOrIri::literalWithoutQuotes(
      "Hello World!",
      Iri::fromIriref("<http://www.w3.org/2001/XMLSchema#string>"));
  literal.getLiteral().replaceContentWithSameLength("HELLO WORLD!");
  EXPECT_THAT("HELLO WORLD!", asStringViewUnsafe(literal.getContent()));
  EXPECT_THAT("http://www.w3.org/2001/XMLSchema#string",
              asStringViewUnsafe(literal.getDatatype()));

  EXPECT_THROW(literal.getLiteral().replaceContentWithSameLength("HELLO!"),
               ad_utility::Exception);
=======
TEST(LiteralTest, replaceContent) {
  LiteralOrIri literal = LiteralOrIri::literalWithoutQuotes(
      "Hello!", Iri::fromIriref("<http://www.w3.org/2001/XMLSchema#string>"));
  literal.getLiteral().replaceContent("Thüss!");
  EXPECT_THAT("Thüss!", asStringViewUnsafe(literal.getContent()));
  EXPECT_THAT("http://www.w3.org/2001/XMLSchema#string",
              asStringViewUnsafe(literal.getDatatype()));
  literal.getLiteral().replaceContent("Hi!");
  EXPECT_THAT("Hi!", asStringViewUnsafe(literal.getContent()));
  EXPECT_THAT("http://www.w3.org/2001/XMLSchema#string",
              asStringViewUnsafe(literal.getDatatype()));
  literal.getLiteral().replaceContent("Hello World!");
  EXPECT_THAT("Hello World!", asStringViewUnsafe(literal.getContent()));
  EXPECT_THAT("http://www.w3.org/2001/XMLSchema#string",
              asStringViewUnsafe(literal.getDatatype()));
  literal = LiteralOrIri::literalWithoutQuotes("Hello!");
  literal.getLiteral().replaceContent("Hi!");
  EXPECT_THAT("Hi!", asStringViewUnsafe(literal.getContent()));
  literal.getLiteral().replaceContent("Hello World!");
  EXPECT_THAT("Hello World!", asStringViewUnsafe(literal.getContent()));
>>>>>>> 45c5de27
}<|MERGE_RESOLUTION|>--- conflicted
+++ resolved
@@ -341,19 +341,6 @@
 }
 
 // _______________________________________________________________________
-<<<<<<< HEAD
-TEST(LiteralTest, replaceContentWithSameLength) {
-  LiteralOrIri literal = LiteralOrIri::literalWithoutQuotes(
-      "Hello World!",
-      Iri::fromIriref("<http://www.w3.org/2001/XMLSchema#string>"));
-  literal.getLiteral().replaceContentWithSameLength("HELLO WORLD!");
-  EXPECT_THAT("HELLO WORLD!", asStringViewUnsafe(literal.getContent()));
-  EXPECT_THAT("http://www.w3.org/2001/XMLSchema#string",
-              asStringViewUnsafe(literal.getDatatype()));
-
-  EXPECT_THROW(literal.getLiteral().replaceContentWithSameLength("HELLO!"),
-               ad_utility::Exception);
-=======
 TEST(LiteralTest, replaceContent) {
   LiteralOrIri literal = LiteralOrIri::literalWithoutQuotes(
       "Hello!", Iri::fromIriref("<http://www.w3.org/2001/XMLSchema#string>"));
@@ -374,5 +361,4 @@
   EXPECT_THAT("Hi!", asStringViewUnsafe(literal.getContent()));
   literal.getLiteral().replaceContent("Hello World!");
   EXPECT_THAT("Hello World!", asStringViewUnsafe(literal.getContent()));
->>>>>>> 45c5de27
 }