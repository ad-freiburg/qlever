// Copyright 2025, University of Freiburg
// Chair of Algorithms and Data Structures
// Authors: Johannes Kalmbach <kalmbach@cs.uni-freiburg.de>
//          Julian Mundhahs <mundhahj@cs.uni-freiburg.de>
//          Hannah Bast <bast@cs.uni-freiburg.de>
//          Christoph Ullinger <ullingec@informatik.uni-freiburg.de>

#include "../SparqlExpressionTestHelpers.h"
#include "../util/RuntimeParametersTestHelpers.h"
#include "../util/TripleComponentTestHelpers.h"
#include "./SparqlAntlrParserTestHelpers.h"
#include "engine/sparqlExpressions/BlankNodeExpression.h"
#include "engine/sparqlExpressions/CountStarExpression.h"
#include "engine/sparqlExpressions/GroupConcatExpression.h"
#include "engine/sparqlExpressions/NaryExpression.h"
#include "engine/sparqlExpressions/NowDatetimeExpression.h"
#include "engine/sparqlExpressions/RandomExpression.h"
#include "engine/sparqlExpressions/RegexExpression.h"
#include "engine/sparqlExpressions/RelationalExpressions.h"
#include "engine/sparqlExpressions/SampleExpression.h"
#include "engine/sparqlExpressions/UuidExpressions.h"
#include "rdfTypes/GeometryInfo.h"

namespace {
using namespace sparqlParserHelpers;
using namespace sparqlParserTestHelpers;
namespace m = matchers;
using Parser = SparqlAutomaticParser;
using namespace std::literals;
using Var = Variable;
auto iri = ad_utility::testing::iri;

auto lit = ad_utility::testing::tripleComponentLiteral;

// ___________________________________________________________________________
TEST(SparqlParser, primaryExpression) {
  using namespace sparqlExpression;
  using namespace m::builtInCall;
  auto expectPrimaryExpression =
      ExpectCompleteParse<&Parser::primaryExpression>{};
  auto expectFails = ExpectParseFails<&Parser::primaryExpression>{};

  expectPrimaryExpression("<x>", matchLiteralExpression(iri("<x>")));
  expectPrimaryExpression("\"x\"@en",
                          matchLiteralExpression(lit("\"x\"", "@en")));
  expectPrimaryExpression("27", matchLiteralExpression(IntId(27)));
}

// ___________________________________________________________________________
TEST(SparqlParser, builtInCall) {
  using namespace sparqlExpression;
  using namespace m::builtInCall;
  auto expectBuiltInCall = ExpectCompleteParse<&Parser::builtInCall>{};
  auto expectFails = ExpectParseFails<&Parser::builtInCall>{};
  expectBuiltInCall("StrLEN(?x)", matchUnary(&makeStrlenExpression));
  expectBuiltInCall("ucaSe(?x)", matchUnary(&makeUppercaseExpression));
  expectBuiltInCall("lCase(?x)", matchUnary(&makeLowercaseExpression));
  expectBuiltInCall("StR(?x)", matchUnary(&makeStrExpression));
  expectBuiltInCall(
      "iRI(?x)",
      matchNaryWithChildrenMatchers(
          &makeIriOrUriExpression, variableExpressionMatcher(Variable{"?x"}),
          matchLiteralExpression(ad_utility::triple_component::Iri{})));
  expectBuiltInCall(
      "uRI(?x)",
      matchNaryWithChildrenMatchers(
          &makeIriOrUriExpression, variableExpressionMatcher(Variable{"?x"}),
          matchLiteralExpression(ad_utility::triple_component::Iri{})));
  expectBuiltInCall("year(?x)", matchUnary(&makeYearExpression));
  expectBuiltInCall("month(?x)", matchUnary(&makeMonthExpression));
  expectBuiltInCall("tz(?x)", matchUnary(&makeTimezoneStrExpression));
  expectBuiltInCall("timezone(?x)", matchUnary(&makeTimezoneExpression));
  expectBuiltInCall("day(?x)", matchUnary(&makeDayExpression));
  expectBuiltInCall("NOW()", matchPtr<NowDatetimeExpression>());
  expectBuiltInCall("hours(?x)", matchUnary(&makeHoursExpression));
  expectBuiltInCall("minutes(?x)", matchUnary(&makeMinutesExpression));
  expectBuiltInCall("seconds(?x)", matchUnary(&makeSecondsExpression));
  expectBuiltInCall("abs(?x)", matchUnary(&makeAbsExpression));
  expectBuiltInCall("ceil(?x)", matchUnary(&makeCeilExpression));
  expectBuiltInCall("floor(?x)", matchUnary(&makeFloorExpression));
  expectBuiltInCall("round(?x)", matchUnary(&makeRoundExpression));
  expectBuiltInCall("ISIRI(?x)", matchUnary(&makeIsIriExpression));
  expectBuiltInCall("ISUri(?x)", matchUnary(&makeIsIriExpression));
  expectBuiltInCall("ISBLANK(?x)", matchUnary(&makeIsBlankExpression));
  expectBuiltInCall("ISLITERAL(?x)", matchUnary(&makeIsLiteralExpression));
  expectBuiltInCall("ISNUMERIC(?x)", matchUnary(&makeIsNumericExpression));
  expectBuiltInCall("DATATYPE(?x)", matchUnary(&makeDatatypeExpression));
  expectBuiltInCall("BOUND(?x)", matchUnary(&makeBoundExpression));
  expectBuiltInCall("RAND()", matchPtr<RandomExpression>());
  expectBuiltInCall("STRUUID()", matchPtr<StrUuidExpression>());
  expectBuiltInCall("UUID()", matchPtr<UuidExpression>());
  expectBuiltInCall("COALESCE(?x)", matchUnary(makeCoalesceExpressionVariadic));
  expectBuiltInCall("COALESCE()", matchNary(makeCoalesceExpressionVariadic));
  expectBuiltInCall("COALESCE(?x, ?y, ?z)",
                    matchNary(makeCoalesceExpressionVariadic, Var{"?x"},
                              Var{"?y"}, Var{"?z"}));
  expectBuiltInCall("CONCAT(?x)", matchUnary(makeConcatExpressionVariadic));
  expectBuiltInCall("concaT()", matchNary(makeConcatExpressionVariadic));
  expectBuiltInCall(
      "concat(?x, ?y, ?z)",
      matchNary(makeConcatExpressionVariadic, Var{"?x"}, Var{"?y"}, Var{"?z"}));

  auto makeReplaceExpressionThreeArgs = [](auto&& arg0, auto&& arg1,
                                           auto&& arg2) {
    return makeReplaceExpression(AD_FWD(arg0), AD_FWD(arg1), AD_FWD(arg2),
                                 nullptr);
  };

  expectBuiltInCall("replace(?x, ?y, ?z)",
                    matchNary(makeReplaceExpressionThreeArgs, Var{"?x"},
                              Var{"?y"}, Var{"?z"}));
  expectBuiltInCall(
      "replace(?x, ?y, ?z, \"imsU\")",
      matchNaryWithChildrenMatchers(
          makeReplaceExpressionThreeArgs, variableExpressionMatcher(Var{"?x"}),
          matchNaryWithChildrenMatchers(
              &makeMergeRegexPatternAndFlagsExpression,
              variableExpressionMatcher(Var{"?y"}),
              matchLiteralExpression(lit("imsU"))),
          variableExpressionMatcher(Var{"?z"})));
  expectBuiltInCall("IF(?a, ?h, ?c)", matchNary(&makeIfExpression, Var{"?a"},
                                                Var{"?h"}, Var{"?c"}));
  expectBuiltInCall("LANG(?x)", matchUnary(&makeLangExpression));
  expectFails("LANGMATCHES()");
  expectFails("LANGMATCHES(?x)");

  expectBuiltInCall("LANGMATCHES(?x, ?y)", matchNary(&makeLangMatchesExpression,
                                                     Var{"?x"}, Var{"?y"}));
  expectFails("STRDT()");
  expectFails("STRDT(?x)");
  expectBuiltInCall("STRDT(?x, ?y)",
                    matchNary(&makeStrIriDtExpression, Var{"?x"}, Var{"?y"}));
  expectBuiltInCall(
      "STRDT(?x, <http://example/romanNumeral>)",
      matchNaryWithChildrenMatchers(
          &makeStrIriDtExpression, variableExpressionMatcher(Var{"?x"}),
          matchLiteralExpression(iri("<http://example/romanNumeral>"))));

  expectFails("STRLANG()");
  expectFails("STRALANG(?x)");
  expectBuiltInCall("STRLANG(?x, ?y)",
                    matchNary(&makeStrLangTagExpression, Var{"?x"}, Var{"?y"}));
  expectBuiltInCall(
      "STRLANG(?x, \"en\")",
      matchNaryWithChildrenMatchers(&makeStrLangTagExpression,
                                    variableExpressionMatcher(Var{"?x"}),
                                    matchLiteralExpression(lit("en"))));

  // The following three cases delegate to a separate parsing function, so we
  // only perform rather simple checks.
  expectBuiltInCall("COUNT(?x)", matchPtr<CountExpression>());
  auto makeRegexExpressionTwoArgs = [](auto&& arg0, auto&& arg1) {
    return makeRegexExpression(AD_FWD(arg0), AD_FWD(arg1), nullptr);
  };
  expectBuiltInCall(
      "regex(?x, \"ab\")",
      matchNaryWithChildrenMatchers(makeRegexExpressionTwoArgs,
                                    variableExpressionMatcher(Var{"?x"}),
                                    matchLiteralExpression(lit("ab"))));
  expectBuiltInCall(
      "regex(?x, \"ab\", \"imsU\")",
      matchNaryWithChildrenMatchers(
          makeRegexExpressionTwoArgs, variableExpressionMatcher(Var{"?x"}),
          matchNaryWithChildrenMatchers(
              &makeMergeRegexPatternAndFlagsExpression,
              matchLiteralExpression(lit("ab")),
              matchLiteralExpression(lit("imsU")))));

  expectBuiltInCall("MD5(?x)", matchUnary(&makeMD5Expression));
  expectBuiltInCall("SHA1(?x)", matchUnary(&makeSHA1Expression));
  expectBuiltInCall("SHA256(?x)", matchUnary(&makeSHA256Expression));
  expectBuiltInCall("SHA384(?x)", matchUnary(&makeSHA384Expression));
  expectBuiltInCall("SHA512(?x)", matchUnary(&makeSHA512Expression));

  expectBuiltInCall("encode_for_uri(?x)",
                    matchUnary(&makeEncodeForUriExpression));

  const auto& blankNodeExpression = makeUniqueBlankNodeExpression();
  const auto& reference = *blankNodeExpression;
  expectBuiltInCall(
      "bnode()", testing::Pointee(::testing::ResultOf(
                     [](const SparqlExpression& expr) -> const std::type_info& {
                       return typeid(expr);
                     },
                     Eq(std::reference_wrapper(typeid(reference))))));
  expectBuiltInCall("bnode(?x)", matchUnary(&makeBlankNodeExpression));
  // Not implemented yet
  expectFails("sameTerm(?a, ?b)");
}

TEST(SparqlParser, unaryExpression) {
  using namespace sparqlExpression;
  using namespace m::builtInCall;
  auto expectUnary = ExpectCompleteParse<&Parser::unaryExpression>{};

  expectUnary("-?x", matchUnary(&makeUnaryMinusExpression));
  expectUnary("!?x", matchUnary(&makeUnaryNegateExpression));
}

TEST(SparqlParser, multiplicativeExpression) {
  using namespace sparqlExpression;
  using namespace m::builtInCall;
  Variable x{"?x"};
  Variable y{"?y"};
  Variable z{"?z"};
  auto expectMultiplicative =
      ExpectCompleteParse<&Parser::multiplicativeExpression>{};
  expectMultiplicative("?x * ?y", matchNary(&makeMultiplyExpression, x, y));
  expectMultiplicative("?y / ?x", matchNary(&makeDivideExpression, y, x));
  expectMultiplicative(
      "?z * ?y / abs(?x)",
      matchNaryWithChildrenMatchers(&makeDivideExpression,
                                    matchNary(&makeMultiplyExpression, z, y),
                                    matchUnary(&makeAbsExpression)));
  expectMultiplicative(
      "?y / ?z * abs(?x)",
      matchNaryWithChildrenMatchers(&makeMultiplyExpression,
                                    matchNary(&makeDivideExpression, y, z),
                                    matchUnary(&makeAbsExpression)));
}

TEST(SparqlParser, relationalExpression) {
  Variable x{"?x"};
  Variable y{"?y"};
  Variable z{"?z"};
  using namespace sparqlExpression;
  using namespace m::builtInCall;
  auto expectRelational = ExpectCompleteParse<&Parser::relationalExpression>{};
  expectRelational("?x IN (?y, ?z)",
                   matchPtrWithVariables<InExpression>(x, y, z));
  expectRelational("?x NOT IN (?y, ?z)",
                   matchNaryWithChildrenMatchers(
                       &makeUnaryNegateExpression,
                       matchPtrWithVariables<InExpression>(x, y, z)));
  // TODO<joka921> Technically the other relational expressions (=, <, >, etc.)
  // are also untested.
}

// Return a matcher for an `OperatorAndExpression`.
::testing::Matcher<const SparqlQleverVisitor::OperatorAndExpression&>
matchOperatorAndExpression(
    SparqlQleverVisitor::Operator op,
    const ::testing::Matcher<const sparqlExpression::SparqlExpression::Ptr&>&
        expressionMatcher) {
  using OpAndExp = SparqlQleverVisitor::OperatorAndExpression;
  return ::testing::AllOf(AD_FIELD(OpAndExp, operator_, ::testing::Eq(op)),
                          AD_FIELD(OpAndExp, expression_, expressionMatcher));
}

TEST(SparqlParser, multiplicativeExpressionLeadingSignButNoSpaceContext) {
  using namespace sparqlExpression;
  using namespace m::builtInCall;
  Variable x{"?x"};
  Variable y{"?y"};
  Variable z{"?z"};
  using Op = SparqlQleverVisitor::Operator;
  auto expectMultiplicative = ExpectCompleteParse<
      &Parser::multiplicativeExpressionWithLeadingSignButNoSpace>{};
  auto matchVariableExpression = [](Variable var) {
    return matchPtr<VariableExpression>(
        AD_PROPERTY(VariableExpression, value, ::testing::Eq(var)));
  };
  auto matchIdExpression = [](Id id) {
    return matchPtr<IdExpression>(
        AD_PROPERTY(IdExpression, value, ::testing::Eq(id)));
  };

  expectMultiplicative("-3 * ?y",
                       matchOperatorAndExpression(
                           Op::Minus, matchNaryWithChildrenMatchers(
                                          &makeMultiplyExpression,
                                          matchIdExpression(Id::makeFromInt(3)),
                                          matchVariableExpression(y))));
  expectMultiplicative(
      "-3.7 / ?y",
      matchOperatorAndExpression(
          Op::Minus,
          matchNaryWithChildrenMatchers(
              &makeDivideExpression, matchIdExpression(Id::makeFromDouble(3.7)),
              matchVariableExpression(y))));

  expectMultiplicative("+5 * ?y",
                       matchOperatorAndExpression(
                           Op::Plus, matchNaryWithChildrenMatchers(
                                         &makeMultiplyExpression,
                                         matchIdExpression(Id::makeFromInt(5)),
                                         matchVariableExpression(y))));
  expectMultiplicative(
      "+3.9 / ?y", matchOperatorAndExpression(
                       Op::Plus, matchNaryWithChildrenMatchers(
                                     &makeDivideExpression,
                                     matchIdExpression(Id::makeFromDouble(3.9)),
                                     matchVariableExpression(y))));
  expectMultiplicative(
      "-3.2 / abs(?x) * ?y",
      matchOperatorAndExpression(
          Op::Minus, matchNaryWithChildrenMatchers(
                         &makeMultiplyExpression,
                         matchNaryWithChildrenMatchers(
                             &makeDivideExpression,
                             matchIdExpression(Id::makeFromDouble(3.2)),
                             matchUnary(&makeAbsExpression)),
                         matchVariableExpression(y))));
}

TEST(SparqlParser, FunctionCall) {
  using namespace sparqlExpression;
  using namespace m::builtInCall;
  auto expectFunctionCall = ExpectCompleteParse<&Parser::functionCall>{};
  auto expectFunctionCallFails = ExpectParseFails<&Parser::functionCall>{};
  // These prefixes are currently stored without the leading "<", so we have to
  // manually add it when constructing parser inputs.
  auto geof = absl::StrCat("<", GEOF_PREFIX.second);
  auto math = absl::StrCat("<", MATH_PREFIX.second);
  auto xsd = absl::StrCat("<", XSD_PREFIX.second);
  auto ql = absl::StrCat("<", QL_PREFIX.second);

  // Correct function calls. Check that the parser picks the correct expression.
  expectFunctionCall(absl::StrCat(geof, "latitude>(?x)"),
                     matchUnary(&makeLatitudeExpression));
  expectFunctionCall(absl::StrCat(geof, "longitude>(?x)"),
                     matchUnary(&makeLongitudeExpression));
  expectFunctionCall(absl::StrCat(geof, "centroid>(?x)"),
                     matchUnary(&makeCentroidExpression));
  expectFunctionCall(absl::StrCat(ql, "isGeoPoint>(?x)"),
                     matchUnary(&makeIsGeoPointExpression));
  expectFunctionCall(absl::StrCat(geof, "envelope>(?x)"),
                     matchUnary(&makeEnvelopeExpression));
  expectFunctionCall(absl::StrCat(geof, "geometryType>(?x)"),
                     matchUnary(&makeGeometryTypeExpression));
  expectFunctionCall(absl::StrCat(geof, "numGeometries>(?x)"),
                     matchUnary(&makeNumGeometriesExpression));

  using enum ad_utility::BoundingCoordinate;
  expectFunctionCall(absl::StrCat(geof, "minX>(?x)"),
                     matchUnary(&makeBoundingCoordinateExpression<MIN_X>));
  expectFunctionCall(absl::StrCat(geof, "minY>(?x)"),
                     matchUnary(&makeBoundingCoordinateExpression<MIN_Y>));
  expectFunctionCall(absl::StrCat(geof, "maxX>(?x)"),
                     matchUnary(&makeBoundingCoordinateExpression<MAX_X>));
  expectFunctionCall(absl::StrCat(geof, "maxY>(?x)"),
                     matchUnary(&makeBoundingCoordinateExpression<MAX_Y>));

  // The different distance functions:
  expectFunctionCall(
      absl::StrCat(geof, "metricDistance>(?a, ?b)"),
      matchNary(&makeMetricDistExpression, Variable{"?a"}, Variable{"?b"}));
  // Compatibility version of geof:distance with two arguments
  expectFunctionCall(
      absl::StrCat(geof, "distance>(?a, ?b)"),
      matchNary(&makeDistExpression, Variable{"?a"}, Variable{"?b"}));
  // geof:distance with IRI as unit in third argument
  expectFunctionCall(
      absl::StrCat(geof, "distance>(?a, ?b, <http://qudt.org/vocab/unit/M>)"),
      matchNaryWithChildrenMatchers(
          &makeDistWithUnitExpression,
          variableExpressionMatcher(Variable{"?a"}),
          variableExpressionMatcher(Variable{"?b"}),
          matchLiteralExpression<ad_utility::triple_component::Iri>(
              ad_utility::triple_component::Iri::fromIriref(
                  "<http://qudt.org/vocab/unit/M>"))));

  // geof:distance with xsd:anyURI literal as unit in third argument
  expectFunctionCall(
      absl::StrCat(geof,
                   "distance>(?a, ?b, "
                   "\"http://qudt.org/vocab/unit/M\"^^<http://www.w3.org/2001/"
                   "XMLSchema#anyURI>)"),
      matchNaryWithChildrenMatchers(
          &makeDistWithUnitExpression,
          variableExpressionMatcher(Variable{"?a"}),
          variableExpressionMatcher(Variable{"?b"}),
          matchLiteralExpression<ad_utility::triple_component::Literal>(
              ad_utility::triple_component::Literal::fromStringRepresentation(
                  "\"http://qudt.org/vocab/unit/M\"^^<http://www.w3.org/2001/"
                  "XMLSchema#anyURI>"))));

  // geof:distance with variable as unit in third argument
  expectFunctionCall(absl::StrCat(geof, "distance>(?a, ?b, ?unit)"),
                     matchNaryWithChildrenMatchers(
                         &makeDistWithUnitExpression,
                         variableExpressionMatcher(Variable{"?a"}),
                         variableExpressionMatcher(Variable{"?b"}),
                         variableExpressionMatcher(Variable{"?unit"})));

  // Length functions
  expectFunctionCall(absl::StrCat(geof, "metricLength>(?x)"),
                     matchUnary(&makeMetricLengthExpression));
  expectFunctionCall(
      absl::StrCat(geof, "length>(?a, ?b)"),
      matchNary(&makeLengthExpression, Variable{"?a"}, Variable{"?b"}));

  // Geometric relation functions
  expectFunctionCall(
      absl::StrCat(geof, "sfIntersects>(?a, ?b)"),
      matchNary(&makeGeoRelationExpression<SpatialJoinType::INTERSECTS>,
                Variable{"?a"}, Variable{"?b"}));
  expectFunctionCall(
      absl::StrCat(geof, "sfContains>(?a, ?b)"),
      matchNary(&makeGeoRelationExpression<SpatialJoinType::CONTAINS>,
                Variable{"?a"}, Variable{"?b"}));
  expectFunctionCall(
      absl::StrCat(geof, "sfCrosses>(?a, ?b)"),
      matchNary(&makeGeoRelationExpression<SpatialJoinType::CROSSES>,
                Variable{"?a"}, Variable{"?b"}));
  expectFunctionCall(
      absl::StrCat(geof, "sfTouches>(?a, ?b)"),
      matchNary(&makeGeoRelationExpression<SpatialJoinType::TOUCHES>,
                Variable{"?a"}, Variable{"?b"}));
  expectFunctionCall(
      absl::StrCat(geof, "sfEquals>(?a, ?b)"),
      matchNary(&makeGeoRelationExpression<SpatialJoinType::EQUALS>,
                Variable{"?a"}, Variable{"?b"}));
  expectFunctionCall(
      absl::StrCat(geof, "sfOverlaps>(?a, ?b)"),
      matchNary(&makeGeoRelationExpression<SpatialJoinType::OVERLAPS>,
                Variable{"?a"}, Variable{"?b"}));
  expectFunctionCall(
      absl::StrCat(geof, "sfWithin>(?a, ?b)"),
      matchNary(&makeGeoRelationExpression<SpatialJoinType::WITHIN>,
                Variable{"?a"}, Variable{"?b"}));

  // Math functions
  expectFunctionCall(absl::StrCat(math, "log>(?x)"),
                     matchUnary(&makeLogExpression));
  expectFunctionCall(absl::StrCat(math, "exp>(?x)"),
                     matchUnary(&makeExpExpression));
  expectFunctionCall(absl::StrCat(math, "sqrt>(?x)"),
                     matchUnary(&makeSqrtExpression));
  expectFunctionCall(absl::StrCat(math, "sin>(?x)"),
                     matchUnary(&makeSinExpression));
  expectFunctionCall(absl::StrCat(math, "cos>(?x)"),
                     matchUnary(&makeCosExpression));
  expectFunctionCall(absl::StrCat(math, "tan>(?x)"),
                     matchUnary(&makeTanExpression));
  expectFunctionCall(
      absl::StrCat(math, "pow>(?a, ?b)"),
      matchNary(&makePowExpression, Variable{"?a"}, Variable{"?b"}));
  expectFunctionCall(absl::StrCat(xsd, "int>(?x)"),
                     matchUnary(&makeConvertToIntExpression));
  expectFunctionCall(absl::StrCat(xsd, "integer>(?x)"),
                     matchUnary(&makeConvertToIntExpression));
  expectFunctionCall(absl::StrCat(xsd, "double>(?x)"),
                     matchUnary(&makeConvertToDoubleExpression));
  expectFunctionCall(absl::StrCat(xsd, "float>(?x)"),
                     matchUnary(&makeConvertToDoubleExpression));
  expectFunctionCall(absl::StrCat(xsd, "decimal>(?x)"),
                     matchUnary(&makeConvertToDecimalExpression));
  expectFunctionCall(absl::StrCat(xsd, "boolean>(?x)"),
                     matchUnary(&makeConvertToBooleanExpression));
  expectFunctionCall(absl::StrCat(xsd, "date>(?x)"),
                     matchUnary(&makeConvertToDateExpression));
  expectFunctionCall(absl::StrCat(xsd, "dateTime>(?x)"),
                     matchUnary(&makeConvertToDateTimeExpression));

  expectFunctionCall(absl::StrCat(xsd, "string>(?x)"),
                     matchUnary(&makeConvertToStringExpression));

  // Wrong number of arguments.
  expectFunctionCallFails(absl::StrCat(geof, "distance>(?a)"));
  expectFunctionCallFails(absl::StrCat(geof, "distance>()"));
  expectFunctionCallFails(absl::StrCat(geof, "distance>(?a, ?b, ?c, ?d)"));
  expectFunctionCallFails(absl::StrCat(geof, "metricDistance>(?a)"));
  expectFunctionCallFails(absl::StrCat(geof, "metricDistance>(?a, ?b, ?c)"));

  const std::vector<std::string> unaryGeofFunctionNames = {
      "centroid", "envelope", "geometryType", "minX",
<<<<<<< HEAD
      "minY",     "maxX",     "maxY",         "numGeometries",
  };
=======
      "minY",     "maxX",     "maxY",         "metricLength"};
>>>>>>> 8fae2ee2
  for (const auto& func : unaryGeofFunctionNames) {
    expectFunctionCallFails(absl::StrCat(geof, func, ">()"));
    expectFunctionCallFails(absl::StrCat(geof, func, ">(?a, ?b)"));
    expectFunctionCallFails(absl::StrCat(geof, func, ">(?a, ?b, ?c)"));
  }

  const std::vector<std::string> binaryGeofFunctionNames = {
      "sfIntersects", "sfContains", "sfCovers", "sfCrosses", "sfTouches",
      "sfEquals",     "sfOverlaps", "sfWithin", "length"};
  for (const auto& func : binaryGeofFunctionNames) {
    expectFunctionCallFails(absl::StrCat(geof, func, ">()"));
    expectFunctionCallFails(absl::StrCat(geof, func, ">(?a)"));
    expectFunctionCallFails(absl::StrCat(geof, func, ">(?a, ?b, ?c)"));
  }

  expectFunctionCallFails(absl::StrCat(xsd, "date>(?varYear, ?varMonth)"));
  expectFunctionCallFails(absl::StrCat(xsd, "dateTime>(?varYear, ?varMonth)"));

  // Unknown function with `geof:`, `math:`, `xsd:`, or `ql` prefix.
  expectFunctionCallFails(absl::StrCat(geof, "nada>(?x)"));
  expectFunctionCallFails(absl::StrCat(math, "nada>(?x)"));
  expectFunctionCallFails(absl::StrCat(xsd, "nada>(?x)"));
  expectFunctionCallFails(absl::StrCat(ql, "nada>(?x)"));

  // Prefix for which no function is known.
  std::string prefixNexistepas = "<http://nexiste.pas/";
  expectFunctionCallFails(absl::StrCat(prefixNexistepas, "nada>(?x)"));

  // Check that arbitrary nonexisting functions with a single argument silently
  // return an `IdExpression(UNDEF)` in the syntax test mode.
  auto cleanup =
      setRuntimeParameterForTest<&RuntimeParameters::syntaxTestMode_>(true);
  expectFunctionCall(
      absl::StrCat(prefixNexistepas, "nada>(?x)"),
      matchPtr<IdExpression>(AD_PROPERTY(IdExpression, value,
                                         ::testing::Eq(Id::makeUndefined()))));
}

// ______________________________________________________________________________
TEST(SparqlParser, substringExpression) {
  using namespace sparqlExpression;
  using namespace m::builtInCall;
  using V = Variable;
  auto expectBuiltInCall = ExpectCompleteParse<&Parser::builtInCall>{};
  auto expectBuiltInCallFails = ExpectParseFails<&Parser::builtInCall>{};
  expectBuiltInCall("SUBSTR(?x, ?y, ?z)", matchNary(&makeSubstrExpression,
                                                    V{"?x"}, V{"?y"}, V{"?z"}));
  // Note: The large number (the default value for the length, which is
  // automatically truncated) is the largest integer that is representable by
  // QLever. Should this ever change, then this test has to be changed
  // accordingly.
  expectBuiltInCall(
      "SUBSTR(?x, 7)",
      matchNaryWithChildrenMatchers(&makeSubstrExpression,
                                    variableExpressionMatcher(V{"?x"}),
                                    idExpressionMatcher(IntId(7)),
                                    idExpressionMatcher(IntId(Id::maxInt))));
  // Too few arguments
  expectBuiltInCallFails("SUBSTR(?x)");
  // Too many arguments
  expectBuiltInCallFails("SUBSTR(?x, 3, 8, 12)");
}

// _________________________________________________________
TEST(SparqlParser, binaryStringExpressions) {
  using namespace sparqlExpression;
  using namespace m::builtInCall;
  using V = Variable;
  auto expectBuiltInCall = ExpectCompleteParse<&Parser::builtInCall>{};
  auto expectBuiltInCallFails = ExpectParseFails<&Parser::builtInCall>{};

  auto makeMatcher = [](auto function) {
    return matchNary(function, V{"?x"}, V{"?y"});
  };

  expectBuiltInCall("STRSTARTS(?x, ?y)", makeMatcher(&makeStrStartsExpression));
  expectBuiltInCall("STRENDS(?x, ?y)", makeMatcher(&makeStrEndsExpression));
  expectBuiltInCall("CONTAINS(?x, ?y)", makeMatcher(&makeContainsExpression));
  expectBuiltInCall("STRAFTER(?x, ?y)", makeMatcher(&makeStrAfterExpression));
  expectBuiltInCall("STRBEFORE(?x, ?y)", makeMatcher(&makeStrBeforeExpression));
}

namespace aggregateTestHelpers {
using namespace sparqlExpression;

// Return a matcher that checks whether a given `SparqlExpression::Ptr` actually
// points to an `AggregateExpr`, that the distinctness and the child variable of
// the aggregate expression match, and that the `AggregateExpr`(via dynamic
// cast) matches all the `additionalMatchers`.
template <typename AggregateExpr>
::testing::Matcher<const SparqlExpression::Ptr&> matchAggregate(
    bool distinct, const Variable& child, const auto&... additionalMatchers) {
  using namespace ::testing;
  using namespace m::builtInCall;
  using Exp = SparqlExpression;

  auto innerMatcher = [&]() -> Matcher<const AggregateExpr&> {
    if constexpr (sizeof...(additionalMatchers) > 0) {
      return AllOf(additionalMatchers...);
    } else {
      return ::testing::_;
    }
  }();
  using enum SparqlExpression::AggregateStatus;
  auto aggregateStatus = distinct ? DistinctAggregate : NonDistinctAggregate;
  return Pointee(AllOf(
      AD_PROPERTY(Exp, isAggregate, Eq(aggregateStatus)),
      AD_PROPERTY(Exp, children, ElementsAre(variableExpressionMatcher(child))),
      WhenDynamicCastTo<const AggregateExpr&>(innerMatcher)));
}

// Return a matcher that checks whether a given `SparqlExpression::Ptr` actually
// points to an `AggregateExpr` and that the distinctness of the aggregate
// expression matches. It does not check the child. This is required to test
// aggregates that implicitly replace their child, like `StdevExpression`.
template <typename AggregateExpr>
::testing::Matcher<const SparqlExpression::Ptr&> matchAggregateWithoutChild(
    bool distinct) {
  using namespace ::testing;
  using namespace m::builtInCall;
  using Exp = SparqlExpression;

  using enum SparqlExpression::AggregateStatus;
  auto aggregateStatus = distinct ? DistinctAggregate : NonDistinctAggregate;
  return Pointee(AllOf(AD_PROPERTY(Exp, isAggregate, Eq(aggregateStatus)),
                       WhenDynamicCastTo<const AggregateExpr&>(testing::_)));
}
}  // namespace aggregateTestHelpers

// ___________________________________________________________
TEST(SparqlParser, aggregateExpressions) {
  using namespace sparqlExpression;
  using namespace m::builtInCall;
  using namespace aggregateTestHelpers;
  using V = Variable;
  auto expectAggregate = ExpectCompleteParse<&Parser::aggregate>{};
  auto expectAggregateFails = ExpectParseFails<&Parser::aggregate>{};

  // For the `COUNT *` expression we have completely hidden the type. So we need
  // to match it via RTTI.
  auto typeIdLambda = [](const auto& ptr) {
    return std::type_index{typeid(ptr)};
  };
  auto typeIdxCountStar = typeIdLambda(*makeCountStarExpression(true));

  // A matcher that matches a `COUNT *` expression with the given distinctness.
  auto matchCountStar =
      [&typeIdLambda, typeIdxCountStar](
          bool distinct) -> ::testing::Matcher<const SparqlExpression::Ptr&> {
    using namespace ::testing;
    using enum SparqlExpression::AggregateStatus;
    auto aggregateStatus = distinct ? DistinctAggregate : NonDistinctAggregate;
    return Pointee(
        AllOf(AD_PROPERTY(SparqlExpression, isAggregate, Eq(aggregateStatus)),
              ResultOf(typeIdLambda, Eq(typeIdxCountStar))));
  };

  expectAggregate("COUNT(*)", matchCountStar(false));
  expectAggregate("COUNT(DISTINCT *)", matchCountStar(true));

  expectAggregate("SAMPLE(?x)",
                  matchAggregate<SampleExpression>(false, V{"?x"}));
  expectAggregate("SAMPLE(DISTINCT ?x)",
                  matchAggregate<SampleExpression>(false, V{"?x"}));

  expectAggregate("Min(?x)", matchAggregate<MinExpression>(false, V{"?x"}));
  expectAggregate("Min(DISTINCT ?x)",
                  matchAggregate<MinExpression>(true, V{"?x"}));

  expectAggregate("Max(?x)", matchAggregate<MaxExpression>(false, V{"?x"}));
  expectAggregate("Max(DISTINCT ?x)",
                  matchAggregate<MaxExpression>(true, V{"?x"}));

  expectAggregate("Count(?x)", matchAggregate<CountExpression>(false, V{"?x"}));
  expectAggregate("Count(DISTINCT ?x)",
                  matchAggregate<CountExpression>(true, V{"?x"}));

  expectAggregate("Avg(?x)", matchAggregate<AvgExpression>(false, V{"?x"}));
  expectAggregate("Avg(DISTINCT ?x)",
                  matchAggregate<AvgExpression>(true, V{"?x"}));

  // A matcher for the separator of `GROUP_CONCAT`.
  auto separator = [](const std::string& sep) {
    return AD_PROPERTY(GroupConcatExpression, getSeparator, Eq(sep));
  };
  expectAggregate("GROUP_CONCAT(?x)", matchAggregate<GroupConcatExpression>(
                                          false, V{"?x"}, separator(" ")));
  expectAggregate(
      "group_concat(DISTINCT ?x)",
      matchAggregate<GroupConcatExpression>(true, V{"?x"}, separator(" ")));

  expectAggregate(
      "GROUP_CONCAT(?x; SEPARATOR= \";\")",
      matchAggregate<GroupConcatExpression>(false, V{"?x"}, separator(";")));
  expectAggregate(
      "group_concat(DISTINCT ?x; SEPARATOR=\";\")",
      matchAggregate<GroupConcatExpression>(true, V{"?x"}, separator(";")));

  // The STDEV expression
  // Here we don't match the child, because StdevExpression replaces it with a
  // DeviationExpression.
  expectAggregate("STDEV(?x)",
                  matchAggregateWithoutChild<StdevExpression>(false));
  expectAggregate("stdev(?x)",
                  matchAggregateWithoutChild<StdevExpression>(false));
  // A distinct stdev is probably not very useful, but should be possible anyway
  expectAggregate("STDEV(DISTINCT ?x)",
                  matchAggregateWithoutChild<StdevExpression>(true));
}
}  // namespace<|MERGE_RESOLUTION|>--- conflicted
+++ resolved
@@ -465,12 +465,9 @@
 
   const std::vector<std::string> unaryGeofFunctionNames = {
       "centroid", "envelope", "geometryType", "minX",
-<<<<<<< HEAD
-      "minY",     "maxX",     "maxY",         "numGeometries",
-  };
-=======
-      "minY",     "maxX",     "maxY",         "metricLength"};
->>>>>>> 8fae2ee2
+
+      "minY",     "maxX",     "maxY",         "numGeometries", , "metricLength",
+  };
   for (const auto& func : unaryGeofFunctionNames) {
     expectFunctionCallFails(absl::StrCat(geof, func, ">()"));
     expectFunctionCallFails(absl::StrCat(geof, func, ">(?a, ?b)"));
