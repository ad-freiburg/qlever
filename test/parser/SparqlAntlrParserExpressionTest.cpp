// Copyright 2025, University of Freiburg
// Chair of Algorithms and Data Structures
// Authors: Johannes Kalmbach <kalmbach@cs.uni-freiburg.de>
//          Julian Mundhahs <mundhahj@cs.uni-freiburg.de>
//          Hannah Bast <bast@cs.uni-freiburg.de>
//          Christoph Ullinger <ullingec@informatik.uni-freiburg.de>

#include "../SparqlExpressionTestHelpers.h"
#include "../util/RuntimeParametersTestHelpers.h"
#include "../util/TripleComponentTestHelpers.h"
#include "./SparqlAntlrParserTestHelpers.h"
#include "engine/sparqlExpressions/BlankNodeExpression.h"
#include "engine/sparqlExpressions/CountStarExpression.h"
#include "engine/sparqlExpressions/GroupConcatExpression.h"
#include "engine/sparqlExpressions/NaryExpression.h"
#include "engine/sparqlExpressions/NowDatetimeExpression.h"
#include "engine/sparqlExpressions/RandomExpression.h"
#include "engine/sparqlExpressions/RegexExpression.h"
#include "engine/sparqlExpressions/RelationalExpressions.h"
#include "engine/sparqlExpressions/SampleExpression.h"
#include "engine/sparqlExpressions/UuidExpressions.h"
#include "rdfTypes/GeometryInfo.h"

namespace {
using namespace sparqlParserHelpers;
using namespace sparqlParserTestHelpers;
namespace m = matchers;
using Parser = SparqlAutomaticParser;
using namespace std::literals;
using Var = Variable;
auto iri = ad_utility::testing::iri;

auto lit = ad_utility::testing::tripleComponentLiteral;

// ___________________________________________________________________________
TEST(SparqlParser, primaryExpression) {
  using namespace sparqlExpression;
  using namespace m::builtInCall;
  auto expectPrimaryExpression =
      ExpectCompleteParse<&Parser::primaryExpression>{};
  auto expectFails = ExpectParseFails<&Parser::primaryExpression>{};

  expectPrimaryExpression("<x>", matchLiteralExpression(iri("<x>")));
  expectPrimaryExpression("\"x\"@en",
                          matchLiteralExpression(lit("\"x\"", "@en")));
  expectPrimaryExpression("27", matchLiteralExpression(IntId(27)));
}

// ___________________________________________________________________________
TEST(SparqlParser, builtInCall) {
  using namespace sparqlExpression;
  using namespace m::builtInCall;
  auto expectBuiltInCall = ExpectCompleteParse<&Parser::builtInCall>{};
  auto expectFails = ExpectParseFails<&Parser::builtInCall>{};
  expectBuiltInCall("StrLEN(?x)", matchUnary(&makeStrlenExpression));
  expectBuiltInCall("ucaSe(?x)", matchUnary(&makeUppercaseExpression));
  expectBuiltInCall("lCase(?x)", matchUnary(&makeLowercaseExpression));
  expectBuiltInCall("StR(?x)", matchUnary(&makeStrExpression));
  expectBuiltInCall(
      "iRI(?x)",
      matchNaryWithChildrenMatchers(
          &makeIriOrUriExpression, variableExpressionMatcher(Variable{"?x"}),
          matchLiteralExpression(ad_utility::triple_component::Iri{})));
  expectBuiltInCall(
      "uRI(?x)",
      matchNaryWithChildrenMatchers(
          &makeIriOrUriExpression, variableExpressionMatcher(Variable{"?x"}),
          matchLiteralExpression(ad_utility::triple_component::Iri{})));
  expectBuiltInCall("year(?x)", matchUnary(&makeYearExpression));
  expectBuiltInCall("month(?x)", matchUnary(&makeMonthExpression));
  expectBuiltInCall("tz(?x)", matchUnary(&makeTimezoneStrExpression));
  expectBuiltInCall("timezone(?x)", matchUnary(&makeTimezoneExpression));
  expectBuiltInCall("day(?x)", matchUnary(&makeDayExpression));
  expectBuiltInCall("NOW()", matchPtr<NowDatetimeExpression>());
  expectBuiltInCall("hours(?x)", matchUnary(&makeHoursExpression));
  expectBuiltInCall("minutes(?x)", matchUnary(&makeMinutesExpression));
  expectBuiltInCall("seconds(?x)", matchUnary(&makeSecondsExpression));
  expectBuiltInCall("abs(?x)", matchUnary(&makeAbsExpression));
  expectBuiltInCall("ceil(?x)", matchUnary(&makeCeilExpression));
  expectBuiltInCall("floor(?x)", matchUnary(&makeFloorExpression));
  expectBuiltInCall("round(?x)", matchUnary(&makeRoundExpression));
  expectBuiltInCall("ISIRI(?x)", matchUnary(&makeIsIriExpression));
  expectBuiltInCall("ISUri(?x)", matchUnary(&makeIsIriExpression));
  expectBuiltInCall("ISBLANK(?x)", matchUnary(&makeIsBlankExpression));
  expectBuiltInCall("ISLITERAL(?x)", matchUnary(&makeIsLiteralExpression));
  expectBuiltInCall("ISNUMERIC(?x)", matchUnary(&makeIsNumericExpression));
  expectBuiltInCall("DATATYPE(?x)", matchUnary(&makeDatatypeExpression));
  expectBuiltInCall("BOUND(?x)", matchUnary(&makeBoundExpression));
  expectBuiltInCall("RAND()", matchPtr<RandomExpression>());
  expectBuiltInCall("STRUUID()", matchPtr<StrUuidExpression>());
  expectBuiltInCall("UUID()", matchPtr<UuidExpression>());
  expectBuiltInCall("COALESCE(?x)", matchUnary(makeCoalesceExpressionVariadic));
  expectBuiltInCall("COALESCE()", matchNary(makeCoalesceExpressionVariadic));
  expectBuiltInCall("COALESCE(?x, ?y, ?z)",
                    matchNary(makeCoalesceExpressionVariadic, Var{"?x"},
                              Var{"?y"}, Var{"?z"}));
  expectBuiltInCall("CONCAT(?x)", matchUnary(makeConcatExpressionVariadic));
  expectBuiltInCall("concaT()", matchNary(makeConcatExpressionVariadic));
  expectBuiltInCall(
      "concat(?x, ?y, ?z)",
      matchNary(makeConcatExpressionVariadic, Var{"?x"}, Var{"?y"}, Var{"?z"}));

  auto makeReplaceExpressionThreeArgs = [](auto&& arg0, auto&& arg1,
                                           auto&& arg2) {
    return makeReplaceExpression(AD_FWD(arg0), AD_FWD(arg1), AD_FWD(arg2),
                                 nullptr);
  };

  expectBuiltInCall("replace(?x, ?y, ?z)",
                    matchNary(makeReplaceExpressionThreeArgs, Var{"?x"},
                              Var{"?y"}, Var{"?z"}));
  expectBuiltInCall(
      "replace(?x, ?y, ?z, \"imsU\")",
      matchNaryWithChildrenMatchers(
          makeReplaceExpressionThreeArgs, variableExpressionMatcher(Var{"?x"}),
          matchNaryWithChildrenMatchers(
              &makeMergeRegexPatternAndFlagsExpression,
              variableExpressionMatcher(Var{"?y"}),
              matchLiteralExpression(lit("imsU"))),
          variableExpressionMatcher(Var{"?z"})));
  expectBuiltInCall("IF(?a, ?h, ?c)", matchNary(&makeIfExpression, Var{"?a"},
                                                Var{"?h"}, Var{"?c"}));
  expectBuiltInCall("LANG(?x)", matchUnary(&makeLangExpression));
  expectFails("LANGMATCHES()");
  expectFails("LANGMATCHES(?x)");

  expectBuiltInCall("LANGMATCHES(?x, ?y)", matchNary(&makeLangMatchesExpression,
                                                     Var{"?x"}, Var{"?y"}));
  expectFails("STRDT()");
  expectFails("STRDT(?x)");
  expectBuiltInCall("STRDT(?x, ?y)",
                    matchNary(&makeStrIriDtExpression, Var{"?x"}, Var{"?y"}));
  expectBuiltInCall(
      "STRDT(?x, <http://example/romanNumeral>)",
      matchNaryWithChildrenMatchers(
          &makeStrIriDtExpression, variableExpressionMatcher(Var{"?x"}),
          matchLiteralExpression(iri("<http://example/romanNumeral>"))));

  expectFails("STRLANG()");
  expectFails("STRALANG(?x)");
  expectBuiltInCall("STRLANG(?x, ?y)",
                    matchNary(&makeStrLangTagExpression, Var{"?x"}, Var{"?y"}));
  expectBuiltInCall(
      "STRLANG(?x, \"en\")",
      matchNaryWithChildrenMatchers(&makeStrLangTagExpression,
                                    variableExpressionMatcher(Var{"?x"}),
                                    matchLiteralExpression(lit("en"))));

  // The following three cases delegate to a separate parsing function, so we
  // only perform rather simple checks.
  expectBuiltInCall("COUNT(?x)", matchPtr<CountExpression>());
  auto makeRegexExpressionTwoArgs = [](auto&& arg0, auto&& arg1) {
    return makeRegexExpression(AD_FWD(arg0), AD_FWD(arg1), nullptr);
  };
  expectBuiltInCall(
      "regex(?x, \"ab\")",
      matchNaryWithChildrenMatchers(makeRegexExpressionTwoArgs,
                                    variableExpressionMatcher(Var{"?x"}),
                                    matchLiteralExpression(lit("ab"))));
  expectBuiltInCall(
      "regex(?x, \"ab\", \"imsU\")",
      matchNaryWithChildrenMatchers(
          makeRegexExpressionTwoArgs, variableExpressionMatcher(Var{"?x"}),
          matchNaryWithChildrenMatchers(
              &makeMergeRegexPatternAndFlagsExpression,
              matchLiteralExpression(lit("ab")),
              matchLiteralExpression(lit("imsU")))));

  expectBuiltInCall("MD5(?x)", matchUnary(&makeMD5Expression));
  expectBuiltInCall("SHA1(?x)", matchUnary(&makeSHA1Expression));
  expectBuiltInCall("SHA256(?x)", matchUnary(&makeSHA256Expression));
  expectBuiltInCall("SHA384(?x)", matchUnary(&makeSHA384Expression));
  expectBuiltInCall("SHA512(?x)", matchUnary(&makeSHA512Expression));

  expectBuiltInCall("encode_for_uri(?x)",
                    matchUnary(&makeEncodeForUriExpression));

  const auto& blankNodeExpression = makeUniqueBlankNodeExpression();
  const auto& reference = *blankNodeExpression;
  expectBuiltInCall(
      "bnode()", testing::Pointee(::testing::ResultOf(
                     [](const SparqlExpression& expr) -> const std::type_info& {
                       return typeid(expr);
                     },
                     Eq(std::reference_wrapper(typeid(reference))))));
  expectBuiltInCall("bnode(?x)", matchUnary(&makeBlankNodeExpression));
  // Not implemented yet
  expectFails("sameTerm(?a, ?b)");
}

TEST(SparqlParser, unaryExpression) {
  using namespace sparqlExpression;
  using namespace m::builtInCall;
  auto expectUnary = ExpectCompleteParse<&Parser::unaryExpression>{};

  expectUnary("-?x", matchUnary(&makeUnaryMinusExpression));
  expectUnary("!?x", matchUnary(&makeUnaryNegateExpression));
}

TEST(SparqlParser, multiplicativeExpression) {
  using namespace sparqlExpression;
  using namespace m::builtInCall;
  Variable x{"?x"};
  Variable y{"?y"};
  Variable z{"?z"};
  auto expectMultiplicative =
      ExpectCompleteParse<&Parser::multiplicativeExpression>{};
  expectMultiplicative("?x * ?y", matchNary(&makeMultiplyExpression, x, y));
  expectMultiplicative("?y / ?x", matchNary(&makeDivideExpression, y, x));
  expectMultiplicative(
      "?z * ?y / abs(?x)",
      matchNaryWithChildrenMatchers(&makeDivideExpression,
                                    matchNary(&makeMultiplyExpression, z, y),
                                    matchUnary(&makeAbsExpression)));
  expectMultiplicative(
      "?y / ?z * abs(?x)",
      matchNaryWithChildrenMatchers(&makeMultiplyExpression,
                                    matchNary(&makeDivideExpression, y, z),
                                    matchUnary(&makeAbsExpression)));
}

TEST(SparqlParser, relationalExpression) {
  Variable x{"?x"};
  Variable y{"?y"};
  Variable z{"?z"};
  using namespace sparqlExpression;
  using namespace m::builtInCall;
  auto expectRelational = ExpectCompleteParse<&Parser::relationalExpression>{};
  expectRelational("?x IN (?y, ?z)",
                   matchPtrWithVariables<InExpression>(x, y, z));
  expectRelational("?x NOT IN (?y, ?z)",
                   matchNaryWithChildrenMatchers(
                       &makeUnaryNegateExpression,
                       matchPtrWithVariables<InExpression>(x, y, z)));
  // TODO<joka921> Technically the other relational expressions (=, <, >, etc.)
  // are also untested.
}

// Return a matcher for an `OperatorAndExpression`.
::testing::Matcher<const SparqlQleverVisitor::OperatorAndExpression&>
matchOperatorAndExpression(
    SparqlQleverVisitor::Operator op,
    const ::testing::Matcher<const sparqlExpression::SparqlExpression::Ptr&>&
        expressionMatcher) {
  using OpAndExp = SparqlQleverVisitor::OperatorAndExpression;
  return ::testing::AllOf(AD_FIELD(OpAndExp, operator_, ::testing::Eq(op)),
                          AD_FIELD(OpAndExp, expression_, expressionMatcher));
}

TEST(SparqlParser, multiplicativeExpressionLeadingSignButNoSpaceContext) {
  using namespace sparqlExpression;
  using namespace m::builtInCall;
  Variable x{"?x"};
  Variable y{"?y"};
  Variable z{"?z"};
  using Op = SparqlQleverVisitor::Operator;
  auto expectMultiplicative = ExpectCompleteParse<
      &Parser::multiplicativeExpressionWithLeadingSignButNoSpace>{};
  auto matchVariableExpression = [](Variable var) {
    return matchPtr<VariableExpression>(
        AD_PROPERTY(VariableExpression, value, ::testing::Eq(var)));
  };
  auto matchIdExpression = [](Id id) {
    return matchPtr<IdExpression>(
        AD_PROPERTY(IdExpression, value, ::testing::Eq(id)));
  };

  expectMultiplicative("-3 * ?y",
                       matchOperatorAndExpression(
                           Op::Minus, matchNaryWithChildrenMatchers(
                                          &makeMultiplyExpression,
                                          matchIdExpression(Id::makeFromInt(3)),
                                          matchVariableExpression(y))));
  expectMultiplicative(
      "-3.7 / ?y",
      matchOperatorAndExpression(
          Op::Minus,
          matchNaryWithChildrenMatchers(
              &makeDivideExpression, matchIdExpression(Id::makeFromDouble(3.7)),
              matchVariableExpression(y))));

  expectMultiplicative("+5 * ?y",
                       matchOperatorAndExpression(
                           Op::Plus, matchNaryWithChildrenMatchers(
                                         &makeMultiplyExpression,
                                         matchIdExpression(Id::makeFromInt(5)),
                                         matchVariableExpression(y))));
  expectMultiplicative(
      "+3.9 / ?y", matchOperatorAndExpression(
                       Op::Plus, matchNaryWithChildrenMatchers(
                                     &makeDivideExpression,
                                     matchIdExpression(Id::makeFromDouble(3.9)),
                                     matchVariableExpression(y))));
  expectMultiplicative(
      "-3.2 / abs(?x) * ?y",
      matchOperatorAndExpression(
          Op::Minus, matchNaryWithChildrenMatchers(
                         &makeMultiplyExpression,
                         matchNaryWithChildrenMatchers(
                             &makeDivideExpression,
                             matchIdExpression(Id::makeFromDouble(3.2)),
                             matchUnary(&makeAbsExpression)),
                         matchVariableExpression(y))));
}

TEST(SparqlParser, FunctionCall) {
  using namespace sparqlExpression;
  using namespace m::builtInCall;
  auto expectFunctionCall = ExpectCompleteParse<&Parser::functionCall>{};
  auto expectFunctionCallFails = ExpectParseFails<&Parser::functionCall>{};
  // These prefixes are currently stored without the leading "<", so we have to
  // manually add it when constructing parser inputs.
  auto geof = absl::StrCat("<", GEOF_PREFIX.second);
  auto math = absl::StrCat("<", MATH_PREFIX.second);
  auto xsd = absl::StrCat("<", XSD_PREFIX.second);
  auto ql = absl::StrCat("<", QL_PREFIX.second);

  // Correct function calls. Check that the parser picks the correct expression.
  expectFunctionCall(absl::StrCat(geof, "latitude>(?x)"),
                     matchUnary(&makeLatitudeExpression));
  expectFunctionCall(absl::StrCat(geof, "longitude>(?x)"),
                     matchUnary(&makeLongitudeExpression));
  expectFunctionCall(absl::StrCat(geof, "centroid>(?x)"),
                     matchUnary(&makeCentroidExpression));
  expectFunctionCall(absl::StrCat(ql, "isGeoPoint>(?x)"),
                     matchUnary(&makeIsGeoPointExpression));
  expectFunctionCall(absl::StrCat(geof, "envelope>(?x)"),
                     matchUnary(&makeEnvelopeExpression));
  expectFunctionCall(absl::StrCat(geof, "geometryType>(?x)"),
                     matchUnary(&makeGeometryTypeExpression));
  expectFunctionCall(absl::StrCat(geof, "numGeometries>(?x)"),
                     matchUnary(&makeNumGeometriesExpression));

  using enum ad_utility::BoundingCoordinate;
  expectFunctionCall(absl::StrCat(geof, "minX>(?x)"),
                     matchUnary(&makeBoundingCoordinateExpression<MIN_X>));
  expectFunctionCall(absl::StrCat(geof, "minY>(?x)"),
                     matchUnary(&makeBoundingCoordinateExpression<MIN_Y>));
  expectFunctionCall(absl::StrCat(geof, "maxX>(?x)"),
                     matchUnary(&makeBoundingCoordinateExpression<MAX_X>));
  expectFunctionCall(absl::StrCat(geof, "maxY>(?x)"),
                     matchUnary(&makeBoundingCoordinateExpression<MAX_Y>));

  // The different distance functions:
  expectFunctionCall(
      absl::StrCat(geof, "metricDistance>(?a, ?b)"),
      matchNary(&makeMetricDistExpression, Variable{"?a"}, Variable{"?b"}));
  // Compatibility version of geof:distance with two arguments
  expectFunctionCall(
      absl::StrCat(geof, "distance>(?a, ?b)"),
      matchNary(&makeDistExpression, Variable{"?a"}, Variable{"?b"}));
  // geof:distance with IRI as unit in third argument
  expectFunctionCall(
      absl::StrCat(geof, "distance>(?a, ?b, <http://qudt.org/vocab/unit/M>)"),
      matchNaryWithChildrenMatchers(
          &makeDistWithUnitExpression,
          variableExpressionMatcher(Variable{"?a"}),
          variableExpressionMatcher(Variable{"?b"}),
          matchLiteralExpression<ad_utility::triple_component::Iri>(
              ad_utility::triple_component::Iri::fromIriref(
                  "<http://qudt.org/vocab/unit/M>"))));

  // geof:distance with xsd:anyURI literal as unit in third argument
  expectFunctionCall(
      absl::StrCat(geof,
                   "distance>(?a, ?b, "
                   "\"http://qudt.org/vocab/unit/M\"^^<http://www.w3.org/2001/"
                   "XMLSchema#anyURI>)"),
      matchNaryWithChildrenMatchers(
          &makeDistWithUnitExpression,
          variableExpressionMatcher(Variable{"?a"}),
          variableExpressionMatcher(Variable{"?b"}),
          matchLiteralExpression<ad_utility::triple_component::Literal>(
              ad_utility::triple_component::Literal::fromStringRepresentation(
                  "\"http://qudt.org/vocab/unit/M\"^^<http://www.w3.org/2001/"
                  "XMLSchema#anyURI>"))));

  // geof:distance with variable as unit in third argument
  expectFunctionCall(absl::StrCat(geof, "distance>(?a, ?b, ?unit)"),
                     matchNaryWithChildrenMatchers(
                         &makeDistWithUnitExpression,
                         variableExpressionMatcher(Variable{"?a"}),
                         variableExpressionMatcher(Variable{"?b"}),
                         variableExpressionMatcher(Variable{"?unit"})));

  // Length functions
  expectFunctionCall(absl::StrCat(geof, "metricLength>(?x)"),
                     matchUnary(&makeMetricLengthExpression));
  expectFunctionCall(
      absl::StrCat(geof, "length>(?a, ?b)"),
      matchNary(&makeLengthExpression, Variable{"?a"}, Variable{"?b"}));

  // Geometric relation functions
  expectFunctionCall(
      absl::StrCat(geof, "sfIntersects>(?a, ?b)"),
      matchNary(&makeGeoRelationExpression<SpatialJoinType::INTERSECTS>,
                Variable{"?a"}, Variable{"?b"}));
  expectFunctionCall(
      absl::StrCat(geof, "sfContains>(?a, ?b)"),
      matchNary(&makeGeoRelationExpression<SpatialJoinType::CONTAINS>,
                Variable{"?a"}, Variable{"?b"}));
  expectFunctionCall(
      absl::StrCat(geof, "sfCrosses>(?a, ?b)"),
      matchNary(&makeGeoRelationExpression<SpatialJoinType::CROSSES>,
                Variable{"?a"}, Variable{"?b"}));
  expectFunctionCall(
      absl::StrCat(geof, "sfTouches>(?a, ?b)"),
      matchNary(&makeGeoRelationExpression<SpatialJoinType::TOUCHES>,
                Variable{"?a"}, Variable{"?b"}));
  expectFunctionCall(
      absl::StrCat(geof, "sfEquals>(?a, ?b)"),
      matchNary(&makeGeoRelationExpression<SpatialJoinType::EQUALS>,
                Variable{"?a"}, Variable{"?b"}));
  expectFunctionCall(
      absl::StrCat(geof, "sfOverlaps>(?a, ?b)"),
      matchNary(&makeGeoRelationExpression<SpatialJoinType::OVERLAPS>,
                Variable{"?a"}, Variable{"?b"}));
  expectFunctionCall(
      absl::StrCat(geof, "sfWithin>(?a, ?b)"),
      matchNary(&makeGeoRelationExpression<SpatialJoinType::WITHIN>,
                Variable{"?a"}, Variable{"?b"}));

  // Math functions
  expectFunctionCall(absl::StrCat(math, "log>(?x)"),
                     matchUnary(&makeLogExpression));
  expectFunctionCall(absl::StrCat(math, "exp>(?x)"),
                     matchUnary(&makeExpExpression));
  expectFunctionCall(absl::StrCat(math, "sqrt>(?x)"),
                     matchUnary(&makeSqrtExpression));
  expectFunctionCall(absl::StrCat(math, "sin>(?x)"),
                     matchUnary(&makeSinExpression));
  expectFunctionCall(absl::StrCat(math, "cos>(?x)"),
                     matchUnary(&makeCosExpression));
  expectFunctionCall(absl::StrCat(math, "tan>(?x)"),
                     matchUnary(&makeTanExpression));
  expectFunctionCall(
      absl::StrCat(math, "pow>(?a, ?b)"),
      matchNary(&makePowExpression, Variable{"?a"}, Variable{"?b"}));
  expectFunctionCall(absl::StrCat(xsd, "int>(?x)"),
                     matchUnary(&makeConvertToIntExpression));
  expectFunctionCall(absl::StrCat(xsd, "integer>(?x)"),
                     matchUnary(&makeConvertToIntExpression));
  expectFunctionCall(absl::StrCat(xsd, "double>(?x)"),
                     matchUnary(&makeConvertToDoubleExpression));
  expectFunctionCall(absl::StrCat(xsd, "float>(?x)"),
                     matchUnary(&makeConvertToDoubleExpression));
  expectFunctionCall(absl::StrCat(xsd, "decimal>(?x)"),
                     matchUnary(&makeConvertToDecimalExpression));
  expectFunctionCall(absl::StrCat(xsd, "boolean>(?x)"),
                     matchUnary(&makeConvertToBooleanExpression));
  expectFunctionCall(absl::StrCat(xsd, "date>(?x)"),
                     matchUnary(&makeConvertToDateExpression));
  expectFunctionCall(absl::StrCat(xsd, "dateTime>(?x)"),
                     matchUnary(&makeConvertToDateTimeExpression));

  expectFunctionCall(absl::StrCat(xsd, "string>(?x)"),
                     matchUnary(&makeConvertToStringExpression));

  // Wrong number of arguments.
  expectFunctionCallFails(absl::StrCat(geof, "distance>(?a)"));
  expectFunctionCallFails(absl::StrCat(geof, "distance>()"));
  expectFunctionCallFails(absl::StrCat(geof, "distance>(?a, ?b, ?c, ?d)"));
  expectFunctionCallFails(absl::StrCat(geof, "metricDistance>(?a)"));
  expectFunctionCallFails(absl::StrCat(geof, "metricDistance>(?a, ?b, ?c)"));

  const std::vector<std::string> unaryGeofFunctionNames = {
      "centroid", "envelope", "geometryType", "minX",
<<<<<<< HEAD
      "minY",     "maxX",     "maxY",         "metricLength"};
=======
      "minY",     "maxX",     "maxY",         "numGeometries",
  };
>>>>>>> 3faeab89
  for (const auto& func : unaryGeofFunctionNames) {
    expectFunctionCallFails(absl::StrCat(geof, func, ">()"));
    expectFunctionCallFails(absl::StrCat(geof, func, ">(?a, ?b)"));
    expectFunctionCallFails(absl::StrCat(geof, func, ">(?a, ?b, ?c)"));
  }

  const std::vector<std::string> binaryGeofFunctionNames = {
      "sfIntersects", "sfContains", "sfCovers", "sfCrosses", "sfTouches",
      "sfEquals",     "sfOverlaps", "sfWithin", "length"};
  for (const auto& func : binaryGeofFunctionNames) {
    expectFunctionCallFails(absl::StrCat(geof, func, ">()"));
    expectFunctionCallFails(absl::StrCat(geof, func, ">(?a)"));
    expectFunctionCallFails(absl::StrCat(geof, func, ">(?a, ?b, ?c)"));
  }

  expectFunctionCallFails(absl::StrCat(xsd, "date>(?varYear, ?varMonth)"));
  expectFunctionCallFails(absl::StrCat(xsd, "dateTime>(?varYear, ?varMonth)"));

  // Unknown function with `geof:`, `math:`, `xsd:`, or `ql` prefix.
  expectFunctionCallFails(absl::StrCat(geof, "nada>(?x)"));
  expectFunctionCallFails(absl::StrCat(math, "nada>(?x)"));
  expectFunctionCallFails(absl::StrCat(xsd, "nada>(?x)"));
  expectFunctionCallFails(absl::StrCat(ql, "nada>(?x)"));

  // Prefix for which no function is known.
  std::string prefixNexistepas = "<http://nexiste.pas/";
  expectFunctionCallFails(absl::StrCat(prefixNexistepas, "nada>(?x)"));

  // Check that arbitrary nonexisting functions with a single argument silently
  // return an `IdExpression(UNDEF)` in the syntax test mode.
  auto cleanup =
      setRuntimeParameterForTest<&RuntimeParameters::syntaxTestMode_>(true);
  expectFunctionCall(
      absl::StrCat(prefixNexistepas, "nada>(?x)"),
      matchPtr<IdExpression>(AD_PROPERTY(IdExpression, value,
                                         ::testing::Eq(Id::makeUndefined()))));
}

// ______________________________________________________________________________
TEST(SparqlParser, substringExpression) {
  using namespace sparqlExpression;
  using namespace m::builtInCall;
  using V = Variable;
  auto expectBuiltInCall = ExpectCompleteParse<&Parser::builtInCall>{};
  auto expectBuiltInCallFails = ExpectParseFails<&Parser::builtInCall>{};
  expectBuiltInCall("SUBSTR(?x, ?y, ?z)", matchNary(&makeSubstrExpression,
                                                    V{"?x"}, V{"?y"}, V{"?z"}));
  // Note: The large number (the default value for the length, which is
  // automatically truncated) is the largest integer that is representable by
  // QLever. Should this ever change, then this test has to be changed
  // accordingly.
  expectBuiltInCall(
      "SUBSTR(?x, 7)",
      matchNaryWithChildrenMatchers(&makeSubstrExpression,
                                    variableExpressionMatcher(V{"?x"}),
                                    idExpressionMatcher(IntId(7)),
                                    idExpressionMatcher(IntId(Id::maxInt))));
  // Too few arguments
  expectBuiltInCallFails("SUBSTR(?x)");
  // Too many arguments
  expectBuiltInCallFails("SUBSTR(?x, 3, 8, 12)");
}

// _________________________________________________________
TEST(SparqlParser, binaryStringExpressions) {
  using namespace sparqlExpression;
  using namespace m::builtInCall;
  using V = Variable;
  auto expectBuiltInCall = ExpectCompleteParse<&Parser::builtInCall>{};
  auto expectBuiltInCallFails = ExpectParseFails<&Parser::builtInCall>{};

  auto makeMatcher = [](auto function) {
    return matchNary(function, V{"?x"}, V{"?y"});
  };

  expectBuiltInCall("STRSTARTS(?x, ?y)", makeMatcher(&makeStrStartsExpression));
  expectBuiltInCall("STRENDS(?x, ?y)", makeMatcher(&makeStrEndsExpression));
  expectBuiltInCall("CONTAINS(?x, ?y)", makeMatcher(&makeContainsExpression));
  expectBuiltInCall("STRAFTER(?x, ?y)", makeMatcher(&makeStrAfterExpression));
  expectBuiltInCall("STRBEFORE(?x, ?y)", makeMatcher(&makeStrBeforeExpression));
}

namespace aggregateTestHelpers {
using namespace sparqlExpression;

// Return a matcher that checks whether a given `SparqlExpression::Ptr` actually
// points to an `AggregateExpr`, that the distinctness and the child variable of
// the aggregate expression match, and that the `AggregateExpr`(via dynamic
// cast) matches all the `additionalMatchers`.
template <typename AggregateExpr>
::testing::Matcher<const SparqlExpression::Ptr&> matchAggregate(
    bool distinct, const Variable& child, const auto&... additionalMatchers) {
  using namespace ::testing;
  using namespace m::builtInCall;
  using Exp = SparqlExpression;

  auto innerMatcher = [&]() -> Matcher<const AggregateExpr&> {
    if constexpr (sizeof...(additionalMatchers) > 0) {
      return AllOf(additionalMatchers...);
    } else {
      return ::testing::_;
    }
  }();
  using enum SparqlExpression::AggregateStatus;
  auto aggregateStatus = distinct ? DistinctAggregate : NonDistinctAggregate;
  return Pointee(AllOf(
      AD_PROPERTY(Exp, isAggregate, Eq(aggregateStatus)),
      AD_PROPERTY(Exp, children, ElementsAre(variableExpressionMatcher(child))),
      WhenDynamicCastTo<const AggregateExpr&>(innerMatcher)));
}

// Return a matcher that checks whether a given `SparqlExpression::Ptr` actually
// points to an `AggregateExpr` and that the distinctness of the aggregate
// expression matches. It does not check the child. This is required to test
// aggregates that implicitly replace their child, like `StdevExpression`.
template <typename AggregateExpr>
::testing::Matcher<const SparqlExpression::Ptr&> matchAggregateWithoutChild(
    bool distinct) {
  using namespace ::testing;
  using namespace m::builtInCall;
  using Exp = SparqlExpression;

  using enum SparqlExpression::AggregateStatus;
  auto aggregateStatus = distinct ? DistinctAggregate : NonDistinctAggregate;
  return Pointee(AllOf(AD_PROPERTY(Exp, isAggregate, Eq(aggregateStatus)),
                       WhenDynamicCastTo<const AggregateExpr&>(testing::_)));
}
}  // namespace aggregateTestHelpers

// ___________________________________________________________
TEST(SparqlParser, aggregateExpressions) {
  using namespace sparqlExpression;
  using namespace m::builtInCall;
  using namespace aggregateTestHelpers;
  using V = Variable;
  auto expectAggregate = ExpectCompleteParse<&Parser::aggregate>{};
  auto expectAggregateFails = ExpectParseFails<&Parser::aggregate>{};

  // For the `COUNT *` expression we have completely hidden the type. So we need
  // to match it via RTTI.
  auto typeIdLambda = [](const auto& ptr) {
    return std::type_index{typeid(ptr)};
  };
  auto typeIdxCountStar = typeIdLambda(*makeCountStarExpression(true));

  // A matcher that matches a `COUNT *` expression with the given distinctness.
  auto matchCountStar =
      [&typeIdLambda, typeIdxCountStar](
          bool distinct) -> ::testing::Matcher<const SparqlExpression::Ptr&> {
    using namespace ::testing;
    using enum SparqlExpression::AggregateStatus;
    auto aggregateStatus = distinct ? DistinctAggregate : NonDistinctAggregate;
    return Pointee(
        AllOf(AD_PROPERTY(SparqlExpression, isAggregate, Eq(aggregateStatus)),
              ResultOf(typeIdLambda, Eq(typeIdxCountStar))));
  };

  expectAggregate("COUNT(*)", matchCountStar(false));
  expectAggregate("COUNT(DISTINCT *)", matchCountStar(true));

  expectAggregate("SAMPLE(?x)",
                  matchAggregate<SampleExpression>(false, V{"?x"}));
  expectAggregate("SAMPLE(DISTINCT ?x)",
                  matchAggregate<SampleExpression>(false, V{"?x"}));

  expectAggregate("Min(?x)", matchAggregate<MinExpression>(false, V{"?x"}));
  expectAggregate("Min(DISTINCT ?x)",
                  matchAggregate<MinExpression>(true, V{"?x"}));

  expectAggregate("Max(?x)", matchAggregate<MaxExpression>(false, V{"?x"}));
  expectAggregate("Max(DISTINCT ?x)",
                  matchAggregate<MaxExpression>(true, V{"?x"}));

  expectAggregate("Count(?x)", matchAggregate<CountExpression>(false, V{"?x"}));
  expectAggregate("Count(DISTINCT ?x)",
                  matchAggregate<CountExpression>(true, V{"?x"}));

  expectAggregate("Avg(?x)", matchAggregate<AvgExpression>(false, V{"?x"}));
  expectAggregate("Avg(DISTINCT ?x)",
                  matchAggregate<AvgExpression>(true, V{"?x"}));

  // A matcher for the separator of `GROUP_CONCAT`.
  auto separator = [](const std::string& sep) {
    return AD_PROPERTY(GroupConcatExpression, getSeparator, Eq(sep));
  };
  expectAggregate("GROUP_CONCAT(?x)", matchAggregate<GroupConcatExpression>(
                                          false, V{"?x"}, separator(" ")));
  expectAggregate(
      "group_concat(DISTINCT ?x)",
      matchAggregate<GroupConcatExpression>(true, V{"?x"}, separator(" ")));

  expectAggregate(
      "GROUP_CONCAT(?x; SEPARATOR= \";\")",
      matchAggregate<GroupConcatExpression>(false, V{"?x"}, separator(";")));
  expectAggregate(
      "group_concat(DISTINCT ?x; SEPARATOR=\";\")",
      matchAggregate<GroupConcatExpression>(true, V{"?x"}, separator(";")));

  // The STDEV expression
  // Here we don't match the child, because StdevExpression replaces it with a
  // DeviationExpression.
  expectAggregate("STDEV(?x)",
                  matchAggregateWithoutChild<StdevExpression>(false));
  expectAggregate("stdev(?x)",
                  matchAggregateWithoutChild<StdevExpression>(false));
  // A distinct stdev is probably not very useful, but should be possible anyway
  expectAggregate("STDEV(DISTINCT ?x)",
                  matchAggregateWithoutChild<StdevExpression>(true));
}
}  // namespace<|MERGE_RESOLUTION|>--- conflicted
+++ resolved
@@ -464,13 +464,9 @@
   expectFunctionCallFails(absl::StrCat(geof, "metricDistance>(?a, ?b, ?c)"));
 
   const std::vector<std::string> unaryGeofFunctionNames = {
-      "centroid", "envelope", "geometryType", "minX",
-<<<<<<< HEAD
-      "minY",     "maxX",     "maxY",         "metricLength"};
-=======
-      "minY",     "maxX",     "maxY",         "numGeometries",
-  };
->>>>>>> 3faeab89
+      "centroid", "envelope", "geometryType",  "minX",         "minY",
+      "maxX",     "maxY",     "numGeometries", "metricLength",
+  };
   for (const auto& func : unaryGeofFunctionNames) {
     expectFunctionCallFails(absl::StrCat(geof, func, ">()"));
     expectFunctionCallFails(absl::StrCat(geof, func, ">(?a, ?b)"));
