// Copyright 2023, University of Freiburg,
// Chair of Algorithms and Data Structures.
// Author: Andre Schlegel (April of 2023,
// schlegea@informatik.uni-freiburg.de)

#include <gtest/gtest.h>

#include <algorithm>
#include <cstddef>
#include <type_traits>
#include <vector>

#include "./util/ConfigOptionHelpers.h"
#include "./util/GTestHelpers.h"
#include "gtest/gtest.h"
#include "util/ConfigManager/ConfigExceptions.h"
#include "util/ConfigManager/ConfigManager.h"
#include "util/ConfigManager/ConfigOption.h"
#include "util/ConfigManager/ConfigOptionProxy.h"
#include "util/ConfigManager/ConfigShorthandVisitor.h"
#include "util/json.h"

using namespace std::string_literals;

namespace ad_utility {

/*
@brief Checks, if the given configuration option was set correctly.

@param externalVariable The variable, that the given configuration option writes
to.
@param wasSet Was the given configuration option set?
@param wantedValue The value, that the configuration option should have been set
to.
*/
template <typename T>
void checkOption(ConstConfigOptionProxy<T> option, const T& externalVariable,
                 const bool wasSet, const T& wantedValue) {
  ASSERT_EQ(wasSet, option.getConfigOption().wasSet());

  if (wasSet) {
    ASSERT_EQ(wantedValue, option.getConfigOption().template getValue<T>());
    ASSERT_EQ(wantedValue, externalVariable);
  }
}

/*
The exceptions for adding configuration options.
*/
TEST(ConfigManagerTest, CreateConfigurationOptionExceptionTest) {
  ad_utility::ConfigManager config{};

  // Configuration options for testing.
  int notUsed;
  config.addOption({"Shared_part"s, "Unique_part_1"s, "Sense_of_existence"s},
                   "", &notUsed, 42);

  // Trying to add a configuration option with the same name at the same
  // place, should cause an error.
  ASSERT_THROW(config.addOption(
      {"Shared_part"s, "Unique_part_1"s, "Sense_of_existence"s}, "", &notUsed,
      42);
               , ad_utility::ConfigManagerOptionPathAlreadyinUseException);

  /*
  An empty vector that should cause an exception.
  Reason: The last key is used as the name for the to be created `ConfigOption`.
  An empty vector doesn't work with that.
  */
  ASSERT_ANY_THROW(
      config.addOption(std::vector<std::string>{}, "", &notUsed, 42););

  /*
  Trying to add a configuration option with a path containing strings with
  spaces should cause an error.
  Reason: A string with spaces in it, can't be read by the short hand
  configuration grammar. Ergo, you can't set values, with such paths per short
  hand, which we don't want.
  */
  ASSERT_THROW(config.addOption({"Shared part"s, "Sense_of_existence"s}, "",
                                &notUsed, 42);
<<<<<<< HEAD
               , ad_utility::NotValidShortHandNameException);
}

/*
The exceptions for adding sub managers.
*/
TEST(ConfigManagerTest, addSubManagerExceptionTest) {
  ad_utility::ConfigManager config{};

  // Sub manager for testing. Empty sub manager are not allowed.
  int notUsed;
  config
      .addSubManager({"Shared_part"s, "Unique_part_1"s, "Sense_of_existence"s})
      .addOption("ignore", "", &notUsed);

  // Trying to add a sub manager with the same name at the same place, should
  // cause an error.
  ASSERT_THROW(config.addSubManager(
                   {"Shared_part"s, "Unique_part_1"s, "Sense_of_existence"s}),
               ad_utility::ConfigManagerOptionPathAlreadyinUseException);

  // An empty vector that should cause an exception.
  ASSERT_ANY_THROW(config.addSubManager(std::vector<std::string>{}););

  /*
  Trying to add a sub manager with a path containing strings with
  spaces should cause an error.
  Reason: A string with spaces in it, can't be read by the short hand
  configuration grammar. Ergo, you can't set values, with such paths per
  short hand, which we don't want.
  */
  ASSERT_THROW(config.addSubManager({"Shared part"s, "Sense_of_existence"s});
=======
>>>>>>> 24cb5aaa
               , ad_utility::NotValidShortHandNameException);
}

TEST(ConfigManagerTest, ParseConfigNoSubManager) {
  ad_utility::ConfigManager config{};

  // Adding the options.
  int firstInt;
  int secondInt;
  int thirdInt;

<<<<<<< HEAD
  const ConfigOption& optionZero =
      config.addOption({"depth_0"s, "Option_0"s},
                       "Must be set. Has no default value.", &firstInt);
  const ConfigOption& optionOne =
      config.addOption({"depth_0"s, "depth_1"s, "Option_1"s},
                       "Must be set. Has no default value.", &secondInt);
  const ConfigOption& optionTwo =
=======
  decltype(auto) optionZero =
      config.addOption({"depth_0"s, "Option_0"s},
                       "Must be set. Has no default value.", &firstInt);
  decltype(auto) optionOne =
      config.addOption({"depth_0"s, "depth_1"s, "Option_1"s},
                       "Must be set. Has no default value.", &secondInt);
  decltype(auto) optionTwo =
>>>>>>> 24cb5aaa
      config.addOption("Option_2", "Has a default value.", &thirdInt, 2);

  // Does the option with the default already have a value?
  checkOption<int>(optionTwo, thirdInt, true, 2);

  // The other two should never have set the variable, that the internal pointer
  // points to.
  checkOption<int>(optionZero, firstInt, false, 2);
  checkOption<int>(optionOne, secondInt, false, 2);

  // The json for testing `parseConfig`. Sets all of the configuration
  // options.
  const nlohmann::json testJson(nlohmann::json::parse(R"--({
 "depth_0": {
   "Option_0": 10,
   "depth_1": {
     "Option_1": 11
   }
 },
 "Option_2": 12
 })--"));

  // Set and check.
  config.parseConfig(testJson);

  checkOption<int>(optionZero, firstInt, true, 10);
  checkOption<int>(optionOne, secondInt, true, 11);
  checkOption<int>(optionTwo, thirdInt, true, 12);
<<<<<<< HEAD
}

TEST(ConfigManagerTest, ParseConfigWithSubManager) {
  // Parse the given configManager with the given json and check, that all the
  // configOption were set correctly.
  auto parseAndCheck =
      [](const nlohmann::json& j, ConfigManager& m,
         const std::vector<std::pair<int*, int>>& wantedValues) {
        m.parseConfig(j);

        std::ranges::for_each(
            wantedValues, [](const std::pair<int*, int>& wantedValue) -> void {
              ASSERT_EQ(*wantedValue.first, wantedValue.second);
            });
      };

  // Simple manager, with only one sub manager and no recursion.
  ad_utility::ConfigManager managerWithOneSubNoRecursion{};
  ad_utility::ConfigManager& managerSteve =
      managerWithOneSubNoRecursion.addSubManager({"personal"s, "Steve"s});
  int steveId;
  managerSteve.addOption("Id", "", &steveId, 4);
  int steveInfractions;
  managerSteve.addOption("Infractions", "", &steveInfractions, 6);

  parseAndCheck(nlohmann::json::parse(R"--({
 "personal": {
   "Steve": {
     "Id": 40, "Infractions" : 60
   }
 }
 })--"),
                managerWithOneSubNoRecursion,
                {{&steveId, 40}, {&steveInfractions, 60}});

  // Adding configuration options to the top level manager.
  int amountOfPersonal;
  managerWithOneSubNoRecursion.addOption("AmountOfPersonal", "",
                                         &amountOfPersonal, 0);

  parseAndCheck(
      nlohmann::json::parse(R"--({
 "AmountOfPersonal" : 1,
 "personal": {
   "Steve": {
     "Id": 30, "Infractions" : 70
   }
 }
 })--"),
      managerWithOneSubNoRecursion,
      {{&amountOfPersonal, 1}, {&steveId, 30}, {&steveInfractions, 70}});

  // Simple manager, with multiple sub manager and no recursion.
  ad_utility::ConfigManager managerWithMultipleSubNoRecursion{};
  ad_utility::ConfigManager& managerDave =
      managerWithMultipleSubNoRecursion.addSubManager({"personal"s, "Dave"s});
  ad_utility::ConfigManager& managerJanice =
      managerWithMultipleSubNoRecursion.addSubManager({"personal"s, "Janice"s});
  int daveId;
  managerDave.addOption("Id", "", &daveId, 7);
  int janiceId;
  managerJanice.addOption("Id", "", &janiceId, 11);
  int daveInfractions;
  managerDave.addOption("Infractions", "", &daveInfractions, 1);
  int janiceInfractions;
  managerJanice.addOption("Infractions", "", &janiceInfractions, 143);

  parseAndCheck(nlohmann::json::parse(R"--({
 "personal": {
   "Dave": {
     "Id": 4, "Infractions" : 0
   },
   "Janice": {
     "Id": 0, "Infractions" : 6
   }
 }
 })--"),
                managerWithMultipleSubNoRecursion,
                {{&daveId, 4},
                 {&daveInfractions, 0},
                 {&janiceId, 0},
                 {&janiceInfractions, 6}});

  // Adding configuration options to the top level manager.
  managerWithMultipleSubNoRecursion.addOption("AmountOfPersonal", "",
                                              &amountOfPersonal, 0);

  parseAndCheck(nlohmann::json::parse(R"--({
 "AmountOfPersonal" : 1,
 "personal": {
   "Dave": {
     "Id": 6, "Infractions" : 2
   },
   "Janice": {
     "Id": 2, "Infractions" : 8
   }
 }
 })--"),
                managerWithMultipleSubNoRecursion,
                {{&amountOfPersonal, 1},
                 {&daveId, 6},
                 {&daveInfractions, 2},
                 {&janiceId, 2},
                 {&janiceInfractions, 8}});

  // Complex manager with recursion.
  ad_utility::ConfigManager managerWithRecursion{};
  ad_utility::ConfigManager& managerDepth1 =
      managerWithRecursion.addSubManager({"depth1"s});
  ad_utility::ConfigManager& managerDepth2 =
      managerDepth1.addSubManager({"depth2"s});

  ad_utility::ConfigManager& managerAlex =
      managerDepth2.addSubManager({"personal"s, "Alex"s});
  int alexId;
  managerAlex.addOption("Id", "", &alexId, 8);
  int alexInfractions;
  managerAlex.addOption("Infractions", "", &alexInfractions, 4);

  ad_utility::ConfigManager& managerPeter =
      managerDepth2.addSubManager({"personal"s, "Peter"s});
  int peterId;
  managerPeter.addOption("Id", "", &peterId, 8);
  int peterInfractions;
  managerPeter.addOption("Infractions", "", &peterInfractions, 4);

  parseAndCheck(nlohmann::json::parse(R"--({
 "depth1": {
     "depth2": {
         "personal": {
           "Alex": {
             "Id": 4, "Infractions" : 0
           },
           "Peter": {
             "Id": 0, "Infractions" : 6
           }
         }
     }
 }
 })--"),
                managerWithRecursion,
                {{&alexId, 4},
                 {&alexInfractions, 0},
                 {&peterId, 0},
                 {&peterInfractions, 6}});

  // Add an option to `managerDepth2`.
  int someOptionAtDepth2;
  managerDepth2.addOption("someOption", "", &someOptionAtDepth2, 7);

  parseAndCheck(nlohmann::json::parse(R"--({
 "depth1": {
     "depth2": {
         "someOption" : 9,
         "personal": {
           "Alex": {
             "Id": 6, "Infractions" : 2
           },
           "Peter": {
             "Id": 2, "Infractions" : 8
           }
         }
     }
 }
 })--"),
                managerWithRecursion,
                {{&someOptionAtDepth2, 9},
                 {&alexId, 6},
                 {&alexInfractions, 2},
                 {&peterId, 2},
                 {&peterInfractions, 8}});

  // Add an option to `managerDepth1`.
  int someOptionAtDepth1;
  managerDepth1.addOption("someOption", "", &someOptionAtDepth1, 10);

  parseAndCheck(nlohmann::json::parse(R"--({
 "depth1": {
     "someOption" : 3,
     "depth2": {
         "someOption" : 7,
         "personal": {
           "Alex": {
             "Id": 4, "Infractions" : 0
           },
           "Peter": {
             "Id": 0, "Infractions" : 6
           }
         }
     }
 }
 })--"),
                managerWithRecursion,
                {{&someOptionAtDepth1, 3},
                 {&someOptionAtDepth2, 7},
                 {&alexId, 4},
                 {&alexInfractions, 0},
                 {&peterId, 0},
                 {&peterInfractions, 6}});

  // Add a second sub manager to `managerDepth1`.
  int someOptionInSecondSubManagerAtDepth1;
  managerDepth1.addSubManager({"random"s})
      .addOption("someOption", "", &someOptionInSecondSubManagerAtDepth1, 1);

  parseAndCheck(nlohmann::json::parse(R"--({
 "depth1": {
     "random": {
       "someOption" : 8
     },
     "someOption" : 1,
     "depth2": {
         "someOption" : 5,
         "personal": {
           "Alex": {
             "Id": 2, "Infractions" : -2
           },
           "Peter": {
             "Id": -2, "Infractions" : 4
           }
         }
     }
 }
 })--"),
                managerWithRecursion,
                {{&someOptionInSecondSubManagerAtDepth1, 8},
                 {&someOptionAtDepth1, 1},
                 {&someOptionAtDepth2, 5},
                 {&alexId, 2},
                 {&alexInfractions, -2},
                 {&peterId, -2},
                 {&peterInfractions, 4}});
=======
>>>>>>> 24cb5aaa
}

TEST(ConfigManagerTest, ParseConfigExceptionWithoutSubManagerTest) {
  ad_utility::ConfigManager config{};

  // Add one option with default and one without.
  int notUsedInt;
  std::vector<int> notUsedVector;
  config.addOption({"depth_0"s, "Without_default"s},
                   "Must be set. Has no default value.", &notUsedInt);
  config.addOption({"depth_0"s, "With_default"s},
                   "Must not be set. Has default value.", &notUsedVector,
                   {40, 41});

  // Should throw an exception, if we don't set all options, that must be set.
  ASSERT_THROW(config.parseConfig(nlohmann::json::parse(R"--({})--")),
               ad_utility::ConfigOptionWasntSetException);

  // Should throw an exception, if we try set an option, that isn't there.
  AD_EXPECT_THROW_WITH_MESSAGE(
      config.parseConfig(nlohmann::json::parse(
          R"--({"depth_0":{"Without_default":42, "with_default" :
           [39]}})--")),
      ::testing::ContainsRegex(R"('/depth_0/with_default')"));
  AD_EXPECT_THROW_WITH_MESSAGE(
      config.parseConfig(nlohmann::json::parse(
          R"--({"depth_0":{"Without_default":42, "test_string" :
           "test"}})--")),
      ::testing::ContainsRegex(R"('/depth_0/test_string')"));

  /*
  Should throw an exception, if we try set an option with a value, that we
  already know, can't be valid, regardless of the actual internal type of the
  configuration option. That is, it's neither an array, or a primitive.
  */
  AD_EXPECT_THROW_WITH_MESSAGE(
      config.parseConfig(nlohmann::json::parse(
          R"--({"depth_0":{"Without_default":42, "With_default" : {"value" :
           4}}})--")),
      ::testing::ContainsRegex(R"('/depth_0/With_default/value')"));

  // Parsing with a non json object literal is not allowed.
  ASSERT_THROW(
      config.parseConfig(nlohmann::json(nlohmann::json::value_t::array)),
      ConfigManagerParseConfigNotJsonObjectLiteralException);
  ASSERT_THROW(
      config.parseConfig(nlohmann::json(nlohmann::json::value_t::boolean)),
      ConfigManagerParseConfigNotJsonObjectLiteralException);
  ASSERT_THROW(
      config.parseConfig(nlohmann::json(nlohmann::json::value_t::null)),
      ConfigManagerParseConfigNotJsonObjectLiteralException);
  ASSERT_THROW(
      config.parseConfig(nlohmann::json(nlohmann::json::value_t::number_float)),
      ConfigManagerParseConfigNotJsonObjectLiteralException);
  ASSERT_THROW(config.parseConfig(
                   nlohmann::json(nlohmann::json::value_t::number_integer)),
               ConfigManagerParseConfigNotJsonObjectLiteralException);
  ASSERT_THROW(config.parseConfig(
                   nlohmann::json(nlohmann::json::value_t::number_unsigned)),
               ConfigManagerParseConfigNotJsonObjectLiteralException);
  ASSERT_THROW(
      config.parseConfig(nlohmann::json(nlohmann::json::value_t::string)),
      ConfigManagerParseConfigNotJsonObjectLiteralException);
}

TEST(ConfigManagerTest, ParseConfigExceptionWithSubManagerTest) {
  ad_utility::ConfigManager config{};

  // Empty sub managers are not allowed.
  ad_utility::ConfigManager& m1 = config.addSubManager({"some"s, "manager"s});
  AD_EXPECT_THROW_WITH_MESSAGE(
      config.parseConfig(nlohmann::json::parse(R"--({})--")),
      ::testing::ContainsRegex(R"('/some/manager')"));
  int notUsedInt;
  config.addOption("Ignore", "Must not be set. Has default value.", &notUsedInt,
                   41);
  AD_EXPECT_THROW_WITH_MESSAGE(
      config.parseConfig(nlohmann::json::parse(R"--({})--")),
      ::testing::ContainsRegex(R"('/some/manager')"));

  // Add one option with default and one without.
  std::vector<int> notUsedVector;
  m1.addOption({"depth_0"s, "Without_default"s},
               "Must be set. Has no default value.", &notUsedInt);
  m1.addOption({"depth_0"s, "With_default"s},
               "Must not be set. Has default value.", &notUsedVector, {40, 41});

  // Should throw an exception, if we don't set all options, that must be set.
  ASSERT_THROW(config.parseConfig(nlohmann::json::parse(R"--({})--")),
               ad_utility::ConfigOptionWasntSetException);

  // Should throw an exception, if we try set an option, that isn't there.
  AD_EXPECT_THROW_WITH_MESSAGE(
      config.parseConfig(nlohmann::json::parse(
          R"--({"some":{ "manager": {"depth_0":{"Without_default":42,
           "with_default" : [39]}}}})--")),
      ::testing::ContainsRegex(R"('/some/manager/depth_0/with_default')"));
  AD_EXPECT_THROW_WITH_MESSAGE(
      config.parseConfig(nlohmann::json::parse(
          R"--({"some":{ "manager": {"depth_0":{"Without_default":42,
           "test_string" : "test"}}}})--")),
      ::testing::ContainsRegex(R"('/some/manager/depth_0/test_string')"));

  /*
  Should throw an exception, if we try set an option with a value, that we
  already know, can't be valid, regardless of the actual internal type of the
  configuration option. That is, it's neither an array, nor a primitive.
  */
  AD_EXPECT_THROW_WITH_MESSAGE(
      config.parseConfig(nlohmann::json::parse(
          R"--({"some":{ "manager": {"depth_0":{"Without_default":42,
           "With_default" : {"value" : 4}}}}})--")),
      ::testing::ContainsRegex(
          R"('/some/manager/depth_0/With_default/value')"));

  // Repeat all those tests, but with a second sub manager added to the first
  // one.
  ad_utility::ConfigManager config2{};

  // Empty sub managers are not allowed.
  ad_utility::ConfigManager& config2m1 =
      config2.addSubManager({"some"s, "manager"s});
  ad_utility::ConfigManager& config2m2 =
      config2m1.addSubManager({"some"s, "manager"s});
  AD_EXPECT_THROW_WITH_MESSAGE(
      config2.parseConfig(nlohmann::json::parse(R"--({})--")),
      ::testing::ContainsRegex(R"('/some/manager/some/manager')"));
  config2.addOption("Ignore", "Must not be set. Has default value.",
                    &notUsedInt, 41);
  AD_EXPECT_THROW_WITH_MESSAGE(
      config2.parseConfig(nlohmann::json::parse(R"--({})--")),
      ::testing::ContainsRegex(R"('/some/manager/some/manager')"));
  config2m1.addOption("Ignore", "Must not be set. Has default value.",
                      &notUsedInt, 41);
  AD_EXPECT_THROW_WITH_MESSAGE(
      config2.parseConfig(nlohmann::json::parse(R"--({})--")),
      ::testing::ContainsRegex(R"('/some/manager/some/manager')"));

  // Add one option with default and one without.
  config2m2.addOption({"depth_0"s, "Without_default"s},
                      "Must be set. Has no default value.", &notUsedInt);
  config2m2.addOption({"depth_0"s, "With_default"s},
                      "Must not be set. Has default value.", &notUsedVector,
                      {40, 41});

  // Should throw an exception, if we don't set all options, that must be set.
  ASSERT_THROW(config2.parseConfig(nlohmann::json::parse(R"--({})--")),
               ad_utility::ConfigOptionWasntSetException);

  // Should throw an exception, if we try set an option, that isn't there.
  AD_EXPECT_THROW_WITH_MESSAGE(
      config2.parseConfig(nlohmann::json::parse(
          R"--({"some":{ "manager": {"some":{ "manager":
           {"depth_0":{"Without_default":42, "with_default" : [39]}}}}}})--")),
      ::testing::ContainsRegex(
          R"('/some/manager/some/manager/depth_0/with_default')"));
  AD_EXPECT_THROW_WITH_MESSAGE(
      config2.parseConfig(nlohmann::json::parse(
          R"--({"some":{ "manager": {"some":{ "manager":
           {"depth_0":{"Without_default":42, "test_string" :
           "test"}}}}}})--")),
      ::testing::ContainsRegex(
          R"('/some/manager/some/manager/depth_0/test_string')"));

  /*
  Should throw an exception, if we try set an option with a value, that we
  already know, can't be valid, regardless of the actual internal type of the
  configuration option. That is, it's neither an array, nor a primitive.
  */
  AD_EXPECT_THROW_WITH_MESSAGE(
      config2.parseConfig(nlohmann::json::parse(
          R"--({"some":{ "manager": {"some":{ "manager":
           {"depth_0":{"Without_default":42, "With_default" : {"value" :
           4}}}}}}})--")),
      ::testing::ContainsRegex(
          R"('/some/manager/some/manager/depth_0/With_default/value')"));
}

TEST(ConfigManagerTest, ParseShortHandTest) {
  ad_utility::ConfigManager config{};

  // Add integer options.
  int somePositiveNumberInt;
<<<<<<< HEAD
  const ConfigOption& somePositiveNumber = config.addOption(
      "somePositiveNumber", "Must be set. Has no default value.",
      &somePositiveNumberInt);
  int someNegativNumberInt;
  const ConfigOption& someNegativNumber = config.addOption(
=======
  decltype(auto) somePositiveNumber = config.addOption(
      "somePositiveNumber", "Must be set. Has no default value.",
      &somePositiveNumberInt);
  int someNegativNumberInt;
  decltype(auto) someNegativNumber = config.addOption(
>>>>>>> 24cb5aaa
      "someNegativNumber", "Must be set. Has no default value.",
      &someNegativNumberInt);

  // Add integer list.
  std::vector<int> someIntegerlistIntVector;
<<<<<<< HEAD
  const ConfigOption& someIntegerlist =
=======
  decltype(auto) someIntegerlist =
>>>>>>> 24cb5aaa
      config.addOption("someIntegerlist", "Must be set. Has no default value.",
                       &someIntegerlistIntVector);

  // Add floating point options.
  float somePositiveFloatingPointFloat;
<<<<<<< HEAD
  const ConfigOption& somePositiveFloatingPoint = config.addOption(
      "somePositiveFloatingPoint", "Must be set. Has no default value.",
      &somePositiveFloatingPointFloat);
  float someNegativFloatingPointFloat;
  const ConfigOption& someNegativFloatingPoint = config.addOption(
=======
  decltype(auto) somePositiveFloatingPoint = config.addOption(
      "somePositiveFloatingPoint", "Must be set. Has no default value.",
      &somePositiveFloatingPointFloat);
  float someNegativFloatingPointFloat;
  decltype(auto) someNegativFloatingPoint = config.addOption(
>>>>>>> 24cb5aaa
      "someNegativFloatingPoint", "Must be set. Has no default value.",
      &someNegativFloatingPointFloat);

  // Add floating point list.
  std::vector<float> someFloatingPointListFloatVector;
<<<<<<< HEAD
  const ConfigOption& someFloatingPointList = config.addOption(
=======
  decltype(auto) someFloatingPointList = config.addOption(
>>>>>>> 24cb5aaa
      "someFloatingPointList", "Must be set. Has no default value.",
      &someFloatingPointListFloatVector);

  // Add boolean options.
  bool boolTrueBool;
<<<<<<< HEAD
  const ConfigOption& boolTrue = config.addOption(
      "boolTrue", "Must be set. Has no default value.", &boolTrueBool);
  bool boolFalseBool;
  const ConfigOption& boolFalse = config.addOption(
=======
  decltype(auto) boolTrue = config.addOption(
      "boolTrue", "Must be set. Has no default value.", &boolTrueBool);
  bool boolFalseBool;
  decltype(auto) boolFalse = config.addOption(
>>>>>>> 24cb5aaa
      "boolFalse", "Must be set. Has no default value.", &boolFalseBool);

  // Add boolean list.
  std::vector<bool> someBooleanListBoolVector;
<<<<<<< HEAD
  const ConfigOption& someBooleanList =
=======
  decltype(auto) someBooleanList =
>>>>>>> 24cb5aaa
      config.addOption("someBooleanList", "Must be set. Has no default value.",
                       &someBooleanListBoolVector);

  // Add string option.
  std::string myNameString;
<<<<<<< HEAD
  const ConfigOption& myName = config.addOption(
=======
  decltype(auto) myName = config.addOption(
>>>>>>> 24cb5aaa
      "myName", "Must be set. Has no default value.", &myNameString);

  // Add string list.
  std::vector<std::string> someStringListStringVector;
<<<<<<< HEAD
  const ConfigOption& someStringList =
=======
  decltype(auto) someStringList =
>>>>>>> 24cb5aaa
      config.addOption("someStringList", "Must be set. Has no default value.",
                       &someStringListStringVector);

  // Add option with deeper level.
  std::vector<int> deeperIntVector;
<<<<<<< HEAD
  const ConfigOption& deeperIntVectorOption =
=======
  decltype(auto) deeperIntVectorOption =
>>>>>>> 24cb5aaa
      config.addOption({"depth"s, "here"s, "list"s},
                       "Must be set. Has no default value.", &deeperIntVector);

  // This one will not be changed, in order to test, that options, that are
  // not set at run time, are not changed.
  int noChangeInt;
<<<<<<< HEAD
  const ConfigOption& noChange =
      config.addOption("No_change", "", &noChangeInt, 10);
=======
  decltype(auto) noChange = config.addOption("No_change", "", &noChangeInt, 10);
>>>>>>> 24cb5aaa

  // Set those.
  config.parseConfig(ad_utility::ConfigManager::parseShortHand(
      R"--(somePositiveNumber : 42, someNegativNumber : -42, someIntegerlist : [40, 41], somePositiveFloatingPoint : 4.2, someNegativFloatingPoint : -4.2, someFloatingPointList : [4.1, 4.2], boolTrue : true, boolFalse : false, someBooleanList : [true, false, true], myName : "Bernd", someStringList : ["t1", "t2"], depth : { here : {list : [7,8]}})--"));

  checkOption<int>(somePositiveNumber, somePositiveNumberInt, true, 42);
  checkOption<int>(someNegativNumber, someNegativNumberInt, true, -42);

  checkOption<std::vector<int>>(someIntegerlist, someIntegerlistIntVector, true,
                                std::vector{40, 41});

  checkOption<float>(somePositiveFloatingPoint, somePositiveFloatingPointFloat,
                     true, 4.2f);
  checkOption<float>(someNegativFloatingPoint, someNegativFloatingPointFloat,
                     true, -4.2f);

  checkOption<std::vector<float>>(someFloatingPointList,
                                  someFloatingPointListFloatVector, true,
                                  {4.1f, 4.2f});

  checkOption<bool>(boolTrue, boolTrueBool, true, true);
  checkOption<bool>(boolFalse, boolFalseBool, true, false);

  checkOption<std::vector<bool>>(someBooleanList, someBooleanListBoolVector,
                                 true, std::vector{true, false, true});

  checkOption<std::string>(myName, myNameString, true, std::string{"Bernd"});

  checkOption<std::vector<std::string>>(someStringList,
                                        someStringListStringVector, true,
                                        std::vector<std::string>{"t1", "t2"});

  checkOption<std::vector<int>>(deeperIntVectorOption, deeperIntVector, true,
                                std::vector{7, 8});

  // Is the "No Change" unchanged?
  checkOption<int>(noChange, noChangeInt, true, 10);

  // Multiple key value pairs with the same key are not allowed.
  AD_EXPECT_THROW_WITH_MESSAGE(ad_utility::ConfigManager::parseShortHand(
                                   R"(complicatedKey:42, complicatedKey:43)");
                               , ::testing::ContainsRegex("'complicatedKey'"));

  // Final test: Is there an exception, if we try to parse the wrong syntax?
  ASSERT_ANY_THROW(ad_utility::ConfigManager::parseShortHand(
      R"--({"myName" : "Bernd")})--"));
  ASSERT_ANY_THROW(
      ad_utility::ConfigManager::parseShortHand(R"--("myName" = "Bernd";)--"));
}

TEST(ConfigManagerTest, PrintConfigurationDocExistence) {
  ConfigManager config{};

  // Can you print an empty one?
  ASSERT_NO_THROW(config.printConfigurationDoc(false));
  ASSERT_NO_THROW(config.printConfigurationDoc(true));

  // Can you print a non-empty one?
  int notUsed;
  config.addOption("WithDefault", "", &notUsed, 42);
  config.addOption("WithoutDefault", "", &notUsed);
  ASSERT_NO_THROW(config.printConfigurationDoc(false));
  ASSERT_NO_THROW(config.printConfigurationDoc(true));

  ad_utility::ConfigManager& subMan =
      config.addSubManager({"Just"s, "some"s, "sub-manager"});
  subMan.addOption("WithDefault", "", &notUsed, 42);
  subMan.addOption("WithoutDefault", "", &notUsed);
  ASSERT_NO_THROW(config.printConfigurationDoc(false));
  ASSERT_NO_THROW(config.printConfigurationDoc(true));

  // Printing with an empty sub manager should never be possible.
  subMan.addSubManager({"Just"s, "some"s, "other"s, "sub-manager"});
  AD_EXPECT_THROW_WITH_MESSAGE(
      config.printConfigurationDoc(false),
      ::testing::ContainsRegex(
          R"('/Just/some/sub-manager/Just/some/other/sub-manager')"));
  AD_EXPECT_THROW_WITH_MESSAGE(
      config.printConfigurationDoc(true),
      ::testing::ContainsRegex(
          R"('/Just/some/sub-manager/Just/some/other/sub-manager')"));
}

<<<<<<< HEAD
=======
/*
@brief Quick check, if `parseConfig` works with the registered validators.

@param jsonWithValidValues When parsing this, no exceptions should be thrown.
@param jsonWithNonValidValues When parsing this, an exception should be thrown.
@param containedInExpectedErrorMessage What kind of text should be contained in
the exception thrown for `jsonWithNonValidValues`. Validators have custom
exception messages, so they should be identifiable.
*/
void checkValidator(ConfigManager& manager,
                    const nlohmann::json& jsonWithValidValues,
                    const nlohmann::json& jsonWithNonValidValues,
                    std::string_view containedInExpectedErrorMessage) {
  ASSERT_NO_THROW(manager.parseConfig(jsonWithValidValues));
  AD_EXPECT_THROW_WITH_MESSAGE(
      manager.parseConfig(jsonWithNonValidValues),
      ::testing::ContainsRegex(containedInExpectedErrorMessage));
}

// Human readable examples for `addValidator`.
TEST(ConfigManagerTest, HumanReadableAddValidator) {
  ConfigManager m{};

  // The number of the option should be in a range. We define the range by using
  // two validators.
  int someInt;
  decltype(auto) numberInRangeOption =
      m.addOption("numberInRange", "", &someInt);
  m.addValidator([](const int& num) { return num <= 100; },
                 "'numberInRange' must be <=100.", numberInRangeOption);
  m.addValidator([](const int& num) { return num > 49; },
                 "'numberInRange' must be >=50.", numberInRangeOption);
  checkValidator(m, nlohmann::json::parse(R"--({"numberInRange" : 60})--"),
                 nlohmann::json::parse(R"--({"numberInRange" : 101})--"),
                 "'numberInRange' must be <=100.");
  checkValidator(m, nlohmann::json::parse(R"--({"numberInRange" : 60})--"),
                 nlohmann::json::parse(R"--({"numberInRange" : 42})--"),
                 "'numberInRange' must be >=50.");

  // Only one of the bools should be true.
  bool boolOne;
  decltype(auto) boolOneOption = m.addOption("boolOne", "", &boolOne, false);
  bool boolTwo;
  decltype(auto) boolTwoOption = m.addOption("boolTwo", "", &boolTwo, false);
  bool boolThree;
  decltype(auto) boolThreeOption =
      m.addOption("boolThree", "", &boolThree, false);
  m.addValidator(
      [](bool one, bool two, bool three) {
        return (one && !two && !three) || (!one && two && !three) ||
               (!one && !two && three);
      },
      "Exactly one bool must be choosen.", boolOneOption, boolTwoOption,
      boolThreeOption);
  checkValidator(
      m,
      nlohmann::json::parse(
          R"--({"numberInRange" : 60, "boolOne": true, "boolTwo": false, "boolThree": false})--"),
      nlohmann::json::parse(
          R"--({"numberInRange" : 60, "boolOne": true, "boolTwo": true, "boolThree": false})--"),
      "Exactly one bool must be choosen.");
}

// Human readable examples for `addOptionValidator`.
TEST(ConfigManagerTest, HumanReadableAddOptionValidator) {
  // Check, if all the options have a default value.
  ConfigManager mAllWithDefault;
  int firstInt;
  decltype(auto) firstOption =
      mAllWithDefault.addOption("firstOption", "", &firstInt, 10);
  mAllWithDefault.addOptionValidator(
      [](const ConfigOption& opt) { return opt.hasDefaultValue(); },
      "Every option must have a default value.", firstOption);
  ASSERT_NO_THROW(mAllWithDefault.parseConfig(
      nlohmann::json::parse(R"--({"firstOption": 4})--")));
  int secondInt;
  decltype(auto) secondOption =
      mAllWithDefault.addOption("secondOption", "", &secondInt);
  mAllWithDefault.addOptionValidator(
      [](const ConfigOption& opt1, const ConfigOption& opt2) {
        return opt1.hasDefaultValue() && opt2.hasDefaultValue();
      },
      "Every option must have a default value.", firstOption, secondOption);
  ASSERT_ANY_THROW(mAllWithDefault.parseConfig(
      nlohmann::json::parse(R"--({"firstOption": 4, "secondOption" : 7})--")));

  // We want, that all options names start with the letter `d`.
  ConfigManager mFirstLetter;
  decltype(auto) correctLetter =
      mFirstLetter.addOption("dValue", "", &firstInt);
  mFirstLetter.addOptionValidator(
      [](const ConfigOption& opt) {
        return opt.getIdentifier().starts_with('d');
      },
      "Every option name must start with the letter d.", correctLetter);
  ASSERT_NO_THROW(
      mFirstLetter.parseConfig(nlohmann::json::parse(R"--({"dValue": 4})--")));
  decltype(auto) wrongLetter = mFirstLetter.addOption("value", "", &secondInt);
  mFirstLetter.addOptionValidator(
      [](const ConfigOption& opt1, const ConfigOption& opt2) {
        return opt1.getIdentifier().starts_with('d') &&
               opt2.getIdentifier().starts_with('d');
      },
      "Every option name must start with the letter d.", correctLetter,
      wrongLetter);
  ASSERT_ANY_THROW(mFirstLetter.parseConfig(
      nlohmann::json::parse(R"--({"dValue": 4, "Value" : 7})--")));
}

/*
@brief Generate a value of the given type. Used for generating test values in
cooperation with `generateSingleParameterValidatorFunction`, while keeping the
invariant of `generateValidatorFunction` true.
`variant` slightly changes the returned value.
*/
template <typename Type>
Type createDummyValueForValidator(size_t variant) {
  if constexpr (std::is_same_v<Type, bool>) {
    return variant % 2;
  } else if constexpr (std::is_same_v<Type, std::string>) {
    // Create a string counting up to `variant`.
    std::ostringstream stream;
    for (size_t i = 0; i <= variant; i++) {
      stream << i;
    }
    return stream.str();
  } else if constexpr (std::is_same_v<Type, int> ||
                       std::is_same_v<Type, size_t>) {
    // Return uneven numbers.
    return static_cast<Type>(variant) * 2 + 1;
  } else if constexpr (std::is_same_v<Type, float>) {
    return 43.70137416518735163649172636491957f * static_cast<Type>(variant);
  } else {
    // Must be a vector and we can go recursive.
    AD_CORRECTNESS_CHECK(ad_utility::isVector<Type>);
    Type vec;
    vec.reserve(variant + 1);
    for (size_t i = 0; i <= variant; i++) {
      vec.push_back(createDummyValueForValidator<typename Type::value_type>(i));
    }
    return vec;
  }
};

/*
@brief For easily creating single parameter validator functions, that compare
given values to values created using the `createDummyValueForValidator`
function.

The following invariant should always be true, except for `bool`: A validator
function with `variant` number $x$ returns false, when given
`createDummyValue(x)`. Otherwise, it always returns true.

@tparam ParameterType The parameter type for the parameter of the
function.

@param variant Changes the generated function slightly. Allows the easier
creation of multiple different validator functions. For more information,
what the exact difference is, see the code.
*/
template <typename ParameterType>
auto generateSingleParameterValidatorFunction(size_t variant) {
  if constexpr (std::is_same_v<ParameterType, bool> ||
                std::is_same_v<ParameterType, std::string> ||
                std::is_same_v<ParameterType, int> ||
                std::is_same_v<ParameterType, size_t> ||
                std::is_same_v<ParameterType, float>) {
    return [compareTo = createDummyValueForValidator<ParameterType>(variant)](
               const ParameterType& n) { return n != compareTo; };
  } else {
    // Must be a vector and we can go recursive.
    AD_CORRECTNESS_CHECK(ad_utility::isVector<ParameterType>);

    // Just call the validator function for the non-vector version of
    // the types on the elements of the vector.
    return [variant](const ParameterType& v) {
      if (v.size() != variant + 1) {
        return true;
      }

      for (size_t i = 0; i < variant + 1; i++) {
        if (generateSingleParameterValidatorFunction<
                typename ParameterType::value_type>(i)(v.at(i))) {
          return true;
        }
      }

      return false;
    };
  }
};

TEST(ConfigManagerTest, AddValidator) {
  /*
  @brief Call the given lambda with all possible combinations of types in
  `ConfigOption::AvailableTypes` for a template function with `n` template
  parameters.
  For example: With 2 template parameters that would be `<bool, int>`, `<int,
  bool>`, `<bool, string>`, `<string, bool>`, etc.

  @tparam NumTemplateParameter The number of template parameter for your lambda.
  @tparam Ts Please ignore, that is for passing via recursive algorithm.

  @param func Your lambda function, that will be called.
  @param callGivenLambdaWithAllCombinationsOfTypes Please ignore, that is for
  passing via recursive algorithm.
  */
  auto callGivenLambdaWithAllCombinationsOfTypes =
      []<size_t NumTemplateParameter, typename... Ts>(
          auto&& func, auto&& callGivenLambdaWithAllCombinationsOfTypes) {
        if constexpr (NumTemplateParameter == 0) {
          func.template operator()<Ts...>();
        } else {
          doForTypeInConfigOptionValueType(
              [&callGivenLambdaWithAllCombinationsOfTypes,
               &func]<typename T>() {
                callGivenLambdaWithAllCombinationsOfTypes
                    .template operator()<NumTemplateParameter - 1, T, Ts...>(
                        AD_FWD(func),
                        AD_FWD(callGivenLambdaWithAllCombinationsOfTypes));
              });
        }
      };

  /*
  @brief Adjust `variant` argument for `createDummyValueForValidator` and
  `generateSingleParameterValidatorFunction`.
  The bool type in those helper functions needs special handeling, because it
  only has two values and can't fulfill the invariant, that
  `createDummyValueForValidator` and `generateSingleParameterValidatorFunction`
  should fulfill.

  @tparam T Same `T` as for `createDummyValueForValidator` and
  `generateSingleParameterValidatorFunction`.
  */
  auto adjustVariantArgument =
      []<typename T>(size_t variantThatNeedsPossibleAdjustment) -> size_t {
    if constexpr (std::is_same_v<T, bool>) {
      /*
      Even numbers for `variant` always result in true, regardless if
      passed to `createDummyValueForValidator`, or
      `generateSingleParameterValidatorFunction`.
      */
      return variantThatNeedsPossibleAdjustment * 2 + 1;
    } else {
      return variantThatNeedsPossibleAdjustment;
    }
  };

  /*
  @brief Generate an informative validator name in the form of `Config manager
  validator<x> y`. With `x` being the list of function argument types and `y` an
  unqiue number id.

  @tparam Ts The types of the function arguments of the validator function.

  @param id An identification number for identifying specific validator
  functions.
  */
  auto generateValidatorName = []<typename... Ts>(size_t id) {
    return absl::StrCat(
        "Config manager validator<",
        lazyStrJoin(std::array{ConfigOption::availableTypesToString<Ts>()...},
                    ", "),
        "> ", id);
  };

  /*
  @brief Generate and add a validator, which follows the invariant of
  `generateSingleParameterValidatorFunction` and was named via
  `generateValidatorName`, to the given config manager.

  @tparam Ts The parameter types for the validator functions.

  @param variant See `generateSingleParameterValidatorFunction`.
  @param m The config manager, to which the validator will be added.
  @param validatorArguments The values of the configuration options will be
  passed as arguments to the validator function, in the same order as given
  here.
  */
  auto addValidatorToConfigManager =
      [&generateValidatorName, &adjustVariantArgument ]<typename... Ts>(
          size_t variant, ConfigManager & m,
          ConstConfigOptionProxy<Ts>... validatorArguments)
          requires(sizeof...(Ts) == sizeof...(validatorArguments)) {
    // Add the new validator
    m.addValidator(
        [variant, &adjustVariantArgument](const Ts&... args) {
          return (generateSingleParameterValidatorFunction<Ts>(
                      adjustVariantArgument.template operator()<Ts>(variant))(
                      args) ||
                  ...);
        },
        generateValidatorName.template operator()<Ts...>(variant),
        validatorArguments...);
  };

  /*
  @brief Test all validator functions generated by `addValidatorToConfigManager`
  for a given range of `variant` and a specific configuration of `Ts`. Note:
  This is for specificly for testing the validators generated by calling
  `addValidatorToConfigManager` with a all values in `[variantStart,
  variantEnd)` as `variant` and all other arguments unchanged.

  @tparam Ts The parameter types, that `addValidatorToConfigManager` was called
  with.

  @param variantStart, variantEnd The range of variant values,
  `addValidatorToConfigManager` was called with.
  @param m The config manager, to which the validators were added.
  @param defaultValues The values for all the configuration options, that will
  not be checked via the validator.
  @param configOptionPaths Paths to the configuration options, who were  given
  to `addValidatorToConfigManager`.
  */
  auto testGeneratedValidatorsOfConfigManager =
      [&generateValidatorName, &adjustVariantArgument ]<typename... Ts>(
          size_t variantStart, size_t variantEnd, ConfigManager & m,
          const nlohmann::json& defaultValues,
          const std::same_as<
              nlohmann::json::json_pointer> auto&... configOptionPaths)
          requires(sizeof...(Ts) == sizeof...(configOptionPaths)) {
    // Using the invariant of our function generator, to create valid
    // and none valid values for all added validators.
    for (size_t validatorNumber = variantStart; validatorNumber < variantEnd;
         validatorNumber++) {
      nlohmann::json validJson(defaultValues);
      ((validJson[configOptionPaths] = createDummyValueForValidator<Ts>(
            adjustVariantArgument.template operator()<Ts>(variantEnd) + 1)),
       ...);

      nlohmann::json invalidJson(defaultValues);
      ((invalidJson[configOptionPaths] = createDummyValueForValidator<Ts>(
            adjustVariantArgument.template operator()<Ts>(validatorNumber))),
       ...);

      /*
      If we have only bools, than we can't use the invariant of the
      generated validators to go 'through' the added validators via invalid
      values.
      Instead, we can only ever fail the first added validator, because they
      are all identical.
      */
      if constexpr ((std::is_same_v<bool, Ts> && ...)) {
        checkValidator(m, validJson, invalidJson,
                       generateValidatorName.template operator()<Ts...>(0));
      } else {
        checkValidator(
            m, validJson, invalidJson,
            generateValidatorName.template operator()<Ts...>(validatorNumber));
      }
    }
  };

  /*
  @brief Does the validator tests for given config manager, by adding validators
  generated via `addValidatorToConfigManager` and testing them via
  `testGeneratedValidatorsOfConfigManager`.

  @tparam Ts The parameter types for the validator functions.

  @param m The config manager, to which validators will be added and on which
  `parseConfig` will be called. Note, that those validators will **not** be
  deleted and that the given config manager should have zero already existing
  validators.
  @param defaultValues The values for all the configuration options, that will
  not be checked via the validator.
  @param validatorArguments As list of pairs, that contain a json pointer to the
  position of the configuration option in the configuration manager and a proxy
  to the `ConfigOption` object itself. The described configuration options will
  be passed as arguments to the validator function, in the same order as given
  here.
  */
  auto doTestNoValidatorInSubManager =
      [&addValidatorToConfigManager, &
       testGeneratedValidatorsOfConfigManager ]<typename... Ts>(
          ConfigManager & m, const nlohmann::json& defaultValues,
          const std::pair<nlohmann::json::json_pointer,
                          ConstConfigOptionProxy<Ts>>&... validatorArguments)
          requires(sizeof...(Ts) == sizeof...(validatorArguments)) {
    // How many validators are to be added?
    constexpr size_t NUMBER_OF_VALIDATORS{5};

    for (size_t i = 0; i < NUMBER_OF_VALIDATORS; i++) {
      // Add a new validator
      addValidatorToConfigManager.template operator()<Ts...>(
          i, m, validatorArguments.second...);

      // Test all the added validators.
      testGeneratedValidatorsOfConfigManager.template operator()<Ts...>(
          0, i + 1, m, defaultValues, validatorArguments.first...);
    }
  };

  // Does all tests for single parameter validators for a given type.
  auto doSingleParameterTests =
      [&doTestNoValidatorInSubManager]<typename Type>() {
        // Variables needed for configuration options.
        Type firstVar;

        ConfigManager mNoSub;
        decltype(auto) mNoSubOption =
            mNoSub.addOption("someValue", "", &firstVar);
        doTestNoValidatorInSubManager.template operator()<Type>(
            mNoSub, nlohmann::json(nlohmann::json::value_t::object),
            std::make_pair(nlohmann::json::json_pointer("/someValue"),
                           mNoSubOption));
      };

  callGivenLambdaWithAllCombinationsOfTypes.template operator()<1>(
      doSingleParameterTests, callGivenLambdaWithAllCombinationsOfTypes);

  // Does all tests for validators with two parameter types for the given type
  // combination.
  auto doDoubleParameterTests =
      [&doTestNoValidatorInSubManager]<typename Type1, typename Type2>() {
        // Variables needed for configuration options.
        Type1 firstVar;
        Type2 secondVar;

        ConfigManager mNoSub;
        decltype(auto) mNoSubOption1 =
            mNoSub.addOption("someValue1", "", &firstVar);
        decltype(auto) mNoSubOption2 =
            mNoSub.addOption("someValue2", "", &secondVar);
        doTestNoValidatorInSubManager.template operator()<Type1, Type2>(
            mNoSub, nlohmann::json(nlohmann::json::value_t::object),
            std::make_pair(nlohmann::json::json_pointer("/someValue1"),
                           mNoSubOption1),
            std::make_pair(nlohmann::json::json_pointer("/someValue2"),
                           mNoSubOption2));
      };

  callGivenLambdaWithAllCombinationsOfTypes.template operator()<2>(
      doDoubleParameterTests, callGivenLambdaWithAllCombinationsOfTypes);

  // Testing, if validators with different parameter types work, when added to
  // the same config manager.
  auto doDifferentParameterTests = [&addValidatorToConfigManager,
                                    &generateValidatorName]<typename Type1,
                                                            typename Type2>() {
    // Variables for config options.
    Type1 var1;
    Type2 var2;

    /*
    @brief Helper function, that checks all combinations of valid/invalid values
    for two single argument parameter validator functions.

    @tparam T1, T2 Function parameter type for the first and the second
    validator.

    @param m The config manager, on which `parseConfig` will be called on.
    @param validator1, validator2 A pair consisting of the path to the
    configuration option, that the validator is looking at, and the `variant`
    value, that was used to generate the validator function with
    `addValidatorToConfigManager`.
    */
    auto checkAllValidAndInvalidValueCombinations =
        [&generateValidatorName]<typename T1, typename T2>(
            ConfigManager& m,
            const std::pair<nlohmann::json::json_pointer, size_t>& validator1,
            const std::pair<nlohmann::json::json_pointer, size_t>& validator2) {
          /*
          Input for `parseConfig`. One contains values, that are valid for all
          validators, the other contains values, that are valid for all
          validators except one.
          */
          nlohmann::json validValueJson(nlohmann::json::value_t::object);
          nlohmann::json invalidValueJson(nlohmann::json::value_t::object);

          // Add the valid values.
          validValueJson[validator1.first] =
              createDummyValueForValidator<Type1>(validator1.second + 1);
          validValueJson[validator2.first] =
              createDummyValueForValidator<Type2>(validator2.second + 1);

          // Value for `validator1` is invalid. Value for `validator2` is valid.
          invalidValueJson[validator1.first] =
              createDummyValueForValidator<Type1>(validator1.second);
          invalidValueJson[validator2.first] =
              createDummyValueForValidator<Type2>(validator2.second + 1);
          checkValidator(m, validValueJson, invalidValueJson,
                         generateValidatorName.template operator()<Type1>(
                             validator1.second));

          // Value for `validator1` is valid. Value for `validator2` is invalid.
          invalidValueJson[validator1.first] =
              createDummyValueForValidator<Type1>(validator1.second + 1);
          invalidValueJson[validator2.first] =
              createDummyValueForValidator<Type2>(validator2.second);
          checkValidator(m, validValueJson, invalidValueJson,
                         generateValidatorName.template operator()<Type2>(
                             validator2.second));
        };

    ConfigManager mNoSub;
    decltype(auto) mNoSubOption1 = mNoSub.addOption("someValue1", "", &var1);
    decltype(auto) mNoSubOption2 = mNoSub.addOption("someValue2", "", &var2);
    addValidatorToConfigManager.template operator()<Type1>(1, mNoSub,
                                                           mNoSubOption1);
    addValidatorToConfigManager.template operator()<Type2>(1, mNoSub,
                                                           mNoSubOption2);
    checkAllValidAndInvalidValueCombinations.template operator()<Type1, Type2>(
        mNoSub, std::make_pair(nlohmann::json::json_pointer("/someValue1"), 1),
        std::make_pair(nlohmann::json::json_pointer("/someValue2"), 1));
  };

  callGivenLambdaWithAllCombinationsOfTypes.template operator()<2>(
      doDifferentParameterTests, callGivenLambdaWithAllCombinationsOfTypes);
}

TEST(ConfigManagerTest, AddValidatorException) {
  /*
  Test, if there is an exception, when we give `addValidator` configuration
  options, that are not contained in the corresponding configuration manager.
  */
  auto doValidatorParameterNotInConfigManagerTest = []<typename T>() {
    // Variable for the configuration options.
    T var{};

    // Dummy validator function.
    auto validatorDummyFunction = [](const T&) { return true; };

    /*
    @brief Check, if a call to the `addValidator` function behaves as wanted.
    */
    auto checkAddValidatorBehavior =
        [&validatorDummyFunction](ConfigManager& m,
                                  ConstConfigOptionProxy<T> validOption,
                                  ConstConfigOptionProxy<T> notValidOption) {
          ASSERT_NO_THROW(
              m.addValidator(validatorDummyFunction, "", validOption));
          AD_EXPECT_THROW_WITH_MESSAGE(
              m.addValidator(validatorDummyFunction,
                             notValidOption.getConfigOption().getIdentifier(),
                             notValidOption),
              ::testing::ContainsRegex(
                  notValidOption.getConfigOption().getIdentifier()));
        };

    // An outside configuration option.
    ConfigOption outsideOption("outside", "", &var);
    ConstConfigOptionProxy<T> outsideOptionProxy(outsideOption);

    ConfigManager mNoSub;
    decltype(auto) mNoSubOption = mNoSub.addOption("someOption", "", &var);
    checkAddValidatorBehavior(mNoSub, mNoSubOption, outsideOptionProxy);
  };

  doForTypeInConfigOptionValueType(doValidatorParameterNotInConfigManagerTest);
}

TEST(ConfigManagerTest, AddOptionValidator) {
  // Generate a lambda, that requires all the given configuration option to have
  // the wanted string as the representation of their value.
  auto generateValueAsStringComparison =
      [](std::string_view valueStringRepresentation) {
        return [wantedString = std::string(valueStringRepresentation)](
                   const auto&... options) {
          return ((options.getValueAsString() == wantedString) && ...);
        };
      };

  // Variables for configuration options.
  int firstVar;
  int secondVar;

  ConfigManager managerWithNoSubManager;
  decltype(auto) managerWithNoSubManagerOption1 =
      managerWithNoSubManager.addOption("someOption1", "", &firstVar);
  managerWithNoSubManager.addOptionValidator(
      generateValueAsStringComparison("10"), "someOption1",
      managerWithNoSubManagerOption1);
  checkValidator(managerWithNoSubManager,
                 nlohmann::json::parse(R"--({"someOption1" : 10})--"),
                 nlohmann::json::parse(R"--({"someOption1" : 1})--"),
                 "someOption1");
  decltype(auto) managerWithNoSubManagerOption2 =
      managerWithNoSubManager.addOption("someOption2", "", &secondVar);
  managerWithNoSubManager.addOptionValidator(
      generateValueAsStringComparison("10"), "Both options",
      managerWithNoSubManagerOption1, managerWithNoSubManagerOption2);
  checkValidator(
      managerWithNoSubManager,
      nlohmann::json::parse(R"--({"someOption1" : 10, "someOption2" : 10})--"),
      nlohmann::json::parse(R"--({"someOption1" : 10, "someOption2" : 1})--"),
      "Both options");
}

TEST(ConfigManagerTest, AddOptionValidatorException) {
  // Variable for the configuration options.
  int var;

  // Dummy validator function.
  auto validatorDummyFunction = [](const ConfigOption&) { return true; };

  /*
  @brief Check, if a call to the `addOptionValidator` function behaves as
  wanted.
  */
  auto checkAddOptionValidatorBehavior =
      [&validatorDummyFunction]<typename T>(
          ConfigManager& m, ConstConfigOptionProxy<T> validOption,
          ConstConfigOptionProxy<T> notValidOption) {
        ASSERT_NO_THROW(
            m.addOptionValidator(validatorDummyFunction, "", validOption));
        AD_EXPECT_THROW_WITH_MESSAGE(
            m.addOptionValidator(
                validatorDummyFunction,
                notValidOption.getConfigOption().getIdentifier(),
                notValidOption),
            ::testing::ContainsRegex(
                notValidOption.getConfigOption().getIdentifier()));
      };

  // An outside configuration option.
  ConfigOption outsideOption("outside", "", &var);
  ConstConfigOptionProxy<int> outsideOptionProxy(outsideOption);

  ConfigManager mNoSub;
  decltype(auto) mNoSubOption = mNoSub.addOption("someOption", "", &var);
  checkAddOptionValidatorBehavior(mNoSub, mNoSubOption, outsideOptionProxy);
}

TEST(ConfigManagerTest, ContainsOption) {
  /*
  @brief Verify, that the given configuration options are (not) contained in the
  given configuration manager.

  @param optionsAndWantedStatus A list of configuration options together with
  the information, if they should be contained in `m`. If true, it should be, if
  false, it shouldn't.
  */
  using ContainmentStatusVector =
      std::vector<std::pair<const ConfigOption*, bool>>;
  auto checkContainmentStatus =
      [](const ConfigManager& m,
         const ContainmentStatusVector& optionsAndWantedStatus) {
        std::ranges::for_each(
            optionsAndWantedStatus,
            [&m](const ContainmentStatusVector::value_type& p) {
              if (p.second) {
                ASSERT_TRUE(m.containsOption(*p.first));
              } else {
                ASSERT_FALSE(m.containsOption(*p.first));
              }
            });
      };

  // Variable for the configuration options.
  int var;

  // Outside configuration option.
  const ConfigOption outsideOption("OutsideOption", "", &var);

  ConfigManager m;
  checkContainmentStatus(m, {{&outsideOption, false}});
  decltype(auto) topManagerOption = m.addOption("TopLevel", "", &var);
  checkContainmentStatus(m, {{&outsideOption, false},
                             {&topManagerOption.getConfigOption(), true}});
}

/*
@brief Call the given template function with the cartesian product of the
parameter type list with itself, as template parameters. For example: If given
`<int, const int>`, then the function will be called as `Func<int, int>`,
`Func<int, const int>`, `Func<const int, int>` and `Func<const int, const int>`.
*/
template <typename Func, typename... Parameter>
constexpr void passCartesianPorductToLambda(Func func) {
  (
      [&func]<typename T>() {
        (func.template operator()<T, Parameter>(), ...);
      }.template operator()<Parameter>(),
      ...);
}

TEST(ConfigManagerTest, ValidatorConcept) {
  // Lambda function types for easier test creation.
  using SingleIntValidatorFunction = decltype([](const int&) { return true; });
  using DoubleIntValidatorFunction =
      decltype([](const int&, const int&) { return true; });

  // Valid function.
  static_assert(ad_utility::Validator<SingleIntValidatorFunction, int>);
  static_assert(ad_utility::Validator<DoubleIntValidatorFunction, int, int>);

  // The number of parameter types is wrong.
  static_assert(!ad_utility::Validator<SingleIntValidatorFunction>);
  static_assert(!ad_utility::Validator<SingleIntValidatorFunction, int, int>);
  static_assert(!ad_utility::Validator<DoubleIntValidatorFunction>);
  static_assert(
      !ad_utility::Validator<DoubleIntValidatorFunction, int, int, int, int>);

  // Function is valid, but the parameter types are of the wrong object type.
  static_assert(
      !ad_utility::Validator<SingleIntValidatorFunction, std::vector<bool>>);
  static_assert(
      !ad_utility::Validator<SingleIntValidatorFunction, std::string>);
  static_assert(!ad_utility::Validator<DoubleIntValidatorFunction,
                                       std::vector<bool>, int>);
  static_assert(!ad_utility::Validator<DoubleIntValidatorFunction, int,
                                       std::vector<bool>>);
  static_assert(!ad_utility::Validator<DoubleIntValidatorFunction,
                                       std::vector<bool>, std::vector<bool>>);
  static_assert(
      !ad_utility::Validator<DoubleIntValidatorFunction, std::string, int>);
  static_assert(
      !ad_utility::Validator<DoubleIntValidatorFunction, int, std::string>);
  static_assert(!ad_utility::Validator<DoubleIntValidatorFunction, std::string,
                                       std::string>);

  // The given function is not valid.

  // The parameter types of the function are wrong, but the return type is
  // correct.
  static_assert(
      !ad_utility::Validator<decltype([](int&) { return true; }), int>);
  static_assert(
      !ad_utility::Validator<decltype([](int&&) { return true; }), int>);
  static_assert(
      !ad_utility::Validator<decltype([](const int&&) { return true; }), int>);

  auto validParameterButFunctionParameterWrongAndReturnTypeRightTestHelper =
      []<typename FirstParameter, typename SecondParameter>() {
        static_assert(
            !ad_utility::Validator<
                decltype([](FirstParameter, SecondParameter) { return true; }),
                int, int>);
      };
  passCartesianPorductToLambda<
      decltype(validParameterButFunctionParameterWrongAndReturnTypeRightTestHelper),
      int&, int&&, const int&&>(
      validParameterButFunctionParameterWrongAndReturnTypeRightTestHelper);

  // Parameter types are correct, but return type is wrong.
  static_assert(!ad_utility::Validator<decltype([](int n) { return n; }), int>);
  static_assert(
      !ad_utility::Validator<decltype([](const int n) { return n; }), int>);
  static_assert(
      !ad_utility::Validator<decltype([](const int& n) { return n; }), int>);

  auto validParameterButFunctionParameterRightAndReturnTypeWrongTestHelper =
      []<typename FirstParameter, typename SecondParameter>() {
        static_assert(
            !ad_utility::Validator<decltype([](FirstParameter n,
                                               SecondParameter) { return n; }),
                                   int, int>);
      };
  passCartesianPorductToLambda<
      decltype(validParameterButFunctionParameterRightAndReturnTypeWrongTestHelper),
      int, const int, const int&>(
      validParameterButFunctionParameterRightAndReturnTypeWrongTestHelper);

  // Both the parameter types and the return type is wrong.
  static_assert(
      !ad_utility::Validator<decltype([](int& n) { return n; }), int>);
  static_assert(
      !ad_utility::Validator<decltype([](int&& n) { return n; }), int>);
  static_assert(
      !ad_utility::Validator<decltype([](const int&& n) { return n; }), int>);

  auto validParameterButFunctionParameterWrongAndReturnTypeWrongTestHelper =
      []<typename FirstParameter, typename SecondParameter>() {
        static_assert(
            !ad_utility::Validator<decltype([](FirstParameter n,
                                               SecondParameter) { return n; }),
                                   int, int>);
      };
  passCartesianPorductToLambda<
      decltype(validParameterButFunctionParameterWrongAndReturnTypeWrongTestHelper),
      int&, int&&, const int&&>(
      validParameterButFunctionParameterWrongAndReturnTypeWrongTestHelper);
}
>>>>>>> 24cb5aaa
}  // namespace ad_utility<|MERGE_RESOLUTION|>--- conflicted
+++ resolved
@@ -5,7 +5,6 @@
 
 #include <gtest/gtest.h>
 
-#include <algorithm>
 #include <cstddef>
 #include <type_traits>
 #include <vector>
@@ -79,45 +78,10 @@
   */
   ASSERT_THROW(config.addOption({"Shared part"s, "Sense_of_existence"s}, "",
                                 &notUsed, 42);
-<<<<<<< HEAD
                , ad_utility::NotValidShortHandNameException);
 }
 
-/*
-The exceptions for adding sub managers.
-*/
-TEST(ConfigManagerTest, addSubManagerExceptionTest) {
-  ad_utility::ConfigManager config{};
-
-  // Sub manager for testing. Empty sub manager are not allowed.
-  int notUsed;
-  config
-      .addSubManager({"Shared_part"s, "Unique_part_1"s, "Sense_of_existence"s})
-      .addOption("ignore", "", &notUsed);
-
-  // Trying to add a sub manager with the same name at the same place, should
-  // cause an error.
-  ASSERT_THROW(config.addSubManager(
-                   {"Shared_part"s, "Unique_part_1"s, "Sense_of_existence"s}),
-               ad_utility::ConfigManagerOptionPathAlreadyinUseException);
-
-  // An empty vector that should cause an exception.
-  ASSERT_ANY_THROW(config.addSubManager(std::vector<std::string>{}););
-
-  /*
-  Trying to add a sub manager with a path containing strings with
-  spaces should cause an error.
-  Reason: A string with spaces in it, can't be read by the short hand
-  configuration grammar. Ergo, you can't set values, with such paths per
-  short hand, which we don't want.
-  */
-  ASSERT_THROW(config.addSubManager({"Shared part"s, "Sense_of_existence"s});
-=======
->>>>>>> 24cb5aaa
-               , ad_utility::NotValidShortHandNameException);
-}
-
-TEST(ConfigManagerTest, ParseConfigNoSubManager) {
+TEST(ConfigManagerTest, ParseConfig) {
   ad_utility::ConfigManager config{};
 
   // Adding the options.
@@ -125,15 +89,6 @@
   int secondInt;
   int thirdInt;
 
-<<<<<<< HEAD
-  const ConfigOption& optionZero =
-      config.addOption({"depth_0"s, "Option_0"s},
-                       "Must be set. Has no default value.", &firstInt);
-  const ConfigOption& optionOne =
-      config.addOption({"depth_0"s, "depth_1"s, "Option_1"s},
-                       "Must be set. Has no default value.", &secondInt);
-  const ConfigOption& optionTwo =
-=======
   decltype(auto) optionZero =
       config.addOption({"depth_0"s, "Option_0"s},
                        "Must be set. Has no default value.", &firstInt);
@@ -141,7 +96,6 @@
       config.addOption({"depth_0"s, "depth_1"s, "Option_1"s},
                        "Must be set. Has no default value.", &secondInt);
   decltype(auto) optionTwo =
->>>>>>> 24cb5aaa
       config.addOption("Option_2", "Has a default value.", &thirdInt, 2);
 
   // Does the option with the default already have a value?
@@ -155,14 +109,14 @@
   // The json for testing `parseConfig`. Sets all of the configuration
   // options.
   const nlohmann::json testJson(nlohmann::json::parse(R"--({
- "depth_0": {
-   "Option_0": 10,
-   "depth_1": {
-     "Option_1": 11
-   }
- },
- "Option_2": 12
- })--"));
+"depth_0": {
+  "Option_0": 10,
+  "depth_1": {
+    "Option_1": 11
+  }
+},
+"Option_2": 12
+})--"));
 
   // Set and check.
   config.parseConfig(testJson);
@@ -170,244 +124,9 @@
   checkOption<int>(optionZero, firstInt, true, 10);
   checkOption<int>(optionOne, secondInt, true, 11);
   checkOption<int>(optionTwo, thirdInt, true, 12);
-<<<<<<< HEAD
-}
-
-TEST(ConfigManagerTest, ParseConfigWithSubManager) {
-  // Parse the given configManager with the given json and check, that all the
-  // configOption were set correctly.
-  auto parseAndCheck =
-      [](const nlohmann::json& j, ConfigManager& m,
-         const std::vector<std::pair<int*, int>>& wantedValues) {
-        m.parseConfig(j);
-
-        std::ranges::for_each(
-            wantedValues, [](const std::pair<int*, int>& wantedValue) -> void {
-              ASSERT_EQ(*wantedValue.first, wantedValue.second);
-            });
-      };
-
-  // Simple manager, with only one sub manager and no recursion.
-  ad_utility::ConfigManager managerWithOneSubNoRecursion{};
-  ad_utility::ConfigManager& managerSteve =
-      managerWithOneSubNoRecursion.addSubManager({"personal"s, "Steve"s});
-  int steveId;
-  managerSteve.addOption("Id", "", &steveId, 4);
-  int steveInfractions;
-  managerSteve.addOption("Infractions", "", &steveInfractions, 6);
-
-  parseAndCheck(nlohmann::json::parse(R"--({
- "personal": {
-   "Steve": {
-     "Id": 40, "Infractions" : 60
-   }
- }
- })--"),
-                managerWithOneSubNoRecursion,
-                {{&steveId, 40}, {&steveInfractions, 60}});
-
-  // Adding configuration options to the top level manager.
-  int amountOfPersonal;
-  managerWithOneSubNoRecursion.addOption("AmountOfPersonal", "",
-                                         &amountOfPersonal, 0);
-
-  parseAndCheck(
-      nlohmann::json::parse(R"--({
- "AmountOfPersonal" : 1,
- "personal": {
-   "Steve": {
-     "Id": 30, "Infractions" : 70
-   }
- }
- })--"),
-      managerWithOneSubNoRecursion,
-      {{&amountOfPersonal, 1}, {&steveId, 30}, {&steveInfractions, 70}});
-
-  // Simple manager, with multiple sub manager and no recursion.
-  ad_utility::ConfigManager managerWithMultipleSubNoRecursion{};
-  ad_utility::ConfigManager& managerDave =
-      managerWithMultipleSubNoRecursion.addSubManager({"personal"s, "Dave"s});
-  ad_utility::ConfigManager& managerJanice =
-      managerWithMultipleSubNoRecursion.addSubManager({"personal"s, "Janice"s});
-  int daveId;
-  managerDave.addOption("Id", "", &daveId, 7);
-  int janiceId;
-  managerJanice.addOption("Id", "", &janiceId, 11);
-  int daveInfractions;
-  managerDave.addOption("Infractions", "", &daveInfractions, 1);
-  int janiceInfractions;
-  managerJanice.addOption("Infractions", "", &janiceInfractions, 143);
-
-  parseAndCheck(nlohmann::json::parse(R"--({
- "personal": {
-   "Dave": {
-     "Id": 4, "Infractions" : 0
-   },
-   "Janice": {
-     "Id": 0, "Infractions" : 6
-   }
- }
- })--"),
-                managerWithMultipleSubNoRecursion,
-                {{&daveId, 4},
-                 {&daveInfractions, 0},
-                 {&janiceId, 0},
-                 {&janiceInfractions, 6}});
-
-  // Adding configuration options to the top level manager.
-  managerWithMultipleSubNoRecursion.addOption("AmountOfPersonal", "",
-                                              &amountOfPersonal, 0);
-
-  parseAndCheck(nlohmann::json::parse(R"--({
- "AmountOfPersonal" : 1,
- "personal": {
-   "Dave": {
-     "Id": 6, "Infractions" : 2
-   },
-   "Janice": {
-     "Id": 2, "Infractions" : 8
-   }
- }
- })--"),
-                managerWithMultipleSubNoRecursion,
-                {{&amountOfPersonal, 1},
-                 {&daveId, 6},
-                 {&daveInfractions, 2},
-                 {&janiceId, 2},
-                 {&janiceInfractions, 8}});
-
-  // Complex manager with recursion.
-  ad_utility::ConfigManager managerWithRecursion{};
-  ad_utility::ConfigManager& managerDepth1 =
-      managerWithRecursion.addSubManager({"depth1"s});
-  ad_utility::ConfigManager& managerDepth2 =
-      managerDepth1.addSubManager({"depth2"s});
-
-  ad_utility::ConfigManager& managerAlex =
-      managerDepth2.addSubManager({"personal"s, "Alex"s});
-  int alexId;
-  managerAlex.addOption("Id", "", &alexId, 8);
-  int alexInfractions;
-  managerAlex.addOption("Infractions", "", &alexInfractions, 4);
-
-  ad_utility::ConfigManager& managerPeter =
-      managerDepth2.addSubManager({"personal"s, "Peter"s});
-  int peterId;
-  managerPeter.addOption("Id", "", &peterId, 8);
-  int peterInfractions;
-  managerPeter.addOption("Infractions", "", &peterInfractions, 4);
-
-  parseAndCheck(nlohmann::json::parse(R"--({
- "depth1": {
-     "depth2": {
-         "personal": {
-           "Alex": {
-             "Id": 4, "Infractions" : 0
-           },
-           "Peter": {
-             "Id": 0, "Infractions" : 6
-           }
-         }
-     }
- }
- })--"),
-                managerWithRecursion,
-                {{&alexId, 4},
-                 {&alexInfractions, 0},
-                 {&peterId, 0},
-                 {&peterInfractions, 6}});
-
-  // Add an option to `managerDepth2`.
-  int someOptionAtDepth2;
-  managerDepth2.addOption("someOption", "", &someOptionAtDepth2, 7);
-
-  parseAndCheck(nlohmann::json::parse(R"--({
- "depth1": {
-     "depth2": {
-         "someOption" : 9,
-         "personal": {
-           "Alex": {
-             "Id": 6, "Infractions" : 2
-           },
-           "Peter": {
-             "Id": 2, "Infractions" : 8
-           }
-         }
-     }
- }
- })--"),
-                managerWithRecursion,
-                {{&someOptionAtDepth2, 9},
-                 {&alexId, 6},
-                 {&alexInfractions, 2},
-                 {&peterId, 2},
-                 {&peterInfractions, 8}});
-
-  // Add an option to `managerDepth1`.
-  int someOptionAtDepth1;
-  managerDepth1.addOption("someOption", "", &someOptionAtDepth1, 10);
-
-  parseAndCheck(nlohmann::json::parse(R"--({
- "depth1": {
-     "someOption" : 3,
-     "depth2": {
-         "someOption" : 7,
-         "personal": {
-           "Alex": {
-             "Id": 4, "Infractions" : 0
-           },
-           "Peter": {
-             "Id": 0, "Infractions" : 6
-           }
-         }
-     }
- }
- })--"),
-                managerWithRecursion,
-                {{&someOptionAtDepth1, 3},
-                 {&someOptionAtDepth2, 7},
-                 {&alexId, 4},
-                 {&alexInfractions, 0},
-                 {&peterId, 0},
-                 {&peterInfractions, 6}});
-
-  // Add a second sub manager to `managerDepth1`.
-  int someOptionInSecondSubManagerAtDepth1;
-  managerDepth1.addSubManager({"random"s})
-      .addOption("someOption", "", &someOptionInSecondSubManagerAtDepth1, 1);
-
-  parseAndCheck(nlohmann::json::parse(R"--({
- "depth1": {
-     "random": {
-       "someOption" : 8
-     },
-     "someOption" : 1,
-     "depth2": {
-         "someOption" : 5,
-         "personal": {
-           "Alex": {
-             "Id": 2, "Infractions" : -2
-           },
-           "Peter": {
-             "Id": -2, "Infractions" : 4
-           }
-         }
-     }
- }
- })--"),
-                managerWithRecursion,
-                {{&someOptionInSecondSubManagerAtDepth1, 8},
-                 {&someOptionAtDepth1, 1},
-                 {&someOptionAtDepth2, 5},
-                 {&alexId, 2},
-                 {&alexInfractions, -2},
-                 {&peterId, -2},
-                 {&peterInfractions, 4}});
-=======
->>>>>>> 24cb5aaa
-}
-
-TEST(ConfigManagerTest, ParseConfigExceptionWithoutSubManagerTest) {
+}
+
+TEST(ConfigManagerTest, ParseConfigExceptionTest) {
   ad_utility::ConfigManager config{};
 
   // Add one option with default and one without.
@@ -426,13 +145,11 @@
   // Should throw an exception, if we try set an option, that isn't there.
   AD_EXPECT_THROW_WITH_MESSAGE(
       config.parseConfig(nlohmann::json::parse(
-          R"--({"depth_0":{"Without_default":42, "with_default" :
-           [39]}})--")),
+          R"--({"depth_0":{"Without_default":42, "with_default" : [39]}})--")),
       ::testing::ContainsRegex(R"('/depth_0/with_default')"));
   AD_EXPECT_THROW_WITH_MESSAGE(
       config.parseConfig(nlohmann::json::parse(
-          R"--({"depth_0":{"Without_default":42, "test_string" :
-           "test"}})--")),
+          R"--({"depth_0":{"Without_default":42, "test_string" : "test"}})--")),
       ::testing::ContainsRegex(R"('/depth_0/test_string')"));
 
   /*
@@ -442,8 +159,7 @@
   */
   AD_EXPECT_THROW_WITH_MESSAGE(
       config.parseConfig(nlohmann::json::parse(
-          R"--({"depth_0":{"Without_default":42, "With_default" : {"value" :
-           4}}})--")),
+          R"--({"depth_0":{"Without_default":42, "With_default" : {"value" : 4}}})--")),
       ::testing::ContainsRegex(R"('/depth_0/With_default/value')"));
 
   // Parsing with a non json object literal is not allowed.
@@ -470,241 +186,76 @@
       ConfigManagerParseConfigNotJsonObjectLiteralException);
 }
 
-TEST(ConfigManagerTest, ParseConfigExceptionWithSubManagerTest) {
-  ad_utility::ConfigManager config{};
-
-  // Empty sub managers are not allowed.
-  ad_utility::ConfigManager& m1 = config.addSubManager({"some"s, "manager"s});
-  AD_EXPECT_THROW_WITH_MESSAGE(
-      config.parseConfig(nlohmann::json::parse(R"--({})--")),
-      ::testing::ContainsRegex(R"('/some/manager')"));
-  int notUsedInt;
-  config.addOption("Ignore", "Must not be set. Has default value.", &notUsedInt,
-                   41);
-  AD_EXPECT_THROW_WITH_MESSAGE(
-      config.parseConfig(nlohmann::json::parse(R"--({})--")),
-      ::testing::ContainsRegex(R"('/some/manager')"));
-
-  // Add one option with default and one without.
-  std::vector<int> notUsedVector;
-  m1.addOption({"depth_0"s, "Without_default"s},
-               "Must be set. Has no default value.", &notUsedInt);
-  m1.addOption({"depth_0"s, "With_default"s},
-               "Must not be set. Has default value.", &notUsedVector, {40, 41});
-
-  // Should throw an exception, if we don't set all options, that must be set.
-  ASSERT_THROW(config.parseConfig(nlohmann::json::parse(R"--({})--")),
-               ad_utility::ConfigOptionWasntSetException);
-
-  // Should throw an exception, if we try set an option, that isn't there.
-  AD_EXPECT_THROW_WITH_MESSAGE(
-      config.parseConfig(nlohmann::json::parse(
-          R"--({"some":{ "manager": {"depth_0":{"Without_default":42,
-           "with_default" : [39]}}}})--")),
-      ::testing::ContainsRegex(R"('/some/manager/depth_0/with_default')"));
-  AD_EXPECT_THROW_WITH_MESSAGE(
-      config.parseConfig(nlohmann::json::parse(
-          R"--({"some":{ "manager": {"depth_0":{"Without_default":42,
-           "test_string" : "test"}}}})--")),
-      ::testing::ContainsRegex(R"('/some/manager/depth_0/test_string')"));
-
-  /*
-  Should throw an exception, if we try set an option with a value, that we
-  already know, can't be valid, regardless of the actual internal type of the
-  configuration option. That is, it's neither an array, nor a primitive.
-  */
-  AD_EXPECT_THROW_WITH_MESSAGE(
-      config.parseConfig(nlohmann::json::parse(
-          R"--({"some":{ "manager": {"depth_0":{"Without_default":42,
-           "With_default" : {"value" : 4}}}}})--")),
-      ::testing::ContainsRegex(
-          R"('/some/manager/depth_0/With_default/value')"));
-
-  // Repeat all those tests, but with a second sub manager added to the first
-  // one.
-  ad_utility::ConfigManager config2{};
-
-  // Empty sub managers are not allowed.
-  ad_utility::ConfigManager& config2m1 =
-      config2.addSubManager({"some"s, "manager"s});
-  ad_utility::ConfigManager& config2m2 =
-      config2m1.addSubManager({"some"s, "manager"s});
-  AD_EXPECT_THROW_WITH_MESSAGE(
-      config2.parseConfig(nlohmann::json::parse(R"--({})--")),
-      ::testing::ContainsRegex(R"('/some/manager/some/manager')"));
-  config2.addOption("Ignore", "Must not be set. Has default value.",
-                    &notUsedInt, 41);
-  AD_EXPECT_THROW_WITH_MESSAGE(
-      config2.parseConfig(nlohmann::json::parse(R"--({})--")),
-      ::testing::ContainsRegex(R"('/some/manager/some/manager')"));
-  config2m1.addOption("Ignore", "Must not be set. Has default value.",
-                      &notUsedInt, 41);
-  AD_EXPECT_THROW_WITH_MESSAGE(
-      config2.parseConfig(nlohmann::json::parse(R"--({})--")),
-      ::testing::ContainsRegex(R"('/some/manager/some/manager')"));
-
-  // Add one option with default and one without.
-  config2m2.addOption({"depth_0"s, "Without_default"s},
-                      "Must be set. Has no default value.", &notUsedInt);
-  config2m2.addOption({"depth_0"s, "With_default"s},
-                      "Must not be set. Has default value.", &notUsedVector,
-                      {40, 41});
-
-  // Should throw an exception, if we don't set all options, that must be set.
-  ASSERT_THROW(config2.parseConfig(nlohmann::json::parse(R"--({})--")),
-               ad_utility::ConfigOptionWasntSetException);
-
-  // Should throw an exception, if we try set an option, that isn't there.
-  AD_EXPECT_THROW_WITH_MESSAGE(
-      config2.parseConfig(nlohmann::json::parse(
-          R"--({"some":{ "manager": {"some":{ "manager":
-           {"depth_0":{"Without_default":42, "with_default" : [39]}}}}}})--")),
-      ::testing::ContainsRegex(
-          R"('/some/manager/some/manager/depth_0/with_default')"));
-  AD_EXPECT_THROW_WITH_MESSAGE(
-      config2.parseConfig(nlohmann::json::parse(
-          R"--({"some":{ "manager": {"some":{ "manager":
-           {"depth_0":{"Without_default":42, "test_string" :
-           "test"}}}}}})--")),
-      ::testing::ContainsRegex(
-          R"('/some/manager/some/manager/depth_0/test_string')"));
-
-  /*
-  Should throw an exception, if we try set an option with a value, that we
-  already know, can't be valid, regardless of the actual internal type of the
-  configuration option. That is, it's neither an array, nor a primitive.
-  */
-  AD_EXPECT_THROW_WITH_MESSAGE(
-      config2.parseConfig(nlohmann::json::parse(
-          R"--({"some":{ "manager": {"some":{ "manager":
-           {"depth_0":{"Without_default":42, "With_default" : {"value" :
-           4}}}}}}})--")),
-      ::testing::ContainsRegex(
-          R"('/some/manager/some/manager/depth_0/With_default/value')"));
-}
-
 TEST(ConfigManagerTest, ParseShortHandTest) {
   ad_utility::ConfigManager config{};
 
   // Add integer options.
   int somePositiveNumberInt;
-<<<<<<< HEAD
-  const ConfigOption& somePositiveNumber = config.addOption(
-      "somePositiveNumber", "Must be set. Has no default value.",
-      &somePositiveNumberInt);
-  int someNegativNumberInt;
-  const ConfigOption& someNegativNumber = config.addOption(
-=======
   decltype(auto) somePositiveNumber = config.addOption(
       "somePositiveNumber", "Must be set. Has no default value.",
       &somePositiveNumberInt);
   int someNegativNumberInt;
   decltype(auto) someNegativNumber = config.addOption(
->>>>>>> 24cb5aaa
       "someNegativNumber", "Must be set. Has no default value.",
       &someNegativNumberInt);
 
   // Add integer list.
   std::vector<int> someIntegerlistIntVector;
-<<<<<<< HEAD
-  const ConfigOption& someIntegerlist =
-=======
   decltype(auto) someIntegerlist =
->>>>>>> 24cb5aaa
       config.addOption("someIntegerlist", "Must be set. Has no default value.",
                        &someIntegerlistIntVector);
 
   // Add floating point options.
   float somePositiveFloatingPointFloat;
-<<<<<<< HEAD
-  const ConfigOption& somePositiveFloatingPoint = config.addOption(
-      "somePositiveFloatingPoint", "Must be set. Has no default value.",
-      &somePositiveFloatingPointFloat);
-  float someNegativFloatingPointFloat;
-  const ConfigOption& someNegativFloatingPoint = config.addOption(
-=======
   decltype(auto) somePositiveFloatingPoint = config.addOption(
       "somePositiveFloatingPoint", "Must be set. Has no default value.",
       &somePositiveFloatingPointFloat);
   float someNegativFloatingPointFloat;
   decltype(auto) someNegativFloatingPoint = config.addOption(
->>>>>>> 24cb5aaa
       "someNegativFloatingPoint", "Must be set. Has no default value.",
       &someNegativFloatingPointFloat);
 
   // Add floating point list.
   std::vector<float> someFloatingPointListFloatVector;
-<<<<<<< HEAD
-  const ConfigOption& someFloatingPointList = config.addOption(
-=======
   decltype(auto) someFloatingPointList = config.addOption(
->>>>>>> 24cb5aaa
       "someFloatingPointList", "Must be set. Has no default value.",
       &someFloatingPointListFloatVector);
 
   // Add boolean options.
   bool boolTrueBool;
-<<<<<<< HEAD
-  const ConfigOption& boolTrue = config.addOption(
-      "boolTrue", "Must be set. Has no default value.", &boolTrueBool);
-  bool boolFalseBool;
-  const ConfigOption& boolFalse = config.addOption(
-=======
   decltype(auto) boolTrue = config.addOption(
       "boolTrue", "Must be set. Has no default value.", &boolTrueBool);
   bool boolFalseBool;
   decltype(auto) boolFalse = config.addOption(
->>>>>>> 24cb5aaa
       "boolFalse", "Must be set. Has no default value.", &boolFalseBool);
 
   // Add boolean list.
   std::vector<bool> someBooleanListBoolVector;
-<<<<<<< HEAD
-  const ConfigOption& someBooleanList =
-=======
   decltype(auto) someBooleanList =
->>>>>>> 24cb5aaa
       config.addOption("someBooleanList", "Must be set. Has no default value.",
                        &someBooleanListBoolVector);
 
   // Add string option.
   std::string myNameString;
-<<<<<<< HEAD
-  const ConfigOption& myName = config.addOption(
-=======
   decltype(auto) myName = config.addOption(
->>>>>>> 24cb5aaa
       "myName", "Must be set. Has no default value.", &myNameString);
 
   // Add string list.
   std::vector<std::string> someStringListStringVector;
-<<<<<<< HEAD
-  const ConfigOption& someStringList =
-=======
   decltype(auto) someStringList =
->>>>>>> 24cb5aaa
       config.addOption("someStringList", "Must be set. Has no default value.",
                        &someStringListStringVector);
 
   // Add option with deeper level.
   std::vector<int> deeperIntVector;
-<<<<<<< HEAD
-  const ConfigOption& deeperIntVectorOption =
-=======
   decltype(auto) deeperIntVectorOption =
->>>>>>> 24cb5aaa
       config.addOption({"depth"s, "here"s, "list"s},
                        "Must be set. Has no default value.", &deeperIntVector);
 
   // This one will not be changed, in order to test, that options, that are
   // not set at run time, are not changed.
   int noChangeInt;
-<<<<<<< HEAD
-  const ConfigOption& noChange =
-      config.addOption("No_change", "", &noChangeInt, 10);
-=======
   decltype(auto) noChange = config.addOption("No_change", "", &noChangeInt, 10);
->>>>>>> 24cb5aaa
 
   // Set those.
   config.parseConfig(ad_utility::ConfigManager::parseShortHand(
@@ -768,28 +319,8 @@
   config.addOption("WithoutDefault", "", &notUsed);
   ASSERT_NO_THROW(config.printConfigurationDoc(false));
   ASSERT_NO_THROW(config.printConfigurationDoc(true));
-
-  ad_utility::ConfigManager& subMan =
-      config.addSubManager({"Just"s, "some"s, "sub-manager"});
-  subMan.addOption("WithDefault", "", &notUsed, 42);
-  subMan.addOption("WithoutDefault", "", &notUsed);
-  ASSERT_NO_THROW(config.printConfigurationDoc(false));
-  ASSERT_NO_THROW(config.printConfigurationDoc(true));
-
-  // Printing with an empty sub manager should never be possible.
-  subMan.addSubManager({"Just"s, "some"s, "other"s, "sub-manager"});
-  AD_EXPECT_THROW_WITH_MESSAGE(
-      config.printConfigurationDoc(false),
-      ::testing::ContainsRegex(
-          R"('/Just/some/sub-manager/Just/some/other/sub-manager')"));
-  AD_EXPECT_THROW_WITH_MESSAGE(
-      config.printConfigurationDoc(true),
-      ::testing::ContainsRegex(
-          R"('/Just/some/sub-manager/Just/some/other/sub-manager')"));
-}
-
-<<<<<<< HEAD
-=======
+}
+
 /*
 @brief Quick check, if `parseConfig` works with the registered validators.
 
@@ -1565,5 +1096,4 @@
       int&, int&&, const int&&>(
       validParameterButFunctionParameterWrongAndReturnTypeWrongTestHelper);
 }
->>>>>>> 24cb5aaa
 }  // namespace ad_utility