--- conflicted
+++ resolved
@@ -2361,42 +2361,11 @@
   expectUpdate(
       "WITH <foo> DELETE { ?a <b> <c> } WHERE { <d> <e> ?a }",
       m::UpdateClause(
-<<<<<<< HEAD
           m::GraphUpdate({{Var("?a"), Iri("<b>"), Iri("<c>"), Iri("<foo>")}},
                          {}),
           m::GraphPattern(m::Triples({{Iri("<d>"), "<e>", Var{"?a"}}})),
           m::datasetClausesMatcher(m::Graphs{TripleComponent(Iri("<foo>"))},
                                    std::nullopt)));
-  expectUpdate("LOAD <foo>",
-               m::UpdateClause(m::Load(false, Iri("<foo>"), std::nullopt),
-                               m::GraphPattern()));
-  expectUpdate("LOAD SILENT <foo> into GRAPH <bar>",
-               m::UpdateClause(m::Load(true, Iri("<foo>"), Iri("<bar>")),
-                               m::GraphPattern()));
-  expectUpdate("CLEAR NAMED",
-               m::UpdateClause(m::Clear(false, NAMED{}), m::GraphPattern()));
-  expectUpdate(
-      "CLEAR GRAPH <foo>",
-      m::UpdateClause(m::Clear(false, Iri("<foo>")), m::GraphPattern()));
-  expectUpdate("DROP GRAPH <foo>", m::UpdateClause(m::Drop(false, Iri("<foo>")),
-                                                   m::GraphPattern()));
-  expectUpdate(
-      "CREATE GRAPH <foo>",
-      m::UpdateClause(m::Create(false, Iri("<foo>")), m::GraphPattern()));
-  expectUpdate("ADD SILENT DEFAULT TO GRAPH <foo>",
-               m::UpdateClause(m::Add(true, DEFAULT{}, Iri("<foo>")),
-                               m::GraphPattern()));
-  expectUpdate("MOVE GRAPH <foo> TO DEFAULT",
-               m::UpdateClause(m::Move(false, Iri("<foo>"), DEFAULT{}),
-                               m::GraphPattern()));
-  expectUpdate("COPY DEFAULT TO GRAPH <foo>",
-               m::UpdateClause(m::Copy(false, DEFAULT{}, Iri("<foo>")),
-                               m::GraphPattern()));
-=======
-          m::GraphUpdate({{Var("?a"), Iri("<b>"), Iri("<c>"), noGraph}}, {},
-                         Iri("<foo>")),
-          m::GraphPattern(m::Triples({{Iri("<d>"), "<e>", Var{"?a"}}}))));
->>>>>>> 14f89099
   const auto insertMatcher = m::UpdateClause(
       m::GraphUpdate({}, {{Iri("<a>"), Iri("<b>"), Iri("<c>"), noGraph}}),
       m::GraphPattern());
