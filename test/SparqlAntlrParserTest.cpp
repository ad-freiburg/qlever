--- conflicted
+++ resolved
@@ -946,17 +946,13 @@
       parseVerbPathOrSimple("a"),
       IsPropertyPath(PropertyPath::fromIri(
           "<http://www.w3.org/1999/02/22-rdf-syntax-ns#type>")));
-<<<<<<< HEAD
   expectCompleteParse(
       parseVerbPathOrSimple(
           "@en@rdfs:label",
-          {{"rdfs", "<http://www.w3.org/2000/01/rdf-schema#>"}}),
+          PrefixMap{{"rdfs", "<http://www.w3.org/2000/01/rdf-schema#>"}}),
       IsPropertyPath(PropertyPath::fromIri(
           "@en@<http://www.w3.org/2000/01/rdf-schema#label>")));
-  EXPECT_THROW(parseVerbPathOrSimple("b", {}), std::runtime_error);
-=======
   EXPECT_THROW(parseVerbPathOrSimple("b"), std::runtime_error);
->>>>>>> 18fb9e4d
   expectCompleteParse(
       parseVerbPathOrSimple("test:foo",
                             PrefixMap{{"test", "<http://www.example.com/>"}}),
