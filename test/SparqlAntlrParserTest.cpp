// Copyright 2021 - 2025, University of Freiburg
// Chair of Algorithms and Data Structures
// Authors: Johannes Kalmbach <kalmbach@cs.uni-freiburg.de>
//          Julian Mundhahs <mundhahj@cs.uni-freiburg.de>
//          Hannah Bast <bast@cs.uni-freiburg.de>

#include <engine/sparqlExpressions/ExistsExpression.h>
#include <gtest/gtest.h>

#include <iostream>
#include <type_traits>
#include <typeindex>
#include <utility>

#include "./SparqlExpressionTestHelpers.h"
#include "./util/GTestHelpers.h"
#include "./util/TripleComponentTestHelpers.h"
#include "QueryPlannerTestHelpers.h"
#include "SparqlAntlrParserTestHelpers.h"
#include "engine/sparqlExpressions/CountStarExpression.h"
#include "engine/sparqlExpressions/GroupConcatExpression.h"
#include "engine/sparqlExpressions/LiteralExpression.h"
#include "engine/sparqlExpressions/NaryExpression.h"
#include "engine/sparqlExpressions/NowDatetimeExpression.h"
#include "engine/sparqlExpressions/RandomExpression.h"
#include "engine/sparqlExpressions/RegexExpression.h"
#include "engine/sparqlExpressions/RelationalExpressions.h"
#include "engine/sparqlExpressions/SampleExpression.h"
#include "engine/sparqlExpressions/StdevExpression.h"
#include "engine/sparqlExpressions/UuidExpressions.h"
#include "global/RuntimeParameters.h"
#include "parser/ConstructClause.h"
#include "parser/SparqlParserHelpers.h"
#include "parser/sparqlParser/SparqlQleverVisitor.h"
#include "util/AllocatorTestHelpers.h"
#include "util/SourceLocation.h"

namespace {
using namespace sparqlParserHelpers;
namespace m = matchers;
using Parser = SparqlAutomaticParser;
using namespace std::literals;
using Var = Variable;
auto iri = ad_utility::testing::iri;

auto lit = ad_utility::testing::tripleComponentLiteral;

const ad_utility::HashMap<std::string, std::string> defaultPrefixMap{
    {std::string{QLEVER_INTERNAL_PREFIX_NAME},
     std::string{QLEVER_INTERNAL_PREFIX_IRI}}};

template <auto F, bool testInsideConstructTemplate = false>
auto parse =
    [](const string& input, SparqlQleverVisitor::PrefixMap prefixes = {},
       SparqlQleverVisitor::DisableSomeChecksOnlyForTesting disableSomeChecks =
           SparqlQleverVisitor::DisableSomeChecksOnlyForTesting::False) {
      ParserAndVisitor p{input, std::move(prefixes), disableSomeChecks};
      if (testInsideConstructTemplate) {
        p.visitor_.setParseModeToInsideConstructTemplateForTesting();
      }
      return p.parseTypesafe(F);
    };

auto parseBlankNode = parse<&Parser::blankNode>;
auto parseBlankNodeConstruct = parse<&Parser::blankNode, true>;
auto parseCollection = parse<&Parser::collection>;
auto parseConstructTriples = parse<&Parser::constructTriples>;
auto parseGraphNode = parse<&Parser::graphNode>;
auto parseObjectList = parse<&Parser::objectList>;
auto parsePropertyList = parse<&Parser::propertyList>;
auto parsePropertyListNotEmpty = parse<&Parser::propertyListNotEmpty>;
auto parseSelectClause = parse<&Parser::selectClause>;
auto parseTriplesSameSubject = parse<&Parser::triplesSameSubject>;
auto parseVariable = parse<&Parser::var>;
auto parseVarOrTerm = parse<&Parser::varOrTerm>;
auto parseVerb = parse<&Parser::verb>;

template <auto Clause, bool parseInsideConstructTemplate = false,
          typename Value = decltype(parse<Clause>("").resultOfParse_)>
struct ExpectCompleteParse {
  SparqlQleverVisitor::PrefixMap prefixMap_ = {};
  SparqlQleverVisitor::DisableSomeChecksOnlyForTesting disableSomeChecks =
      SparqlQleverVisitor::DisableSomeChecksOnlyForTesting::False;

  auto operator()(const string& input, const Value& value,
                  ad_utility::source_location l =
                      ad_utility::source_location::current()) const {
    return operator()(input, value, prefixMap_, l);
  };

  auto operator()(const string& input,
                  const testing::Matcher<const Value&>& matcher,
                  ad_utility::source_location l =
                      ad_utility::source_location::current()) const {
    return operator()(input, matcher, prefixMap_, l);
  };

  auto operator()(const string& input, const Value& value,
                  SparqlQleverVisitor::PrefixMap prefixMap,
                  ad_utility::source_location l =
                      ad_utility::source_location::current()) const {
    return operator()(input, testing::Eq(value), std::move(prefixMap), l);
  };

  auto operator()(const string& input,
                  const testing::Matcher<const Value&>& matcher,
                  SparqlQleverVisitor::PrefixMap prefixMap,
                  ad_utility::source_location l =
                      ad_utility::source_location::current()) const {
    auto tr = generateLocationTrace(l, "successful parsing was expected here");
    EXPECT_NO_THROW({
      return expectCompleteParse(
          parse<Clause, parseInsideConstructTemplate>(
              input, std::move(prefixMap), disableSomeChecks),
          matcher, l);
    });
  };
};

template <auto Clause>
struct ExpectParseFails {
  SparqlQleverVisitor::PrefixMap prefixMap_ = {};
  SparqlQleverVisitor::DisableSomeChecksOnlyForTesting disableSomeChecks =
      SparqlQleverVisitor::DisableSomeChecksOnlyForTesting::False;

  auto operator()(
      const string& input,
      const testing::Matcher<const std::string&>& messageMatcher = ::testing::_,
      ad_utility::source_location l = ad_utility::source_location::current()) {
    return operator()(input, prefixMap_, messageMatcher, l);
  }

  auto operator()(
      const string& input, SparqlQleverVisitor::PrefixMap prefixMap,
      const testing::Matcher<const std::string&>& messageMatcher = ::testing::_,
      ad_utility::source_location l = ad_utility::source_location::current()) {
    auto trace = generateLocationTrace(l);
    AD_EXPECT_THROW_WITH_MESSAGE(
        parse<Clause>(input, std::move(prefixMap), disableSomeChecks),
        messageMatcher);
  }
};

// TODO: make function that creates both the complete and fails parser. and use
// them with structured binding.

auto nil = "<http://www.w3.org/1999/02/22-rdf-syntax-ns#nil>";
auto first = "<http://www.w3.org/1999/02/22-rdf-syntax-ns#first>";
auto rest = "<http://www.w3.org/1999/02/22-rdf-syntax-ns#rest>";
auto type = "<http://www.w3.org/1999/02/22-rdf-syntax-ns#type>";

using ::testing::ElementsAre;
using ::testing::Eq;
using ::testing::IsEmpty;
using ::testing::Pair;
using ::testing::SizeIs;
using ::testing::StrEq;
}  // namespace

TEST(SparqlParser, NumericLiterals) {
  auto expectNumericLiteral = ExpectCompleteParse<&Parser::numericLiteral>{};
  auto expectNumericLiteralFails = ExpectParseFails<&Parser::numericLiteral>{};
  expectNumericLiteral("3.0", m::NumericLiteralDouble(3.0));
  expectNumericLiteral("3.0e2", m::NumericLiteralDouble(300.0));
  expectNumericLiteral("3.0e-2", m::NumericLiteralDouble(0.030));
  expectNumericLiteral("3", m::NumericLiteralInt(3ll));
  expectNumericLiteral("-3.0", m::NumericLiteralDouble(-3.0));
  expectNumericLiteral("-3", m::NumericLiteralInt(-3ll));
  expectNumericLiteral("+3", m::NumericLiteralInt(3ll));
  expectNumericLiteral("+3.02", m::NumericLiteralDouble(3.02));
  expectNumericLiteral("+3.1234e12", m::NumericLiteralDouble(3123400000000.0));
  expectNumericLiteral(".234", m::NumericLiteralDouble(0.234));
  expectNumericLiteral("+.0123", m::NumericLiteralDouble(0.0123));
  expectNumericLiteral("-.5123", m::NumericLiteralDouble(-0.5123));
  expectNumericLiteral(".234e4", m::NumericLiteralDouble(2340.0));
  expectNumericLiteral("+.0123E-3", m::NumericLiteralDouble(0.0000123));
  expectNumericLiteral("-.5123E12", m::NumericLiteralDouble(-512300000000.0));
  expectNumericLiteralFails("1000000000000000000000000000000000000");
  expectNumericLiteralFails("-99999999999999999999");
  expectNumericLiteralFails("12E400");
  expectNumericLiteralFails("-4.2E550");
}

TEST(SparqlParser, Prefix) {
  SparqlQleverVisitor::PrefixMap prefixMap{{"wd", "<www.wikidata.org/>"}};

  {
    ParserAndVisitor p{"PREFIX wd: <www.wikidata.org/>"};
    auto defaultPrefixes = p.visitor_.prefixMap();
    ASSERT_EQ(defaultPrefixes.size(), 0);
    p.visitor_.visit(p.parser_.prefixDecl());
    auto prefixes = p.visitor_.prefixMap();
    ASSERT_EQ(prefixes.size(), 1);
    ASSERT_EQ(prefixes.at("wd"), "<www.wikidata.org/>");
  }
  expectCompleteParse(parse<&Parser::pnameLn>("wd:bimbam", prefixMap),
                      StrEq("<www.wikidata.org/bimbam>"));
  expectCompleteParse(parse<&Parser::pnameNs>("wd:", prefixMap),
                      StrEq("<www.wikidata.org/>"));
  expectCompleteParse(parse<&Parser::prefixedName>("wd:bimbam", prefixMap),
                      StrEq("<www.wikidata.org/bimbam>"));
  expectIncompleteParse(
      parse<&Parser::iriref>("<somethingsomething> <rest>", prefixMap),
      "<rest>", testing::StrEq("<somethingsomething>"));
}

TEST(SparqlExpressionParser, First) {
  string s = "(5 * 5 ) bimbam";
  // This is an example on how to access a certain parsed substring.
  /*
  LOG(INFO) << context->getText() << std::endl;
  LOG(INFO) << p.parser_.getTokenStream()
                   ->getTokenSource()
                   ->getInputStream()
                   ->toString()
            << std::endl;
  LOG(INFO) << p.parser_.getCurrentToken()->getStartIndex() << std::endl;
   */
  auto resultofParse = parse<&Parser::expression>(s);
  EXPECT_EQ(resultofParse.remainingText_.length(), 6);
  auto resultAsExpression = std::move(resultofParse.resultOfParse_);

  VariableToColumnMap map;
  ad_utility::AllocatorWithLimit<Id> alloc{
      ad_utility::testing::makeAllocator()};
  IdTable table{alloc};
  LocalVocab localVocab;
  sparqlExpression::EvaluationContext input{
      *ad_utility::testing::getQec(),
      map,
      table,
      alloc,
      localVocab,
      std::make_shared<ad_utility::CancellationHandle<>>(),
      sparqlExpression::EvaluationContext::TimePoint::max()};
  auto result = resultAsExpression->evaluate(&input);
  AD_CONTRACT_CHECK(std::holds_alternative<Id>(result));
  ASSERT_EQ(std::get<Id>(result).getDatatype(), Datatype::Int);
  ASSERT_EQ(25, std::get<Id>(result).getInt());
}

TEST(SparqlParser, ComplexConstructTemplate) {
  string input =
      "{ [?a ( ?b (?c) )] ?d [?e [?f ?g]] . "
      "<http://wallscope.co.uk/resource/olympics/medal/#something> a "
      "<http://wallscope.co.uk/resource/olympics/medal/#somethingelse> }";

  auto Blank = [](const std::string& label) { return BlankNode(true, label); };
  expectCompleteParse(
      parse<&Parser::constructTemplate>(input),
      m::ConstructClause(
          {{Blank("0"), Var("?a"), Blank("3")},
           {Blank("1"), Iri(first), Blank("2")},
           {Blank("1"), Iri(rest), Iri(nil)},
           {Blank("2"), Iri(first), Var("?c")},
           {Blank("2"), Iri(rest), Iri(nil)},
           {Blank("3"), Iri(first), Var("?b")},
           {Blank("3"), Iri(rest), Blank("1")},
           {Blank("0"), Var("?d"), Blank("4")},
           {Blank("4"), Var("?e"), Blank("5")},
           {Blank("5"), Var("?f"), Var("?g")},
           {Iri("<http://wallscope.co.uk/resource/olympics/medal/"
                "#something>"),
            Iri(type),
            Iri("<http://wallscope.co.uk/resource/olympics/medal/"
                "#somethingelse>")}}));
}

TEST(SparqlParser, GraphTerm) {
  auto expectGraphTerm = ExpectCompleteParse<&Parser::graphTerm>{};
  expectGraphTerm("1337", m::Literal("1337"));
  expectGraphTerm("true", m::Literal("true"));
  expectGraphTerm("[]", m::InternalVariable("0"));
  auto expectGraphTermConstruct =
      ExpectCompleteParse<&Parser::graphTerm, true>{};
  expectGraphTermConstruct("[]", m::BlankNode(true, "0"));
  {
    const std::string iri = "<http://dummy-iri.com#fragment>";
    expectCompleteParse(parse<&Parser::graphTerm>(iri), m::Iri(iri));
  }
  expectGraphTerm("\"abc\"", m::Literal("\"abc\""));
  expectGraphTerm("()", m::Iri(nil));
}

TEST(SparqlParser, RdfCollectionSingleVar) {
  expectCompleteParse(
      parseCollection("( ?a )"),
      Pair(m::BlankNode(true, "0"),
           ElementsAre(ElementsAre(m::BlankNode(true, "0"), m::Iri(first),
                                   m::VariableVariant("?a")),
                       ElementsAre(m::BlankNode(true, "0"), m::Iri(rest),
                                   m::Iri(nil)))));
}

TEST(SparqlParser, RdfCollectionTripleVar) {
  auto Var = m::VariableVariant;
  auto Blank = [](const std::string& label) {
    return m::BlankNode(true, label);
  };
  expectCompleteParse(
      parseCollection("( ?a ?b ?c )"),
      Pair(m::BlankNode(true, "2"),
           ElementsAre(ElementsAre(Blank("0"), m::Iri(first), Var("?c")),
                       ElementsAre(Blank("0"), m::Iri(rest), m::Iri(nil)),
                       ElementsAre(Blank("1"), m::Iri(first), Var("?b")),
                       ElementsAre(Blank("1"), m::Iri(rest), Blank("0")),
                       ElementsAre(Blank("2"), m::Iri(first), Var("?a")),
                       ElementsAre(Blank("2"), m::Iri(rest), Blank("1")))));
}

TEST(SparqlParser, BlankNodeAnonymous) {
  expectCompleteParse(parseBlankNodeConstruct("[ \t\r\n]"),
                      m::BlankNode(true, "0"));
  expectCompleteParse(parseBlankNode("[ \t\r\n]"), m::InternalVariable("0"));
}

TEST(SparqlParser, BlankNodeLabelled) {
  expectCompleteParse(parseBlankNodeConstruct("_:label123"),
                      m::BlankNode(false, "label123"));
  expectCompleteParse(parseBlankNode("_:label123"),
                      m::InternalVariable("label123"));
}

TEST(SparqlParser, ConstructTemplateEmpty) {
  expectCompleteParse(parse<&Parser::constructTemplate>("{}"),
                      testing::Eq(std::nullopt));
}

TEST(SparqlParser, ConstructTriplesSingletonWithTerminator) {
  expectCompleteParse(parseConstructTriples("?a ?b ?c ."),
                      ElementsAre(ElementsAre(m::VariableVariant("?a"),
                                              m::VariableVariant("?b"),
                                              m::VariableVariant("?c"))));
}

TEST(SparqlParser, ConstructTriplesWithTerminator) {
  auto IsVar = m::VariableVariant;
  expectCompleteParse(
      parseConstructTriples("?a ?b ?c . ?d ?e ?f . ?g ?h ?i ."),
      ElementsAre(
          ElementsAre(IsVar("?a"), IsVar("?b"), IsVar("?c")),
          ElementsAre(IsVar("?d"), IsVar("?e"), IsVar("?f")),
          ElementsAre(IsVar("?g"), IsVar("?h"), m::VariableVariant("?i"))));
}

TEST(SparqlParser, TriplesSameSubjectVarOrTerm) {
  expectCompleteParse(parseConstructTriples("?a ?b ?c"),
                      ElementsAre(ElementsAre(m::VariableVariant("?a"),
                                              m::VariableVariant("?b"),
                                              m::VariableVariant("?c"))));
}

TEST(SparqlParser, TriplesSameSubjectTriplesNodeWithPropertyList) {
  expectCompleteParse(
      parseTriplesSameSubject("(?a) ?b ?c"),
      ElementsAre(
          ElementsAre(m::BlankNode(true, "0"), m::Iri(first),
                      m::VariableVariant("?a")),
          ElementsAre(m::BlankNode(true, "0"), m::Iri(rest), m::Iri(nil)),
          ElementsAre(m::BlankNode(true, "0"), m::VariableVariant("?b"),
                      m::VariableVariant("?c"))));
}

TEST(SparqlParser, TriplesSameSubjectTriplesNodeEmptyPropertyList) {
  expectCompleteParse(
      parseTriplesSameSubject("(?a)"),
      ElementsAre(
          ElementsAre(m::BlankNode(true, "0"), m::Iri(first),
                      m::VariableVariant("?a")),
          ElementsAre(m::BlankNode(true, "0"), m::Iri(rest), m::Iri(nil))));
}

TEST(SparqlParser, TriplesSameSubjectBlankNodePropertyList) {
  auto doTest = []<bool allowPath>() {
    auto input = "[ ?x ?y ] ?a ?b";
    auto [output, internal] = [&input]() {
      if constexpr (allowPath) {
        return std::pair(parse<&Parser::triplesSameSubjectPath>(input),
                         m::InternalVariable("0"));
      } else {
        return std::pair(parse<&Parser::triplesSameSubject, true>(input),
                         m::BlankNode(true, "0"));
      }
    }();

    auto var = m::VariableVariant;
    expectCompleteParse(
        output, UnorderedElementsAre(
                    ::testing::FieldsAre(internal, var("?x"), var("?y")),
                    ::testing::FieldsAre(internal, var("?a"), var("?b"))));
  };
  doTest.template operator()<true>();
  doTest.template operator()<false>();
}

TEST(SparqlParser, PropertyList) {
  expectCompleteParse(
      parsePropertyList("a ?a"),
      Pair(ElementsAre(ElementsAre(m::Iri(type), m::VariableVariant("?a"))),
           IsEmpty()));
}

TEST(SparqlParser, EmptyPropertyList) {
  expectCompleteParse(parsePropertyList(""), Pair(IsEmpty(), IsEmpty()));
}

TEST(SparqlParser, PropertyListNotEmptySingletonWithTerminator) {
  expectCompleteParse(
      parsePropertyListNotEmpty("a ?a ;"),
      Pair(ElementsAre(ElementsAre(m::Iri(type), m::VariableVariant("?a"))),
           IsEmpty()));
}

TEST(SparqlParser, PropertyListNotEmptyWithTerminator) {
  expectCompleteParse(
      parsePropertyListNotEmpty("a ?a ; a ?b ; a ?c ;"),
      Pair(ElementsAre(ElementsAre(m::Iri(type), m::VariableVariant("?a")),
                       ElementsAre(m::Iri(type), m::VariableVariant("?b")),
                       ElementsAre(m::Iri(type), m::VariableVariant("?c"))),
           IsEmpty()));
}

TEST(SparqlParser, VerbA) { expectCompleteParse(parseVerb("a"), m::Iri(type)); }

TEST(SparqlParser, VerbVariable) {
  expectCompleteParse(parseVerb("?a"), m::VariableVariant("?a"));
}

TEST(SparqlParser, ObjectListSingleton) {
  expectCompleteParse(parseObjectList("?a"),
                      Pair(ElementsAre(m::VariableVariant("?a")), IsEmpty()));
}

TEST(SparqlParser, ObjectList) {
  expectCompleteParse(
      parseObjectList("?a , ?b , ?c"),
      Pair(ElementsAre(m::VariableVariant("?a"), m::VariableVariant("?b"),
                       m::VariableVariant("?c")),
           IsEmpty()));
}

TEST(SparqlParser, BlankNodePropertyList) {
  auto doMatch = []<bool InsideConstruct>() {
    const auto blank = [] {
      if constexpr (InsideConstruct) {
        return m::BlankNode(true, "0");
      } else {
        return m::InternalVariable("0");
      }
    }();
    expectCompleteParse(
        parse<&Parser::blankNodePropertyList, InsideConstruct>(
            "[ a ?a ; a ?b ; a ?c ]"),
        Pair(blank,
             ElementsAre(
                 ElementsAre(blank, m::Iri(type), m::VariableVariant("?a")),
                 ElementsAre(blank, m::Iri(type), m::VariableVariant("?b")),
                 ElementsAre(blank, m::Iri(type), m::VariableVariant("?c")))));
  };
  doMatch.template operator()<true>();
  doMatch.template operator()<false>();
}

TEST(SparqlParser, GraphNodeVarOrTerm) {
  expectCompleteParse(parseGraphNode("?a"),
                      Pair(m::VariableVariant("?a"), IsEmpty()));
}

TEST(SparqlParser, GraphNodeTriplesNode) {
  expectCompleteParse(
      parseGraphNode("(?a)"),
      Pair(m::BlankNode(true, "0"),
           ElementsAre(ElementsAre(m::BlankNode(true, "0"), m::Iri(first),
                                   m::VariableVariant("?a")),
                       ElementsAre(m::BlankNode(true, "0"), m::Iri(rest),
                                   m::Iri(nil)))));
}

TEST(SparqlParser, VarOrTermVariable) {
  expectCompleteParse(parseVarOrTerm("?a"), m::VariableVariant("?a"));
}

TEST(SparqlParser, VarOrTermGraphTerm) {
  expectCompleteParse(parseVarOrTerm("()"), m::Iri(nil));
}

TEST(SparqlParser, Iri) {
  auto iri = &TripleComponent::Iri::fromIriref;
  auto expectIri = ExpectCompleteParse<&Parser::iri>{};
  expectIri("rdfs:label", iri("<http://www.w3.org/2000/01/rdf-schema#label>"),
            {{"rdfs", "<http://www.w3.org/2000/01/rdf-schema#>"}});
  expectIri(
      "rdfs:label", iri("<http://www.w3.org/2000/01/rdf-schema#label>"),
      {{"rdfs", "<http://www.w3.org/2000/01/rdf-schema#>"}, {"foo", "<bar#>"}});
  expectIri("<http://www.w3.org/2000/01/rdf-schema>"s,
            iri("<http://www.w3.org/2000/01/rdf-schema>"),
            SparqlQleverVisitor::PrefixMap{});
  expectIri("@en@rdfs:label"s,
            iri("@en@<http://www.w3.org/2000/01/rdf-schema#label>"),
            {{"rdfs", "<http://www.w3.org/2000/01/rdf-schema#>"}});
  expectIri("@en@<http://www.w3.org/2000/01/rdf-schema>"s,
            iri("@en@<http://www.w3.org/2000/01/rdf-schema>"),
            SparqlQleverVisitor::PrefixMap{});
}

TEST(SparqlParser, VarOrIriIri) {
  expectCompleteParse(parseVarOrTerm("<http://testiri>"),
                      m::Iri("<http://testiri>"));
}

TEST(SparqlParser, VariableWithQuestionMark) {
  expectCompleteParse(parseVariable("?variableName"),
                      m::Variable("?variableName"));
}

TEST(SparqlParser, VariableWithDollarSign) {
  expectCompleteParse(parseVariable("$variableName"),
                      m::Variable("?variableName"));
}

TEST(SparqlParser, Bind) {
  auto noChecks = SparqlQleverVisitor::DisableSomeChecksOnlyForTesting::True;
  auto expectBind = ExpectCompleteParse<&Parser::bind>{{}, noChecks};
  expectBind("BIND (10 - 5 as ?a)", m::Bind(Var{"?a"}, "10 - 5"));
  expectBind("bInD (?age - 10 As ?s)", m::Bind(Var{"?s"}, "?age - 10"));
}

TEST(SparqlParser, Integer) {
  auto expectInteger = ExpectCompleteParse<&Parser::integer>{};
  auto expectIntegerFails = ExpectParseFails<&Parser::integer>();
  expectInteger("1931", 1931ull);
  expectInteger("0", 0ull);
  expectInteger("18446744073709551615", 18446744073709551615ull);
  expectIntegerFails("18446744073709551616");
  expectIntegerFails("10000000000000000000000000000000000000000");
  expectIntegerFails("-1");
}

TEST(SparqlParser, LimitOffsetClause) {
  auto expectLimitOffset = ExpectCompleteParse<&Parser::limitOffsetClauses>{};
  auto expectLimitOffsetFails = ExpectParseFails<&Parser::limitOffsetClauses>();
  expectLimitOffset("LIMIT 10", m::LimitOffset(10, std::nullopt, 0));
  expectLimitOffset("OFFSET 31 LIMIT 12 TEXTLIMIT 14",
                    m::LimitOffset(12, 14, 31));
  expectLimitOffset("textlimit 999", m::LimitOffset(std::nullopt, 999, 0));
  expectLimitOffset("LIMIT      999", m::LimitOffset(999, std::nullopt, 0));
  expectLimitOffset("OFFSET 43",
                    m::LimitOffset(std::nullopt, std::nullopt, 43));
  expectLimitOffset("TEXTLIMIT 43 LIMIT 19", m::LimitOffset(19, 43, 0));
  expectLimitOffsetFails("LIMIT20");
  expectIncompleteParse(parse<&Parser::limitOffsetClauses>(
                            "Limit 10 TEXTLIMIT 20 offset 0 Limit 20"),
                        "Limit 20", m::LimitOffset(10ull, 20ull, 0ull));
}

TEST(SparqlParser, OrderCondition) {
  auto expectOrderCondition = ExpectCompleteParse<&Parser::orderCondition>{};
  auto expectOrderConditionFails = ExpectParseFails<&Parser::orderCondition>();
  // var
  expectOrderCondition("?test",
                       m::VariableOrderKeyVariant(Var{"?test"}, false));
  // brackettedExpression
  expectOrderCondition("DESC (?foo)",
                       m::VariableOrderKeyVariant(Var{"?foo"}, true));
  expectOrderCondition("ASC (?bar)",
                       m::VariableOrderKeyVariant(Var{"?bar"}, false));
  expectOrderCondition("ASC(?test - 5)",
                       m::ExpressionOrderKey("(?test - 5)", false));
  expectOrderCondition("DESC (10 || (5 && ?foo))",
                       m::ExpressionOrderKey("(10 || (5 && ?foo))", true));
  // constraint
  expectOrderCondition("(5 - ?mehr)",
                       m::ExpressionOrderKey("(5 - ?mehr)", false));
  expectOrderCondition("SUM(?i)", m::ExpressionOrderKey("SUM(?i)", false));
  expectOrderConditionFails("ASC SCORE(?i)");
}

TEST(SparqlParser, OrderClause) {
  auto expectOrderClause = ExpectCompleteParse<&Parser::orderClause>{};
  auto expectOrderClauseFails = ExpectParseFails<&Parser::orderClause>{};
  expectOrderClause(
      "ORDER BY ?test DESC(?foo - 5)",
      m::OrderKeys({VariableOrderKey{Var{"?test"}, false},
                    m::ExpressionOrderKeyTest{"(?foo - 5)", true}}));

  expectOrderClause("INTERNAL SORT BY ?test",
                    m::OrderKeys({VariableOrderKey{Var{"?test"}, false}},
                                 IsInternalSort::True));

  expectOrderClauseFails("INTERNAL SORT BY ?test DESC(?blubb)");
}

TEST(SparqlParser, GroupCondition) {
  auto expectGroupCondition = ExpectCompleteParse<&Parser::groupCondition>{};
  // variable
  expectGroupCondition("?test", m::VariableGroupKey("?test"));
  // expression without binding
  expectGroupCondition("(?test)", m::ExpressionGroupKey("?test"));
  // expression with binding
  expectGroupCondition("(?test AS ?mehr)",
                       m::AliasGroupKey("?test", Var{"?mehr"}));
  // builtInCall
  expectGroupCondition("COUNT(?test)", m::ExpressionGroupKey("COUNT(?test)"));
  // functionCall
  expectGroupCondition(
      "<http://www.opengis.net/def/function/geosparql/latitude>(?test)",
      m::ExpressionGroupKey(
          "<http://www.opengis.net/def/function/geosparql/latitude>(?test)"));
}

TEST(SparqlParser, GroupClause) {
  expectCompleteParse(
      parse<&Parser::groupClause>(
          "GROUP BY ?test (?foo - 10 as ?bar) COUNT(?baz)"),
      m::GroupKeys(
          {Var{"?test"}, std::pair{"?foo - 10", Var{"?bar"}}, "COUNT(?baz)"}));
}

TEST(SparqlParser, SolutionModifier) {
  auto expectSolutionModifier =
      ExpectCompleteParse<&Parser::solutionModifier>{};
  auto expectIncompleteParse = [](const string& input) {
    EXPECT_FALSE(
        parse<&Parser::solutionModifier>(input).remainingText_.empty());
  };
  using VOK = VariableOrderKey;

  expectSolutionModifier("", m::SolutionModifier({}, {}, {}, {}));
  // The following are no valid solution modifiers, because ORDER BY
  // has to appear before LIMIT.
  expectIncompleteParse("GROUP BY ?var LIMIT 10 ORDER BY ?var");
  expectSolutionModifier("TEXTLIMIT 1 LIMIT 10",
                         m::SolutionModifier({}, {}, {}, {10, 0, 1}));
  expectSolutionModifier(
      "GROUP BY ?var (?b - 10) HAVING (?var != 10) ORDER BY ?var TEXTLIMIT 1 "
      "LIMIT 10 OFFSET 2",
      m::SolutionModifier({Var{"?var"}, "?b - 10"}, {{"(?var != 10)"}},
                          {VOK{Var{"?var"}, false}}, {10, 2, 1}));
  expectSolutionModifier(
      "GROUP BY ?var HAVING (?foo < ?bar) ORDER BY (5 - ?var) TEXTLIMIT 21 "
      "LIMIT 2",
      m::SolutionModifier({Var{"?var"}}, {{"(?foo < ?bar)"}},
                          {std::pair{"(5 - ?var)", false}}, {2, 0, 21}));
  expectSolutionModifier(
      "GROUP BY (?var - ?bar) ORDER BY (5 - ?var)",
      m::SolutionModifier({"?var - ?bar"}, {}, {std::pair{"(5 - ?var)", false}},
                          {}));
}

TEST(SparqlParser, DataBlock) {
  auto expectDataBlock = ExpectCompleteParse<&Parser::dataBlock>{};
  auto expectDataBlockFails = ExpectParseFails<&Parser::dataBlock>();
  expectDataBlock("?test { \"foo\" }",
                  m::Values({Var{"?test"}}, {{lit("\"foo\"")}}));
  expectDataBlock("?test { 10.0 }", m::Values({Var{"?test"}}, {{10.0}}));
  expectDataBlock("?test { UNDEF }",
                  m::Values({Var{"?test"}}, {{TripleComponent::UNDEF{}}}));
  expectDataBlock("?test { false true }",
                  m::Values({Var{"?test"}}, {{false}, {true}}));
  expectDataBlock(
      R"(?foo { "baz" "bar" })",
      m::Values({Var{"?foo"}}, {{lit("\"baz\"")}, {lit("\"bar\"")}}));
  // TODO: Is this semantics correct?
  expectDataBlock(R"(( ) { ( ) })", m::Values({}, {{}}));
  expectDataBlock(R"(( ) { })", m::Values({}, {}));
  expectDataBlockFails("?test { ( ) }");
  expectDataBlock(R"(?foo { })", m::Values({Var{"?foo"}}, {}));
  expectDataBlock(R"(( ?foo ) { })", m::Values({Var{"?foo"}}, {}));
  expectDataBlockFails(R"(( ?foo ?bar ) { (<foo>) (<bar>) })");
  expectDataBlock(
      R"(( ?foo ?bar ) { (<foo> <bar>) })",
      m::Values({Var{"?foo"}, Var{"?bar"}}, {{iri("<foo>"), iri("<bar>")}}));
  expectDataBlock(
      R"(( ?foo ?bar ) { (<foo> "m") ("1" <bar>) })",
      m::Values({Var{"?foo"}, Var{"?bar"}},
                {{iri("<foo>"), lit("\"m\"")}, {lit("\"1\""), iri("<bar>")}}));
  expectDataBlock(
      R"(( ?foo ?bar ) { (<foo> "m") (<bar> <e>) (1 "f") })",
      m::Values({Var{"?foo"}, Var{"?bar"}}, {{iri("<foo>"), lit("\"m\"")},
                                             {iri("<bar>"), iri("<e>")},
                                             {1, lit("\"f\"")}}));
  // TODO<joka921/qup42> implement
  expectDataBlockFails(R"(( ) { (<foo>) })");
}

TEST(SparqlParser, InlineData) {
  auto expectInlineData = ExpectCompleteParse<&Parser::inlineData>{};
  auto expectInlineDataFails = ExpectParseFails<&Parser::inlineData>();
  expectInlineData("VALUES ?test { \"foo\" }",
                   m::InlineData({Var{"?test"}}, {{lit("\"foo\"")}}));
  // There must always be a block present for InlineData
  expectInlineDataFails("");
}

TEST(SparqlParser, propertyPaths) {
  auto expectPathOrVar = ExpectCompleteParse<&Parser::verbPathOrSimple>{};
  auto Iri = &PropertyPath::fromIri;
  auto Sequence = &PropertyPath::makeSequence;
  auto Alternative = &PropertyPath::makeAlternative;
  auto ZeroOrMore = &PropertyPath::makeZeroOrMore;
  auto OneOrMore = &PropertyPath::makeOneOrMore;
  auto ZeroOrOne = &PropertyPath::makeZeroOrOne;
  using PrefixMap = SparqlQleverVisitor::PrefixMap;
  // Test all the base cases.
  // "a" is a special case. It is a valid PropertyPath.
  // It is short for "<http://www.w3.org/1999/02/22-rdf-syntax-ns#type>".
  expectPathOrVar("a",
                  Iri("<http://www.w3.org/1999/02/22-rdf-syntax-ns#type>"));
  expectPathOrVar(
      "@en@rdfs:label", Iri("@en@<http://www.w3.org/2000/01/rdf-schema#label>"),
      PrefixMap{{"rdfs", "<http://www.w3.org/2000/01/rdf-schema#>"}});
  EXPECT_THROW(parse<&Parser::verbPathOrSimple>("b"), ParseException);
  expectPathOrVar("test:foo", Iri("<http://www.example.com/foo>"),
                  {{"test", "<http://www.example.com/>"}});
  expectPathOrVar("?bar", Var{"?bar"});
  expectPathOrVar(":", Iri("<http://www.example.com/>"),
                  {{"", "<http://www.example.com/>"}});
  expectPathOrVar("<http://www.w3.org/1999/02/22-rdf-syntax-ns#type>",
                  Iri("<http://www.w3.org/1999/02/22-rdf-syntax-ns#type>"));
  // Test the basic combinators / | (...) + * ?.
  expectPathOrVar("a:a / a:b",
                  Sequence({Iri("<http://www.example.com/a>"),
                            Iri("<http://www.example.com/b>")}),
                  {{"a", "<http://www.example.com/>"}});
  expectPathOrVar("a:a | a:b",
                  Alternative({Iri("<http://www.example.com/a>"),
                               Iri("<http://www.example.com/b>")}),
                  {{"a", "<http://www.example.com/>"}});
  expectPathOrVar("(a:a)", Iri("<http://www.example.com/a>"),
                  {{"a", "<http://www.example.com/>"}});
  expectPathOrVar("a:a+", OneOrMore({Iri("<http://www.example.com/a>")}),
                  {{"a", "<http://www.example.com/>"}});
  {
    PropertyPath expected = ZeroOrOne({Iri("<http://www.example.com/a>")});
    expected.can_be_null_ = true;
    expectPathOrVar("a:a?", expected, {{"a", "<http://www.example.com/>"}});
  }
  {
    PropertyPath expected = ZeroOrMore({Iri("<http://www.example.com/a>")});
    expected.can_be_null_ = true;
    expectPathOrVar("a:a*", expected, {{"a", "<http://www.example.com/>"}});
  }
  // Test a bigger example that contains everything.
  {
    PropertyPath expected =
        Alternative({Sequence({
                         Iri("<http://www.example.com/a/a>"),
                         ZeroOrMore({Iri("<http://www.example.com/b/b>")}),
                     }),
                     Iri("<http://www.example.com/c/c>"),
                     OneOrMore({Sequence({Iri("<http://www.example.com/a/a>"),
                                          Iri("<http://www.example.com/b/b>"),
                                          Iri("<a/b/c>")})})});
    expected.computeCanBeNull();
    expected.can_be_null_ = false;
    expectPathOrVar("a:a/b:b*|c:c|(a:a/b:b/<a/b/c>)+", expected,
                    {{"a", "<http://www.example.com/a/>"},
                     {"b", "<http://www.example.com/b/>"},
                     {"c", "<http://www.example.com/c/>"}});
  }
}

TEST(SparqlParser, propertyListPathNotEmpty) {
  auto expectPropertyListPath =
      ExpectCompleteParse<&Parser::propertyListPathNotEmpty>{};
  auto expectPropertyListPathFails =
      ExpectParseFails<&Parser::propertyListPathNotEmpty>();
  auto Iri = &PropertyPath::fromIri;
  expectPropertyListPath("<bar> ?foo", {{{Iri("<bar>"), Var{"?foo"}}}, {}});
  expectPropertyListPath(
      "<bar> ?foo ; <mehr> ?f",
      {{{Iri("<bar>"), Var{"?foo"}}, {Iri("<mehr>"), Var{"?f"}}}, {}});
  expectPropertyListPath(
      "<bar> ?foo , ?baz",
      {{{Iri("<bar>"), Var{"?foo"}}, {Iri("<bar>"), Var{"?baz"}}}, {}});

  // A more complex example.
  expectPropertyListPathFails("<bar> ( ?foo ?baz )");
  auto V = m::VariableVariant;
  auto internal0 = m::InternalVariable("0");
  auto internal1 = m::InternalVariable("1");
  auto internal2 = m::InternalVariable("2");
  auto bar = m::Predicate("<bar>");
  expectPropertyListPath(
      "?x [?y ?z; <bar> ?b, ?p, [?d ?e], [<bar> ?e]]; ?u ?v",
      Pair(ElementsAre(Pair(V("?x"), internal0), Pair(V("?u"), V("?v"))),
           UnorderedElementsAre(
               ::testing::FieldsAre(internal0, V("?y"), V("?z")),
               ::testing::FieldsAre(internal0, bar, V("?b")),
               ::testing::FieldsAre(internal0, bar, V("?p")),
               ::testing::FieldsAre(internal0, bar, internal1),
               ::testing::FieldsAre(internal1, V("?d"), V("?e")),
               ::testing::FieldsAre(internal0, bar, internal2),
               ::testing::FieldsAre(internal2, bar, V("?e")))));
}

TEST(SparqlParser, triplesSameSubjectPath) {
  auto expectTriples = ExpectCompleteParse<&Parser::triplesSameSubjectPath>{};
  auto PathIri = &PropertyPath::fromIri;
  expectTriples("?foo <bar> ?baz",
                {{Var{"?foo"}, PathIri("<bar>"), Var{"?baz"}}});
  expectTriples("?foo <bar> ?baz ; <mehr> ?t",
                {{Var{"?foo"}, PathIri("<bar>"), Var{"?baz"}},
                 {Var{"?foo"}, PathIri("<mehr>"), Var{"?t"}}});
  expectTriples("?foo <bar> ?baz , ?t",
                {{Var{"?foo"}, PathIri("<bar>"), Var{"?baz"}},
                 {Var{"?foo"}, PathIri("<bar>"), Var{"?t"}}});
  expectTriples("?foo <bar> ?baz , ?t ; <mehr> ?d",
                {{Var{"?foo"}, PathIri("<bar>"), Var{"?baz"}},
                 {Var{"?foo"}, PathIri("<bar>"), Var{"?t"}},
                 {Var{"?foo"}, PathIri("<mehr>"), Var{"?d"}}});
  expectTriples("?foo <bar> ?baz ; <mehr> ?t , ?d",
                {{Var{"?foo"}, PathIri("<bar>"), Var{"?baz"}},
                 {Var{"?foo"}, PathIri("<mehr>"), Var{"?t"}},
                 {Var{"?foo"}, PathIri("<mehr>"), Var{"?d"}}});
  expectTriples("<foo> <bar> ?baz ; ?mehr \"a\"",
                {{Iri("<foo>"), PathIri("<bar>"), Var{"?baz"}},
                 {Iri("<foo>"), Var("?mehr"), Literal("\"a\"")}});
  auto expectTriplesConstruct =
      ExpectCompleteParse<&Parser::triplesSameSubjectPath, true>{};
  expectTriplesConstruct("_:1 <bar> ?baz", {{BlankNode(false, "1"),
                                             PathIri("<bar>"), Var{"?baz"}}});
  expectTriples(
      "_:one <bar> ?baz",
      {{Var{absl::StrCat(QLEVER_INTERNAL_BLANKNODE_VARIABLE_PREFIX, "one")},
        PathIri("<bar>"), Var{"?baz"}}});
  expectTriples("10.0 <bar> true",
                {{Literal(10.0), PathIri("<bar>"), Literal(true)}});
  expectTriples(
      "<foo> "
      "<http://qlever.cs.uni-freiburg.de/builtin-functions/contains-word> "
      "\"Berlin Freiburg\"",
      {{Iri("<foo>"),
        PathIri("<http://qlever.cs.uni-freiburg.de/builtin-functions/"
                "contains-word>"),
        Literal("\"Berlin Freiburg\"")}});
}

TEST(SparqlParser, SelectClause) {
  auto expectSelectClause = ExpectCompleteParse<&Parser::selectClause>{};
  auto expectSelectFails = ExpectParseFails<&Parser::selectClause>();

  using Alias = std::pair<string, ::Variable>;
  expectCompleteParse(parseSelectClause("SELECT *"),
                      m::AsteriskSelect(false, false));
  expectCompleteParse(parseSelectClause("SELECT DISTINCT *"),
                      m::AsteriskSelect(true, false));
  expectCompleteParse(parseSelectClause("SELECT REDUCED *"),
                      m::AsteriskSelect(false, true));
  expectSelectFails("SELECT DISTINCT REDUCED *");
  expectSelectFails("SELECT");
  expectSelectClause("SELECT ?foo", m::VariablesSelect({"?foo"}));
  expectSelectClause("SELECT ?foo ?baz ?bar",
                     m::VariablesSelect({"?foo", "?baz", "?bar"}));
  expectSelectClause("SELECT DISTINCT ?foo ?bar",
                     m::VariablesSelect({"?foo", "?bar"}, true, false));
  expectSelectClause("SELECT REDUCED ?foo ?bar ?baz",
                     m::VariablesSelect({"?foo", "?bar", "?baz"}, false, true));
  expectSelectClause("SELECT (10 as ?foo) ?bar",
                     m::Select({Alias{"10", Var{"?foo"}}, Var{"?bar"}}));
  expectSelectClause("SELECT DISTINCT (5 - 10 as ?m)",
                     m::Select({Alias{"5 - 10", Var{"?m"}}}, true, false));
  expectSelectClause(
      "SELECT (5 - 10 as ?m) ?foo (10 as ?bar)",
      m::Select({Alias{"5 - 10", "?m"}, Var{"?foo"}, Alias{"10", "?bar"}}));
}

TEST(SparqlParser, HavingCondition) {
  auto expectHavingCondition = ExpectCompleteParse<&Parser::havingCondition>{};
  auto expectHavingConditionFails =
      ExpectParseFails<&Parser::havingCondition>();

  expectHavingCondition("(?x <= 42.3)", m::stringMatchesFilter("(?x <= 42.3)"));
  expectHavingCondition("(?height > 1.7)",
                        m::stringMatchesFilter("(?height > 1.7)"));
  expectHavingCondition("(?predicate < \"<Z\")",
                        m::stringMatchesFilter("(?predicate < \"<Z\")"));
  expectHavingCondition("(LANG(?x) = \"en\")",
                        m::stringMatchesFilter("(LANG(?x) = \"en\")"));
}

TEST(SparqlParser, GroupGraphPattern) {
  auto expectGraphPattern =
      ExpectCompleteParse<&Parser::groupGraphPattern>{defaultPrefixMap};
  auto expectGroupGraphPatternFails =
      ExpectParseFails<&Parser::groupGraphPattern>{{}};
  auto DummyTriplesMatcher = m::Triples({{Var{"?x"}, "?y", Var{"?z"}}});

  // Empty GraphPatterns.
  expectGraphPattern("{ }", m::GraphPattern());
  expectGraphPattern(
      "{ SELECT *  WHERE { } }",
      m::GraphPattern(m::SubSelect(::testing::_, m::GraphPattern())));

  SparqlTriple abc{Var{"?a"}, "?b", Var{"?c"}};
  SparqlTriple def{Var{"?d"}, "?e", Var{"?f"}};
  // Test the Components alone.
  expectGraphPattern("{ { ?a ?b ?c } }",
                     m::GraphPattern(m::GroupGraphPattern(m::Triples({abc}))));
  expectGraphPattern(
      "{ { ?a ?b ?c } UNION { ?d ?e ?f } }",
      m::GraphPattern(m::Union(m::GraphPattern(m::Triples({abc})),
                               m::GraphPattern(m::Triples({def})))));
  expectGraphPattern(
      "{ { ?a ?b ?c } UNION { ?d ?e ?f } UNION { ?g ?h ?i } }",
      m::GraphPattern(m::Union(
          m::GraphPattern(m::Union(m::GraphPattern(m::Triples({abc})),
                                   m::GraphPattern(m::Triples({def})))),
          m::GraphPattern(m::Triples({{Var{"?g"}, "?h", Var{"?i"}}})))));
  expectGraphPattern("{ OPTIONAL { ?a <foo> <bar> } }",
                     m::GraphPattern(m::OptionalGraphPattern(
                         m::Triples({{Var{"?a"}, "<foo>", iri("<bar>")}}))));
  expectGraphPattern("{ MINUS { ?a <foo> <bar> } }",
                     m::GraphPattern(m::MinusGraphPattern(
                         m::Triples({{Var{"?a"}, "<foo>", iri("<bar>")}}))));
  expectGraphPattern(
      "{ FILTER (?a = 10) . ?x ?y ?z }",
      m::GraphPattern(false, {"(?a = 10)"}, DummyTriplesMatcher));
  expectGraphPattern("{ BIND (3 as ?c) }",
                     m::GraphPattern(m::Bind(Var{"?c"}, "3")));
  // The variables `?f` and `?b` have not been used before the BIND clause, but
  // this is valid according to the SPARQL standard.
  expectGraphPattern("{ BIND (?f - ?b as ?c) }",
                     m::GraphPattern(m::Bind(Var{"?c"}, "?f - ?b")));
  expectGraphPattern("{ VALUES (?a ?b) { (<foo> <bar>) (<a> <b>) } }",
                     m::GraphPattern(m::InlineData(
                         {Var{"?a"}, Var{"?b"}}, {{iri("<foo>"), iri("<bar>")},
                                                  {iri("<a>"), iri("<b>")}})));
  expectGraphPattern("{ ?x ?y ?z }", m::GraphPattern(DummyTriplesMatcher));
  expectGraphPattern(
      "{ SELECT *  WHERE { ?x ?y ?z } }",
      m::GraphPattern(m::SubSelect(m::AsteriskSelect(false, false),
                                   m::GraphPattern(DummyTriplesMatcher))));
  // Test mixes of the components to make sure that they interact correctly.
  expectGraphPattern(
      "{ ?x ?y ?z ; ?f <bar> }",
      m::GraphPattern(m::Triples(
          {{Var{"?x"}, "?y", Var{"?z"}}, {Var{"?x"}, "?f", iri("<bar>")}})));
  expectGraphPattern(
      "{ ?x ?y ?z . <foo> ?f <bar> }",
      m::GraphPattern(m::Triples(
          {{Var{"?x"}, "?y", Var{"?z"}}, {iri("<foo>"), "?f", iri("<bar>")}})));
  expectGraphPattern(
      "{ ?x <is-a> <Actor> . FILTER(?x != ?y) . ?y <is-a> <Actor> . "
      "FILTER(?y < ?x) }",
      m::GraphPattern(false, {"(?x != ?y)", "(?y < ?x)"},
                      m::Triples({{Var{"?x"}, "<is-a>", iri("<Actor>")},
                                  {Var{"?y"}, "<is-a>", iri("<Actor>")}})));
  expectGraphPattern(
      "{?x <is-a> \"Actor\" . FILTER(?x != ?y) . ?y <is-a> <Actor> . ?c "
      "ql:contains-entity ?x . ?c ql:contains-word \"coca* abuse\"}",
      m::GraphPattern(
          false, {"(?x != ?y)"},
          m::Triples(
              {{Var{"?x"}, "<is-a>", lit("\"Actor\"")},
               {Var{"?y"}, "<is-a>", iri("<Actor>")},
               {Var{"?c"}, std::string{CONTAINS_ENTITY_PREDICATE}, Var{"?x"}},
               {Var{"?c"}, std::string{CONTAINS_WORD_PREDICATE},
                lit("\"coca* abuse\"")}})));

  // Scoping of variables in combination with a BIND clause.
  expectGraphPattern(
      "{?x <is-a> <Actor> . BIND(10 - ?x as ?y) }",
      m::GraphPattern(m::Triples({{Var{"?x"}, "<is-a>", iri("<Actor>")}}),
                      m::Bind(Var{"?y"}, "10 - ?x")));
  expectGraphPattern(
      "{?x <is-a> <Actor> . BIND(10 - ?x as ?y) . ?a ?b ?c }",
      m::GraphPattern(m::Triples({{Var{"?x"}, "<is-a>", iri("<Actor>")}}),
                      m::Bind(Var{"?y"}, "10 - ?x"),
                      m::Triples({{Var{"?a"}, "?b", Var{"?c"}}})));
  expectGroupGraphPatternFails("{?x <is-a> <Actor> . BIND(3 as ?x)}");
  expectGraphPattern(
      "{?x <is-a> <Actor> . {BIND(3 as ?x)} }",
      m::GraphPattern(m::Triples({{Var{"?x"}, "<is-a>", iri("<Actor>")}}),
                      m::GroupGraphPattern(m::Bind(Var{"?x"}, "3"))));
  expectGraphPattern(
      "{?x <is-a> <Actor> . OPTIONAL {BIND(3 as ?x)} }",
      m::GraphPattern(m::Triples({{Var{"?x"}, "<is-a>", iri("<Actor>")}}),
                      m::OptionalGraphPattern(m::Bind(Var{"?x"}, "3"))));
  expectGraphPattern(
      "{ {?x <is-a> <Actor>} UNION { BIND (3 as ?x)}}",
      m::GraphPattern(m::Union(
          m::GraphPattern(m::Triples({{Var{"?x"}, "<is-a>", iri("<Actor>")}})),
          m::GraphPattern(m::Bind(Var{"?x"}, "3")))));

  expectGraphPattern(
      "{?x <is-a> <Actor> . OPTIONAL { ?x <foo> <bar> } }",
      m::GraphPattern(m::Triples({{Var{"?x"}, "<is-a>", iri("<Actor>")}}),
                      m::OptionalGraphPattern(
                          m::Triples({{Var{"?x"}, "<foo>", iri("<bar>")}}))));
  expectGraphPattern(
      "{ SELECT *  WHERE { ?x ?y ?z } VALUES ?a { <a> <b> } }",
      m::GraphPattern(
          m::SubSelect(m::AsteriskSelect(false, false),
                       m::GraphPattern(DummyTriplesMatcher)),
          m::InlineData({Var{"?a"}}, {{iri("<a>")}, {iri("<b>")}})));
  expectGraphPattern("{ SERVICE <endpoint> { ?s ?p ?o } }",
                     m::GraphPattern(m::Service(
                         TripleComponent::Iri::fromIriref("<endpoint>"),
                         {Var{"?s"}, Var{"?p"}, Var{"?o"}}, "{ ?s ?p ?o }")));
  expectGraphPattern(
      "{ SERVICE <ep> { { SELECT ?s ?o WHERE { ?s ?p ?o } } } }",
      m::GraphPattern(m::Service(TripleComponent::Iri::fromIriref("<ep>"),
                                 {Var{"?s"}, Var{"?o"}},
                                 "{ { SELECT ?s ?o WHERE { ?s ?p ?o } } }")));

  expectGraphPattern(
      "{ SERVICE SILENT <ep> { { SELECT ?s ?o WHERE { ?s ?p ?o } } } }",
      m::GraphPattern(m::Service(
          TripleComponent::Iri::fromIriref("<ep>"), {Var{"?s"}, Var{"?o"}},
          "{ { SELECT ?s ?o WHERE { ?s ?p ?o } } }", "", true)));

  // SERVICE with a variable endpoint is not yet supported.
  expectGroupGraphPatternFails("{ SERVICE ?endpoint { ?s ?p ?o } }");

  expectGraphPattern("{ GRAPH ?g { ?x <is-a> <Actor> }}",
                     m::GraphPattern(m::GroupGraphPatternWithGraph(
                         Variable("?g"),
                         m::Triples({{Var{"?x"}, "<is-a>", iri("<Actor>")}}))));
  expectGraphPattern(
      "{ GRAPH <foo> { ?x <is-a> <Actor> }}",
      m::GraphPattern(m::GroupGraphPatternWithGraph(
          iri("<foo>"), m::Triples({{Var{"?x"}, "<is-a>", iri("<Actor>")}}))));
}

TEST(SparqlParser, RDFLiteral) {
  auto expectRDFLiteral = ExpectCompleteParse<&Parser::rdfLiteral>{
      {{"xsd", "<http://www.w3.org/2001/XMLSchema#>"}}};
  auto expectRDFLiteralFails = ExpectParseFails<&Parser::rdfLiteral>();

  expectRDFLiteral("   \"Astronaut\"^^xsd:string  \t",
                   "\"Astronaut\"^^<http://www.w3.org/2001/XMLSchema#string>"s);
  // The conversion to the internal date format
  // (":v:date:0000000000000001950-01-01T00:00:00") is done by
  // RdfStringParser<TokenizerCtre>::parseTripleObject(resultAsString) which
  // is only called at triplesBlock.
  expectRDFLiteral(
      "\"1950-01-01T00:00:00\"^^xsd:dateTime",
      "\"1950-01-01T00:00:00\"^^<http://www.w3.org/2001/XMLSchema#dateTime>"s);
  expectRDFLiteralFails(R"(?a ?b "The \"Moon\""@en .)");
}

TEST(SparqlParser, SelectQuery) {
  auto contains = [](const std::string& s) { return ::testing::HasSubstr(s); };
  auto expectSelectQuery =
      ExpectCompleteParse<&Parser::selectQuery>{defaultPrefixMap};
  auto expectSelectQueryFails = ExpectParseFails<&Parser::selectQuery>{};
  auto DummyGraphPatternMatcher =
      m::GraphPattern(m::Triples({{Var{"?x"}, "?y", Var{"?z"}}}));
  using Graphs = ScanSpecificationAsTripleComponent::Graphs;

  // A matcher that matches the query `SELECT * { ?a <bar> ?foo}`, where the
  // FROM and FROM NAMED clauses can still be specified via arguments.
  auto selectABarFooMatcher = [](Graphs defaultGraphs = std::nullopt,
                                 Graphs namedGraphs = std::nullopt) {
    return testing::AllOf(m::SelectQuery(
        m::AsteriskSelect(),
        m::GraphPattern(m::Triples({{Var{"?a"}, "<bar>", Var{"?foo"}}})),
        defaultGraphs, namedGraphs));
  };
  expectSelectQuery("SELECT * WHERE { ?a <bar> ?foo }", selectABarFooMatcher());

  expectSelectQuery(
      "SELECT * FROM <x> FROM NAMED <y> WHERE { ?a <bar> ?foo }",
      selectABarFooMatcher(m::Graphs{TripleComponent::Iri::fromIriref("<x>")},
                           m::Graphs{TripleComponent::Iri::fromIriref("<y>")}));

  expectSelectQuery("SELECT * WHERE { ?x ?y ?z }",
                    testing::AllOf(m::SelectQuery(m::AsteriskSelect(),
                                                  DummyGraphPatternMatcher)));
  expectSelectQuery(
      "SELECT ?x WHERE { ?x ?y ?z . FILTER(?x != <foo>) } LIMIT 10 TEXTLIMIT 5",
      testing::AllOf(
          m::SelectQuery(
              m::Select({Var{"?x"}}),
              m::GraphPattern(false, {"(?x != <foo>)"},
                              m::Triples({{Var{"?x"}, "?y", Var{"?z"}}}))),
          m::pq::LimitOffset({10, 0, 5})));

  // ORDER BY
  expectSelectQuery("SELECT ?x WHERE { ?x ?y ?z } ORDER BY ?y ",
                    testing::AllOf(m::SelectQuery(m::Select({Var{"?x"}}),
                                                  DummyGraphPatternMatcher),
                                   m::pq::OrderKeys({{Var{"?y"}, false}})));

  // Explicit GROUP BY
  expectSelectQuery("SELECT ?x WHERE { ?x ?y ?z } GROUP BY ?x",
                    testing::AllOf(m::SelectQuery(m::VariablesSelect({"?x"}),
                                                  DummyGraphPatternMatcher),
                                   m::pq::GroupKeys({Var{"?x"}})));
  expectSelectQuery(
      "SELECT (COUNT(?y) as ?a) WHERE { ?x ?y ?z } GROUP BY ?x",
      testing::AllOf(
          m::SelectQuery(m::Select({std::pair{"COUNT(?y)", Var{"?a"}}}),
                         DummyGraphPatternMatcher),
          m::pq::GroupKeys({Var{"?x"}})));

  expectSelectQuery(
      "SELECT (SUM(?x) as ?a) (COUNT(?y) + ?z AS ?b)  WHERE { ?x ?y ?z } GROUP "
      "BY ?z",
      testing::AllOf(
          m::SelectQuery(m::Select({std::pair{"SUM(?x)", Var{"?a"}},
                                    std::pair{"COUNT(?y) + ?z", Var{"?b"}}}),
                         DummyGraphPatternMatcher)));

  expectSelectQuery(
      "SELECT (SUM(?x) as ?a)  WHERE { ?x ?y ?z } GROUP "
      "BY ?z ORDER BY (COUNT(?y) + ?z)",
      testing::AllOf(
          m::SelectQuery(
              m::Select({std::pair{"SUM(?x)", Var{"?a"}}}, false, false,
                        {std::pair{"(COUNT(?y) + ?z)",
                                   Var{"?_QLever_internal_variable_0"}}}),
              DummyGraphPatternMatcher),
          m::pq::OrderKeys({{Var{"?_QLever_internal_variable_0"}, false}})));

  // It is also illegal to reuse a variable from the body of a query with a
  // GROUP BY as the target of an alias, even if it is the aggregated variable
  // itself.
  expectSelectQueryFails(
      "SELECT (SUM(?y) AS ?y) WHERE { ?x <is-a> ?y } GROUP BY ?x");

  // `SELECT *` is not allowed while grouping.
  expectSelectQueryFails("SELECT * WHERE { ?x ?y ?z } GROUP BY ?x");
  // When grouping selected variables must either be grouped by or aggregated.
  // `?y` is neither.
  expectSelectQueryFails("SELECT (?y as ?a) WHERE { ?x ?y ?z } GROUP BY ?x");

  // Explicit GROUP BY but the target of an alias is used twice.
  expectSelectQueryFails(
      "SELECT (?x AS ?z) (?x AS ?z) WHERE { ?x <p> ?y} GROUP BY ?x");

  // Explicit GROUP BY but the second alias uses the target of the first alias
  // as input.
  expectSelectQuery(
      "SELECT (?x AS ?a) (?a AS ?aa) WHERE { ?x ?y ?z} GROUP BY ?x",
      testing::AllOf(m::SelectQuery(m::Select({std::pair{"?x", Var{"?a"}},
                                               std::pair{"?a", Var{"?aa"}}}),
                                    DummyGraphPatternMatcher),
                     m::pq::GroupKeys({Var{"?x"}})));

  // Implicit GROUP BY.
  expectSelectQuery(
      "SELECT (SUM(?x) as ?a) (COUNT(?y) + AVG(?z) AS ?b)  WHERE { ?x ?y ?z }",
      testing::AllOf(m::SelectQuery(m::Select({std::pair{"SUM(?x)", Var{"?a"}},
                                               std::pair{"COUNT(?y) + AVG(?z)",
                                                         Var{"?b"}}}),
                                    DummyGraphPatternMatcher),
                     m::pq::GroupKeys({})));
  // Implicit GROUP BY but the variable `?x` is not aggregated.
  expectSelectQueryFails("SELECT ?x (SUM(?y) AS ?z) WHERE { ?x <p> ?y}");
  // Implicit GROUP BY but the variable `?x` is not aggregated inside the
  // expression that also contains the aggregate.
  expectSelectQueryFails("SELECT (?x + SUM(?y) AS ?z) WHERE { ?x <p> ?y}");

  // When there is no GROUP BY (implicit or explicit), the aliases are
  // equivalently transformed into BINDs and then deleted from the SELECT
  // clause.
  expectSelectQuery("SELECT (?x AS ?y) (?y AS ?z) WHERE { BIND(1 AS ?x)}",
                    m::SelectQuery(m::Select({Var("?y"), Var("?z")}),
                                   m::GraphPattern(m::Bind(Var("?x"), "1"),
                                                   m::Bind(Var("?y"), "?x"),
                                                   m::Bind(Var{"?z"}, "?y"))));

  // No GROUP BY but the target of an alias is used twice.
  expectSelectQueryFails("SELECT (?x AS ?z) (?x AS ?z) WHERE { ?x <p> ?y}",
                         contains("The target ?z of an AS clause was already "
                                  "used before in the SELECT clause."));

  // `?x` is selected twice. Once as variable and once as the result of an
  // alias. This is not allowed.
  expectSelectQueryFails(
      "SELECT ?x (?y as ?x) WHERE { ?x ?y ?z }",
      contains(
          "The target ?x of an AS clause was already used in the query body."));

  // HAVING is not allowed without GROUP BY
  expectSelectQueryFails(
      "SELECT ?x WHERE { ?x ?y ?z } HAVING (?x < 3)",
      contains("HAVING clause is only supported in queries with GROUP BY"));

  // The target of the alias (`?y`) is already bound in the WHERE clause. This
  // is forbidden by the SPARQL standard.
  expectSelectQueryFails(
      "SELECT (?x AS ?y) WHERE { ?x <is-a> ?y }",
      contains(
          "The target ?y of an AS clause was already used in the query body."));
}

TEST(SparqlParser, ConstructQuery) {
  auto expectConstructQuery =
      ExpectCompleteParse<&Parser::constructQuery>{defaultPrefixMap};
  auto expectConstructQueryFails = ExpectParseFails<&Parser::constructQuery>{};
  expectConstructQuery(
      "CONSTRUCT { } WHERE { ?a ?b ?c }",
      m::ConstructQuery(
          {}, m::GraphPattern(m::Triples({{Var{"?a"}, "?b", Var{"?c"}}}))));
  expectConstructQuery(
      "CONSTRUCT { ?a <foo> ?c . } WHERE { ?a ?b ?c }",
      testing::AllOf(m::ConstructQuery(
          {{Var{"?a"}, Iri{"<foo>"}, Var{"?c"}}},
          m::GraphPattern(m::Triples({{Var{"?a"}, "?b", Var{"?c"}}})))));
  expectConstructQuery(
      "CONSTRUCT { ?a <foo> ?c . <bar> ?b <baz> } WHERE { ?a ?b ?c . FILTER(?a "
      "> 0) .}",
      m::ConstructQuery(
          {{Var{"?a"}, Iri{"<foo>"}, Var{"?c"}},
           {Iri{"<bar>"}, Var{"?b"}, Iri{"<baz>"}}},
          m::GraphPattern(false, {"(?a > 0)"},
                          m::Triples({{Var{"?a"}, "?b", Var{"?c"}}}))));
  expectConstructQuery(
      "CONSTRUCT { ?a <foo> ?c . } WHERE { ?a ?b ?c } ORDER BY ?a LIMIT 10",
      testing::AllOf(
          m::ConstructQuery(
              {{Var{"?a"}, Iri{"<foo>"}, Var{"?c"}}},
              m::GraphPattern(m::Triples({{Var{"?a"}, "?b", Var{"?c"}}}))),
          m::pq::LimitOffset({10}), m::pq::OrderKeys({{Var{"?a"}, false}})));
  // This case of the grammar is not useful without Datasets, but we still
  // support it.
  expectConstructQuery(
      "CONSTRUCT WHERE { ?a <foo> ?b }",
      m::ConstructQuery(
          {{Var{"?a"}, Iri{"<foo>"}, Var{"?b"}}},
          m::GraphPattern(m::Triples({{Var{"?a"}, "<foo>", Var{"?b"}}}))));

  // Blank nodes turn into variables inside WHERE.
  expectConstructQuery(
      "CONSTRUCT WHERE { [] <foo> ?b }",
      m::ConstructQuery(
          {{BlankNode{true, "0"}, Iri{"<foo>"}, Var{"?b"}}},
          m::GraphPattern(m::Triples(
              {{Var{absl::StrCat(QLEVER_INTERNAL_BLANKNODE_VARIABLE_PREFIX,
                                 "g_0")},
                "<foo>", Var{"?b"}}}))));

  // Test another variant to cover all cases.
  expectConstructQuery(
      "CONSTRUCT WHERE { <bar> ?foo \"Abc\"@en }",
      m::ConstructQuery(
          {{Iri{"<bar>"}, Var{"?foo"}, Literal{"\"Abc\"@en"}}},
          m::GraphPattern(m::Triples(
              {{iri("<bar>"), PropertyPath::fromVariable(Var{"?foo"}),
                lit("\"Abc\"", "@en")}}))));
  // CONSTRUCT with datasets.
  expectConstructQuery(
      "CONSTRUCT { } FROM <foo> FROM NAMED <foo2> FROM NAMED <foo3> WHERE { }",
      m::ConstructQuery({}, m::GraphPattern(), m::Graphs{iri("<foo>")},
                        m::Graphs{iri("<foo2>"), iri("<foo3>")}));
}

// _____________________________________________________________________________
TEST(SparqlParser, ensureExceptionOnInvalidGraphTerm) {
  EXPECT_THROW(SparqlQleverVisitor::toGraphPattern(
                   {{Var{"?a"}, BlankNode{true, "0"}, Var{"?b"}}}),
               ad_utility::Exception);
  EXPECT_THROW(SparqlQleverVisitor::toGraphPattern(
                   {{Var{"?a"}, Literal{"\"Abc\""}, Var{"?b"}}}),
               ad_utility::Exception);
}

// Test that ASK queries are parsed as they should.
TEST(SparqlParser, AskQuery) {
  // Some helper functions and abbreviations.
  auto contains = [](const std::string& s) { return ::testing::HasSubstr(s); };
  auto expectAskQuery =
      ExpectCompleteParse<&Parser::askQuery>{defaultPrefixMap};
  auto expectAskQueryFails = ExpectParseFails<&Parser::askQuery>{};
  auto DummyGraphPatternMatcher =
      m::GraphPattern(m::Triples({{Var{"?x"}, "?y", Var{"?z"}}}));
  using Graphs = ScanSpecificationAsTripleComponent::Graphs;

  // A matcher that matches the query `ASK { ?a <bar> ?foo}`, where the
  // FROM parts of the query can be specified via `defaultGraphs` and
  // the FROM NAMED parts can be specified via `namedGraphs`.
  auto selectABarFooMatcher = [](Graphs defaultGraphs = std::nullopt,
                                 Graphs namedGraphs = std::nullopt) {
    return testing::AllOf(m::AskQuery(
        m::GraphPattern(m::Triples({{Var{"?a"}, "<bar>", Var{"?foo"}}})),
        defaultGraphs, namedGraphs));
  };
  expectAskQuery("ASK { ?a <bar> ?foo }", selectABarFooMatcher());

  // ASK query with both a FROM and a FROM NAMED clause.
  Graphs defaultGraphs;
  defaultGraphs.emplace();
  defaultGraphs->insert(TripleComponent::Iri::fromIriref("<x>"));
  Graphs namedGraphs;
  namedGraphs.emplace();
  namedGraphs->insert(TripleComponent::Iri::fromIriref("<y>"));
  expectAskQuery("ASK FROM <x> FROM NAMED <y> WHERE { ?a <bar> ?foo }",
                 selectABarFooMatcher(defaultGraphs, namedGraphs));

  // ASK whether there are any triples at all.
  expectAskQuery("ASK { ?x ?y ?z }",
                 testing::AllOf(m::AskQuery(DummyGraphPatternMatcher)));

  // ASK queries may contain neither of LIMIT, OFFSET, or TEXTLIMIT.
  expectAskQueryFails("ASK WHERE { ?x ?y ?z . FILTER(?x != <foo>) } LIMIT 10");
  expectAskQueryFails("ASK WHERE { ?x ?y ?z . FILTER(?x != <foo>) } OFFSET 20");
  expectAskQueryFails(
      "ASK WHERE { ?x ?y ?z . FILTER(?x != <foo>) } TEXTLIMIT 30");

  // ASK with ORDER BY is allowed (even though the ORDER BY does not change the
  // result).
  expectAskQuery("ASK { ?x ?y ?z } ORDER BY ?y ",
                 testing::AllOf(m::AskQuery(DummyGraphPatternMatcher),
                                m::pq::OrderKeys({{Var{"?y"}, false}})));

  // ASK with GROUP BY is allowed.
  expectAskQuery("ASK { ?x ?y ?z } GROUP BY ?x",
                 testing::AllOf(m::AskQuery(DummyGraphPatternMatcher),
                                m::pq::GroupKeys({Var{"?x"}})));
  expectAskQuery("ASK { ?x ?y ?z } GROUP BY ?x",
                 testing::AllOf(m::AskQuery(DummyGraphPatternMatcher),
                                m::pq::GroupKeys({Var{"?x"}})));

  // HAVING is not allowed without GROUP BY
  expectAskQueryFails(
      "ASK { ?x ?y ?z } HAVING (?x < 3)",
      contains("HAVING clause is only supported in queries with GROUP BY"));
}

// Tests for additional features of the SPARQL parser.
TEST(SparqlParser, Query) {
  auto expectQuery = ExpectCompleteParse<&Parser::query>{defaultPrefixMap};
  auto expectQueryFails = ExpectParseFails<&Parser::query>{};
  auto contains = [](const std::string& s) { return ::testing::HasSubstr(s); };

  // Test that `_originalString` is correctly set.
  expectQuery(
      "SELECT * WHERE { ?a <bar> ?foo }",
      testing::AllOf(m::SelectQuery(m::AsteriskSelect(),
                                    m::GraphPattern(m::Triples(
                                        {{Var{"?a"}, "<bar>", Var{"?foo"}}}))),
                     m::pq::OriginalString("SELECT * WHERE { ?a <bar> ?foo }"),
                     m::VisibleVariables({Var{"?a"}, Var{"?foo"}})));
  expectQuery("SELECT * WHERE { ?x ?y ?z }",
              m::pq::OriginalString("SELECT * WHERE { ?x ?y ?z }"));
  expectQuery(
      "SELECT ?x WHERE { ?x ?y ?z } GROUP BY ?x",
      m::pq::OriginalString("SELECT ?x WHERE { ?x ?y ?z } GROUP BY ?x"));
  expectQuery(
      "PREFIX a: <foo> SELECT (COUNT(?y) as ?a) WHERE { ?x ?y ?z } GROUP BY ?x",
      m::pq::OriginalString("PREFIX a: <foo> SELECT (COUNT(?y) as ?a) WHERE { "
                            "?x ?y ?z } GROUP BY ?x"));

  // Test that visible variables are correctly set.
  expectQuery(
      "CONSTRUCT { ?a <foo> ?c . } WHERE { ?a ?b ?c }",
      testing::AllOf(m::ConstructQuery({{Var{"?a"}, Iri{"<foo>"}, Var{"?c"}}},
                                       m::GraphPattern(m::Triples(
                                           {{Var{"?a"}, "?b", Var{"?c"}}}))),
                     m::VisibleVariables({Var{"?a"}, Var{"?b"}, Var{"?c"}})));
  expectQuery(
      "CONSTRUCT { ?x <foo> <bar> } WHERE { ?x ?y ?z } LIMIT 10",
      testing::AllOf(
          m::ConstructQuery(
              {{Var{"?x"}, Iri{"<foo>"}, Iri{"<bar>"}}},
              m::GraphPattern(m::Triples({{Var{"?x"}, "?y", Var{"?z"}}}))),
          m::pq::OriginalString(
              "CONSTRUCT { ?x <foo> <bar> } WHERE { ?x ?y ?z } LIMIT 10"),
          m::pq::LimitOffset({10}),
          m::VisibleVariables({Var{"?x"}, Var{"?y"}, Var{"?z"}})));

  // Construct query with GROUP BY
  expectQuery(
      "CONSTRUCT { ?x <foo> <bar> } WHERE { ?x ?y ?z } GROUP BY ?x",
      testing::AllOf(
          m::ConstructQuery(
              {{Var{"?x"}, Iri{"<foo>"}, Iri{"<bar>"}}},
              m::GraphPattern(m::Triples({{Var{"?x"}, "?y", Var{"?z"}}}))),
          m::pq::OriginalString(
              "CONSTRUCT { ?x <foo> <bar> } WHERE { ?x ?y ?z } GROUP BY ?x"),
          m::VisibleVariables({Var{"?x"}, Var{"?y"}, Var{"?z"}})));

  // Construct query with GROUP BY, but a variable that is not grouped is used.
  expectQueryFails(
      "CONSTRUCT { ?x <foo> <bar> } WHERE { ?x ?y ?z } GROUP BY ?y");

  // The same two tests with `ASK` queries
  expectQuery(
      "ASK WHERE { ?x ?y ?z } GROUP BY ?x",
      testing::AllOf(
          m::AskQuery(

              m::GraphPattern(m::Triples({{Var{"?x"}, "?y", Var{"?z"}}}))),
          m::pq::OriginalString("ASK WHERE { ?x ?y ?z } GROUP BY ?x"),
          m::VisibleVariables({Var{"?x"}, Var{"?y"}, Var{"?z"}})));

  // Test that the prologue is parsed properly. We use `m::Service` here
  // because the parsing of a SERVICE clause is the only place where the
  // prologue is explicitly passed on to a `parsedQuery::` object.
  expectQuery(
      "PREFIX doof: <http://doof.org/> "
      "SELECT * WHERE { SERVICE <endpoint> { ?s ?p ?o } }",
      m::SelectQuery(m::AsteriskSelect(),
                     m::GraphPattern(m::Service(
                         TripleComponent::Iri::fromIriref("<endpoint>"),
                         {Var{"?s"}, Var{"?p"}, Var{"?o"}}, "{ ?s ?p ?o }",
                         "PREFIX doof: <http://doof.org/>"))));

  // Tests around DESCRIBE.
  {
    // The tested DESCRIBE queries all describe `<x>`, `?y`, and `<z>`.
    using Resources = std::vector<parsedQuery::Describe::VarOrIri>;
    auto Iri = [](const auto& x) {
      return TripleComponent::Iri::fromIriref(x);
    };
    Resources xyz{Iri("<x>"), Var{"?y"}, Iri("<z>")};

    // A matcher for `?y <is-a> ?v`.
    auto graphPatternMatcher =
        m::GraphPattern(m::Triples({{Var{"?y"}, "<is-a>", Var{"?v"}}}));

    // A matcher for the subquery `SELECT ?y { ?y <is-a> ?v }`, which we will
    // use to compute the values for `?y` that are to be described.
    auto selectQueryMatcher1 =
        m::SelectQuery(m::Select({Var{"?y"}}), graphPatternMatcher);

    // DESCRIBE with neither FROM nor FROM NAMED clauses.
    expectQuery("DESCRIBE <x> ?y <z> { ?y <is-a> ?v }",
                m::DescribeQuery(m::Describe(xyz, {}, selectQueryMatcher1)));

    // `DESCRIBE *` query that is equivalent to `DESCRIBE <x> ?y <z> { ... }`.
    auto selectQueryMatcher2 =
        m::SelectQuery(m::Select({Var{"?y"}, Var{"?v"}}), graphPatternMatcher);
    Resources yv{Var{"?y"}, Var{"?v"}};
    expectQuery("DESCRIBE * { ?y <is-a> ?v }",
                m::DescribeQuery(m::Describe(yv, {}, selectQueryMatcher2)));

    // DESCRIBE with FROM and FROM NAMED clauses.
    //
    // NOTE: The clauses are relevant *both* for the retrieval of the resources
    // to describe (the `Id`s matching `?y`), as well as for computing the
    // triples for each of these resources.
    using Graphs = ScanSpecificationAsTripleComponent::Graphs;
    Graphs expectedDefaultGraphs;
    Graphs expectedNamedGraphs;
    expectedDefaultGraphs.emplace({Iri("<default-graph>")});
    expectedNamedGraphs.emplace({Iri("<named-graph>")});
    parsedQuery::DatasetClauses expectedClauses{expectedDefaultGraphs,
                                                expectedNamedGraphs};
    expectQuery(
        "DESCRIBE <x> ?y <z> FROM <default-graph> FROM NAMED <named-graph>",
        m::DescribeQuery(m::Describe(xyz, expectedClauses, ::testing::_),
                         expectedDefaultGraphs, expectedNamedGraphs));
  }

  // Test the various places where warnings are added in a query.
  expectQuery("SELECT ?x {} GROUP BY ?x ORDER BY ?y",
              m::WarningsOfParsedQuery({"?x was used by GROUP BY",
                                        "?y was used in an ORDER BY clause"}));
  expectQuery("SELECT * { BIND (?a as ?b) }",
              m::WarningsOfParsedQuery(
                  {"?a was used in the expression of a BIND clause"}));
  expectQuery("SELECT * { } ORDER BY ?s",
              m::WarningsOfParsedQuery({"?s was used by ORDER BY"}));

  // Now test the same queries with exceptions instead of warnings.
  RuntimeParameters().set<"throw-on-unbound-variables">(true);
  expectQueryFails("SELECT ?x {} GROUP BY ?x",
                   contains("?x was used by GROUP BY"));
  expectQueryFails("SELECT * { BIND (?a as ?b) }",
                   contains("?a was used in the expression of a BIND clause"));
  expectQueryFails("SELECT * { } ORDER BY ?s",
                   contains("?s was used by ORDER BY"));

  // Revert this (global) setting to its original value.
  RuntimeParameters().set<"throw-on-unbound-variables">(false);
}

// Some helper matchers for the `builtInCall` test below.
namespace builtInCallTestHelpers {
using namespace sparqlExpression;

// Return a matcher that checks whether a given `SparqlExpression::Ptr` actually
// (via `dynamic_cast`) points to an object of type `Expression`, and that this
// `Expression` matches the `matcher`.
template <typename Expression, typename Matcher = decltype(testing::_)>
auto matchPtr(Matcher matcher = Matcher{})
    -> ::testing::Matcher<const sparqlExpression::SparqlExpression::Ptr&> {
  return testing::Pointee(
      testing::WhenDynamicCastTo<const Expression&>(matcher));
}

// Return a matcher that matches a `SparqlExpression::Ptr` that stores a
// `VariableExpression` with the given  `variable`.
auto variableExpressionMatcher = [](const Variable& variable) {
  return matchPtr<VariableExpression>(
      AD_PROPERTY(VariableExpression, value, testing::Eq(variable)));
};

// Return a matcher that matches a `SparqlExpression::Ptr`that stores an
// `Expression` (template argument), the children of which match the
// `childrenMatchers`.
template <typename Expression>
auto matchPtrWithChildren(auto&&... childrenMatchers)
    -> ::testing::Matcher<const sparqlExpression::SparqlExpression::Ptr&> {
  return matchPtr<Expression>(
      AD_PROPERTY(SparqlExpression, childrenForTesting,
                  testing::ElementsAre(childrenMatchers...)));
}

// Same as `matchPtrWithChildren` above, but the children are all variables.
template <typename Expression>
auto matchPtrWithVariables(const std::same_as<Variable> auto&... children)
    -> ::testing::Matcher<const sparqlExpression::SparqlExpression::Ptr&> {
  return matchPtrWithChildren<Expression>(
      variableExpressionMatcher(children)...);
}

// Return a matcher  that checks whether a given `SparqlExpression::Ptr` points
// (via `dynamic_cast`) to an object of the same type that a call to the
// `makeFunction` yields. The matcher also checks that the expression's children
// match the `childrenMatchers`.
auto matchNaryWithChildrenMatchers(auto makeFunction,
                                   auto&&... childrenMatchers)
    -> ::testing::Matcher<const sparqlExpression::SparqlExpression::Ptr&> {
  using namespace sparqlExpression;
  auto typeIdLambda = [](const auto& ptr) {
    return std::type_index{typeid(*ptr)};
  };

  [[maybe_unused]] auto makeDummyChild = [](auto&&) -> SparqlExpression::Ptr {
    return std::make_unique<VariableExpression>(Variable{"?x"});
  };
  auto expectedTypeIndex =
      typeIdLambda(makeFunction(makeDummyChild(childrenMatchers)...));
  ::testing::Matcher<const SparqlExpression::Ptr&> typeIdMatcher =
      ::testing::ResultOf(typeIdLambda, ::testing::Eq(expectedTypeIndex));
  return ::testing::AllOf(typeIdMatcher,
                          ::testing::Pointee(AD_PROPERTY(
                              SparqlExpression, childrenForTesting,
                              ::testing::ElementsAre(childrenMatchers...))));
}

auto idExpressionMatcher = [](Id id) {
  return matchPtr<IdExpression>(
      AD_PROPERTY(IdExpression, value, testing::Eq(id)));
};

// Return a matcher  that checks whether a given `SparqlExpression::Ptr` points
// (via `dynamic_cast`) to an object of the same type that a call to the
// `makeFunction` yields. The matcher also checks that the expression's children
// are the `variables`.
auto matchNary(
    auto makeFunction,
    QL_CONCEPT_OR_NOTHING(ad_utility::SimilarTo<Variable>) auto&&... variables)
    -> ::testing::Matcher<const sparqlExpression::SparqlExpression::Ptr&> {
  using namespace sparqlExpression;
  return matchNaryWithChildrenMatchers(makeFunction,
                                       variableExpressionMatcher(variables)...);
}
auto matchUnary(auto makeFunction)
    -> ::testing::Matcher<const sparqlExpression::SparqlExpression::Ptr&> {
  return matchNary(makeFunction, Variable{"?x"});
}

template <typename T>
auto matchLiteralExpression(const T& value)
    -> ::testing::Matcher<const sparqlExpression::SparqlExpression::Ptr&> {
  using Expr = sparqlExpression::detail::LiteralExpression<T>;
  return ::testing::Pointee(::testing::WhenDynamicCastTo<const Expr&>(
      AD_PROPERTY(Expr, value, ::testing::Eq(value))));
}
}  // namespace builtInCallTestHelpers

// ___________________________________________________________________________
TEST(SparqlParser, primaryExpression) {
  using namespace sparqlExpression;
  using namespace builtInCallTestHelpers;
  auto expectPrimaryExpression =
      ExpectCompleteParse<&Parser::primaryExpression>{};
  auto expectFails = ExpectParseFails<&Parser::primaryExpression>{};

  expectPrimaryExpression("<x>", matchLiteralExpression(iri("<x>")));
  expectPrimaryExpression("\"x\"@en",
                          matchLiteralExpression(lit("\"x\"", "@en")));
  expectPrimaryExpression("27", matchLiteralExpression(IntId(27)));
}

// ___________________________________________________________________________
TEST(SparqlParser, builtInCall) {
  using namespace sparqlExpression;
  using namespace builtInCallTestHelpers;
  auto expectBuiltInCall = ExpectCompleteParse<&Parser::builtInCall>{};
  auto expectFails = ExpectParseFails<&Parser::builtInCall>{};
  expectBuiltInCall("StrLEN(?x)", matchUnary(&makeStrlenExpression));
  expectBuiltInCall("ucaSe(?x)", matchUnary(&makeUppercaseExpression));
  expectBuiltInCall("lCase(?x)", matchUnary(&makeLowercaseExpression));
  expectBuiltInCall("StR(?x)", matchUnary(&makeStrExpression));
  expectBuiltInCall("iRI(?x)", matchUnary(&makeIriOrUriExpression));
  expectBuiltInCall("uRI(?x)", matchUnary(&makeIriOrUriExpression));
  expectBuiltInCall("year(?x)", matchUnary(&makeYearExpression));
  expectBuiltInCall("month(?x)", matchUnary(&makeMonthExpression));
  expectBuiltInCall("tz(?x)", matchUnary(&makeTimezoneStrExpression));
  expectBuiltInCall("timezone(?x)", matchUnary(&makeTimezoneExpression));
  expectBuiltInCall("day(?x)", matchUnary(&makeDayExpression));
  expectBuiltInCall("NOW()", matchPtr<NowDatetimeExpression>());
  expectBuiltInCall("hours(?x)", matchUnary(&makeHoursExpression));
  expectBuiltInCall("minutes(?x)", matchUnary(&makeMinutesExpression));
  expectBuiltInCall("seconds(?x)", matchUnary(&makeSecondsExpression));
  expectBuiltInCall("abs(?x)", matchUnary(&makeAbsExpression));
  expectBuiltInCall("ceil(?x)", matchUnary(&makeCeilExpression));
  expectBuiltInCall("floor(?x)", matchUnary(&makeFloorExpression));
  expectBuiltInCall("round(?x)", matchUnary(&makeRoundExpression));
  expectBuiltInCall("ISIRI(?x)", matchUnary(&makeIsIriExpression));
  expectBuiltInCall("ISUri(?x)", matchUnary(&makeIsIriExpression));
  expectBuiltInCall("ISBLANK(?x)", matchUnary(&makeIsBlankExpression));
  expectBuiltInCall("ISLITERAL(?x)", matchUnary(&makeIsLiteralExpression));
  expectBuiltInCall("ISNUMERIC(?x)", matchUnary(&makeIsNumericExpression));
  expectBuiltInCall("DATATYPE(?x)", matchUnary(&makeDatatypeExpression));
  expectBuiltInCall("BOUND(?x)", matchUnary(&makeBoundExpression));
  expectBuiltInCall("RAND()", matchPtr<RandomExpression>());
  expectBuiltInCall("STRUUID()", matchPtr<StrUuidExpression>());
  expectBuiltInCall("UUID()", matchPtr<UuidExpression>());
  expectBuiltInCall("COALESCE(?x)", matchUnary(makeCoalesceExpressionVariadic));
  expectBuiltInCall("COALESCE()", matchNary(makeCoalesceExpressionVariadic));
  expectBuiltInCall("COALESCE(?x, ?y, ?z)",
                    matchNary(makeCoalesceExpressionVariadic, Var{"?x"},
                              Var{"?y"}, Var{"?z"}));
  expectBuiltInCall("CONCAT(?x)", matchUnary(makeConcatExpressionVariadic));
  expectBuiltInCall("concaT()", matchNary(makeConcatExpressionVariadic));
  expectBuiltInCall(
      "concat(?x, ?y, ?z)",
      matchNary(makeConcatExpressionVariadic, Var{"?x"}, Var{"?y"}, Var{"?z"}));

  expectBuiltInCall(
      "replace(?x, ?y, ?z)",
      matchNary(&makeReplaceExpression, Var{"?x"}, Var{"?y"}, Var{"?z"}));
  expectFails("replace(?x, ?y, ?z, \"i\")",
              ::testing::AllOf(::testing::ContainsRegex("regex"),
                               ::testing::ContainsRegex("flags")));
  expectBuiltInCall("IF(?a, ?h, ?c)", matchNary(&makeIfExpression, Var{"?a"},
                                                Var{"?h"}, Var{"?c"}));
  expectBuiltInCall("LANG(?x)", matchUnary(&makeLangExpression));
  expectFails("LANGMATCHES()");
  expectFails("LANGMATCHES(?x)");

  expectBuiltInCall("LANGMATCHES(?x, ?y)", matchNary(&makeLangMatchesExpression,
                                                     Var{"?x"}, Var{"?y"}));
  expectFails("STRDT()");
  expectFails("STRDT(?x)");
  expectBuiltInCall("STRDT(?x, ?y)",
                    matchNary(&makeStrIriDtExpression, Var{"?x"}, Var{"?y"}));
  expectBuiltInCall(
      "STRDT(?x, <http://example/romanNumeral>)",
      matchNaryWithChildrenMatchers(
          &makeStrIriDtExpression, variableExpressionMatcher(Var{"?x"}),
          matchLiteralExpression(iri("<http://example/romanNumeral>"))));

  expectFails("STRLANG()");
  expectFails("STRALANG(?x)");
  expectBuiltInCall("STRLANG(?x, ?y)",
                    matchNary(&makeStrLangTagExpression, Var{"?x"}, Var{"?y"}));
  expectBuiltInCall(
      "STRLANG(?x, \"en\")",
      matchNaryWithChildrenMatchers(&makeStrLangTagExpression,
                                    variableExpressionMatcher(Var{"?x"}),
                                    matchLiteralExpression(lit("en"))));

  // The following three cases delegate to a separate parsing function, so we
  // only perform rather simple checks.
  expectBuiltInCall("COUNT(?x)", matchPtr<CountExpression>());
  expectBuiltInCall("regex(?x, \"ab\")", matchPtr<RegexExpression>());

  expectBuiltInCall("MD5(?x)", matchUnary(&makeMD5Expression));
  expectBuiltInCall("SHA1(?x)", matchUnary(&makeSHA1Expression));
  expectBuiltInCall("SHA256(?x)", matchUnary(&makeSHA256Expression));
  expectBuiltInCall("SHA384(?x)", matchUnary(&makeSHA384Expression));
  expectBuiltInCall("SHA512(?x)", matchUnary(&makeSHA512Expression));

  expectBuiltInCall("encode_for_uri(?x)",
                    matchUnary(&makeEncodeForUriExpression));
}

TEST(SparqlParser, unaryExpression) {
  using namespace sparqlExpression;
  using namespace builtInCallTestHelpers;
  auto expectUnary = ExpectCompleteParse<&Parser::unaryExpression>{};

  expectUnary("-?x", matchUnary(&makeUnaryMinusExpression));
  expectUnary("!?x", matchUnary(&makeUnaryNegateExpression));
}

TEST(SparqlParser, multiplicativeExpression) {
  using namespace sparqlExpression;
  using namespace builtInCallTestHelpers;
  Variable x{"?x"};
  Variable y{"?y"};
  Variable z{"?z"};
  auto expectMultiplicative =
      ExpectCompleteParse<&Parser::multiplicativeExpression>{};
  expectMultiplicative("?x * ?y", matchNary(&makeMultiplyExpression, x, y));
  expectMultiplicative("?y / ?x", matchNary(&makeDivideExpression, y, x));
  expectMultiplicative(
      "?z * ?y / abs(?x)",
      matchNaryWithChildrenMatchers(&makeDivideExpression,
                                    matchNary(&makeMultiplyExpression, z, y),
                                    matchUnary(&makeAbsExpression)));
  expectMultiplicative(
      "?y / ?z * abs(?x)",
      matchNaryWithChildrenMatchers(&makeMultiplyExpression,
                                    matchNary(&makeDivideExpression, y, z),
                                    matchUnary(&makeAbsExpression)));
}

TEST(SparqlParser, relationalExpression) {
  Variable x{"?x"};
  Variable y{"?y"};
  Variable z{"?z"};
  using namespace sparqlExpression;
  using namespace builtInCallTestHelpers;
  auto expectRelational = ExpectCompleteParse<&Parser::relationalExpression>{};
  expectRelational("?x IN (?y, ?z)",
                   matchPtrWithVariables<InExpression>(x, y, z));
  expectRelational("?x NOT IN (?y, ?z)",
                   matchNaryWithChildrenMatchers(
                       &makeUnaryNegateExpression,
                       matchPtrWithVariables<InExpression>(x, y, z)));
  // TODO<joka921> Technically the other relational expressions (=, <, >, etc.)
  // are also untested.
}

// Return a matcher for an `OperatorAndExpression`.
::testing::Matcher<const SparqlQleverVisitor::OperatorAndExpression&>
matchOperatorAndExpression(
    SparqlQleverVisitor::Operator op,
    const ::testing::Matcher<const sparqlExpression::SparqlExpression::Ptr&>&
        expressionMatcher) {
  using OpAndExp = SparqlQleverVisitor::OperatorAndExpression;
  return ::testing::AllOf(AD_FIELD(OpAndExp, operator_, ::testing::Eq(op)),
                          AD_FIELD(OpAndExp, expression_, expressionMatcher));
}

TEST(SparqlParser, multiplicativeExpressionLeadingSignButNoSpaceContext) {
  using namespace sparqlExpression;
  using namespace builtInCallTestHelpers;
  Variable x{"?x"};
  Variable y{"?y"};
  Variable z{"?z"};
  using Op = SparqlQleverVisitor::Operator;
  auto expectMultiplicative = ExpectCompleteParse<
      &Parser::multiplicativeExpressionWithLeadingSignButNoSpace>{};
  auto matchVariableExpression = [](Variable var) {
    return matchPtr<VariableExpression>(
        AD_PROPERTY(VariableExpression, value, ::testing::Eq(var)));
  };
  auto matchIdExpression = [](Id id) {
    return matchPtr<IdExpression>(
        AD_PROPERTY(IdExpression, value, ::testing::Eq(id)));
  };

  expectMultiplicative("-3 * ?y",
                       matchOperatorAndExpression(
                           Op::Minus, matchNaryWithChildrenMatchers(
                                          &makeMultiplyExpression,
                                          matchIdExpression(Id::makeFromInt(3)),
                                          matchVariableExpression(y))));
  expectMultiplicative(
      "-3.7 / ?y",
      matchOperatorAndExpression(
          Op::Minus,
          matchNaryWithChildrenMatchers(
              &makeDivideExpression, matchIdExpression(Id::makeFromDouble(3.7)),
              matchVariableExpression(y))));

  expectMultiplicative("+5 * ?y",
                       matchOperatorAndExpression(
                           Op::Plus, matchNaryWithChildrenMatchers(
                                         &makeMultiplyExpression,
                                         matchIdExpression(Id::makeFromInt(5)),
                                         matchVariableExpression(y))));
  expectMultiplicative(
      "+3.9 / ?y", matchOperatorAndExpression(
                       Op::Plus, matchNaryWithChildrenMatchers(
                                     &makeDivideExpression,
                                     matchIdExpression(Id::makeFromDouble(3.9)),
                                     matchVariableExpression(y))));
  expectMultiplicative(
      "-3.2 / abs(?x) * ?y",
      matchOperatorAndExpression(
          Op::Minus, matchNaryWithChildrenMatchers(
                         &makeMultiplyExpression,
                         matchNaryWithChildrenMatchers(
                             &makeDivideExpression,
                             matchIdExpression(Id::makeFromDouble(3.2)),
                             matchUnary(&makeAbsExpression)),
                         matchVariableExpression(y))));
}

TEST(SparqlParser, FunctionCall) {
  using namespace sparqlExpression;
  using namespace builtInCallTestHelpers;
  auto expectFunctionCall = ExpectCompleteParse<&Parser::functionCall>{};
  auto expectFunctionCallFails = ExpectParseFails<&Parser::functionCall>{};
  // These prefixes are currently stored without the leading "<", so we have to
  // manually add it when constructing parser inputs.
  auto geof = absl::StrCat("<", GEOF_PREFIX.second);
  auto math = absl::StrCat("<", MATH_PREFIX.second);
  auto xsd = absl::StrCat("<", XSD_PREFIX.second);
  auto ql = absl::StrCat("<", QL_PREFIX.second);

  // Correct function calls. Check that the parser picks the correct expression.
  expectFunctionCall(absl::StrCat(geof, "latitude>(?x)"),
                     matchUnary(&makeLatitudeExpression));
  expectFunctionCall(absl::StrCat(geof, "longitude>(?x)"),
                     matchUnary(&makeLongitudeExpression));
  expectFunctionCall(absl::StrCat(ql, "isGeoPoint>(?x)"),
                     matchUnary(&makeIsGeoPointExpression));
  expectFunctionCall(
      absl::StrCat(geof, "distance>(?a, ?b)"),
      matchNary(&makeDistExpression, Variable{"?a"}, Variable{"?b"}));
  expectFunctionCall(absl::StrCat(math, "log>(?x)"),
                     matchUnary(&makeLogExpression));
  expectFunctionCall(absl::StrCat(math, "exp>(?x)"),
                     matchUnary(&makeExpExpression));
  expectFunctionCall(absl::StrCat(math, "sqrt>(?x)"),
                     matchUnary(&makeSqrtExpression));
  expectFunctionCall(absl::StrCat(math, "sin>(?x)"),
                     matchUnary(&makeSinExpression));
  expectFunctionCall(absl::StrCat(math, "cos>(?x)"),
                     matchUnary(&makeCosExpression));
  expectFunctionCall(absl::StrCat(math, "tan>(?x)"),
                     matchUnary(&makeTanExpression));
  expectFunctionCall(
      absl::StrCat(math, "pow>(?a, ?b)"),
      matchNary(&makePowExpression, Variable{"?a"}, Variable{"?b"}));
  expectFunctionCall(absl::StrCat(xsd, "int>(?x)"),
                     matchUnary(&makeConvertToIntExpression));
  expectFunctionCall(absl::StrCat(xsd, "integer>(?x)"),
                     matchUnary(&makeConvertToIntExpression));
  expectFunctionCall(absl::StrCat(xsd, "double>(?x)"),
                     matchUnary(&makeConvertToDoubleExpression));
  expectFunctionCall(absl::StrCat(xsd, "float>(?x)"),
                     matchUnary(&makeConvertToDoubleExpression));
  expectFunctionCall(absl::StrCat(xsd, "decimal>(?x)"),
                     matchUnary(&makeConvertToDecimalExpression));
  expectFunctionCall(absl::StrCat(xsd, "boolean>(?x)"),
                     matchUnary(&makeConvertToBooleanExpression));

  expectFunctionCall(absl::StrCat(xsd, "string>(?x)"),
                     matchUnary(&makeConvertToStringExpression));

  // Wrong number of arguments.
  expectFunctionCallFails(absl::StrCat(geof, "distance>(?a)"));
  expectFunctionCallFails(absl::StrCat(geof, "distance>(?a, ?b, ?c)"));

  // Unknown function with `geof:`, `math:`, `xsd:`, or `ql` prefix.
  expectFunctionCallFails(absl::StrCat(geof, "nada>(?x)"));
  expectFunctionCallFails(absl::StrCat(math, "nada>(?x)"));
  expectFunctionCallFails(absl::StrCat(xsd, "nada>(?x)"));
  expectFunctionCallFails(absl::StrCat(ql, "nada>(?x)"));

  // Prefix for which no function is known.
  std::string prefixNexistepas = "<http://nexiste.pas/>";
  expectFunctionCallFails(absl::StrCat(prefixNexistepas, "nada>(?x)"));
}

// ______________________________________________________________________________
TEST(SparqlParser, substringExpression) {
  using namespace sparqlExpression;
  using namespace builtInCallTestHelpers;
  using V = Variable;
  auto expectBuiltInCall = ExpectCompleteParse<&Parser::builtInCall>{};
  auto expectBuiltInCallFails = ExpectParseFails<&Parser::builtInCall>{};
  expectBuiltInCall("SUBSTR(?x, ?y, ?z)", matchNary(&makeSubstrExpression,
                                                    V{"?x"}, V{"?y"}, V{"?z"}));
  // Note: The large number (the default value for the length, which is
  // automatically truncated) is the largest integer that is representable by
  // QLever. Should this ever change, then this test has to be changed
  // accordingly.
  expectBuiltInCall(
      "SUBSTR(?x, 7)",
      matchNaryWithChildrenMatchers(&makeSubstrExpression,
                                    variableExpressionMatcher(V{"?x"}),
                                    idExpressionMatcher(IntId(7)),
                                    idExpressionMatcher(IntId(Id::maxInt))));
  // Too few arguments
  expectBuiltInCallFails("SUBSTR(?x)");
  // Too many arguments
  expectBuiltInCallFails("SUBSTR(?x, 3, 8, 12)");
}

// _________________________________________________________
TEST(SparqlParser, binaryStringExpressions) {
  using namespace sparqlExpression;
  using namespace builtInCallTestHelpers;
  using V = Variable;
  auto expectBuiltInCall = ExpectCompleteParse<&Parser::builtInCall>{};
  auto expectBuiltInCallFails = ExpectParseFails<&Parser::builtInCall>{};

  auto makeMatcher = [](auto function) {
    return matchNary(function, V{"?x"}, V{"?y"});
  };

  expectBuiltInCall("STRSTARTS(?x, ?y)", makeMatcher(&makeStrStartsExpression));
  expectBuiltInCall("STRENDS(?x, ?y)", makeMatcher(&makeStrEndsExpression));
  expectBuiltInCall("CONTAINS(?x, ?y)", makeMatcher(&makeContainsExpression));
  expectBuiltInCall("STRAFTER(?x, ?y)", makeMatcher(&makeStrAfterExpression));
  expectBuiltInCall("STRBEFORE(?x, ?y)", makeMatcher(&makeStrBeforeExpression));
}

// Matchers for EXISTS and NOT EXISTS functions.
namespace existsTestHelpers {
using namespace sparqlExpression;
using namespace ::testing;

// Match an EXISTS function
auto existsMatcher(Matcher<const ParsedQuery&> pattern) {
  return Pointee(WhenDynamicCastTo<const ExistsExpression&>(
      AD_PROPERTY(ExistsExpression, argument, pattern)));
}
// Match a NOT EXISTS function
auto notExistsMatcher(Matcher<const ParsedQuery&> pattern) {
  return builtInCallTestHelpers::matchNaryWithChildrenMatchers(
      &makeUnaryNegateExpression, existsMatcher(pattern));
}
}  // namespace existsTestHelpers

// _____________________________________________________________________________
TEST(SparqlParser, Exists) {
  using namespace existsTestHelpers;
  auto expectBuiltInCall = ExpectCompleteParse<&Parser::builtInCall>{};
<<<<<<< HEAD
  // A matcher that matches the query `SELECT * { ?x <bar> ?foo}`, where the
  // FROM and FROM NAMED clauses can still be specified via arguments.
=======

  // A matcher that matches the query `SELECT * { ?x <bar> ?foo }`, where the
  // FROM and FROM NAMED clauses can be specified as arguments.
>>>>>>> c2abadda
  using Graphs = ScanSpecificationAsTripleComponent::Graphs;
  auto selectABarFooMatcher = [](Graphs defaultGraphs = std::nullopt,
                                 Graphs namedGraphs = std::nullopt) {
    return testing::AllOf(m::SelectQuery(
        m::AsteriskSelect(),
        m::GraphPattern(m::Triples({{Var{"?a"}, "<bar>", Var{"?foo"}}})),
        defaultGraphs, namedGraphs));
  };
<<<<<<< HEAD
=======

>>>>>>> c2abadda
  expectBuiltInCall("EXISTS {?a <bar> ?foo}",
                    existsMatcher(selectABarFooMatcher()));
  expectBuiltInCall("NOT EXISTS {?a <bar> ?foo}",
                    notExistsMatcher(selectABarFooMatcher()));
}

namespace aggregateTestHelpers {
using namespace sparqlExpression;

// Return a matcher that checks whether a given `SparqlExpression::Ptr` actually
// points to an `AggregateExpr`, that the distinctness and the child variable of
// the aggregate expression match, and that the `AggregateExpr`(via dynamic
// cast) matches all the `additionalMatchers`.
template <typename AggregateExpr>
::testing::Matcher<const SparqlExpression::Ptr&> matchAggregate(
    bool distinct, const Variable& child, const auto&... additionalMatchers) {
  using namespace ::testing;
  using namespace builtInCallTestHelpers;
  using Exp = SparqlExpression;

  auto innerMatcher = [&]() -> Matcher<const AggregateExpr&> {
    if constexpr (sizeof...(additionalMatchers) > 0) {
      return AllOf(additionalMatchers...);
    } else {
      return ::testing::_;
    }
  }();
  using enum SparqlExpression::AggregateStatus;
  auto aggregateStatus = distinct ? DistinctAggregate : NonDistinctAggregate;
  return Pointee(AllOf(
      AD_PROPERTY(Exp, isAggregate, Eq(aggregateStatus)),
      AD_PROPERTY(Exp, children, ElementsAre(variableExpressionMatcher(child))),
      WhenDynamicCastTo<const AggregateExpr&>(innerMatcher)));
}

// Return a matcher that checks whether a given `SparqlExpression::Ptr` actually
// points to an `AggregateExpr` and that the distinctness of the aggregate
// expression matches. It does not check the child. This is required to test
// aggregates that implicitly replace their child, like `StdevExpression`.
template <typename AggregateExpr>
::testing::Matcher<const SparqlExpression::Ptr&> matchAggregateWithoutChild(
    bool distinct) {
  using namespace ::testing;
  using namespace builtInCallTestHelpers;
  using Exp = SparqlExpression;

  using enum SparqlExpression::AggregateStatus;
  auto aggregateStatus = distinct ? DistinctAggregate : NonDistinctAggregate;
  return Pointee(AllOf(AD_PROPERTY(Exp, isAggregate, Eq(aggregateStatus)),
                       WhenDynamicCastTo<const AggregateExpr&>(testing::_)));
}
}  // namespace aggregateTestHelpers

// ___________________________________________________________
TEST(SparqlParser, aggregateExpressions) {
  using namespace sparqlExpression;
  using namespace builtInCallTestHelpers;
  using namespace aggregateTestHelpers;
  using V = Variable;
  auto expectAggregate = ExpectCompleteParse<&Parser::aggregate>{};
  auto expectAggregateFails = ExpectParseFails<&Parser::aggregate>{};

  // For the `COUNT *` expression we have completely hidden the type. So we need
  // to match it via RTTI.
  auto typeIdLambda = [](const auto& ptr) {
    return std::type_index{typeid(ptr)};
  };
  auto typeIdxCountStar = typeIdLambda(*makeCountStarExpression(true));

  // A matcher that matches a `COUNT *` expression with the given distinctness.
  auto matchCountStar =
      [&typeIdLambda, typeIdxCountStar](
          bool distinct) -> ::testing::Matcher<const SparqlExpression::Ptr&> {
    using namespace ::testing;
    using enum SparqlExpression::AggregateStatus;
    auto aggregateStatus = distinct ? DistinctAggregate : NonDistinctAggregate;
    return Pointee(
        AllOf(AD_PROPERTY(SparqlExpression, isAggregate, Eq(aggregateStatus)),
              ResultOf(typeIdLambda, Eq(typeIdxCountStar))));
  };

  expectAggregate("COUNT(*)", matchCountStar(false));
  expectAggregate("COUNT(DISTINCT *)", matchCountStar(true));

  expectAggregate("SAMPLE(?x)",
                  matchAggregate<SampleExpression>(false, V{"?x"}));
  expectAggregate("SAMPLE(DISTINCT ?x)",
                  matchAggregate<SampleExpression>(false, V{"?x"}));

  expectAggregate("Min(?x)", matchAggregate<MinExpression>(false, V{"?x"}));
  expectAggregate("Min(DISTINCT ?x)",
                  matchAggregate<MinExpression>(true, V{"?x"}));

  expectAggregate("Max(?x)", matchAggregate<MaxExpression>(false, V{"?x"}));
  expectAggregate("Max(DISTINCT ?x)",
                  matchAggregate<MaxExpression>(true, V{"?x"}));

  expectAggregate("Count(?x)", matchAggregate<CountExpression>(false, V{"?x"}));
  expectAggregate("Count(DISTINCT ?x)",
                  matchAggregate<CountExpression>(true, V{"?x"}));

  expectAggregate("Avg(?x)", matchAggregate<AvgExpression>(false, V{"?x"}));
  expectAggregate("Avg(DISTINCT ?x)",
                  matchAggregate<AvgExpression>(true, V{"?x"}));

  // A matcher for the separator of `GROUP_CONCAT`.
  auto separator = [](const std::string& sep) {
    return AD_PROPERTY(GroupConcatExpression, getSeparator, Eq(sep));
  };
  expectAggregate("GROUP_CONCAT(?x)", matchAggregate<GroupConcatExpression>(
                                          false, V{"?x"}, separator(" ")));
  expectAggregate(
      "group_concat(DISTINCT ?x)",
      matchAggregate<GroupConcatExpression>(true, V{"?x"}, separator(" ")));

  expectAggregate(
      "GROUP_CONCAT(?x; SEPARATOR= \";\")",
      matchAggregate<GroupConcatExpression>(false, V{"?x"}, separator(";")));
  expectAggregate(
      "group_concat(DISTINCT ?x; SEPARATOR=\";\")",
      matchAggregate<GroupConcatExpression>(true, V{"?x"}, separator(";")));

  // The STDEV expression
  // Here we don't match the child, because StdevExpression replaces it with a
  // DeviationExpression.
  expectAggregate("STDEV(?x)",
                  matchAggregateWithoutChild<StdevExpression>(false));
  expectAggregate("stdev(?x)",
                  matchAggregateWithoutChild<StdevExpression>(false));
  // A distinct stdev is probably not very useful, but should be possible anyway
  expectAggregate("STDEV(DISTINCT ?x)",
                  matchAggregateWithoutChild<StdevExpression>(true));
}

TEST(SparqlParser, Quads) {
  auto expectQuads = ExpectCompleteParse<&Parser::quads>{defaultPrefixMap};
  auto expectQuadsFails = ExpectParseFails<&Parser::quads>{};
  auto Iri = [](std::string_view stringWithBrackets) {
    return TripleComponent::Iri::fromIriref(stringWithBrackets);
  };

  expectQuads("?a <b> <c>",
              UnorderedElementsAre(m::Quad(Var("?a"), Iri("<b>"), Iri("<c>"),
                                           std::monostate{})));
  expectQuads("GRAPH <foo> { ?a <b> <c> }",
              UnorderedElementsAre(
                  m::Quad(Var("?a"), Iri("<b>"), Iri("<c>"), ::Iri("<foo>"))));
  expectQuads("GRAPH <foo> { ?a <b> <c> } GRAPH <bar> { <d> <e> ?f }",
              UnorderedElementsAre(
                  m::Quad(Var("?a"), Iri("<b>"), Iri("<c>"), ::Iri("<foo>")),
                  m::Quad(Iri("<d>"), Iri("<e>"), Var("?f"), ::Iri("<bar>"))));
  expectQuads(
      "GRAPH <foo> { ?a <b> <c> } . <d> <e> <f> . <g> <h> <i> ",
      UnorderedElementsAre(
          m::Quad(Var("?a"), Iri("<b>"), Iri("<c>"), ::Iri("<foo>")),
          m::Quad(Iri("<d>"), Iri("<e>"), Iri("<f>"), std::monostate{}),
          m::Quad(Iri("<g>"), Iri("<h>"), Iri("<i>"), std::monostate{})));
  expectQuads(
      "GRAPH <foo> { ?a <b> <c> } . <d> <e> <f> . <g> <h> <i> GRAPH <bar> { "
      "<j> <k> <l> }",
      UnorderedElementsAre(
          m::Quad(Var("?a"), Iri("<b>"), Iri("<c>"), ::Iri("<foo>")),
          m::Quad(Iri("<d>"), Iri("<e>"), Iri("<f>"), std::monostate{}),
          m::Quad(Iri("<g>"), Iri("<h>"), Iri("<i>"), std::monostate{}),
          m::Quad(Iri("<j>"), Iri("<k>"), Iri("<l>"), ::Iri("<bar>"))));

  expectQuads(
      "GRAPH <foo> { ?a <b> <c> } . <d> <e> <f> . <g> <h> <i> . GRAPH <bar> { "
      "<j> <k> <l> }",
      UnorderedElementsAre(
          m::Quad(Var("?a"), Iri("<b>"), Iri("<c>"), ::Iri("<foo>")),
          m::Quad(Iri("<d>"), Iri("<e>"), Iri("<f>"), std::monostate{}),
          m::Quad(Iri("<g>"), Iri("<h>"), Iri("<i>"), std::monostate{}),
          m::Quad(Iri("<j>"), Iri("<k>"), Iri("<l>"), ::Iri("<bar>"))));
}

TEST(SparqlParser, QuadData) {
  auto expectQuadData =
      ExpectCompleteParse<&Parser::quadData>{defaultPrefixMap};
  auto expectQuadDataFails = ExpectParseFails<&Parser::quadData>{};
  auto Iri = [](std::string_view stringWithBrackets) {
    return TripleComponent::Iri::fromIriref(stringWithBrackets);
  };

  expectQuadData("{ <a> <b> <c> }",
                 ElementsAre(m::Quad(Iri("<a>"), Iri("<b>"), Iri("<c>"),
                                     std::monostate{})));
  expectQuadDataFails("{ <a> <b> ?c }");
  expectQuadDataFails("{ <a> <b> <c> . GRAPH <foo> { <d> ?e <f> } }");
  expectQuadDataFails("{ <a> <b> <c> . ?d <e> <f> } }");
  expectQuadDataFails("{ GRAPH ?foo { <a> <b> <c> } }");
}

TEST(SparqlParser, Update) {
  auto expectUpdate_ = ExpectCompleteParse<&Parser::update>{defaultPrefixMap};
  // Automatically test all updates for their `_originalString`.
  auto expectUpdate = [&expectUpdate_](
                          const std::string& query, auto&& expected,
                          ad_utility::source_location l =
                              ad_utility::source_location::current()) {
    expectUpdate_(query, testing::AllOf(expected, m::pq::OriginalString(query)),
                  l);
  };
  auto expectUpdateFails = ExpectParseFails<&Parser::update>{};
  auto Iri = [](std::string_view stringWithBrackets) {
    return TripleComponent::Iri::fromIriref(stringWithBrackets);
  };
  auto Literal = [](std::string s) {
    return TripleComponent::Literal::fromStringRepresentation(std::move(s));
  };
  auto noGraph = std::monostate{};

  // Test the parsing of the update clause in the ParsedQuery.
  expectUpdate(
      "INSERT DATA { <a> <b> <c> }",
      m::UpdateClause(
          m::GraphUpdate({}, {{Iri("<a>"), Iri("<b>"), Iri("<c>"), noGraph}},
                         std::nullopt),
          m::GraphPattern()));
  expectUpdate(
      "INSERT DATA { <a> <b> \"foo:bar\" }",
      m::UpdateClause(
          m::GraphUpdate(
              {}, {{Iri("<a>"), Iri("<b>"), Literal("\"foo:bar\""), noGraph}},
              std::nullopt),
          m::GraphPattern()));
  expectUpdate(
      "DELETE DATA { <a> <b> <c> }",
      m::UpdateClause(
          m::GraphUpdate({{Iri("<a>"), Iri("<b>"), Iri("<c>"), noGraph}}, {},
                         std::nullopt),
          m::GraphPattern()));
  expectUpdate(
      "DELETE { ?a <b> <c> } WHERE { <d> <e> ?a }",
      m::UpdateClause(
          m::GraphUpdate({{Var("?a"), Iri("<b>"), Iri("<c>"), noGraph}}, {},
                         std::nullopt),
          m::GraphPattern(m::Triples({{Iri("<d>"), "<e>", Var{"?a"}}}))));
  // Use variables that are not visible in the query body. Do this for all parts
  // of the quad for coverage reasons.
  expectUpdateFails("DELETE { ?a <b> <c> } WHERE { <a> ?b ?c }");
  expectUpdateFails("DELETE { <c> <d> <c> . <e> ?a <f> } WHERE { <a> ?b ?c }");
  expectUpdateFails(
      "DELETE { GRAPH <foo> { <c> <d> <c> . <e> <f> ?a } } WHERE { <a> ?b ?c "
      "}");
  expectUpdateFails("DELETE { GRAPH ?a { <c> <d> <c> } } WHERE { <a> ?b ?c }");
  expectUpdate(
      "DELETE { ?a <b> <c> } INSERT { <a> ?a <c> } WHERE { <d> <e> ?a }",
      m::UpdateClause(
          m::GraphUpdate({{Var("?a"), Iri("<b>"), Iri("<c>"), noGraph}},
                         {{Iri("<a>"), Var("?a"), Iri("<c>"), noGraph}},
                         std::nullopt),
          m::GraphPattern(m::Triples({{Iri("<d>"), "<e>", Var{"?a"}}}))));
  expectUpdate(
      "DELETE WHERE { ?a <foo> ?c }",
      m::UpdateClause(
          m::GraphUpdate({{Var("?a"), Iri("<foo>"), Var("?c"), noGraph}}, {},
                         std::nullopt),
          m::GraphPattern(m::Triples({{Var{"?a"}, "<foo>", Var{"?c"}}}))));
  expectUpdate("CLEAR DEFAULT",
               m::UpdateClause(m::Clear(false, DEFAULT{}), m::GraphPattern()));
  expectUpdateFails("INSERT DATA { ?a ?b ?c }");  // Variables are not allowed
  // inside INSERT DATA.
  expectUpdate(
      "WITH <foo> DELETE { ?a ?b ?c } WHERE { ?a ?b ?c }",
      m::UpdateClause(
          m::GraphUpdate({{Var("?a"), Var("?b"), Var("?c"), noGraph}}, {},
                         Iri("<foo>")),
          m::GraphPattern(m::Triples({{Var{"?a"}, "?b", Var{"?c"}}}))));
  expectUpdate(
      "DELETE { ?a ?b ?c } USING <foo> WHERE { ?a ?b ?c }",
      m::UpdateClause(
          m::GraphUpdate({{Var("?a"), Var("?b"), Var("?c"), noGraph}}, {},
                         std::nullopt),
          m::GraphPattern(m::Triples({{Var{"?a"}, "?b", Var{"?c"}}})),
          m::datasetClausesMatcher(m::Graphs{TripleComponent(Iri("<foo>"))},
                                   std::nullopt)));
  expectUpdate(
      "INSERT DATA { GRAPH <foo> { } }",
      m::UpdateClause(m::GraphUpdate({}, {}, std::nullopt), m::GraphPattern()));
  expectUpdate(
      "INSERT DATA { GRAPH <foo> { <a> <b> <c> } }",
      m::UpdateClause(
          m::GraphUpdate({},
                         {{Iri("<a>"), Iri("<b>"), Iri("<c>"), ::Iri("<foo>")}},
                         std::nullopt),
          m::GraphPattern()));
  expectUpdate(
      "INSERT DATA { GRAPH ?f { } }",
      m::UpdateClause(m::GraphUpdate({}, {}, std::nullopt), m::GraphPattern()));
  expectUpdate(
      "DELETE { ?a <b> <c> } USING NAMED <foo> WHERE { <d> <e> ?a }",
      m::UpdateClause(
          m::GraphUpdate({{Var("?a"), Iri("<b>"), Iri("<c>"), noGraph}}, {},
                         std::nullopt),
          m::GraphPattern(m::Triples({{Iri("<d>"), "<e>", Var{"?a"}}})),
          m::datasetClausesMatcher(std::nullopt,
                                   m::Graphs{TripleComponent(Iri("<foo>"))})));
  expectUpdate(
      "WITH <foo> DELETE { ?a <b> <c> } WHERE { <d> <e> ?a }",
      m::UpdateClause(
          m::GraphUpdate({{Var("?a"), Iri("<b>"), Iri("<c>"), noGraph}}, {},
                         Iri("<foo>")),
          m::GraphPattern(m::Triples({{Iri("<d>"), "<e>", Var{"?a"}}}))));
  // Chaining multiple updates into one query is not supported.
  expectUpdateFails(
      "INSERT DATA { <a> <b> <c> } ; INSERT { ?a <b> <c> } WHERE { <d> <e> ?a "
      "}");
  expectUpdate("LOAD <foo>",
               m::UpdateClause(m::Load(false, Iri("<foo>"), std::nullopt),
                               m::GraphPattern()));
  expectUpdate("LOAD SILENT <foo> into GRAPH <bar>",
               m::UpdateClause(m::Load(true, Iri("<foo>"), Iri("<bar>")),
                               m::GraphPattern()));
  expectUpdate("CLEAR NAMED",
               m::UpdateClause(m::Clear(false, NAMED{}), m::GraphPattern()));
  expectUpdate(
      "CLEAR GRAPH <foo>",
      m::UpdateClause(m::Clear(false, Iri("<foo>")), m::GraphPattern()));
  expectUpdate("DROP GRAPH <foo>", m::UpdateClause(m::Drop(false, Iri("<foo>")),
                                                   m::GraphPattern()));
  expectUpdate(
      "CREATE GRAPH <foo>",
      m::UpdateClause(m::Create(false, Iri("<foo>")), m::GraphPattern()));
  expectUpdate("ADD SILENT DEFAULT TO GRAPH <foo>",
               m::UpdateClause(m::Add(true, DEFAULT{}, Iri("<foo>")),
                               m::GraphPattern()));
  expectUpdate("MOVE GRAPH <foo> TO DEFAULT",
               m::UpdateClause(m::Move(false, Iri("<foo>"), DEFAULT{}),
                               m::GraphPattern()));
  expectUpdate("COPY DEFAULT TO GRAPH <foo>",
               m::UpdateClause(m::Copy(false, DEFAULT{}, Iri("<foo>")),
                               m::GraphPattern()));
  const auto simpleInsertMatcher = m::UpdateClause(
      m::GraphUpdate({}, {{Iri("<a>"), Iri("<b>"), Iri("<c>"), noGraph}},
                     std::nullopt),
      m::GraphPattern());
  expectUpdate("INSERT DATA { <a> <b> <c> }", simpleInsertMatcher);
  expectUpdate("INSERT DATA { <a> <b> <c> };", simpleInsertMatcher);
  const auto multipleUpdatesError = testing::HasSubstr(
      "Not supported: Multiple updates in one query are "
      "currently not supported by QLever");
  expectUpdateFails("INSERT DATA { <a> <b> <c> }; PREFIX foo: <foo>",
                    multipleUpdatesError);
  expectUpdateFails("INSERT DATA { <a> <b> <c> }; BASE <bar>",
                    multipleUpdatesError);
  expectUpdateFails("INSERT DATA { <a> <b> <c> }; INSERT DATA { <d> <e> <f> }",
                    multipleUpdatesError);
}

TEST(SparqlParser, QueryOrUpdate) {
  auto expectQuery =
      ExpectCompleteParse<&Parser::queryOrUpdate>{defaultPrefixMap};
  auto expectQueryFails = ExpectParseFails<&Parser::queryOrUpdate>{};
  auto Iri = [](std::string_view stringWithBrackets) {
    return TripleComponent::Iri::fromIriref(stringWithBrackets);
  };
  // Empty queries (queries without any query or update operation) are
  // forbidden.
  auto emptyMatcher = ::testing::HasSubstr("Empty quer");
  expectQueryFails("", emptyMatcher);
  expectQueryFails(" ", emptyMatcher);
  expectQueryFails("PREFIX ex: <http://example.org>", emptyMatcher);
  expectQueryFails("### Some comment \n \n #someMoreComments", emptyMatcher);
  // Hit all paths for coverage.
  expectQuery("SELECT ?a WHERE { ?a <is-a> <b> }",
              AllOf(m::SelectQuery(m::Select({Var{"?a"}}),
                                   m::GraphPattern(m::Triples(
                                       {{Var{"?a"}, "<is-a>", Iri("<b>")}}))),
                    m::pq::OriginalString("SELECT ?a WHERE { ?a <is-a> <b> }"),
                    m::VisibleVariables({Var{"?a"}})));
  expectQuery(
      "INSERT DATA { <a> <b> <c> }",
      AllOf(m::UpdateClause(m::GraphUpdate({},
                                           {{Iri("<a>"), Iri("<b>"), Iri("<c>"),
                                             std::monostate{}}},
                                           std::nullopt),
                            m::GraphPattern()),
            m::pq::OriginalString("INSERT DATA { <a> <b> <c> }")));
}

TEST(SparqlParser, GraphOrDefault) {
  // Explicitly test this part, because all features that use it are not yet
  // supported.
  auto expectGraphOrDefault =
      ExpectCompleteParse<&Parser::graphOrDefault>{defaultPrefixMap};
  expectGraphOrDefault("DEFAULT", testing::VariantWith<DEFAULT>(testing::_));
  expectGraphOrDefault(
      "GRAPH <foo>",
      testing::VariantWith<GraphRef>(AD_PROPERTY(
          TripleComponent::Iri, toStringRepresentation, testing::Eq("<foo>"))));
}

TEST(SparqlParser, GraphRef) {
  auto expectGraphRefAll =
      ExpectCompleteParse<&Parser::graphRefAll>{defaultPrefixMap};
  expectGraphRefAll("DEFAULT", m::Variant<DEFAULT>());
  expectGraphRefAll("NAMED", m::Variant<NAMED>());
  expectGraphRefAll("ALL", m::Variant<ALL>());
  expectGraphRefAll("GRAPH <foo>", m::GraphRefIri("<foo>"));
}

TEST(SparqlParser, QuadsNotTriples) {
  auto expectQuadsNotTriples =
      ExpectCompleteParse<&Parser::quadsNotTriples>{defaultPrefixMap};
  auto expectQuadsNotTriplesFails =
      ExpectParseFails<&Parser::quadsNotTriples>{};
  const auto Iri = TripleComponent::Iri::fromIriref;

  expectQuadsNotTriples(
      "GRAPH <foo> { <a> <b> <c> }",
      testing::ElementsAre(
          m::Quad(Iri("<a>"), Iri("<b>"), Iri("<c>"), ::Iri("<foo>"))));
  expectQuadsNotTriples(
      "GRAPH ?f { <a> <b> <c> }",
      ElementsAre(m::Quad(Iri("<a>"), Iri("<b>"), Iri("<c>"), Var{"?f"})));
  expectQuadsNotTriplesFails("GRAPH \"foo\" { <a> <b> <c> }");
  expectQuadsNotTriplesFails("GRAPH _:blankNode { <a> <b> <c> }");
}

TEST(SparqlParser, SourceSelector) {
  // This will be implemented soon, but for now we test the failure for the
  // coverage tool.
  auto expectSelector = ExpectCompleteParse<&Parser::sourceSelector>{};
  expectSelector("<x>", m::TripleComponentIri("<x>"));

  auto expectNamedGraph = ExpectCompleteParse<&Parser::namedGraphClause>{};
  expectNamedGraph("NAMED <x>", m::TripleComponentIri("<x>"));

  auto expectDefaultGraph = ExpectCompleteParse<&Parser::defaultGraphClause>{};
  expectDefaultGraph("<x>", m::TripleComponentIri("<x>"));
}<|MERGE_RESOLUTION|>--- conflicted
+++ resolved
@@ -1922,14 +1922,9 @@
 TEST(SparqlParser, Exists) {
   using namespace existsTestHelpers;
   auto expectBuiltInCall = ExpectCompleteParse<&Parser::builtInCall>{};
-<<<<<<< HEAD
-  // A matcher that matches the query `SELECT * { ?x <bar> ?foo}`, where the
-  // FROM and FROM NAMED clauses can still be specified via arguments.
-=======
 
   // A matcher that matches the query `SELECT * { ?x <bar> ?foo }`, where the
   // FROM and FROM NAMED clauses can be specified as arguments.
->>>>>>> c2abadda
   using Graphs = ScanSpecificationAsTripleComponent::Graphs;
   auto selectABarFooMatcher = [](Graphs defaultGraphs = std::nullopt,
                                  Graphs namedGraphs = std::nullopt) {
@@ -1938,10 +1933,7 @@
         m::GraphPattern(m::Triples({{Var{"?a"}, "<bar>", Var{"?foo"}}})),
         defaultGraphs, namedGraphs));
   };
-<<<<<<< HEAD
-=======
-
->>>>>>> c2abadda
+
   expectBuiltInCall("EXISTS {?a <bar> ?foo}",
                     existsMatcher(selectABarFooMatcher()));
   expectBuiltInCall("NOT EXISTS {?a <bar> ?foo}",
