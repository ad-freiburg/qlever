//
// Created by johannes on 08.05.21.
//

#include <antlr4-runtime.h>
#include <gtest/gtest.h>

#include <iostream>
#include <type_traits>

#include "../../src/parser/sparqlParser/SparqlQleverVisitor.h"
#include "../src/parser/SparqlParserHelpers.h"
#include "../src/parser/data/Types.h"
#include "../src/parser/sparqlParser/generated/SparqlAutomaticLexer.h"
#include "../src/util/antlr/ANTLRErrorHandling.h"
#include "SparqlAntlrParserTestHelpers.h"

using namespace antlr4;
using namespace sparqlParserHelpers;

template <typename T>
void testNumericLiteral(const std::string& input, T target) {
  ParserAndVisitor p(input);
  auto literalContext = p.parser_.numericLiteral();
  auto result = p.visitor_.visitNumericLiteral(literalContext).as<T>();

  if constexpr (std::is_floating_point_v<T>) {
    ASSERT_FLOAT_EQ(target, result);
  } else {
    ASSERT_EQ(target, result);
  }
}

auto nil = "<http://www.w3.org/1999/02/22-rdf-syntax-ns#nil>";
auto first = "<http://www.w3.org/1999/02/22-rdf-syntax-ns#first>";
auto rest = "<http://www.w3.org/1999/02/22-rdf-syntax-ns#rest>";
auto type = "<http://www.w3.org/1999/02/22-rdf-syntax-ns#type>";

using ::testing::ElementsAre;
using ::testing::IsEmpty;
using ::testing::SizeIs;

TEST(SparqlParser, NumericLiterals) {
  testNumericLiteral("3.0", 3.0);
  testNumericLiteral("3.0e2", 300.0);
  testNumericLiteral("3.0e-2", 0.030);
  testNumericLiteral("3", 3ull);
  testNumericLiteral("-3.0", -3.0);
  testNumericLiteral("-3", -3ll);

  // TODO<joka921> : Unit tests with random numbers
}

TEST(SparqlParser, Prefix) {
  {
    string s = "PREFIX wd: <www.wikidata.org/>";
    ParserAndVisitor p{s};
    auto context = p.parser_.prefixDecl();
    p.visitor_.visitPrefixDecl(context);
    const auto& m = p.visitor_.prefixMap();
    ASSERT_EQ(2ul, m.size());
    ASSERT_TRUE(m.at("wd") == "<www.wikidata.org/>");
    ASSERT_EQ(m.at(""), "<>");
  }
  {
    string s = "wd:bimbam";
    ParserAndVisitor p{s};
    auto& m = p.visitor_.prefixMap();
    m["wd"] = "<www.wikidata.org/>";

    auto context = p.parser_.pnameLn();
    auto result = p.visitor_.visitTypesafe(context);
    ASSERT_EQ(result, "<www.wikidata.org/bimbam>");
  }
  {
    string s = "wd:";
    ParserAndVisitor p{s};
    auto& m = p.visitor_.prefixMap();
    m["wd"] = "<www.wikidata.org/>";

    auto context = p.parser_.pnameNs();
    auto result = p.visitor_.visitPnameNs(context).as<string>();
    ASSERT_EQ(result, "<www.wikidata.org/>");
  }
  {
    string s = "wd:bimbam";
    ParserAndVisitor p{s};
    auto& m = p.visitor_.prefixMap();
    m["wd"] = "<www.wikidata.org/>";

    auto context = p.parser_.prefixedName();
    auto result = p.visitor_.visitTypesafe(context);
    ASSERT_EQ(result, "<www.wikidata.org/bimbam>");
  }
  {
    string s = "<somethingsomething> <rest>";
    ParserAndVisitor p{s};
    auto& m = p.visitor_.prefixMap();
    m["wd"] = "<www.wikidata.org/>";

    auto context = p.parser_.iriref();
    auto result = p.visitor_.visitTypesafe(context);
    auto sz = context->getText().size();

    ASSERT_EQ(result, "<somethingsomething>");
    ASSERT_EQ(sz, 20u);
  }
}

TEST(SparqlExpressionParser, First) {
  string s = "(5 * 5 ) bimbam";
  // This is an example on how to access a certain parsed substring.
  /*
  LOG(INFO) << context->getText() << std::endl;
  LOG(INFO) << p.parser_.getTokenStream()
                   ->getTokenSource()
                   ->getInputStream()
                   ->toString()
            << std::endl;
  LOG(INFO) << p.parser_.getCurrentToken()->getStartIndex() << std::endl;
   */
  auto resultofParse = parseExpression(s);
  EXPECT_EQ(resultofParse.remainingText_.length(), 6);
  auto resultAsExpression = std::move(resultofParse.resultOfParse_);

  QueryExecutionContext* qec = nullptr;
  sparqlExpression::VariableToColumnAndResultTypeMap map;
  ad_utility::AllocatorWithLimit<Id> alloc{
      ad_utility::makeAllocationMemoryLeftThreadsafeObject(1000)};
  IdTable table{alloc};
  ResultTable::LocalVocab localVocab;
  sparqlExpression::EvaluationContext input{*qec, map, table, alloc,
                                            localVocab};
  auto result = resultAsExpression->evaluate(&input);
  AD_CHECK(std::holds_alternative<double>(result));
  ASSERT_FLOAT_EQ(25.0, std::get<double>(result));
}

TEST(SparqlParser, ComplexConstructQuery) {
  string input =
      "CONSTRUCT { [?a ( ?b (?c) )] ?d [?e [?f ?g]] . "
      "<http://wallscope.co.uk/resource/olympics/medal/#something> a "
      "<http://wallscope.co.uk/resource/olympics/medal/#somethingelse> } "
      "WHERE {}";
  ParserAndVisitor p{input};

  auto triples = p.parser_.constructQuery()
                     ->accept(&p.visitor_)
                     .as<ad_utility::sparql_types::Triples>();
  ASSERT_THAT(triples, SizeIs(11));
  auto something =
      "<http://wallscope.co.uk/resource/olympics/medal/#something>";
  auto somethingElse =
      "<http://wallscope.co.uk/resource/olympics/medal/#somethingelse>";

  EXPECT_THAT(triples[0], ElementsAre(IsBlankNode(true, "0"),  //
                                      IsVariable("?a"),        //
                                      IsBlankNode(true, "3")));

  EXPECT_THAT(triples[1], ElementsAre(IsBlankNode(true, "1"),  //
                                      IsIri(first),            //
                                      IsBlankNode(true, "2")));

  EXPECT_THAT(triples[2], ElementsAre(IsBlankNode(true, "1"),  //
                                      IsIri(rest),             //
                                      IsIri(nil)));

  EXPECT_THAT(triples[3], ElementsAre(IsBlankNode(true, "2"),  //
                                      IsIri(first),            //
                                      IsVariable("?c")));

  EXPECT_THAT(triples[4], ElementsAre(IsBlankNode(true, "2"),  //
                                      IsIri(rest),             //
                                      IsIri(nil)));

  EXPECT_THAT(triples[5], ElementsAre(IsBlankNode(true, "3"),  //
                                      IsIri(first),            //
                                      IsVariable("?b")));

  EXPECT_THAT(triples[6], ElementsAre(IsBlankNode(true, "3"),  //
                                      IsIri(rest),             //
                                      IsBlankNode(true, "1")));

  EXPECT_THAT(triples[7], ElementsAre(IsBlankNode(true, "0"),  //
                                      IsVariable("?d"),        //
                                      IsBlankNode(true, "4")));

  EXPECT_THAT(triples[8], ElementsAre(IsBlankNode(true, "4"),  //
                                      IsVariable("?e"),        //
                                      IsBlankNode(true, "5")));

  EXPECT_THAT(triples[9], ElementsAre(IsBlankNode(true, "5"),  //
                                      IsVariable("?f"),        //
                                      IsVariable("?g")));

  EXPECT_THAT(triples[10], ElementsAre(IsIri(something),  //
                                       IsIri(type),       //
                                       IsIri(somethingElse)));
}

TEST(SparqlParser, GraphTermNumericLiteral) {
  string input = "1337";
  ParserAndVisitor p{input};

  auto graphTerm = p.parser_.graphTerm()->accept(&p.visitor_).as<GraphTerm>();
  EXPECT_THAT(graphTerm, IsLiteral("1337"));
}

TEST(SparqlParser, GraphTermBooleanLiteral) {
  string input = "true";
  ParserAndVisitor p{input};

  auto graphTerm = p.parser_.graphTerm()->accept(&p.visitor_).as<GraphTerm>();
  EXPECT_THAT(graphTerm, IsLiteral(input));
}

TEST(SparqlParser, GraphTermBlankNode) {
  string input = "[]";
  ParserAndVisitor p{input};

  auto graphTerm = p.parser_.graphTerm()->accept(&p.visitor_).as<GraphTerm>();
  EXPECT_THAT(graphTerm, IsBlankNode(true, "0"));
}

TEST(SparqlParser, GraphTermIri) {
  string input = "<http://dummy-iri.com#fragment>";
  ParserAndVisitor p{input};

  auto graphTerm = p.parser_.graphTerm()->accept(&p.visitor_).as<GraphTerm>();
  EXPECT_THAT(graphTerm, IsIri(input));
}

TEST(SparqlParser, GraphTermRdfLiteral) {
  string input = "\"abc\"";
  ParserAndVisitor p{input};

  auto graphTerm = p.parser_.graphTerm()->accept(&p.visitor_).as<GraphTerm>();
  EXPECT_THAT(graphTerm, IsLiteral(input));
}

TEST(SparqlParser, GraphTermRdfNil) {
  string input = "()";
  ParserAndVisitor p{input};

  auto graphTerm = p.parser_.graphTerm()->accept(&p.visitor_).as<GraphTerm>();
  EXPECT_THAT(graphTerm, IsIri(nil));
}

TEST(SparqlParser, RdfCollectionSingleVar) {
  string input = "( ?a )";
  ParserAndVisitor p{input};

  const auto [node, triples] = p.parser_.collection()
                                   ->accept(&p.visitor_)
                                   .as<ad_utility::sparql_types::Node>();

  EXPECT_THAT(node, IsBlankNode(true, "0"));

  ASSERT_THAT(triples, SizeIs(2));

  EXPECT_THAT(triples[0], ElementsAre(IsBlankNode(true, "0"),  //
                                      IsIri(first),            //
                                      IsVariable("?a")));

  EXPECT_THAT(triples[1], ElementsAre(IsBlankNode(true, "0"),  //
                                      IsIri(rest),             //
                                      IsIri(nil)));
}

TEST(SparqlParser, RdfCollectionTripleVar) {
  string input = "( ?a ?b ?c )";
  ParserAndVisitor p{input};

  const auto [node, triples] = p.parser_.collection()
                                   ->accept(&p.visitor_)
                                   .as<ad_utility::sparql_types::Node>();

  EXPECT_THAT(node, IsBlankNode(true, "2"));

  ASSERT_THAT(triples, SizeIs(6));

  EXPECT_THAT(triples[0], ElementsAre(IsBlankNode(true, "0"),  //
                                      IsIri(first),            //
                                      IsVariable("?c")));

  EXPECT_THAT(triples[1], ElementsAre(IsBlankNode(true, "0"),  //
                                      IsIri(rest),             //
                                      IsIri(nil)));

  EXPECT_THAT(triples[2], ElementsAre(IsBlankNode(true, "1"),  //
                                      IsIri(first),            //
                                      IsVariable("?b")));

  EXPECT_THAT(triples[3], ElementsAre(IsBlankNode(true, "1"),  //
                                      IsIri(rest),             //
                                      IsBlankNode(true, "0")));

  EXPECT_THAT(triples[4], ElementsAre(IsBlankNode(true, "2"),  //
                                      IsIri(first),            //
                                      IsVariable("?a")));

  EXPECT_THAT(triples[5], ElementsAre(IsBlankNode(true, "2"),  //
                                      IsIri(rest),             //
                                      IsBlankNode(true, "1")));
}

TEST(SparqlParser, BlankNodeAnonymous) {
  string input = "[ \t\r\n]";
  ParserAndVisitor p{input};

  auto graphTerm = p.parser_.blankNode()->accept(&p.visitor_).as<BlankNode>();
  EXPECT_THAT(graphTerm, IsBlankNode(true, "0"));
}

TEST(SparqlParser, BlankNodeLabelled) {
  string input = "_:label123";
  ParserAndVisitor p{input};

  auto graphTerm = p.parser_.blankNode()->accept(&p.visitor_).as<BlankNode>();
  EXPECT_THAT(graphTerm, IsBlankNode(false, "label123"));
}

TEST(SparqlParser, ConstructTemplateEmpty) {
  string input = "{}";
  ParserAndVisitor p{input};

  auto triples = p.parser_.constructTemplate()
                     ->accept(&p.visitor_)
                     .as<ad_utility::sparql_types::Triples>();
  ASSERT_THAT(triples, IsEmpty());
}

TEST(SparqlParser, ConstructTriplesSingletonWithTerminator) {
  string input = "?a ?b ?c .";
  ParserAndVisitor p{input};

  auto triples = p.parser_.constructTriples()
                     ->accept(&p.visitor_)
                     .as<ad_utility::sparql_types::Triples>();
  ASSERT_THAT(triples, SizeIs(1));

  EXPECT_THAT(triples[0], ElementsAre(IsVariable("?a"),  //
                                      IsVariable("?b"),  //
                                      IsVariable("?c")));
}

TEST(SparqlParser, ConstructTriplesWithTerminator) {
  string input = "?a ?b ?c . ?d ?e ?f . ?g ?h ?i .";
  ParserAndVisitor p{input};

  auto triples = p.parser_.constructTriples()
                     ->accept(&p.visitor_)
                     .as<ad_utility::sparql_types::Triples>();
  ASSERT_THAT(triples, SizeIs(3));

  EXPECT_THAT(triples[0], ElementsAre(IsVariable("?a"),  //
                                      IsVariable("?b"),  //
                                      IsVariable("?c")));

  EXPECT_THAT(triples[1], ElementsAre(IsVariable("?d"),  //
                                      IsVariable("?e"),  //
                                      IsVariable("?f")));

  EXPECT_THAT(triples[2], ElementsAre(IsVariable("?g"),  //
                                      IsVariable("?h"),  //
                                      IsVariable("?i")));
}

TEST(SparqlParser, TriplesSameSubjectVarOrTerm) {
  string input = "?a ?b ?c";
  ParserAndVisitor p{input};

  auto triples = p.parser_.constructTriples()
                     ->accept(&p.visitor_)
                     .as<ad_utility::sparql_types::Triples>();
  ASSERT_THAT(triples, SizeIs(1));

  EXPECT_THAT(triples[0], ElementsAre(IsVariable("?a"),  //
                                      IsVariable("?b"),  //
                                      IsVariable("?c")));
}

TEST(SparqlParser, TriplesSameSubjectTriplesNodeWithPropertyList) {
  string input = "(?a) ?b ?c";
  ParserAndVisitor p{input};

  auto triples = p.parser_.triplesSameSubject()
                     ->accept(&p.visitor_)
                     .as<ad_utility::sparql_types::Triples>();
  ASSERT_THAT(triples, SizeIs(3));

  EXPECT_THAT(triples[0], ElementsAre(IsBlankNode(true, "0"),  //
                                      IsIri(first),            //
                                      IsVariable("?a")));

  EXPECT_THAT(triples[1], ElementsAre(IsBlankNode(true, "0"),  //
                                      IsIri(rest),             //
                                      IsIri(nil)));

  EXPECT_THAT(triples[2], ElementsAre(IsBlankNode(true, "0"),  //
                                      IsVariable("?b"),        //
                                      IsVariable("?c")));
}

TEST(SparqlParser, TriplesSameSubjectTriplesNodeEmptyPropertyList) {
  string input = "(?a)";
  ParserAndVisitor p{input};

  auto triples = p.parser_.triplesSameSubject()
                     ->accept(&p.visitor_)
                     .as<ad_utility::sparql_types::Triples>();
  ASSERT_THAT(triples, SizeIs(2));

  EXPECT_THAT(triples[0], ElementsAre(IsBlankNode(true, "0"),  //
                                      IsIri(first),            //
                                      IsVariable("?a")));

  EXPECT_THAT(triples[1], ElementsAre(IsBlankNode(true, "0"),  //
                                      IsIri(rest),             //
                                      IsIri(nil)));
}

TEST(SparqlParser, PropertyList) {
  string input = "a ?a";
  ParserAndVisitor p{input};

  const auto [tuples, triples] =
      p.parser_.propertyList()
          ->accept(&p.visitor_)
          .as<ad_utility::sparql_types::PropertyList>();

  EXPECT_THAT(triples, IsEmpty());

  ASSERT_THAT(tuples, SizeIs(1));

  EXPECT_THAT(tuples[0], ElementsAre(IsIri(type), IsVariable("?a")));
}

TEST(SparqlParser, EmptyPropertyList) {
  ParserAndVisitor p{""};

  const auto [tuples, triples] =
      p.parser_.propertyList()
          ->accept(&p.visitor_)
          .as<ad_utility::sparql_types::PropertyList>();
  ASSERT_THAT(tuples, IsEmpty());
  ASSERT_THAT(triples, IsEmpty());
}

TEST(SparqlParser, PropertyListNotEmptySingletonWithTerminator) {
  string input = "a ?a ;";
  ParserAndVisitor p{input};

  const auto [tuples, triples] =
      p.parser_.propertyListNotEmpty()
          ->accept(&p.visitor_)
          .as<ad_utility::sparql_types::PropertyList>();
  EXPECT_THAT(triples, IsEmpty());

  ASSERT_THAT(tuples, SizeIs(1));

  EXPECT_THAT(tuples[0], ElementsAre(IsIri(type), IsVariable("?a")));
}

TEST(SparqlParser, PropertyListNotEmptyWithTerminator) {
  string input = "a ?a ; a ?b ; a ?c ;";
  ParserAndVisitor p{input};

  const auto [tuples, triples] =
      p.parser_.propertyListNotEmpty()
          ->accept(&p.visitor_)
          .as<ad_utility::sparql_types::PropertyList>();
  EXPECT_THAT(triples, IsEmpty());

  ASSERT_THAT(tuples, SizeIs(3));

  EXPECT_THAT(tuples[0], ElementsAre(IsIri(type), IsVariable("?a")));
  EXPECT_THAT(tuples[1], ElementsAre(IsIri(type), IsVariable("?b")));
  EXPECT_THAT(tuples[2], ElementsAre(IsIri(type), IsVariable("?c")));
}

TEST(SparqlParser, VerbA) {
  string input = "a";
  ParserAndVisitor p{input};

  auto varOrTerm = p.parser_.verb()->accept(&p.visitor_).as<VarOrTerm>();
  ASSERT_THAT(varOrTerm, IsIri(type));
}

TEST(SparqlParser, VerbVariable) {
  string input = "?a";
  ParserAndVisitor p{input};

  auto varOrTerm = p.parser_.verb()->accept(&p.visitor_).as<VarOrTerm>();
  ASSERT_THAT(varOrTerm, IsVariable("?a"));
}

TEST(SparqlParser, ObjectListSingleton) {
  string input = "?a";
  ParserAndVisitor p{input};

  const auto [objects, triples] =
      p.parser_.objectList()
          ->accept(&p.visitor_)
          .as<ad_utility::sparql_types::ObjectList>();
  EXPECT_THAT(triples, IsEmpty());

  ASSERT_THAT(objects, SizeIs(1));
  ASSERT_THAT(objects[0], IsVariable("?a"));
}

TEST(SparqlParser, ObjectList) {
  string input = "?a , ?b , ?c";
  ParserAndVisitor p{input};

  const auto [objects, triples] =
      p.parser_.objectList()
          ->accept(&p.visitor_)
          .as<ad_utility::sparql_types::ObjectList>();
  EXPECT_THAT(triples, IsEmpty());

  ASSERT_THAT(objects, SizeIs(3));
  ASSERT_THAT(objects[0], IsVariable("?a"));
  ASSERT_THAT(objects[1], IsVariable("?b"));
  ASSERT_THAT(objects[2], IsVariable("?c"));
}

TEST(SparqlParser, BlankNodePropertyList) {
  string input = "[ a ?a ; a ?b ; a ?c ]";
  ParserAndVisitor p{input};

  const auto [node, triples] = p.parser_.blankNodePropertyList()
                                   ->accept(&p.visitor_)
                                   .as<ad_utility::sparql_types::Node>();
  EXPECT_THAT(node, IsBlankNode(true, "0"));

  ASSERT_THAT(triples, SizeIs(3));

  EXPECT_THAT(triples[0], ElementsAre(IsBlankNode(true, "0"),  //
                                      IsIri(type),             //
                                      IsVariable("?a")));

  EXPECT_THAT(triples[1], ElementsAre(IsBlankNode(true, "0"),  //
                                      IsIri(type),             //
                                      IsVariable("?b")));

  EXPECT_THAT(triples[2], ElementsAre(IsBlankNode(true, "0"),  //
                                      IsIri(type),             //
                                      IsVariable("?c")));
}

TEST(SparqlParser, GraphNodeVarOrTerm) {
  string input = "?a";
  ParserAndVisitor p{input};

  const auto [node, triples] = p.parser_.graphNode()
                                   ->accept(&p.visitor_)
                                   .as<ad_utility::sparql_types::Node>();
  EXPECT_THAT(node, IsVariable("?a"));
  EXPECT_THAT(triples, IsEmpty());
}

TEST(SparqlParser, GraphNodeTriplesNode) {
  string input = "(?a)";
  ParserAndVisitor p{input};

  const auto [node, triples] = p.parser_.graphNode()
                                   ->accept(&p.visitor_)
                                   .as<ad_utility::sparql_types::Node>();
  EXPECT_THAT(node, IsBlankNode(true, "0"));

  ASSERT_THAT(triples, SizeIs(2));

  EXPECT_THAT(triples[0], ElementsAre(IsBlankNode(true, "0"),  //
                                      IsIri(first),            //
                                      IsVariable("?a")));

  EXPECT_THAT(triples[1], ElementsAre(IsBlankNode(true, "0"),  //
                                      IsIri(rest),             //
                                      IsIri(nil)));
}

TEST(SparqlParser, VarOrTermVariable) {
  string input = "?a";
  ParserAndVisitor p{input};

  auto varOrTerm = p.parser_.varOrTerm()->accept(&p.visitor_).as<VarOrTerm>();
  EXPECT_THAT(varOrTerm, IsVariable("?a"));
}

TEST(SparqlParser, VarOrTermGraphTerm) {
  string input = "()";
  ParserAndVisitor p{input};

  auto varOrTerm = p.parser_.varOrTerm()->accept(&p.visitor_).as<VarOrTerm>();
  EXPECT_THAT(varOrTerm, IsIri(nil));
}

TEST(SparqlParser, Iri) {
  auto expectIri = [](const string& input, const string& iri,
                      SparqlQleverVisitor::PrefixMap prefixMap = {}) {
    // TODO<qup42> replace with curried parse... in `SparqlParserHelpers.h`
    // Parse "by hand" in order not to pollute the `SparqlParserHelpers`.
    ParserAndVisitor p{input, std::move(prefixMap)};
    expectCompleteParse(
        p.parseTypesafe(input, "iri", &SparqlAutomaticParser::iri),
        testing::Eq(iri));
  };
  expectIri("rdfs:label", "<http://www.w3.org/2000/01/rdf-schema#label>",
            {{"rdfs", "<http://www.w3.org/2000/01/rdf-schema#>"}});
  expectIri(
      "rdfs:label", "<http://www.w3.org/2000/01/rdf-schema#label>",
      {{"rdfs", "<http://www.w3.org/2000/01/rdf-schema#>"}, {"foo", "<bar#>"}});
  expectIri("<http://www.w3.org/2000/01/rdf-schema>",
            "<http://www.w3.org/2000/01/rdf-schema>", {});
  expectIri("@en@rdfs:label",
            "@en@<http://www.w3.org/2000/01/rdf-schema#label>",
            {{"rdfs", "<http://www.w3.org/2000/01/rdf-schema#>"}});
  expectIri("@en@<http://www.w3.org/2000/01/rdf-schema>",
            "@en@<http://www.w3.org/2000/01/rdf-schema>", {});
}

TEST(SparqlParser, VarOrIriVariable) {
  string input = "?a";
  ParserAndVisitor p{input};

  auto varOrTerm = p.parser_.varOrIri()->accept(&p.visitor_).as<VarOrTerm>();
  EXPECT_THAT(varOrTerm, IsVariable("?a"));
}

TEST(SparqlParser, VarOrIriIri) {
  string input = "<http://testiri>";
  ParserAndVisitor p{input};

  auto varOrTerm = p.parser_.varOrIri()->accept(&p.visitor_).as<VarOrTerm>();
  EXPECT_THAT(varOrTerm, IsIri(input));
}

TEST(SparqlParser, VariableWithQuestionMark) {
  string input = "?variableName";
  ParserAndVisitor p{input};

  auto variable = p.parser_.var()->accept(&p.visitor_).as<Variable>();
  EXPECT_THAT(variable, IsVariable(input));
}

TEST(SparqlParser, VariableWithDollarSign) {
  string input = "$variableName";
  ParserAndVisitor p{input};

  auto variable = p.parser_.var()->accept(&p.visitor_).as<Variable>();
  EXPECT_THAT(variable, IsVariable("?variableName"));
}

TEST(SparqlParser, Bind) {
  {
    string input = "BIND (10 - 5 as ?a)";
    auto bindAndText = parseBind(input);

    expectCompleteParse(bindAndText, IsBind("?a", "10-5"));
  }

  {
    string input = "bInD (?age - 10 As ?s)";
    auto bindAndText = parseBind(input);

    expectCompleteParse(bindAndText, IsBind("?s", "?age-10"));
  }
}

TEST(SparqlParser, Integer) {
  {
    string input = "1931";
    ParserAndVisitor p{input};

    unsigned long long result =
        p.parser_.integer()->accept(&p.visitor_).as<unsigned long long>();
    EXPECT_EQ(result, 1931ull);
  }

  {
    string input = "0";
    ParserAndVisitor p{input};

    unsigned long long result =
        p.parser_.integer()->accept(&p.visitor_).as<unsigned long long>();
    EXPECT_EQ(result, 0ull);
  }

  {
    string input = "18446744073709551615";
    ParserAndVisitor p{input};

    unsigned long long result =
        p.parser_.integer()->accept(&p.visitor_).as<unsigned long long>();
    EXPECT_EQ(result, 18446744073709551615ull);
  }

  {
    string input = "18446744073709551616";
    ParserAndVisitor p{input};

    EXPECT_THROW(p.parser_.integer()->accept(&p.visitor_), ParseException);
  }

  {
    string input = "10000000000000000000000000000000000000000";
    ParserAndVisitor p{input};

    EXPECT_THROW(p.parser_.integer()->accept(&p.visitor_), ParseException);
  }

  {
    string input = "-1";
    ParserAndVisitor p{input};

    EXPECT_THROW(p.parser_.integer()->accept(&p.visitor_),
                 antlr4::ParseCancellationException);
  }
}

TEST(SparqlParser, LimitOffsetClause) {
  {
    string input = "LIMIT 10";

    auto limitOffset = parseLimitOffsetClause(input);

    expectCompleteParse(limitOffset, IsLimitOffset(10ull, 1ull, 0ull));
  }

  {
    string input = "OFFSET 31 LIMIT 12 TEXTLIMIT 14";

    auto limitOffset = parseLimitOffsetClause(input);

    expectCompleteParse(limitOffset, IsLimitOffset(12ull, 14ull, 31ull));
  }

  {
    string input = "textlimit 999";

    auto limitOffset = parseLimitOffsetClause(input);

    expectCompleteParse(
        limitOffset,
        IsLimitOffset(std::numeric_limits<uint64_t>::max(), 999ull, 0ull));
  }

  {
    string input = "LIMIT      999";

    auto limitOffset = parseLimitOffsetClause(input);

    expectCompleteParse(limitOffset, IsLimitOffset(999ull, 1ull, 0ull));
  }

  {
    string input = "OFFSET 43";

    auto limitOffset = parseLimitOffsetClause(input);

    expectCompleteParse(
        limitOffset,
        IsLimitOffset(std::numeric_limits<uint64_t>::max(), 1ull, 43ull));
  }

  {
    string input = "TEXTLIMIT 43 LIMIT 19";

    auto limitOffset = parseLimitOffsetClause(input);

    expectCompleteParse(limitOffset, IsLimitOffset(19ull, 43ull, 0ull));
  }

  {
    string input = "LIMIT20";

    // parse* catches antlr4::ParseCancellationException and throws a
    // std::runtime_error so this has to be checked instead.
    EXPECT_THROW(parseLimitOffsetClause(input), std::runtime_error);
  }

  {
    string input = "Limit 10 TEXTLIMIT 20 offset 0 Limit 20";

    auto limitOffset = parseLimitOffsetClause(input);

    EXPECT_THAT(limitOffset.resultOfParse_, IsLimitOffset(10ull, 20ull, 0ull));
    EXPECT_EQ(limitOffset.remainingText_, "Limit 20");
  }
}

TEST(SparqlParser, OrderCondition) {
  auto parseOrderCondition = [](const std::string& input) {
    ParserAndVisitor p{input};
    return p.parse<OrderKey>(input, "order condition",
                             &SparqlAutomaticParser::orderCondition);
  };
  auto expectParseVariable = [&parseOrderCondition](const string& input,
                                                    const string& variable,
                                                    bool isDescending) {
    expectCompleteParse(parseOrderCondition(input),
                        IsVariableOrderKey(variable, isDescending));
  };
  auto expectParseExpression = [&parseOrderCondition](const string& input,
                                                      const string& expression,
                                                      bool isDescending) {
    expectCompleteParse(parseOrderCondition(input),
                        IsExpressionOrderKey(expression, isDescending));
  };
  // var
  expectParseVariable("?test", "?test", false);
  // brackettedExpression
  expectParseVariable("DESC (?foo)", "?foo", true);
  expectParseVariable("ASC (?bar)", "?bar", false);
  expectParseExpression("ASC(?test - 5)", "?test-5", false);
  expectParseExpression("DESC (10 || (5 && ?foo))", "10||(5&&?foo)", true);
  // constraint
  expectParseExpression("(5 - ?mehr)", "5-?mehr", false);
  expectParseExpression("SUM(?i)", "SUM(?i)", false);
  EXPECT_THROW(parseOrderCondition("ASC SCORE(?i)"), ParseException);
}

TEST(SparqlParser, OrderClause) {
  {
    string input = "ORDER BY ?test DESC(?foo - 5)";
    auto orderKeys = parseOrderClause(input);
    expectCompleteArrayParse(orderKeys, IsVariableOrderKey("?test", false),
                             IsExpressionOrderKey("?foo-5", true));
  }
}

TEST(SparqlParser, GroupCondition) {
  auto parseGroupCondition = [](const std::string& input) {
    ParserAndVisitor p{input};
    return p.parse<GroupKey>(input, "group condition",
                             &SparqlAutomaticParser::groupCondition);
  };
  auto expectParseVariable = [&parseGroupCondition](const string& input,
                                                    const string& variable) {
    expectCompleteParse(parseGroupCondition(input),
                        IsVariableGroupKey(variable));
  };
  auto expectParseExpression =
      [&parseGroupCondition](const string& input, const string& expression) {
        expectCompleteParse(parseGroupCondition(input),
                            IsExpressionGroupKey(expression));
      };
  auto expectParseExpressionAlias =
      [&parseGroupCondition](const string& input, const string& expression,
                             const string& variable) {
        expectCompleteParse(parseGroupCondition(input),
                            IsAliasGroupKey(expression, variable));
      };
  // variable
  expectParseVariable("?test", "?test");
  // expression without binding
  expectParseExpression("(?test)", "?test");
  // expression with binding
  expectParseExpressionAlias("(?test AS ?mehr)", "?test", "?mehr");
  // builtInCall
  expectParseExpression("COUNT(?test)", "COUNT(?test)");
  // functionCall
  expectParseExpression(
      "<http://www.opengis.net/def/function/geosparql/latitude> (?test)",
      "<http://www.opengis.net/def/function/geosparql/latitude>(?test)");
}

TEST(SparqlParser, GroupClause) {
  {
    string input = "GROUP BY ?test (?foo - 10 as ?bar) COUNT(?baz)";
    auto groupings = parseGroupClause(input);
    expectCompleteArrayParse(groupings, IsVariableGroupKey("?test"),
                             IsAliasGroupKey("?foo-10", "?bar"),
                             IsExpressionGroupKey("COUNT(?baz)"));
  }
}

namespace {
template <typename Exception = ParseException>
void expectDataBlockFails(const string& input) {
  EXPECT_THROW(parseDataBlock(input), Exception) << input;
}
}  // namespace

TEST(SparqlParser, DataBlock) {
  auto expectDataBlock = [](const string& input,
                            const vector<string>& expectedVars,
                            const vector<vector<string>>& expectedVals) {
    expectCompleteParse(parseDataBlock(input),
                        IsValues(expectedVars, expectedVals));
  };
  expectDataBlock("?test { \"foo\" }", {"?test"}, {{"\"foo\""}});
  // These are not implemented yet in dataBlockValue
  // (numericLiteral/booleanLiteral)
  // TODO<joka921/qup42> implement
  expectDataBlockFails("?test { true }");
  expectDataBlockFails("?test { 10.0 }");
  expectDataBlockFails("?test { UNDEF }");
  expectDataBlock(R"(?foo { "baz" "bar" })", {"?foo"},
                  {{"\"baz\""}, {"\"bar\""}});
  // TODO<joka921/qup42> implement
  expectDataBlockFails(R"(( ) { })");
  expectDataBlockFails(R"(?foo { })");
  expectDataBlockFails(R"(( ?foo ) { })");
  expectDataBlockFails(R"(( ?foo ?bar ) { (<foo>) (<bar>) })");
  expectDataBlock(R"(( ?foo ?bar ) { (<foo> <bar>) })", {"?foo", "?bar"},
                  {{"<foo>", "<bar>"}});
  expectDataBlock(R"(( ?foo ?bar ) { (<foo> "m") ("1" <bar>) })",
                  {"?foo", "?bar"}, {{"<foo>", "\"m\""}, {"\"1\"", "<bar>"}});
  expectDataBlock(R"(( ?foo ?bar ) { (<foo> "m") (<bar> <e>) ("1" "f") })",
                  {"?foo", "?bar"},
                  {{"<foo>", "\"m\""}, {"<bar>", "<e>"}, {"\"1\"", "\"f\""}});
  // TODO<joka921/qup42> implement
  expectDataBlockFails(R"(( ) { (<foo>) })");
}

namespace {
template <typename Exception = ParseException>
void expectInlineDataFails(const string& input) {
  EXPECT_THROW(parseInlineData(input, SparqlQleverVisitor::PrefixMap{}),
               Exception)
      << input;
}
}  // namespace

TEST(SparqlParser, InlineData) {
  auto expectInlineData = [](const string& input,
                             const vector<string>& expectedVars,
                             const vector<vector<string>>& expectedVals) {
    expectCompleteParse(
        parseInlineData(input, SparqlQleverVisitor::PrefixMap{}),
        IsValues(expectedVars, expectedVals));
  };
  expectInlineData("VALUES ?test { \"foo\" }", {"?test"}, {{"\"foo\""}});
  // There must always be a block present for InlineData
  expectInlineDataFails<std::runtime_error>("");
}

TEST(SparqlParser, propertyPaths) {
<<<<<<< HEAD
  auto expectPathOrVar = [](const string& input,
                            const ad_utility::sparql_types::VarOrPath& expected,
                            SparqlQleverVisitor::PrefixMap prefixMap = {}) {
    expectCompleteParse(parseVerbPathOrSimple(input, std::move(prefixMap)),
                        testing::Eq(expected));
  };
  auto Iri = &PropertyPath::fromIri;
  auto Sequence = &PropertyPath::makeSequence;
  auto Alternative = &PropertyPath::makeAlternative;
  auto Transitive = &PropertyPath::makeTransitive;
  auto TransitiveMin = &PropertyPath::makeTransitiveMin;
  auto TransitiveMax = &PropertyPath::makeTransitiveMax;
  // Test all the base cases.
  // "a" is a special case. It is a valid PropertyPath.
  // It is short for "<http://www.w3.org/1999/02/22-rdf-syntax-ns#type>".
  expectPathOrVar("a",
                  Iri("<http://www.w3.org/1999/02/22-rdf-syntax-ns#type>"));
  EXPECT_THROW(parseVerbPathOrSimple("b", {}), std::runtime_error);
  expectPathOrVar("test:foo", Iri("<http://www.example.com/foo>"),
                  {{"test", "<http://www.example.com/>"}});
  expectPathOrVar("?bar", Variable{"?bar"});
  expectPathOrVar(":", Iri("<http://www.example.com/>"),
                  {{"", "<http://www.example.com/>"}});
  expectPathOrVar("<http://www.w3.org/1999/02/22-rdf-syntax-ns#type>",
                  Iri("<http://www.w3.org/1999/02/22-rdf-syntax-ns#type>"));
  // Test the basic combinators / | (...) + * ?.
  expectPathOrVar("a:a / a:b",
                  Sequence({Iri("<http://www.example.com/a>"),
                            Iri("<http://www.example.com/b>")}),
                  {{"a", "<http://www.example.com/>"}});
  expectPathOrVar("a:a | a:b",
                  Alternative({Iri("<http://www.example.com/a>"),
                               Iri("<http://www.example.com/b>")}),
                  {{"a", "<http://www.example.com/>"}});
  expectPathOrVar("(a:a)", Iri("<http://www.example.com/a>"),
                  {{"a", "<http://www.example.com/>"}});
  expectPathOrVar("a:a+", TransitiveMin({Iri("<http://www.example.com/a>")}, 1),
                  {{"a", "<http://www.example.com/>"}});
=======
  using PrefixMap = SparqlQleverVisitor::PrefixMap;
  // Test all the base cases.
  // "a" is a special case. It is a valid PropertyPath.
  // It is short for "<http://www.w3.org/1999/02/22-rdf-syntax-ns#type>".
  expectCompleteParse(
      parseVerbPathOrSimple("a"),
      IsPropertyPath(PropertyPath::fromIri(
          "<http://www.w3.org/1999/02/22-rdf-syntax-ns#type>")));
  expectCompleteParse(
      parseVerbPathOrSimple(
          "@en@rdfs:label",
          PrefixMap{{"rdfs", "<http://www.w3.org/2000/01/rdf-schema#>"}}),
      IsPropertyPath(PropertyPath::fromIri(
          "@en@<http://www.w3.org/2000/01/rdf-schema#label>")));
  EXPECT_THROW(parseVerbPathOrSimple("b"), std::runtime_error);
  expectCompleteParse(
      parseVerbPathOrSimple("test:foo",
                            PrefixMap{{"test", "<http://www.example.com/>"}}),
      IsPropertyPath(PropertyPath::fromIri("<http://www.example.com/foo>")));
  expectCompleteParse(parseVerbPathOrSimple("?bar"),
                      IsPropertyPath(PropertyPath::fromIri("?bar")));
  expectCompleteParse(
      parseVerbPathOrSimple(":", PrefixMap{{"", "<http://www.example.com/>"}}),
      IsPropertyPath(PropertyPath::fromIri("<http://www.example.com/>")));
  expectCompleteParse(
      parseVerbPathOrSimple(
          "<http://www.w3.org/1999/02/22-rdf-syntax-ns#type>"),
      IsPropertyPath(PropertyPath::fromIri(
          "<http://www.w3.org/1999/02/22-rdf-syntax-ns#type>")));
  // Test the basic combinators / | (...) + * ?.
  expectCompleteParse(
      parseVerbPathOrSimple("a:a / a:b",
                            PrefixMap{{"a", "<http://www.example.com/>"}}),
      IsPropertyPath(PropertyPath::makeSequence(
          {PropertyPath::fromIri("<http://www.example.com/a>"),
           PropertyPath::fromIri("<http://www.example.com/b>")})));
  expectCompleteParse(
      parseVerbPathOrSimple("a:a | a:b",
                            PrefixMap{{"a", "<http://www.example.com/>"}}),
      IsPropertyPath(PropertyPath::makeAlternative(
          {PropertyPath::fromIri("<http://www.example.com/a>"),
           PropertyPath::fromIri("<http://www.example.com/b>")})));
  expectCompleteParse(
      parseVerbPathOrSimple("(a:a)",
                            PrefixMap{{"a", "<http://www.example.com/>"}}),
      IsPropertyPath(
          PropertyPath(PropertyPath::fromIri("<http://www.example.com/a>"))));
  expectCompleteParse(
      parseVerbPathOrSimple("a:a+",
                            PrefixMap{{"a", "<http://www.example.com/>"}}),
      IsPropertyPath(PropertyPath::makeTransitiveMin(
          {PropertyPath::fromIri("<http://www.example.com/a>")}, 1)));
>>>>>>> 512776a3
  {
    PropertyPath expected =
        TransitiveMax({Iri("<http://www.example.com/a>")}, 1);
    expected._can_be_null = true;
<<<<<<< HEAD
    expectPathOrVar("a:a?", expected, {{"a", "<http://www.example.com/>"}});
=======
    expectCompleteParse(
        parseVerbPathOrSimple("a:a?",
                              PrefixMap{{"a", "<http://www.example.com/>"}}),
        IsPropertyPath(expected));
>>>>>>> 512776a3
  }
  {
    PropertyPath expected = Transitive({Iri("<http://www.example.com/a>")});
    expected._can_be_null = true;
<<<<<<< HEAD
    expectPathOrVar("a:a*", expected, {{"a", "<http://www.example.com/>"}});
=======
    expectCompleteParse(
        parseVerbPathOrSimple("a:a*",
                              PrefixMap{{"a", "<http://www.example.com/>"}}),
        IsPropertyPath(expected));
>>>>>>> 512776a3
  }
  // Test a bigger example that contains everything.
  {
    PropertyPath expected = Alternative(
        {Sequence({
             Iri("<http://www.example.com/a/a>"),
             Transitive({Iri("<http://www.example.com/b/b>")}),
         }),
         Iri("<http://www.example.com/c/c>"),
         TransitiveMin(
             {Sequence({Iri("<http://www.example.com/a/a>"),
                        Iri("<http://www.example.com/b/b>"), Iri("<a/b/c>")})},
             1)});
    expected.computeCanBeNull();
    expected._can_be_null = false;
<<<<<<< HEAD
    expectPathOrVar("a:a/b:b*|c:c|(a:a/b:b/<a/b/c>)+", expected,
                    {{"a", "<http://www.example.com/a/>"},
                     {"b", "<http://www.example.com/b/>"},
                     {"c", "<http://www.example.com/c/>"}});
=======
    expectCompleteParse(
        parseVerbPathOrSimple("a:a/b:b*|c:c|(a:a/b:b/<a/b/c>)+",
                              PrefixMap{{"a", "<http://www.example.com/a/>"},
                                        {"b", "<http://www.example.com/b/>"},
                                        {"c", "<http://www.example.com/c/>"}}),
        IsPropertyPath(expected));
>>>>>>> 512776a3
  }
}

namespace {
template <typename Exception = ParseException>
<<<<<<< HEAD
void expectPropertyListPathFails(const string& input) {
  EXPECT_THROW(parsePropertyListPathNotEmpty(input, {}), Exception) << input;
}
}  // namespace

TEST(SparqlParser, propertyListPathNotEmpty) {
  auto expectPropertyListPath =
      [](const string& input,
         const std::vector<ad_utility::sparql_types::PredicateAndObject>&
             expected) {
        expectCompleteParse(parsePropertyListPathNotEmpty(input, {}),
                            testing::Eq(expected));
      };
  auto Iri = &PropertyPath::fromIri;
  expectPropertyListPath("<bar> ?foo", {{Iri("<bar>"), Variable{"?foo"}}});
  expectPropertyListPath(
      "<bar> ?foo ; <mehr> ?f",
      {{Iri("<bar>"), Variable{"?foo"}}, {Iri("<mehr>"), Variable{"?f"}}});
  expectPropertyListPath(
      "<bar> ?foo , ?baz",
      {{Iri("<bar>"), Variable{"?foo"}}, {Iri("<bar>"), Variable{"?baz"}}});
  // Currently unsupported by QLever
  expectPropertyListPathFails("<bar> ( ?foo ?baz )");
  expectPropertyListPathFails("<bar> [ <foo> ?bar ]");
}

namespace {
template <typename Exception = ParseException>
void expectTriplesSameSubjectPathFails(const string& input) {
  EXPECT_THROW(parseTriplesSameSubjectPath(input, {}), Exception) << input;
}
}  // namespace

TEST(SparqlParser, triplesSameSubjectPath) {
  auto expectTriples =
      [](const string& input,
         const std::vector<ad_utility::sparql_types::TripleWithPropertyPath>&
             triples) {
        expectCompleteParse(parseTriplesSameSubjectPath(input, {}),
                            testing::Eq(triples));
      };
  auto PathIri = &PropertyPath::fromIri;
  using Var = Variable;
  expectTriples("?foo <bar> ?baz",
                {{Var{"?foo"}, PathIri("<bar>"), Var{"?baz"}}});
  expectTriples("?foo <bar> ?baz ; <mehr> ?t",
                {{Var{"?foo"}, PathIri("<bar>"), Var{"?baz"}},
                 {Var{"?foo"}, PathIri("<mehr>"), Var{"?t"}}});
  expectTriples("?foo <bar> ?baz , ?t",
                {{Var{"?foo"}, PathIri("<bar>"), Var{"?baz"}},
                 {Var{"?foo"}, PathIri("<bar>"), Var{"?t"}}});
  expectTriples("?foo <bar> ?baz , ?t ; <mehr> ?d",
                {{Var{"?foo"}, PathIri("<bar>"), Var{"?baz"}},
                 {Var{"?foo"}, PathIri("<bar>"), Var{"?t"}},
                 {Var{"?foo"}, PathIri("<mehr>"), Var{"?d"}}});
  expectTriples("?foo <bar> ?baz ; <mehr> ?t , ?d",
                {{Var{"?foo"}, PathIri("<bar>"), Var{"?baz"}},
                 {Var{"?foo"}, PathIri("<mehr>"), Var{"?t"}},
                 {Var{"?foo"}, PathIri("<mehr>"), Var{"?d"}}});
  expectTriples("<foo> <bar> ?baz ; ?mehr \"a\"",
                {{Iri("<foo>"), PathIri("<bar>"), Var{"?baz"}},
                 {Iri("<foo>"), Var("?mehr"), Literal("\"a\"")}});
  expectTriples("_:1 <bar> ?baz",
                {{BlankNode(false, "1"), PathIri("<bar>"), Var{"?baz"}}});
=======
void expectSelectFails(const string& input) {
  EXPECT_THROW(parseSelectClause(input), Exception) << input;
}
}  // namespace

TEST(SparqlParser, SelectClause) {
  auto expectVariablesSelect = [](const string& input,
                                  std::vector<std::string> variables,
                                  bool distinct = false, bool reduced = false) {
    expectCompleteParse(
        parseSelectClause(input),
        IsVariablesSelect(distinct, reduced, std::move(variables)));
  };
  using Alias = std::pair<string, string>;
  auto expectSelect = [](const string& input,
                         std::vector<std::variant<Variable, Alias>> selection,
                         bool distinct = false, bool reduced = false) {
    expectCompleteParse(parseSelectClause(input),
                        IsSelect(distinct, reduced, std::move(selection)));
  };

  expectCompleteParse(parseSelectClause("SELECT *"),
                      IsAsteriskSelect(false, false));
  expectCompleteParse(parseSelectClause("SELECT DISTINCT *"),
                      IsAsteriskSelect(true, false));
  expectCompleteParse(parseSelectClause("SELECT REDUCED *"),
                      IsAsteriskSelect(false, true));
  expectSelectFails("SELECT DISTINCT REDUCED *");
  expectSelectFails<std::runtime_error>(
      "SELECT");  // Lexer throws the error instead of the parser
  expectVariablesSelect("SELECT ?foo", {"?foo"});
  expectVariablesSelect("SELECT ?foo ?baz ?bar", {"?foo", "?baz", "?bar"});
  expectVariablesSelect("SELECT DISTINCT ?foo ?bar", {"?foo", "?bar"}, true,
                        false);
  expectVariablesSelect("SELECT REDUCED ?foo ?bar ?baz",
                        {"?foo", "?bar", "?baz"}, false, true);
  expectSelect("SELECT (10 as ?foo) ?bar",
               {Alias{"10", "?foo"}, Variable{"?bar"}});
  expectSelect("SELECT DISTINCT (5 - 10 as ?m)", {Alias{"5-10", "?m"}}, true,
               false);
  expectSelect("SELECT (5 - 10 as ?m) ?foo (10 as ?bar)",
               {Alias{"5-10", "?m"}, Variable{"?foo"}, Alias{"10", "?bar"}});
>>>>>>> 512776a3
}<|MERGE_RESOLUTION|>--- conflicted
+++ resolved
@@ -938,7 +938,6 @@
 }
 
 TEST(SparqlParser, propertyPaths) {
-<<<<<<< HEAD
   auto expectPathOrVar = [](const string& input,
                             const ad_utility::sparql_types::VarOrPath& expected,
                             SparqlQleverVisitor::PrefixMap prefixMap = {}) {
@@ -951,12 +950,16 @@
   auto Transitive = &PropertyPath::makeTransitive;
   auto TransitiveMin = &PropertyPath::makeTransitiveMin;
   auto TransitiveMax = &PropertyPath::makeTransitiveMax;
+  using PrefixMap = SparqlQleverVisitor::PrefixMap;
   // Test all the base cases.
   // "a" is a special case. It is a valid PropertyPath.
   // It is short for "<http://www.w3.org/1999/02/22-rdf-syntax-ns#type>".
   expectPathOrVar("a",
                   Iri("<http://www.w3.org/1999/02/22-rdf-syntax-ns#type>"));
-  EXPECT_THROW(parseVerbPathOrSimple("b", {}), std::runtime_error);
+  expectPathOrVar(
+      "@en@rdfs:label", Iri("@en@<http://www.w3.org/2000/01/rdf-schema#label>"),
+      PrefixMap{{"rdfs", "<http://www.w3.org/2000/01/rdf-schema#>"}});
+  EXPECT_THROW(parseVerbPathOrSimple("b"), std::runtime_error);
   expectPathOrVar("test:foo", Iri("<http://www.example.com/foo>"),
                   {{"test", "<http://www.example.com/>"}});
   expectPathOrVar("?bar", Variable{"?bar"});
@@ -977,84 +980,16 @@
                   {{"a", "<http://www.example.com/>"}});
   expectPathOrVar("a:a+", TransitiveMin({Iri("<http://www.example.com/a>")}, 1),
                   {{"a", "<http://www.example.com/>"}});
-=======
-  using PrefixMap = SparqlQleverVisitor::PrefixMap;
-  // Test all the base cases.
-  // "a" is a special case. It is a valid PropertyPath.
-  // It is short for "<http://www.w3.org/1999/02/22-rdf-syntax-ns#type>".
-  expectCompleteParse(
-      parseVerbPathOrSimple("a"),
-      IsPropertyPath(PropertyPath::fromIri(
-          "<http://www.w3.org/1999/02/22-rdf-syntax-ns#type>")));
-  expectCompleteParse(
-      parseVerbPathOrSimple(
-          "@en@rdfs:label",
-          PrefixMap{{"rdfs", "<http://www.w3.org/2000/01/rdf-schema#>"}}),
-      IsPropertyPath(PropertyPath::fromIri(
-          "@en@<http://www.w3.org/2000/01/rdf-schema#label>")));
-  EXPECT_THROW(parseVerbPathOrSimple("b"), std::runtime_error);
-  expectCompleteParse(
-      parseVerbPathOrSimple("test:foo",
-                            PrefixMap{{"test", "<http://www.example.com/>"}}),
-      IsPropertyPath(PropertyPath::fromIri("<http://www.example.com/foo>")));
-  expectCompleteParse(parseVerbPathOrSimple("?bar"),
-                      IsPropertyPath(PropertyPath::fromIri("?bar")));
-  expectCompleteParse(
-      parseVerbPathOrSimple(":", PrefixMap{{"", "<http://www.example.com/>"}}),
-      IsPropertyPath(PropertyPath::fromIri("<http://www.example.com/>")));
-  expectCompleteParse(
-      parseVerbPathOrSimple(
-          "<http://www.w3.org/1999/02/22-rdf-syntax-ns#type>"),
-      IsPropertyPath(PropertyPath::fromIri(
-          "<http://www.w3.org/1999/02/22-rdf-syntax-ns#type>")));
-  // Test the basic combinators / | (...) + * ?.
-  expectCompleteParse(
-      parseVerbPathOrSimple("a:a / a:b",
-                            PrefixMap{{"a", "<http://www.example.com/>"}}),
-      IsPropertyPath(PropertyPath::makeSequence(
-          {PropertyPath::fromIri("<http://www.example.com/a>"),
-           PropertyPath::fromIri("<http://www.example.com/b>")})));
-  expectCompleteParse(
-      parseVerbPathOrSimple("a:a | a:b",
-                            PrefixMap{{"a", "<http://www.example.com/>"}}),
-      IsPropertyPath(PropertyPath::makeAlternative(
-          {PropertyPath::fromIri("<http://www.example.com/a>"),
-           PropertyPath::fromIri("<http://www.example.com/b>")})));
-  expectCompleteParse(
-      parseVerbPathOrSimple("(a:a)",
-                            PrefixMap{{"a", "<http://www.example.com/>"}}),
-      IsPropertyPath(
-          PropertyPath(PropertyPath::fromIri("<http://www.example.com/a>"))));
-  expectCompleteParse(
-      parseVerbPathOrSimple("a:a+",
-                            PrefixMap{{"a", "<http://www.example.com/>"}}),
-      IsPropertyPath(PropertyPath::makeTransitiveMin(
-          {PropertyPath::fromIri("<http://www.example.com/a>")}, 1)));
->>>>>>> 512776a3
   {
     PropertyPath expected =
         TransitiveMax({Iri("<http://www.example.com/a>")}, 1);
     expected._can_be_null = true;
-<<<<<<< HEAD
     expectPathOrVar("a:a?", expected, {{"a", "<http://www.example.com/>"}});
-=======
-    expectCompleteParse(
-        parseVerbPathOrSimple("a:a?",
-                              PrefixMap{{"a", "<http://www.example.com/>"}}),
-        IsPropertyPath(expected));
->>>>>>> 512776a3
   }
   {
     PropertyPath expected = Transitive({Iri("<http://www.example.com/a>")});
     expected._can_be_null = true;
-<<<<<<< HEAD
     expectPathOrVar("a:a*", expected, {{"a", "<http://www.example.com/>"}});
-=======
-    expectCompleteParse(
-        parseVerbPathOrSimple("a:a*",
-                              PrefixMap{{"a", "<http://www.example.com/>"}}),
-        IsPropertyPath(expected));
->>>>>>> 512776a3
   }
   // Test a bigger example that contains everything.
   {
@@ -1070,27 +1005,17 @@
              1)});
     expected.computeCanBeNull();
     expected._can_be_null = false;
-<<<<<<< HEAD
     expectPathOrVar("a:a/b:b*|c:c|(a:a/b:b/<a/b/c>)+", expected,
                     {{"a", "<http://www.example.com/a/>"},
                      {"b", "<http://www.example.com/b/>"},
                      {"c", "<http://www.example.com/c/>"}});
-=======
-    expectCompleteParse(
-        parseVerbPathOrSimple("a:a/b:b*|c:c|(a:a/b:b/<a/b/c>)+",
-                              PrefixMap{{"a", "<http://www.example.com/a/>"},
-                                        {"b", "<http://www.example.com/b/>"},
-                                        {"c", "<http://www.example.com/c/>"}}),
-        IsPropertyPath(expected));
->>>>>>> 512776a3
   }
 }
 
 namespace {
 template <typename Exception = ParseException>
-<<<<<<< HEAD
 void expectPropertyListPathFails(const string& input) {
-  EXPECT_THROW(parsePropertyListPathNotEmpty(input, {}), Exception) << input;
+  EXPECT_THROW(parsePropertyListPathNotEmpty(input), Exception) << input;
 }
 }  // namespace
 
@@ -1099,7 +1024,7 @@
       [](const string& input,
          const std::vector<ad_utility::sparql_types::PredicateAndObject>&
              expected) {
-        expectCompleteParse(parsePropertyListPathNotEmpty(input, {}),
+        expectCompleteParse(parsePropertyListPathNotEmpty(input),
                             testing::Eq(expected));
       };
   auto Iri = &PropertyPath::fromIri;
@@ -1118,7 +1043,7 @@
 namespace {
 template <typename Exception = ParseException>
 void expectTriplesSameSubjectPathFails(const string& input) {
-  EXPECT_THROW(parseTriplesSameSubjectPath(input, {}), Exception) << input;
+  EXPECT_THROW(parseTriplesSameSubjectPath(input), Exception) << input;
 }
 }  // namespace
 
@@ -1127,7 +1052,7 @@
       [](const string& input,
          const std::vector<ad_utility::sparql_types::TripleWithPropertyPath>&
              triples) {
-        expectCompleteParse(parseTriplesSameSubjectPath(input, {}),
+        expectCompleteParse(parseTriplesSameSubjectPath(input),
                             testing::Eq(triples));
       };
   auto PathIri = &PropertyPath::fromIri;
@@ -1153,7 +1078,10 @@
                  {Iri("<foo>"), Var("?mehr"), Literal("\"a\"")}});
   expectTriples("_:1 <bar> ?baz",
                 {{BlankNode(false, "1"), PathIri("<bar>"), Var{"?baz"}}});
-=======
+}
+
+namespace {
+template <typename Exception = ParseException>
 void expectSelectFails(const string& input) {
   EXPECT_THROW(parseSelectClause(input), Exception) << input;
 }
@@ -1196,5 +1124,4 @@
                false);
   expectSelect("SELECT (5 - 10 as ?m) ?foo (10 as ?bar)",
                {Alias{"5-10", "?m"}, Variable{"?foo"}, Alias{"10", "?bar"}});
->>>>>>> 512776a3
 }