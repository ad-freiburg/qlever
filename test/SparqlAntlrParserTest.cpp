--- conflicted
+++ resolved
@@ -2427,7 +2427,15 @@
           AllOf(fooInsertMatcher,
                 m::pq::OriginalString(
                     "PREFIX foo: <foo/> INSERT DATA { foo:a foo:b foo:c }"))));
-<<<<<<< HEAD
+  expectUpdate_("", testing::IsEmpty());
+  expectUpdate_(" ", testing::IsEmpty());
+  expectUpdate_("PREFIX ex: <http://example.org>", testing::IsEmpty());
+  expectUpdate_("INSERT DATA { <a> <b> <c> }; PREFIX ex: <http://example.org>",
+                testing::ElementsAre(insertMatcher));
+  expectUpdate_("### Some comment \n \n #someMoreComments", testing::IsEmpty());
+  expectUpdate_(
+      "INSERT DATA { <a> <b> <c> };### Some comment \n \n #someMoreComments",
+      testing::ElementsAre(insertMatcher));
 }
 
 TEST(SparqlParser, Create) {
@@ -2536,51 +2544,6 @@
 
   expectLoadFails("LOAD <foo>");
   expectLoadFails("LOAD SILENT <foo> into GRAPH <bar>");
-}
-
-TEST(SparqlParser, QueryOrUpdate) {
-  auto expectQuery =
-      ExpectCompleteParse<&Parser::queryOrUpdate>{defaultPrefixMap};
-  auto expectQueryFails = ExpectParseFails<&Parser::queryOrUpdate>{};
-  auto Iri = [](std::string_view stringWithBrackets) {
-    return TripleComponent::Iri::fromIriref(stringWithBrackets);
-  };
-  // Empty queries (queries without any query or update operation) are
-  // forbidden.
-  auto emptyMatcher = ::testing::HasSubstr("Empty quer");
-  expectQueryFails("", emptyMatcher);
-  expectQueryFails(" ", emptyMatcher);
-  expectQueryFails("PREFIX ex: <http://example.org>", emptyMatcher);
-  expectQueryFails("### Some comment \n \n #someMoreComments", emptyMatcher);
-  // Hit all paths for coverage.
-  expectQuery(
-      "SELECT ?a WHERE { ?a <is-a> <b> }",
-      ElementsAre(AllOf(
-          m::SelectQuery(
-              m::Select({Var{"?a"}}),
-              m::GraphPattern(m::Triples({{Var{"?a"}, "<is-a>", Iri("<b>")}}))),
-          m::pq::OriginalString("SELECT ?a WHERE { ?a <is-a> <b> }"),
-          m::VisibleVariables({Var{"?a"}}))));
-  expectQuery(
-      "INSERT DATA { <a> <b> <c> }",
-      ElementsAre(AllOf(
-          m::UpdateClause(
-              m::GraphUpdate(
-                  {}, {{Iri("<a>"), Iri("<b>"), Iri("<c>"), std::monostate{}}},
-                  std::nullopt),
-              m::GraphPattern()),
-          m::pq::OriginalString("INSERT DATA { <a> <b> <c> }"))));
-=======
-  expectUpdate_("", testing::IsEmpty());
-  expectUpdate_(" ", testing::IsEmpty());
-  expectUpdate_("PREFIX ex: <http://example.org>", testing::IsEmpty());
-  expectUpdate_("INSERT DATA { <a> <b> <c> }; PREFIX ex: <http://example.org>",
-                testing::ElementsAre(insertMatcher));
-  expectUpdate_("### Some comment \n \n #someMoreComments", testing::IsEmpty());
-  expectUpdate_(
-      "INSERT DATA { <a> <b> <c> };### Some comment \n \n #someMoreComments",
-      testing::ElementsAre(insertMatcher));
->>>>>>> 604ba7bc
 }
 
 TEST(SparqlParser, GraphOrDefault) {
