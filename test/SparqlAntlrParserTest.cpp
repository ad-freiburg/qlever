// Copyright 2021, University of Freiburg,
// Chair of Algorithms and Data Structures.
// Authors:
//   2021-     Johannes Kalmbach (kalmbach@informatik.uni-freiburg.de)
//   2022      Julian Mundhahs (mundhahj@tf.uni-freiburg.de)

#include <gtest/gtest.h>

#include <iostream>
#include <type_traits>
#include <utility>

#include "./SparqlExpressionTestHelpers.h"
#include "./util/GTestHelpers.h"
#include "./util/TripleComponentTestHelpers.h"
#include "SparqlAntlrParserTestHelpers.h"
#include "engine/sparqlExpressions/LangExpression.h"
#include "engine/sparqlExpressions/LiteralExpression.h"
#include "engine/sparqlExpressions/RandomExpression.h"
#include "engine/sparqlExpressions/RegexExpression.h"
#include "parser/ConstructClause.h"
#include "parser/SparqlParserHelpers.h"
#include "parser/sparqlParser/SparqlQleverVisitor.h"
#include "util/SourceLocation.h"

using namespace sparqlParserHelpers;
namespace m = matchers;
using Parser = SparqlAutomaticParser;
using namespace std::literals;
using Var = Variable;

auto lit = ad_utility::testing::tripleComponentLiteral;

template <auto F>
auto parse =
    [](const string& input, SparqlQleverVisitor::PrefixMap prefixes = {},
       SparqlQleverVisitor::DisableSomeChecksOnlyForTesting disableSomeChecks =
           SparqlQleverVisitor::DisableSomeChecksOnlyForTesting::False) {
      ParserAndVisitor p{input, std::move(prefixes), disableSomeChecks};
      return p.parseTypesafe(F);
    };

auto parseBlankNode = parse<&Parser::blankNode>;
auto parseCollection = parse<&Parser::collection>;
auto parseConstructTriples = parse<&Parser::constructTriples>;
auto parseGraphNode = parse<&Parser::graphNode>;
auto parseObjectList = parse<&Parser::objectList>;
auto parsePropertyList = parse<&Parser::propertyList>;
auto parsePropertyListNotEmpty = parse<&Parser::propertyListNotEmpty>;
auto parseSelectClause = parse<&Parser::selectClause>;
auto parseTriplesSameSubject = parse<&Parser::triplesSameSubject>;
auto parseVariable = parse<&Parser::var>;
auto parseVarOrTerm = parse<&Parser::varOrTerm>;
auto parseVerb = parse<&Parser::verb>;

template <auto Clause,
          typename Value = decltype(parse<Clause>("").resultOfParse_)>
struct ExpectCompleteParse {
  SparqlQleverVisitor::PrefixMap prefixMap_ = {};
  SparqlQleverVisitor::DisableSomeChecksOnlyForTesting disableSomeChecks =
      SparqlQleverVisitor::DisableSomeChecksOnlyForTesting::False;

  auto operator()(const string& input, const Value& value,
                  ad_utility::source_location l =
                      ad_utility::source_location::current()) const {
    return operator()(input, value, prefixMap_, l);
  };

  auto operator()(const string& input,
                  const testing::Matcher<const Value&>& matcher,
                  ad_utility::source_location l =
                      ad_utility::source_location::current()) const {
    return operator()(input, matcher, prefixMap_, l);
  };

  auto operator()(const string& input, const Value& value,
                  SparqlQleverVisitor::PrefixMap prefixMap,
                  ad_utility::source_location l =
                      ad_utility::source_location::current()) const {
    return operator()(input, testing::Eq(value), std::move(prefixMap), l);
  };

  auto operator()(const string& input,
                  const testing::Matcher<const Value&>& matcher,
                  SparqlQleverVisitor::PrefixMap prefixMap,
                  ad_utility::source_location l =
                      ad_utility::source_location::current()) const {
<<<<<<< HEAD
    auto trace = generateLocationTrace(l);
=======
    auto tr = generateLocationTrace(l, "succesful parsing was expected here");
>>>>>>> bf5c70ac
    EXPECT_NO_THROW({
      return expectCompleteParse(
          parse<Clause>(input, std::move(prefixMap), disableSomeChecks),
          matcher, l);
    });
  };
};

template <auto Clause, typename Exception = ParseException>
struct ExpectParseFails {
  SparqlQleverVisitor::PrefixMap prefixMap_ = {};
  SparqlQleverVisitor::DisableSomeChecksOnlyForTesting disableSomeChecks =
      SparqlQleverVisitor::DisableSomeChecksOnlyForTesting::False;

  auto operator()(
      const string& input,
      ad_utility::source_location l = ad_utility::source_location::current()) {
    return operator()(input, prefixMap_, l);
  }

  auto operator()(
      const string& input, SparqlQleverVisitor::PrefixMap prefixMap,
      ad_utility::source_location l = ad_utility::source_location::current()) {
    auto trace = generateLocationTrace(l);
    EXPECT_THROW(parse<Clause>(input, std::move(prefixMap), disableSomeChecks),
                 Exception)
        << input;
  }
};

// TODO: make function that creates both the complete and fails parser. and use
// them with structured binding.

auto nil = "<http://www.w3.org/1999/02/22-rdf-syntax-ns#nil>";
auto first = "<http://www.w3.org/1999/02/22-rdf-syntax-ns#first>";
auto rest = "<http://www.w3.org/1999/02/22-rdf-syntax-ns#rest>";
auto type = "<http://www.w3.org/1999/02/22-rdf-syntax-ns#type>";

using ::testing::ElementsAre;
using ::testing::Eq;
using ::testing::IsEmpty;
using ::testing::Pair;
using ::testing::SizeIs;
using ::testing::StrEq;

TEST(SparqlParser, NumericLiterals) {
  auto expectNumericLiteral = ExpectCompleteParse<&Parser::numericLiteral>{};
  auto expectNumericLiteralFails = ExpectParseFails<&Parser::numericLiteral>{};
  expectNumericLiteral("3.0", m::NumericLiteralDouble(3.0));
  expectNumericLiteral("3.0e2", m::NumericLiteralDouble(300.0));
  expectNumericLiteral("3.0e-2", m::NumericLiteralDouble(0.030));
  expectNumericLiteral("3", m::NumericLiteralInt(3ll));
  expectNumericLiteral("-3.0", m::NumericLiteralDouble(-3.0));
  expectNumericLiteral("-3", m::NumericLiteralInt(-3ll));
  expectNumericLiteral("+3", m::NumericLiteralInt(3ll));
  expectNumericLiteral("+3.02", m::NumericLiteralDouble(3.02));
  expectNumericLiteral("+3.1234e12", m::NumericLiteralDouble(3123400000000.0));
  expectNumericLiteral(".234", m::NumericLiteralDouble(0.234));
  expectNumericLiteral("+.0123", m::NumericLiteralDouble(0.0123));
  expectNumericLiteral("-.5123", m::NumericLiteralDouble(-0.5123));
  expectNumericLiteral(".234e4", m::NumericLiteralDouble(2340.0));
  expectNumericLiteral("+.0123E-3", m::NumericLiteralDouble(0.0000123));
  expectNumericLiteral("-.5123E12", m::NumericLiteralDouble(-512300000000.0));
  expectNumericLiteralFails("1000000000000000000000000000000000000");
  expectNumericLiteralFails("-99999999999999999999");
  expectNumericLiteralFails("12E400");
  expectNumericLiteralFails("-4.2E550");
}

TEST(SparqlParser, Prefix) {
  SparqlQleverVisitor::PrefixMap prefixMap{{"wd", "<www.wikidata.org/>"}};

  {
    ParserAndVisitor p{"PREFIX wd: <www.wikidata.org/>"};
    auto defaultPrefixes = p.visitor_.prefixMap();
    ASSERT_EQ(defaultPrefixes.size(), 0);
    p.visitor_.visit(p.parser_.prefixDecl());
    auto prefixes = p.visitor_.prefixMap();
    ASSERT_EQ(prefixes.size(), 1);
    ASSERT_EQ(prefixes.at("wd"), "<www.wikidata.org/>");
  }
  expectCompleteParse(parse<&Parser::pnameLn>("wd:bimbam", prefixMap),
                      StrEq("<www.wikidata.org/bimbam>"));
  expectCompleteParse(parse<&Parser::pnameNs>("wd:", prefixMap),
                      StrEq("<www.wikidata.org/>"));
  expectCompleteParse(parse<&Parser::prefixedName>("wd:bimbam", prefixMap),
                      StrEq("<www.wikidata.org/bimbam>"));
  expectIncompleteParse(
      parse<&Parser::iriref>("<somethingsomething> <rest>", prefixMap),
      "<rest>", testing::StrEq("<somethingsomething>"));
}

TEST(SparqlExpressionParser, First) {
  string s = "(5 * 5 ) bimbam";
  // This is an example on how to access a certain parsed substring.
  /*
  LOG(INFO) << context->getText() << std::endl;
  LOG(INFO) << p.parser_.getTokenStream()
                   ->getTokenSource()
                   ->getInputStream()
                   ->toString()
            << std::endl;
  LOG(INFO) << p.parser_.getCurrentToken()->getStartIndex() << std::endl;
   */
  auto resultofParse = parse<&Parser::expression>(s);
  EXPECT_EQ(resultofParse.remainingText_.length(), 6);
  auto resultAsExpression = std::move(resultofParse.resultOfParse_);

  sparqlExpression::VariableToColumnAndResultTypeMap map;
  ad_utility::AllocatorWithLimit<Id> alloc{
      ad_utility::makeAllocationMemoryLeftThreadsafeObject(1000)};
  IdTable table{alloc};
  LocalVocab localVocab;
  sparqlExpression::EvaluationContext input{*ad_utility::testing::getQec(), map,
                                            table, alloc, localVocab};
  auto result = resultAsExpression->evaluate(&input);
  AD_CONTRACT_CHECK(std::holds_alternative<double>(result));
  ASSERT_FLOAT_EQ(25.0, std::get<double>(result));
}

TEST(SparqlParser, ComplexConstructTemplate) {
  string input =
      "{ [?a ( ?b (?c) )] ?d [?e [?f ?g]] . "
      "<http://wallscope.co.uk/resource/olympics/medal/#something> a "
      "<http://wallscope.co.uk/resource/olympics/medal/#somethingelse> }";

  auto Blank = [](const std::string& label) { return BlankNode(true, label); };
  expectCompleteParse(
      parse<&Parser::constructTemplate>(input),
      m::ConstructClause(
          {{Blank("0"), Var("?a"), Blank("3")},
           {Blank("1"), Iri(first), Blank("2")},
           {Blank("1"), Iri(rest), Iri(nil)},
           {Blank("2"), Iri(first), Var("?c")},
           {Blank("2"), Iri(rest), Iri(nil)},
           {Blank("3"), Iri(first), Var("?b")},
           {Blank("3"), Iri(rest), Blank("1")},
           {Blank("0"), Var("?d"), Blank("4")},
           {Blank("4"), Var("?e"), Blank("5")},
           {Blank("5"), Var("?f"), Var("?g")},
           {Iri("<http://wallscope.co.uk/resource/olympics/medal/"
                "#something>"),
            Iri(type),
            Iri("<http://wallscope.co.uk/resource/olympics/medal/"
                "#somethingelse>")}}));
}

TEST(SparqlParser, GraphTerm) {
  auto expectGraphTerm = ExpectCompleteParse<&Parser::graphTerm>{};
  expectGraphTerm("1337", m::Literal("1337"));
  expectGraphTerm("true", m::Literal("true"));
  expectGraphTerm("[]", m::BlankNode(true, "0"));
  {
    const std::string iri = "<http://dummy-iri.com#fragment>";
    expectCompleteParse(parse<&Parser::graphTerm>(iri), m::Iri(iri));
  }
  expectGraphTerm("\"abc\"", m::Literal("\"abc\""));
  expectGraphTerm("()", m::Iri(nil));
}

TEST(SparqlParser, RdfCollectionSingleVar) {
  expectCompleteParse(
      parseCollection("( ?a )"),
      Pair(m::BlankNode(true, "0"),
           ElementsAre(ElementsAre(m::BlankNode(true, "0"), m::Iri(first),
                                   m::VariableVariant("?a")),
                       ElementsAre(m::BlankNode(true, "0"), m::Iri(rest),
                                   m::Iri(nil)))));
}

TEST(SparqlParser, RdfCollectionTripleVar) {
  auto Var = m::VariableVariant;
  auto Blank = [](const std::string& label) {
    return m::BlankNode(true, label);
  };
  expectCompleteParse(
      parseCollection("( ?a ?b ?c )"),
      Pair(m::BlankNode(true, "2"),
           ElementsAre(ElementsAre(Blank("0"), m::Iri(first), Var("?c")),
                       ElementsAre(Blank("0"), m::Iri(rest), m::Iri(nil)),
                       ElementsAre(Blank("1"), m::Iri(first), Var("?b")),
                       ElementsAre(Blank("1"), m::Iri(rest), Blank("0")),
                       ElementsAre(Blank("2"), m::Iri(first), Var("?a")),
                       ElementsAre(Blank("2"), m::Iri(rest), Blank("1")))));
}

TEST(SparqlParser, BlankNodeAnonymous) {
  expectCompleteParse(parseBlankNode("[ \t\r\n]"), m::BlankNode(true, "0"));
}

TEST(SparqlParser, BlankNodeLabelled) {
  expectCompleteParse(parseBlankNode("_:label123"),
                      m::BlankNode(false, "label123"));
}

TEST(SparqlParser, ConstructTemplateEmpty) {
  expectCompleteParse(parse<&Parser::constructTemplate>("{}"),
                      testing::Eq(std::nullopt));
}

TEST(SparqlParser, ConstructTriplesSingletonWithTerminator) {
  expectCompleteParse(parseConstructTriples("?a ?b ?c ."),
                      ElementsAre(ElementsAre(m::VariableVariant("?a"),
                                              m::VariableVariant("?b"),
                                              m::VariableVariant("?c"))));
}

TEST(SparqlParser, ConstructTriplesWithTerminator) {
  auto IsVar = m::VariableVariant;
  expectCompleteParse(
      parseConstructTriples("?a ?b ?c . ?d ?e ?f . ?g ?h ?i ."),
      ElementsAre(
          ElementsAre(IsVar("?a"), IsVar("?b"), IsVar("?c")),
          ElementsAre(IsVar("?d"), IsVar("?e"), IsVar("?f")),
          ElementsAre(IsVar("?g"), IsVar("?h"), m::VariableVariant("?i"))));
}

TEST(SparqlParser, TriplesSameSubjectVarOrTerm) {
  expectCompleteParse(parseConstructTriples("?a ?b ?c"),
                      ElementsAre(ElementsAre(m::VariableVariant("?a"),
                                              m::VariableVariant("?b"),
                                              m::VariableVariant("?c"))));
}

TEST(SparqlParser, TriplesSameSubjectTriplesNodeWithPropertyList) {
  expectCompleteParse(
      parseTriplesSameSubject("(?a) ?b ?c"),
      ElementsAre(
          ElementsAre(m::BlankNode(true, "0"), m::Iri(first),
                      m::VariableVariant("?a")),
          ElementsAre(m::BlankNode(true, "0"), m::Iri(rest), m::Iri(nil)),
          ElementsAre(m::BlankNode(true, "0"), m::VariableVariant("?b"),
                      m::VariableVariant("?c"))));
}

TEST(SparqlParser, TriplesSameSubjectTriplesNodeEmptyPropertyList) {
  expectCompleteParse(
      parseTriplesSameSubject("(?a)"),
      ElementsAre(
          ElementsAre(m::BlankNode(true, "0"), m::Iri(first),
                      m::VariableVariant("?a")),
          ElementsAre(m::BlankNode(true, "0"), m::Iri(rest), m::Iri(nil))));
}

TEST(SparqlParser, PropertyList) {
  expectCompleteParse(
      parsePropertyList("a ?a"),
      Pair(ElementsAre(ElementsAre(m::Iri(type), m::VariableVariant("?a"))),
           IsEmpty()));
}

TEST(SparqlParser, EmptyPropertyList) {
  expectCompleteParse(parsePropertyList(""), Pair(IsEmpty(), IsEmpty()));
}

TEST(SparqlParser, PropertyListNotEmptySingletonWithTerminator) {
  expectCompleteParse(
      parsePropertyListNotEmpty("a ?a ;"),
      Pair(ElementsAre(ElementsAre(m::Iri(type), m::VariableVariant("?a"))),
           IsEmpty()));
}

TEST(SparqlParser, PropertyListNotEmptyWithTerminator) {
  expectCompleteParse(
      parsePropertyListNotEmpty("a ?a ; a ?b ; a ?c ;"),
      Pair(ElementsAre(ElementsAre(m::Iri(type), m::VariableVariant("?a")),
                       ElementsAre(m::Iri(type), m::VariableVariant("?b")),
                       ElementsAre(m::Iri(type), m::VariableVariant("?c"))),
           IsEmpty()));
}

TEST(SparqlParser, VerbA) { expectCompleteParse(parseVerb("a"), m::Iri(type)); }

TEST(SparqlParser, VerbVariable) {
  expectCompleteParse(parseVerb("?a"), m::VariableVariant("?a"));
}

TEST(SparqlParser, ObjectListSingleton) {
  expectCompleteParse(parseObjectList("?a"),
                      Pair(ElementsAre(m::VariableVariant("?a")), IsEmpty()));
}

TEST(SparqlParser, ObjectList) {
  expectCompleteParse(
      parseObjectList("?a , ?b , ?c"),
      Pair(ElementsAre(m::VariableVariant("?a"), m::VariableVariant("?b"),
                       m::VariableVariant("?c")),
           IsEmpty()));
}

TEST(SparqlParser, BlankNodePropertyList) {
  expectCompleteParse(
      parse<&Parser::blankNodePropertyList>("[ a ?a ; a ?b ; a ?c ]"),
      Pair(m::BlankNode(true, "0"),
           ElementsAre(ElementsAre(m::BlankNode(true, "0"), m::Iri(type),
                                   m::VariableVariant("?a")),
                       ElementsAre(m::BlankNode(true, "0"), m::Iri(type),
                                   m::VariableVariant("?b")),
                       ElementsAre(m::BlankNode(true, "0"), m::Iri(type),
                                   m::VariableVariant("?c")))));
}

TEST(SparqlParser, GraphNodeVarOrTerm) {
  expectCompleteParse(parseGraphNode("?a"),
                      Pair(m::VariableVariant("?a"), IsEmpty()));
}

TEST(SparqlParser, GraphNodeTriplesNode) {
  expectCompleteParse(
      parseGraphNode("(?a)"),
      Pair(m::BlankNode(true, "0"),
           ElementsAre(ElementsAre(m::BlankNode(true, "0"), m::Iri(first),
                                   m::VariableVariant("?a")),
                       ElementsAre(m::BlankNode(true, "0"), m::Iri(rest),
                                   m::Iri(nil)))));
}

TEST(SparqlParser, VarOrTermVariable) {
  expectCompleteParse(parseVarOrTerm("?a"), m::VariableVariant("?a"));
}

TEST(SparqlParser, VarOrTermGraphTerm) {
  expectCompleteParse(parseVarOrTerm("()"), m::Iri(nil));
}

TEST(SparqlParser, Iri) {
  auto expectIri = ExpectCompleteParse<&Parser::iri>{};
  expectIri("rdfs:label", "<http://www.w3.org/2000/01/rdf-schema#label>"s,
            {{"rdfs", "<http://www.w3.org/2000/01/rdf-schema#>"}});
  expectIri(
      "rdfs:label", "<http://www.w3.org/2000/01/rdf-schema#label>"s,
      {{"rdfs", "<http://www.w3.org/2000/01/rdf-schema#>"}, {"foo", "<bar#>"}});
  expectIri("<http://www.w3.org/2000/01/rdf-schema>"s,
            "<http://www.w3.org/2000/01/rdf-schema>"s,
            SparqlQleverVisitor::PrefixMap{});
  expectIri("@en@rdfs:label"s,
            "@en@<http://www.w3.org/2000/01/rdf-schema#label>"s,
            {{"rdfs", "<http://www.w3.org/2000/01/rdf-schema#>"}});
  expectIri("@en@<http://www.w3.org/2000/01/rdf-schema>"s,
            "@en@<http://www.w3.org/2000/01/rdf-schema>"s,
            SparqlQleverVisitor::PrefixMap{});
}

TEST(SparqlParser, VarOrIriIri) {
  expectCompleteParse(parseVarOrTerm("<http://testiri>"),
                      m::Iri("<http://testiri>"));
}

TEST(SparqlParser, VariableWithQuestionMark) {
  expectCompleteParse(parseVariable("?variableName"),
                      m::Variable("?variableName"));
}

TEST(SparqlParser, VariableWithDollarSign) {
  expectCompleteParse(parseVariable("$variableName"),
                      m::Variable("?variableName"));
}

TEST(SparqlParser, Bind) {
  auto noChecks = SparqlQleverVisitor::DisableSomeChecksOnlyForTesting::True;
  auto expectBind = ExpectCompleteParse<&Parser::bind>{{}, noChecks};
  expectBind("BIND (10 - 5 as ?a)", m::Bind(Var{"?a"}, "10 - 5"));
  expectBind("bInD (?age - 10 As ?s)", m::Bind(Var{"?s"}, "?age - 10"));
}

TEST(SparqlParser, Integer) {
  auto expectInteger = ExpectCompleteParse<&Parser::integer>{};
  auto expectIntegerFails = ExpectParseFails<&Parser::integer>();
  expectInteger("1931", 1931ull);
  expectInteger("0", 0ull);
  expectInteger("18446744073709551615", 18446744073709551615ull);
  expectIntegerFails("18446744073709551616");
  expectIntegerFails("10000000000000000000000000000000000000000");
  expectIntegerFails("-1");
}

TEST(SparqlParser, LimitOffsetClause) {
  auto expectLimitOffset = ExpectCompleteParse<&Parser::limitOffsetClauses>{};
  auto expectLimitOffsetFails = ExpectParseFails<&Parser::limitOffsetClauses>();
  expectLimitOffset("LIMIT 10", m::LimitOffset(10, 1, 0));
  expectLimitOffset("OFFSET 31 LIMIT 12 TEXTLIMIT 14",
                    m::LimitOffset(12, 14, 31));
  expectLimitOffset(
      "textlimit 999",
      m::LimitOffset(std::numeric_limits<uint64_t>::max(), 999, 0));
  expectLimitOffset("LIMIT      999", m::LimitOffset(999, 1, 0));
  expectLimitOffset(
      "OFFSET 43", m::LimitOffset(std::numeric_limits<uint64_t>::max(), 1, 43));
  expectLimitOffset("TEXTLIMIT 43 LIMIT 19", m::LimitOffset(19, 43, 0));
  expectLimitOffsetFails("LIMIT20");
  expectIncompleteParse(parse<&Parser::limitOffsetClauses>(
                            "Limit 10 TEXTLIMIT 20 offset 0 Limit 20"),
                        "Limit 20", m::LimitOffset(10ull, 20ull, 0ull));
}

TEST(SparqlParser, OrderCondition) {
  auto expectOrderCondition = ExpectCompleteParse<&Parser::orderCondition>{};
  auto expectOrderConditionFails = ExpectParseFails<&Parser::orderCondition>();
  // var
  expectOrderCondition("?test",
                       m::VariableOrderKeyVariant(Var{"?test"}, false));
  // brackettedExpression
  expectOrderCondition("DESC (?foo)",
                       m::VariableOrderKeyVariant(Var{"?foo"}, true));
  expectOrderCondition("ASC (?bar)",
                       m::VariableOrderKeyVariant(Var{"?bar"}, false));
  expectOrderCondition("ASC(?test - 5)",
                       m::ExpressionOrderKey("(?test - 5)", false));
  expectOrderCondition("DESC (10 || (5 && ?foo))",
                       m::ExpressionOrderKey("(10 || (5 && ?foo))", true));
  // constraint
  expectOrderCondition("(5 - ?mehr)",
                       m::ExpressionOrderKey("(5 - ?mehr)", false));
  expectOrderCondition("SUM(?i)", m::ExpressionOrderKey("SUM(?i)", false));
  expectOrderConditionFails("ASC SCORE(?i)");
}

TEST(SparqlParser, OrderClause) {
  auto expectOrderClause = ExpectCompleteParse<&Parser::orderClause>{};
  auto expectOrderClauseFails = ExpectParseFails<&Parser::orderClause>{};
  expectOrderClause(
      "ORDER BY ?test DESC(?foo - 5)",
      m::OrderKeys({VariableOrderKey{Var{"?test"}, false},
                    m::ExpressionOrderKeyTest{"(?foo - 5)", true}}));

  expectOrderClause("INTERNAL SORT BY ?test",
                    m::OrderKeys({VariableOrderKey{Var{"?test"}, false}},
                                 IsInternalSort::True));

  expectOrderClauseFails("INTERNAL SORT BY ?test DESC(?blubb)");
}

TEST(SparqlParser, GroupCondition) {
  auto expectGroupCondition = ExpectCompleteParse<&Parser::groupCondition>{};
  // variable
  expectGroupCondition("?test", m::VariableGroupKey("?test"));
  // expression without binding
  expectGroupCondition("(?test)", m::ExpressionGroupKey("?test"));
  // expression with binding
  expectGroupCondition("(?test AS ?mehr)",
                       m::AliasGroupKey("?test", Var{"?mehr"}));
  // builtInCall
  expectGroupCondition("COUNT(?test)", m::ExpressionGroupKey("COUNT(?test)"));
  // functionCall
  expectGroupCondition(
      "<http://www.opengis.net/def/function/geosparql/latitude>(?test)",
      m::ExpressionGroupKey(
          "<http://www.opengis.net/def/function/geosparql/latitude>(?test)"));
}

TEST(SparqlParser, FunctionCall) {
  auto expectFunctionCall = ExpectCompleteParse<&Parser::functionCall>{};
  auto expectFunctionCallFails = ExpectParseFails<&Parser::functionCall>{};

  // Correct function calls. Check that the parser picks the correct expression.
  expectFunctionCall(
      "<http://www.opengis.net/def/function/geosparql/latitude>(?a)",
      m::ExpressionWithType<sparqlExpression::LatitudeExpression>());
  expectFunctionCall(
      "<http://www.opengis.net/def/function/geosparql/longitude>(?a)",
      m::ExpressionWithType<sparqlExpression::LongitudeExpression>());
  expectFunctionCall(
      "<http://www.opengis.net/def/function/geosparql/distance>(?a, ?b)",
      m::ExpressionWithType<sparqlExpression::DistExpression>());

  // Wrong number of arguments.
  expectFunctionCallFails(
      "<http://www.opengis.net/def/function/geosparql/distance>(?a)");
  // Unknown function with the `geof:` prefix.
  expectFunctionCallFails(
      "<http://www.opengis.net/def/function/geosparql/notExisting>()");
  // Prefix for which no function is known.
  expectFunctionCallFails(
      "<http://www.no-existing-prefixes.com/notExisting>()");
}

TEST(SparqlParser, GroupClause) {
  expectCompleteParse(
      parse<&Parser::groupClause>(
          "GROUP BY ?test (?foo - 10 as ?bar) COUNT(?baz)"),
      m::GroupKeys(
          {Var{"?test"}, std::pair{"?foo - 10", Var{"?bar"}}, "COUNT(?baz)"}));
}

TEST(SparqlParser, SolutionModifier) {
  auto expectSolutionModifier =
      ExpectCompleteParse<&Parser::solutionModifier>{};
  auto expectIncompleteParse = [](const string& input) {
    EXPECT_FALSE(
        parse<&Parser::solutionModifier>(input).remainingText_.empty());
  };
  using VOK = VariableOrderKey;

  expectSolutionModifier("", m::SolutionModifier({}, {}, {}, {}));
  // The following are no valid solution modifiers, because ORDER BY
  // has to appear before LIMIT.
  expectIncompleteParse("GROUP BY ?var LIMIT 10 ORDER BY ?var");
  expectSolutionModifier("LIMIT 10",
                         m::SolutionModifier({}, {}, {}, {10, 1, 0}));
  expectSolutionModifier(
      "GROUP BY ?var (?b - 10) HAVING (?var != 10) ORDER BY ?var LIMIT 10 "
      "OFFSET 2",
      m::SolutionModifier({Var{"?var"}, "?b - 10"}, {{"(?var != 10)"}},
                          {VOK{Var{"?var"}, false}}, {10, 1, 2}));
  expectSolutionModifier(
      "GROUP BY ?var HAVING (?foo < ?bar) ORDER BY (5 - ?var) TEXTLIMIT 21 "
      "LIMIT 2",
      m::SolutionModifier({Var{"?var"}}, {{"(?foo < ?bar)"}},
                          {std::pair{"(5 - ?var)", false}}, {2, 21, 0}));
  expectSolutionModifier(
      "GROUP BY (?var - ?bar) ORDER BY (5 - ?var)",
      m::SolutionModifier({"?var - ?bar"}, {}, {std::pair{"(5 - ?var)", false}},
                          {}));
}

TEST(SparqlParser, DataBlock) {
  auto expectDataBlock = ExpectCompleteParse<&Parser::dataBlock>{};
  auto expectDataBlockFails = ExpectParseFails<&Parser::dataBlock>();
  expectDataBlock("?test { \"foo\" }",
                  m::Values({Var{"?test"}}, {{lit("\"foo\"")}}));
  expectDataBlock("?test { 10.0 }", m::Values({Var{"?test"}}, {{10.0}}));
  expectDataBlock("?test { UNDEF }",
                  m::Values({Var{"?test"}}, {{TripleComponent::UNDEF{}}}));
  // Booleans are not yet parsed as `dataBlockValue`.
  // (numericLiteral/booleanLiteral)
  // TODO<joka921/qup42> implement.
  expectDataBlockFails("?test { true }");
  expectDataBlock(
      R"(?foo { "baz" "bar" })",
      m::Values({Var{"?foo"}}, {{lit("\"baz\"")}, {lit("\"bar\"")}}));
  // TODO: Is this semantics correct?
  expectDataBlock(R"(( ) { ( ) })", m::Values({}, {{}}));
  expectDataBlock(R"(( ) { })", m::Values({}, {}));
  expectDataBlockFails("?test { ( ) }");
  expectDataBlock(R"(?foo { })", m::Values({Var{"?foo"}}, {}));
  expectDataBlock(R"(( ?foo ) { })", m::Values({Var{"?foo"}}, {}));
  expectDataBlockFails(R"(( ?foo ?bar ) { (<foo>) (<bar>) })");
  expectDataBlock(R"(( ?foo ?bar ) { (<foo> <bar>) })",
                  m::Values({Var{"?foo"}, Var{"?bar"}}, {{"<foo>", "<bar>"}}));
  expectDataBlock(
      R"(( ?foo ?bar ) { (<foo> "m") ("1" <bar>) })",
      m::Values({Var{"?foo"}, Var{"?bar"}},
                {{"<foo>", lit("\"m\"")}, {lit("\"1\""), "<bar>"}}));
  expectDataBlock(
      R"(( ?foo ?bar ) { (<foo> "m") (<bar> <e>) (1 "f") })",
      m::Values(
          {Var{"?foo"}, Var{"?bar"}},
          {{"<foo>", lit("\"m\"")}, {"<bar>", "<e>"}, {1, lit("\"f\"")}}));
  // TODO<joka921/qup42> implement
  expectDataBlockFails(R"(( ) { (<foo>) })");
}

TEST(SparqlParser, InlineData) {
  auto expectInlineData = ExpectCompleteParse<&Parser::inlineData>{};
  auto expectInlineDataFails = ExpectParseFails<&Parser::inlineData>();
  expectInlineData("VALUES ?test { \"foo\" }",
                   m::InlineData({Var{"?test"}}, {{lit("\"foo\"")}}));
  // There must always be a block present for InlineData
  expectInlineDataFails("");
}

TEST(SparqlParser, propertyPaths) {
  auto expectPathOrVar = ExpectCompleteParse<&Parser::verbPathOrSimple>{};
  auto Iri = &PropertyPath::fromIri;
  auto Sequence = &PropertyPath::makeSequence;
  auto Alternative = &PropertyPath::makeAlternative;
  auto Transitive = &PropertyPath::makeTransitive;
  auto TransitiveMin = &PropertyPath::makeTransitiveMin;
  auto TransitiveMax = &PropertyPath::makeTransitiveMax;
  using PrefixMap = SparqlQleverVisitor::PrefixMap;
  // Test all the base cases.
  // "a" is a special case. It is a valid PropertyPath.
  // It is short for "<http://www.w3.org/1999/02/22-rdf-syntax-ns#type>".
  expectPathOrVar("a",
                  Iri("<http://www.w3.org/1999/02/22-rdf-syntax-ns#type>"));
  expectPathOrVar(
      "@en@rdfs:label", Iri("@en@<http://www.w3.org/2000/01/rdf-schema#label>"),
      PrefixMap{{"rdfs", "<http://www.w3.org/2000/01/rdf-schema#>"}});
  EXPECT_THROW(parse<&Parser::verbPathOrSimple>("b"), ParseException);
  expectPathOrVar("test:foo", Iri("<http://www.example.com/foo>"),
                  {{"test", "<http://www.example.com/>"}});
  expectPathOrVar("?bar", Var{"?bar"});
  expectPathOrVar(":", Iri("<http://www.example.com/>"),
                  {{"", "<http://www.example.com/>"}});
  expectPathOrVar("<http://www.w3.org/1999/02/22-rdf-syntax-ns#type>",
                  Iri("<http://www.w3.org/1999/02/22-rdf-syntax-ns#type>"));
  // Test the basic combinators / | (...) + * ?.
  expectPathOrVar("a:a / a:b",
                  Sequence({Iri("<http://www.example.com/a>"),
                            Iri("<http://www.example.com/b>")}),
                  {{"a", "<http://www.example.com/>"}});
  expectPathOrVar("a:a | a:b",
                  Alternative({Iri("<http://www.example.com/a>"),
                               Iri("<http://www.example.com/b>")}),
                  {{"a", "<http://www.example.com/>"}});
  expectPathOrVar("(a:a)", Iri("<http://www.example.com/a>"),
                  {{"a", "<http://www.example.com/>"}});
  expectPathOrVar("a:a+", TransitiveMin({Iri("<http://www.example.com/a>")}, 1),
                  {{"a", "<http://www.example.com/>"}});
  {
    PropertyPath expected =
        TransitiveMax({Iri("<http://www.example.com/a>")}, 1);
    expected._can_be_null = true;
    expectPathOrVar("a:a?", expected, {{"a", "<http://www.example.com/>"}});
  }
  {
    PropertyPath expected = Transitive({Iri("<http://www.example.com/a>")});
    expected._can_be_null = true;
    expectPathOrVar("a:a*", expected, {{"a", "<http://www.example.com/>"}});
  }
  // Test a bigger example that contains everything.
  {
    PropertyPath expected = Alternative(
        {Sequence({
             Iri("<http://www.example.com/a/a>"),
             Transitive({Iri("<http://www.example.com/b/b>")}),
         }),
         Iri("<http://www.example.com/c/c>"),
         TransitiveMin(
             {Sequence({Iri("<http://www.example.com/a/a>"),
                        Iri("<http://www.example.com/b/b>"), Iri("<a/b/c>")})},
             1)});
    expected.computeCanBeNull();
    expected._can_be_null = false;
    expectPathOrVar("a:a/b:b*|c:c|(a:a/b:b/<a/b/c>)+", expected,
                    {{"a", "<http://www.example.com/a/>"},
                     {"b", "<http://www.example.com/b/>"},
                     {"c", "<http://www.example.com/c/>"}});
  }
}

TEST(SparqlParser, propertyListPathNotEmpty) {
  auto expectPropertyListPath =
      ExpectCompleteParse<&Parser::propertyListPathNotEmpty>{};
  auto expectPropertyListPathFails =
      ExpectParseFails<&Parser::propertyListPathNotEmpty>();
  auto Iri = &PropertyPath::fromIri;
  expectPropertyListPath("<bar> ?foo", {{Iri("<bar>"), Var{"?foo"}}});
  expectPropertyListPath(
      "<bar> ?foo ; <mehr> ?f",
      {{Iri("<bar>"), Var{"?foo"}}, {Iri("<mehr>"), Var{"?f"}}});
  expectPropertyListPath("<bar> ?foo , ?baz", {{Iri("<bar>"), Var{"?foo"}},
                                               {Iri("<bar>"), Var{"?baz"}}});
  // Currently unsupported by QLever
  expectPropertyListPathFails("<bar> ( ?foo ?baz )");
  expectPropertyListPathFails("<bar> [ <foo> ?bar ]");
}

TEST(SparqlParser, triplesSameSubjectPath) {
  auto expectTriples = ExpectCompleteParse<&Parser::triplesSameSubjectPath>{};
  auto PathIri = &PropertyPath::fromIri;
  expectTriples("?foo <bar> ?baz",
                {{Var{"?foo"}, PathIri("<bar>"), Var{"?baz"}}});
  expectTriples("?foo <bar> ?baz ; <mehr> ?t",
                {{Var{"?foo"}, PathIri("<bar>"), Var{"?baz"}},
                 {Var{"?foo"}, PathIri("<mehr>"), Var{"?t"}}});
  expectTriples("?foo <bar> ?baz , ?t",
                {{Var{"?foo"}, PathIri("<bar>"), Var{"?baz"}},
                 {Var{"?foo"}, PathIri("<bar>"), Var{"?t"}}});
  expectTriples("?foo <bar> ?baz , ?t ; <mehr> ?d",
                {{Var{"?foo"}, PathIri("<bar>"), Var{"?baz"}},
                 {Var{"?foo"}, PathIri("<bar>"), Var{"?t"}},
                 {Var{"?foo"}, PathIri("<mehr>"), Var{"?d"}}});
  expectTriples("?foo <bar> ?baz ; <mehr> ?t , ?d",
                {{Var{"?foo"}, PathIri("<bar>"), Var{"?baz"}},
                 {Var{"?foo"}, PathIri("<mehr>"), Var{"?t"}},
                 {Var{"?foo"}, PathIri("<mehr>"), Var{"?d"}}});
  expectTriples("<foo> <bar> ?baz ; ?mehr \"a\"",
                {{Iri("<foo>"), PathIri("<bar>"), Var{"?baz"}},
                 {Iri("<foo>"), Var("?mehr"), Literal("\"a\"")}});
  expectTriples("_:1 <bar> ?baz",
                {{BlankNode(false, "1"), PathIri("<bar>"), Var{"?baz"}}});
  expectTriples("10.0 <bar> true",
                {{Literal(10.0), PathIri("<bar>"), Literal(true)}});
  expectTriples(
      "<foo> <QLever-internal-function/contains-word> \"Berlin Freiburg\"",
      {{Iri("<foo>"), PathIri("<QLever-internal-function/contains-word>"),
        Literal("\"Berlin Freiburg\"")}});
}

TEST(SparqlParser, SelectClause) {
  auto expectSelectClause = ExpectCompleteParse<&Parser::selectClause>{};
  auto expectSelectFails = ExpectParseFails<&Parser::selectClause>();

  using Alias = std::pair<string, ::Variable>;
  expectCompleteParse(parseSelectClause("SELECT *"),
                      m::AsteriskSelect(false, false));
  expectCompleteParse(parseSelectClause("SELECT DISTINCT *"),
                      m::AsteriskSelect(true, false));
  expectCompleteParse(parseSelectClause("SELECT REDUCED *"),
                      m::AsteriskSelect(false, true));
  expectSelectFails("SELECT DISTINCT REDUCED *");
  expectSelectFails("SELECT");
  expectSelectClause("SELECT ?foo", m::VariablesSelect({"?foo"}));
  expectSelectClause("SELECT ?foo ?baz ?bar",
                     m::VariablesSelect({"?foo", "?baz", "?bar"}));
  expectSelectClause("SELECT DISTINCT ?foo ?bar",
                     m::VariablesSelect({"?foo", "?bar"}, true, false));
  expectSelectClause("SELECT REDUCED ?foo ?bar ?baz",
                     m::VariablesSelect({"?foo", "?bar", "?baz"}, false, true));
  expectSelectClause("SELECT (10 as ?foo) ?bar",
                     m::Select({Alias{"10", Var{"?foo"}}, Var{"?bar"}}));
  expectSelectClause("SELECT DISTINCT (5 - 10 as ?m)",
                     m::Select({Alias{"5 - 10", Var{"?m"}}}, true, false));
  expectSelectClause(
      "SELECT (5 - 10 as ?m) ?foo (10 as ?bar)",
      m::Select({Alias{"5 - 10", "?m"}, Var{"?foo"}, Alias{"10", "?bar"}}));
}

TEST(SparqlParser, HavingCondition) {
  auto expectHavingCondition = ExpectCompleteParse<&Parser::havingCondition>{};
  auto expectHavingConditionFails =
      ExpectParseFails<&Parser::havingCondition>();

  expectHavingCondition("(?x <= 42.3)", m::stringMatchesFilter("(?x <= 42.3)"));
  expectHavingCondition("(?height > 1.7)",
                        m::stringMatchesFilter("(?height > 1.7)"));
  expectHavingCondition("(?predicate < \"<Z\")",
                        m::stringMatchesFilter("(?predicate < \"<Z\")"));
  expectHavingConditionFails("(LANG(?x) = \"en\")");
}

TEST(SparqlParser, GroupGraphPattern) {
  auto expectGraphPattern = ExpectCompleteParse<&Parser::groupGraphPattern>{
      {{INTERNAL_PREDICATE_PREFIX_NAME, INTERNAL_PREDICATE_PREFIX_IRI}}};
  auto expectGroupGraphPatternFails =
      ExpectParseFails<&Parser::groupGraphPattern>{{}};
  auto DummyTriplesMatcher = m::Triples({{Var{"?x"}, "?y", Var{"?z"}}});

  // Empty GraphPatterns are not supported.
  expectGroupGraphPatternFails("{ }");
  expectGroupGraphPatternFails("{ SELECT *  WHERE { } }");

  SparqlTriple abc{Var{"?a"}, "?b", Var{"?c"}};
  SparqlTriple def{Var{"?d"}, "?e", Var{"?f"}};
  // Test the Components alone.
  expectGraphPattern("{ { ?a ?b ?c } }",
                     m::GraphPattern(m::GroupGraphPattern(m::Triples({abc}))));
  expectGraphPattern(
      "{ { ?a ?b ?c } UNION { ?d ?e ?f } }",
      m::GraphPattern(m::Union(m::GraphPattern(m::Triples({abc})),
                               m::GraphPattern(m::Triples({def})))));
  expectGraphPattern(
      "{ { ?a ?b ?c } UNION { ?d ?e ?f } UNION { ?g ?h ?i } }",
      m::GraphPattern(m::Union(
          m::GraphPattern(m::Union(m::GraphPattern(m::Triples({abc})),
                                   m::GraphPattern(m::Triples({def})))),
          m::GraphPattern(m::Triples({{Var{"?g"}, "?h", Var{"?i"}}})))));
  expectGraphPattern("{ OPTIONAL { ?a <foo> <bar> } }",
                     m::GraphPattern(m::OptionalGraphPattern(
                         m::Triples({{Var{"?a"}, "<foo>", "<bar>"}}))));
  expectGraphPattern("{ MINUS { ?a <foo> <bar> } }",
                     m::GraphPattern(m::MinusGraphPattern(
                         m::Triples({{Var{"?a"}, "<foo>", "<bar>"}}))));
  expectGraphPattern(
      "{ FILTER (?a = 10) . ?x ?y ?z }",
      m::GraphPattern(false, {"(?a = 10)"}, DummyTriplesMatcher));
  expectGraphPattern("{ BIND (3 as ?c) }",
                     m::GraphPattern(m::Bind(Var{"?c"}, "3")));
  // The variables `?f` and `?b` have not been used before the BIND clause.
  expectGroupGraphPatternFails("{ BIND (?f - ?b as ?c) }");
  expectGraphPattern(
      "{ VALUES (?a ?b) { (<foo> <bar>) (<a> <b>) } }",
      m::GraphPattern(m::InlineData({Var{"?a"}, Var{"?b"}},
                                    {{"<foo>", "<bar>"}, {"<a>", "<b>"}})));
  expectGraphPattern("{ ?x ?y ?z }", m::GraphPattern(DummyTriplesMatcher));
  expectGraphPattern(
      "{ SELECT *  WHERE { ?x ?y ?z } }",
      m::GraphPattern(m::SubSelect(m::AsteriskSelect(false, false),
                                   m::GraphPattern(DummyTriplesMatcher))));
  // Test mixes of the components to make sure that they interact correctly.
  expectGraphPattern("{ ?x ?y ?z ; ?f <bar> }",
                     m::GraphPattern(m::Triples({{Var{"?x"}, "?y", Var{"?z"}},
                                                 {Var{"?x"}, "?f", "<bar>"}})));
  expectGraphPattern("{ ?x ?y ?z . <foo> ?f <bar> }",
                     m::GraphPattern(m::Triples({{Var{"?x"}, "?y", Var{"?z"}},
                                                 {"<foo>", "?f", "<bar>"}})));
  expectGraphPattern(
      "{ ?x <is-a> <Actor> . FILTER(?x != ?y) . ?y <is-a> <Actor> . "
      "FILTER(?y < ?x) }",
      m::GraphPattern(false, {"(?x != ?y)", "(?y < ?x)"},
                      m::Triples({{Var{"?x"}, "<is-a>", "<Actor>"},
                                  {Var{"?y"}, "<is-a>", "<Actor>"}})));
  expectGraphPattern(
      "{?x <is-a> <Actor> . FILTER(?x != ?y) . ?y <is-a> <Actor> . ?c "
      "ql:contains-entity ?x . ?c ql:contains-word \"coca* abuse\"}",
      m::GraphPattern(
          false, {"(?x != ?y)"},
          m::Triples(
              {{Var{"?x"}, "<is-a>", "<Actor>"},
               {Var{"?y"}, "<is-a>", "<Actor>"},
               {Var{"?c"}, CONTAINS_ENTITY_PREDICATE, Var{"?x"}},
               {Var{"?c"}, CONTAINS_WORD_PREDICATE, lit("\"coca* abuse\"")}})));

  // Scoping of variables in combination with a BIND clause.
  expectGraphPattern(
      "{?x <is-a> <Actor> . BIND(10 - ?x as ?y) }",
      m::GraphPattern(m::Triples({{Var{"?x"}, "<is-a>", "<Actor>"}}),
                      m::Bind(Var{"?y"}, "10 - ?x")));
  expectGraphPattern(
      "{?x <is-a> <Actor> . BIND(10 - ?x as ?y) . ?a ?b ?c }",
      m::GraphPattern(m::Triples({{Var{"?x"}, "<is-a>", "<Actor>"}}),
                      m::Bind(Var{"?y"}, "10 - ?x"),
                      m::Triples({{Var{"?a"}, "?b", Var{"?c"}}})));
  expectGroupGraphPatternFails("{?x <is-a> <Actor> . {BIND(10 - ?x as ?y)}}");
  expectGroupGraphPatternFails("{?x <is-a> <Actor> . BIND(3 as ?x)}");
  expectGraphPattern(
      "{?x <is-a> <Actor> . {BIND(3 as ?x)} }",
      m::GraphPattern(m::Triples({{Var{"?x"}, "<is-a>", "<Actor>"}}),
                      m::GroupGraphPattern(m::Bind(Var{"?x"}, "3"))));
  expectGroupGraphPatternFails(
      "{?x <is-a> <Actor> . OPTIONAL {BIND(?x as ?y)}}");

  expectGraphPattern(
      "{?x <is-a> <Actor> . OPTIONAL {BIND(3 as ?x)} }",
      m::GraphPattern(m::Triples({{Var{"?x"}, "<is-a>", "<Actor>"}}),
                      m::OptionalGraphPattern(m::Bind(Var{"?x"}, "3"))));
  expectGraphPattern(
      "{ {?x <is-a> <Actor>} UNION { BIND (3 as ?x)}}",
      m::GraphPattern(m::Union(
          m::GraphPattern(m::Triples({{Var{"?x"}, "<is-a>", "<Actor>"}})),
          m::GraphPattern(m::Bind(Var{"?x"}, "3")))));

  expectGraphPattern(
      "{?x <is-a> <Actor> . OPTIONAL { ?x <foo> <bar> } }",
      m::GraphPattern(m::Triples({{Var{"?x"}, "<is-a>", "<Actor>"}}),
                      m::OptionalGraphPattern(
                          m::Triples({{Var{"?x"}, "<foo>", "<bar>"}}))));
  expectGraphPattern(
      "{ SELECT *  WHERE { ?x ?y ?z } VALUES ?a { <a> <b> } }",
      m::GraphPattern(m::SubSelect(m::AsteriskSelect(false, false),
                                   m::GraphPattern(DummyTriplesMatcher)),
                      m::InlineData({Var{"?a"}}, {{"<a>"}, {"<b>"}})));
  expectGraphPattern("{ SERVICE <endpoint> { ?s ?p ?o } }",
                     m::GraphPattern(m::Service(
                         Iri{"<endpoint>"}, {Var{"?s"}, Var{"?p"}, Var{"?o"}},
                         "{ ?s ?p ?o }")));
  expectGraphPattern(
      "{ SERVICE <ep> { { SELECT ?s ?o WHERE { ?s ?p ?o } } } }",
      m::GraphPattern(m::Service(Iri{"<ep>"}, {Var{"?s"}, Var{"?o"}},
                                 "{ { SELECT ?s ?o WHERE { ?s ?p ?o } } }")));

  // SERVICE with SILENT or a variable endpoint is not yet supported.
  expectGroupGraphPatternFails("{ SERVICE SILENT <ep> { ?s ?p ?o } }");
  expectGroupGraphPatternFails("{ SERVICE ?endpoint { ?s ?p ?o } }");

  // graphGraphPattern is not supported.
  expectGroupGraphPatternFails("{ GRAPH ?a { } }");
  expectGroupGraphPatternFails("{ GRAPH <foo> { } }");
}

TEST(SparqlParser, RDFLiteral) {
  auto expectRDFLiteral = ExpectCompleteParse<&Parser::rdfLiteral>{
      {{"xsd", "<http://www.w3.org/2001/XMLSchema#>"}}};
  auto expectRDFLiteralFails = ExpectParseFails<&Parser::rdfLiteral>();

  expectRDFLiteral("   \"Astronaut\"^^xsd:string  \t",
                   "\"Astronaut\"^^<http://www.w3.org/2001/XMLSchema#string>"s);
  // The conversion to the internal date format
  // (":v:date:0000000000000001950-01-01T00:00:00") is done by
  // TurtleStringParser<TokenizerCtre>::parseTripleObject(resultAsString) which
  // is only called at triplesBlock.
  expectRDFLiteral(
      "\"1950-01-01T00:00:00\"^^xsd:dateTime",
      "\"1950-01-01T00:00:00\"^^<http://www.w3.org/2001/XMLSchema#dateTime>"s);
  expectRDFLiteralFails(R"(?a ?b "The \"Moon\""@en .)");
}

TEST(SparqlParser, SelectQuery) {
  auto expectSelectQuery = ExpectCompleteParse<&Parser::selectQuery>{
      {{INTERNAL_PREDICATE_PREFIX_NAME, INTERNAL_PREDICATE_PREFIX_IRI}}};
  auto expectSelectQueryFails = ExpectParseFails<&Parser::selectQuery>{};
  auto DummyGraphPatternMatcher =
      m::GraphPattern(m::Triples({{Var{"?x"}, "?y", Var{"?z"}}}));
  expectSelectQuery(
      "SELECT * WHERE { ?a <bar> ?foo }",
      testing::AllOf(m::SelectQuery(
          m::AsteriskSelect(),
          m::GraphPattern(m::Triples({{Var{"?a"}, "<bar>", Var{"?foo"}}})))));
  expectSelectQuery("SELECT * WHERE { ?x ?y ?z }",
                    testing::AllOf(m::SelectQuery(m::AsteriskSelect(),
                                                  DummyGraphPatternMatcher)));
  expectSelectQuery(
      "SELECT ?x WHERE { ?x ?y ?z . FILTER(?x != <foo>) } LIMIT 10 TEXTLIMIT 5",
      testing::AllOf(
          m::SelectQuery(
              m::Select({Var{"?x"}}),
              m::GraphPattern(false, {"(?x != <foo>)"},
                              m::Triples({{Var{"?x"}, "?y", Var{"?z"}}}))),
          m::pq::LimitOffset({10, 5})));

  // ORDER BY
  expectSelectQuery("SELECT ?x WHERE { ?x ?y ?z } ORDER BY ?y ",
                    testing::AllOf(m::SelectQuery(m::Select({Var{"?x"}}),
                                                  DummyGraphPatternMatcher),
                                   m::pq::OrderKeys({{Var{"?y"}, false}})));

  // Ordering by a variable or expression which contains a variable that is not
  // visible in the query body is not allowed.
  expectSelectQueryFails("SELECT ?a WHERE { ?a ?b ?c } ORDER BY ?x");
  expectSelectQueryFails("SELECT ?a WHERE { ?a ?b ?c } ORDER BY (?x - 10)");

  // Explicit GROUP BY
  expectSelectQuery("SELECT ?x WHERE { ?x ?y ?z } GROUP BY ?x",
                    testing::AllOf(m::SelectQuery(m::VariablesSelect({"?x"}),
                                                  DummyGraphPatternMatcher),
                                   m::pq::GroupKeys({Var{"?x"}})));
  expectSelectQuery(
      "SELECT (COUNT(?y) as ?a) WHERE { ?x ?y ?z } GROUP BY ?x",
      testing::AllOf(
          m::SelectQuery(m::Select({std::pair{"COUNT(?y)", Var{"?a"}}}),
                         DummyGraphPatternMatcher),
          m::pq::GroupKeys({Var{"?x"}})));

  expectSelectQuery(
      "SELECT (SUM(?x) as ?a) (COUNT(?y) + ?z AS ?b)  WHERE { ?x ?y ?z } GROUP "
      "BY ?z",
      testing::AllOf(
          m::SelectQuery(m::Select({std::pair{"SUM(?x)", Var{"?a"}},
                                    std::pair{"COUNT(?y) + ?z", Var{"?b"}}}),
                         DummyGraphPatternMatcher)));

  // It is also illegal to reuse a variable from the body of a query with a
  // GROUP BY as the target of an alias, even if it is the aggregated variable
  // itself.
  expectSelectQueryFails(
      "SELECT (SUM(?y) AS ?y) WHERE { ?x <is-a> ?y } GROUP BY ?x");

  // Grouping by a variable or expression which contains a variable
  // that is not visible in the query body is not allowed.
  expectSelectQueryFails("SELECT ?x WHERE { ?a ?b ?c } GROUP BY ?x");
  expectSelectQueryFails(
      "SELECT (COUNT(?a) as ?d) WHERE { ?a ?b ?c } GROUP BY (?x - 10)");

  // All variables used in an aggregate must be visible in the query body.
  expectSelectQueryFails(
      "SELECT (COUNT(?x) as ?y) WHERE { ?a ?b ?c } GROUP BY ?a");
  // `SELECT *` is not allowed while grouping.
  expectSelectQueryFails("SELECT * WHERE { ?x ?y ?z } GROUP BY ?x");
  // When grouping selected variables must either be grouped by or aggregated.
  // `?y` is neither.
  expectSelectQueryFails("SELECT (?y as ?a) WHERE { ?x ?y ?z } GROUP BY ?x");

  // Explicit GROUP BY but the target of an alias is used twice.
  expectSelectQueryFails(
      "SELECT (?x AS ?z) (?x AS ?z) WHERE { ?x <p> ?y} GROUP BY ?x");

  // Explicit GROUP BY but the second alias uses the target of the first alias
  // as input.
  // TODO<joka921> This is actually allowed by the SPARQL standard, but
  // currently not yet supported by QLever. Implement this (for details see the
  // comment in `ParsedQuery::addSolutionModifiers`.
  // TODO<joka921> This is now implemented, enable the test for it.
  /*
  expectSelectQueryFails(
      "SELECT (?x AS ?z) (?z AS ?zz) WHERE { ?x <p> ?y} GROUP BY ?x");
  */

  // Implicit GROUP BY.
  expectSelectQuery(
      "SELECT (SUM(?x) as ?a) (COUNT(?y) + AVG(?z) AS ?b)  WHERE { ?x ?y ?z }",
      testing::AllOf(m::SelectQuery(m::Select({std::pair{"SUM(?x)", Var{"?a"}},
                                               std::pair{"COUNT(?y) + AVG(?z)",
                                                         Var{"?b"}}}),
                                    DummyGraphPatternMatcher),
                     m::pq::GroupKeys({})));
  // Implicit GROUP BY but the variable `?x` is not aggregated.
  expectSelectQueryFails("SELECT ?x (SUM(?y) AS ?z) WHERE { ?x <p> ?y}");
  // Implicit GROUP BY but the variable `?x` is not aggregated inside the
  // expression that also contains the aggregate.
  expectSelectQueryFails("SELECT (?x + SUM(?y) AS ?z) WHERE { ?x <p> ?y}");

  // When there is no GROUP BY (implicit or explicit), the aliases are
  // equivalently transformed into BINDs and then deleted from the SELECT
  // clause.
  expectSelectQuery("SELECT (?x AS ?y) (?y AS ?z) WHERE { BIND(1 AS ?x)}",
                    m::SelectQuery(m::Select({Var("?y"), Var("?z")}),
                                   m::GraphPattern(m::Bind(Var("?x"), "1"),
                                                   m::Bind(Var("?y"), "?x"),
                                                   m::Bind(Var{"?z"}, "?y"))));

  // No GROUP BY but the target of an alias is used twice.
  expectSelectQueryFails("SELECT (?x AS ?z) (?x AS ?z) WHERE { ?x <p> ?y}");

  // `?x` is selected twice. Once as variable and once as the result of an
  // alias. This is not allowed.
  expectSelectQueryFails("SELECT ?x (?y as ?x) WHERE { ?x ?y ?z }");

  // The target of the alias (`?y`) is already bound in the WHERE clause. This
  // is forbidden by the SPARQL standard.
  expectSelectQueryFails("SELECT (?x AS ?y) WHERE { ?x <is-a> ?y }");

  // Datasets are not supported.
  expectSelectQueryFails("SELECT * FROM  WHERE <foo> { ?x ?y ?z }");
}

TEST(SparqlParser, ConstructQuery) {
  auto expectConstructQuery = ExpectCompleteParse<&Parser::constructQuery>{
      {{INTERNAL_PREDICATE_PREFIX_NAME, INTERNAL_PREDICATE_PREFIX_IRI}}};
  auto expectConstructQueryFails = ExpectParseFails<&Parser::constructQuery>{};
  expectConstructQuery(
      "CONSTRUCT { } WHERE { ?a ?b ?c }",
      m::ConstructQuery(
          {}, m::GraphPattern(m::Triples({{Var{"?a"}, "?b", Var{"?c"}}}))));
  expectConstructQuery(
      "CONSTRUCT { ?a <foo> ?c . } WHERE { ?a ?b ?c }",
      testing::AllOf(m::ConstructQuery(
          {{Var{"?a"}, Iri{"<foo>"}, Var{"?c"}}},
          m::GraphPattern(m::Triples({{Var{"?a"}, "?b", Var{"?c"}}})))));
  expectConstructQuery(
      "CONSTRUCT { ?a <foo> ?c . <bar> ?b <baz> } WHERE { ?a ?b ?c . FILTER(?a "
      "> 0) .}",
      m::ConstructQuery(
          {{Var{"?a"}, Iri{"<foo>"}, Var{"?c"}},
           {Iri{"<bar>"}, Var{"?b"}, Iri{"<baz>"}}},
          m::GraphPattern(false, {"(?a > 0)"},
                          m::Triples({{Var{"?a"}, "?b", Var{"?c"}}}))));
  expectConstructQuery(
      "CONSTRUCT { ?a <foo> ?c . } WHERE { ?a ?b ?c } ORDER BY ?a LIMIT 10",
      testing::AllOf(
          m::ConstructQuery(
              {{Var{"?a"}, Iri{"<foo>"}, Var{"?c"}}},
              m::GraphPattern(m::Triples({{Var{"?a"}, "?b", Var{"?c"}}}))),
          m::pq::LimitOffset({10}), m::pq::OrderKeys({{Var{"?a"}, false}})));
  // This case of the grammar is not useful without Datasets, but we still
  // support it.
  expectConstructQuery("CONSTRUCT WHERE { ?a <foo> ?b }",
                       m::ConstructQuery({{Var{"?a"}, Iri{"<foo>"}, Var{"?b"}}},
                                         m::GraphPattern()));
  // Datasets are not supported.
  expectConstructQueryFails("CONSTRUCT { } FROM <foo> WHERE { ?a ?b ?c }");
  expectConstructQueryFails("CONSTRUCT FROM <foo> WHERE { }");
}

TEST(SparqlParser, Query) {
  auto expectQuery = ExpectCompleteParse<&Parser::query>{
      {{INTERNAL_PREDICATE_PREFIX_NAME, INTERNAL_PREDICATE_PREFIX_IRI}}};
  auto expectQueryFails = ExpectParseFails<&Parser::query>{};
  // Test that `_originalString` is correctly set.
  expectQuery(
      "SELECT * WHERE { ?a <bar> ?foo }",
      testing::AllOf(m::SelectQuery(m::AsteriskSelect(),
                                    m::GraphPattern(m::Triples(
                                        {{Var{"?a"}, "<bar>", Var{"?foo"}}}))),
                     m::pq::OriginalString("SELECT * WHERE { ?a <bar> ?foo }"),
                     m::VisibleVariables({Var{"?a"}, Var{"?foo"}})));
  expectQuery("SELECT * WHERE { ?x ?y ?z }",
              m::pq::OriginalString("SELECT * WHERE { ?x ?y ?z }"));
  expectQuery(
      "SELECT ?x WHERE { ?x ?y ?z } GROUP BY ?x",
      m::pq::OriginalString("SELECT ?x WHERE { ?x ?y ?z } GROUP BY ?x"));
  expectQuery(
      "PREFIX a: <foo> SELECT (COUNT(?y) as ?a) WHERE { ?x ?y ?z } GROUP BY ?x",
      m::pq::OriginalString("PREFIX a: <foo> SELECT (COUNT(?y) as ?a) WHERE { "
                            "?x ?y ?z } GROUP BY ?x"));
  expectQuery(
      "CONSTRUCT { ?a <foo> ?c . } WHERE { ?a ?b ?c }",
      testing::AllOf(m::ConstructQuery({{Var{"?a"}, Iri{"<foo>"}, Var{"?c"}}},
                                       m::GraphPattern(m::Triples(
                                           {{Var{"?a"}, "?b", Var{"?c"}}}))),
                     m::VisibleVariables({Var{"?a"}, Var{"?b"}, Var{"?c"}})));
  expectQuery(
      "CONSTRUCT { ?x <foo> <bar> } WHERE { ?x ?y ?z } LIMIT 10",
      testing::AllOf(
          m::ConstructQuery(
              {{Var{"?x"}, Iri{"<foo>"}, Iri{"<bar>"}}},
              m::GraphPattern(m::Triples({{Var{"?x"}, "?y", Var{"?z"}}}))),
          m::pq::OriginalString(
              "CONSTRUCT { ?x <foo> <bar> } WHERE { ?x ?y ?z } LIMIT 10"),
          m::pq::LimitOffset({10}),
          m::VisibleVariables({Var{"?x"}, Var{"?y"}, Var{"?z"}})));

  // Construct query with GROUP BY
  expectQuery(
      "CONSTRUCT { ?x <foo> <bar> } WHERE { ?x ?y ?z } GROUP BY ?x",
      testing::AllOf(
          m::ConstructQuery(
              {{Var{"?x"}, Iri{"<foo>"}, Iri{"<bar>"}}},
              m::GraphPattern(m::Triples({{Var{"?x"}, "?y", Var{"?z"}}}))),
          m::pq::OriginalString(
              "CONSTRUCT { ?x <foo> <bar> } WHERE { ?x ?y ?z } GROUP BY ?x"),
          m::VisibleVariables({Var{"?x"}, Var{"?y"}, Var{"?z"}})));
  // Construct query with GROUP BY, but a variable that is not grouped is used.
  expectQueryFails(
      "CONSTRUCT { ?x <foo> <bar> } WHERE { ?x ?y ?z } GROUP BY ?y");

  // Test that the prologue is parsed properly. We use `m::Service` here
  // because the parsing of a SERVICE clause is the only place where the
  // prologue is explicitly passed on to a `parsedQuery::` object.
  expectQuery(
      "PREFIX doof: <http://doof.org/> "
      "SELECT * WHERE { SERVICE <endpoint> { ?s ?p ?o } }",
      m::SelectQuery(m::AsteriskSelect(),
                     m::GraphPattern(m::Service(
                         Iri{"<endpoint>"}, {Var{"?s"}, Var{"?p"}, Var{"?o"}},
                         "{ ?s ?p ?o }", "PREFIX doof: <http://doof.org/>"))));

  // Describe and Ask Queries are not supported.
  expectQueryFails("DESCRIBE *");
  expectQueryFails("ASK WHERE { ?x <foo> <bar> }");
}

// Some helper matchers for the `builtInCall` test below.
// TODO<joka921> The first of these matchers can probably also be used to
// test the parsing of other expressions more cleanly.
namespace builtInCallTestHelpers {
// Return a matcher that checks whether a given `SparqlExpression::Ptr` actually
// (via `dynamic_cast`) points to an object of type `Expression`, and that this
// `Expression` matches the `matcher`.
template <typename Expression, typename Matcher = decltype(testing::_)>
auto matchPtr(Matcher matcher = Matcher{})
    -> ::testing::Matcher<const sparqlExpression::SparqlExpression::Ptr&> {
  return testing::Pointee(
      testing::WhenDynamicCastTo<const Expression&>(matcher));
}

// Return a matcher  that checks whether a given `SparqlExpression::Ptr` points
// (via `dynamic_cast`) to an object of type `UnaryExpression` that has a single
// child expression that is the variable `x`. (e.g.  "COUNT(?x)" or
// "STRLEN(?x)".
template <typename UnaryExpression>
auto matchUnaryX()
    -> ::testing::Matcher<const sparqlExpression::SparqlExpression::Ptr&> {
  using namespace sparqlExpression;
  auto varX = matchPtr<VariableExpression>(
      AD_PROPERTY(VariableExpression, value, testing::Eq(Variable("?x"))));
  return matchPtr<UnaryExpression>(AD_PROPERTY(
      SparqlExpression, childrenForTesting, ::testing::ElementsAre(varX)));
}
}  // namespace builtInCallTestHelpers

// ___________________________________________________________________________
TEST(SparqlParser, builtInCall) {
  using namespace sparqlExpression;
  using namespace builtInCallTestHelpers;
  auto expectBuiltInCall = ExpectCompleteParse<&Parser::builtInCall>{};
  auto expectFails = ExpectParseFails<&Parser::builtInCall>{};
  expectBuiltInCall("StrLEN(?x)", matchUnaryX<StrlenExpression>());
  expectBuiltInCall("year(?x)", matchUnaryX<YearExpression>());
  expectBuiltInCall("month(?x)", matchUnaryX<MonthExpression>());
  expectBuiltInCall("day(?x)", matchUnaryX<DayExpression>());
  expectBuiltInCall("RAND()", matchPtr<RandomExpression>());

  // The following three cases delegate to a separate parsing function, so we
  // only perform rather simple checks.
  expectBuiltInCall("COUNT(?x)", matchPtr<CountExpression>());
  expectBuiltInCall("regex(?x, \"ab\")", matchPtr<RegexExpression>());
  expectBuiltInCall("LANG(?x)", matchPtr<LangExpression>());
  expectFails("SHA512(?x)");
}<|MERGE_RESOLUTION|>--- conflicted
+++ resolved
@@ -85,11 +85,7 @@
                   SparqlQleverVisitor::PrefixMap prefixMap,
                   ad_utility::source_location l =
                       ad_utility::source_location::current()) const {
-<<<<<<< HEAD
-    auto trace = generateLocationTrace(l);
-=======
     auto tr = generateLocationTrace(l, "succesful parsing was expected here");
->>>>>>> bf5c70ac
     EXPECT_NO_THROW({
       return expectCompleteParse(
           parse<Clause>(input, std::move(prefixMap), disableSomeChecks),
