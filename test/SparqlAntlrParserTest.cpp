// Copyright 2021 - 2025, University of Freiburg
// Chair of Algorithms and Data Structures
// Authors: Johannes Kalmbach <kalmbach@cs.uni-freiburg.de>
//          Julian Mundhahs <mundhahj@cs.uni-freiburg.de>
//          Hannah Bast <bast@cs.uni-freiburg.de>

#include <gtest/gtest.h>

#include <iostream>
#include <type_traits>
#include <typeindex>
#include <utility>

#include "./SparqlExpressionTestHelpers.h"
#include "./util/GTestHelpers.h"
#include "./util/RuntimeParametersTestHelpers.h"
#include "./util/TripleComponentTestHelpers.h"
#include "QueryPlannerTestHelpers.h"
#include "SparqlAntlrParserTestHelpers.h"
#include "engine/sparqlExpressions/BlankNodeExpression.h"
#include "engine/sparqlExpressions/CountStarExpression.h"
#include "engine/sparqlExpressions/ExistsExpression.h"
#include "engine/sparqlExpressions/GroupConcatExpression.h"
#include "engine/sparqlExpressions/LiteralExpression.h"
#include "engine/sparqlExpressions/NaryExpression.h"
#include "engine/sparqlExpressions/NowDatetimeExpression.h"
#include "engine/sparqlExpressions/RandomExpression.h"
#include "engine/sparqlExpressions/RegexExpression.h"
#include "engine/sparqlExpressions/RelationalExpressions.h"
#include "engine/sparqlExpressions/SampleExpression.h"
#include "engine/sparqlExpressions/StdevExpression.h"
#include "engine/sparqlExpressions/UuidExpressions.h"
#include "global/RuntimeParameters.h"
#include "parser/ConstructClause.h"
#include "parser/Iri.h"
#include "parser/SparqlParserHelpers.h"
#include "parser/sparqlParser/SparqlQleverVisitor.h"
#include "util/AllocatorTestHelpers.h"
#include "util/SourceLocation.h"

namespace {
using namespace sparqlParserHelpers;
namespace m = matchers;
using Parser = SparqlAutomaticParser;
using namespace std::literals;
using Var = Variable;
auto iri = ad_utility::testing::iri;

auto lit = ad_utility::testing::tripleComponentLiteral;

const ad_utility::HashMap<std::string, std::string> defaultPrefixMap{
    {std::string{QLEVER_INTERNAL_PREFIX_NAME},
     std::string{QLEVER_INTERNAL_PREFIX_IRI}}};

template <auto F, bool testInsideConstructTemplate = false>
auto parse =
    [](const string& input, SparqlQleverVisitor::PrefixMap prefixes = {},
       std::optional<ParsedQuery::DatasetClauses> clauses = std::nullopt,
       SparqlQleverVisitor::DisableSomeChecksOnlyForTesting disableSomeChecks =
           SparqlQleverVisitor::DisableSomeChecksOnlyForTesting::False) {
      ParserAndVisitor p{input, std::move(prefixes), std::move(clauses),
                         disableSomeChecks};
      if (testInsideConstructTemplate) {
        p.visitor_.setParseModeToInsideConstructTemplateForTesting();
      }
      return p.parseTypesafe(F);
    };

auto parseBlankNode = parse<&Parser::blankNode>;
auto parseBlankNodeConstruct = parse<&Parser::blankNode, true>;
auto parseCollection = parse<&Parser::collection>;
auto parseCollectionConstruct = parse<&Parser::collection, true>;
auto parseConstructTriples = parse<&Parser::constructTriples>;
auto parseGraphNode = parse<&Parser::graphNode>;
auto parseGraphNodeConstruct = parse<&Parser::graphNode, true>;
auto parseObjectList = parse<&Parser::objectList>;
auto parsePropertyList = parse<&Parser::propertyList>;
auto parsePropertyListNotEmpty = parse<&Parser::propertyListNotEmpty>;
auto parseSelectClause = parse<&Parser::selectClause>;
auto parseTriplesSameSubject = parse<&Parser::triplesSameSubject>;
auto parseTriplesSameSubjectConstruct =
    parse<&Parser::triplesSameSubject, true>;
auto parseVariable = parse<&Parser::var>;
auto parseVarOrTerm = parse<&Parser::varOrTerm>;
auto parseVerb = parse<&Parser::verb>;

template <auto Clause, bool parseInsideConstructTemplate = false,
          typename Value = decltype(parse<Clause>("").resultOfParse_)>
struct ExpectCompleteParse {
  SparqlQleverVisitor::PrefixMap prefixMap_ = {};
  SparqlQleverVisitor::DisableSomeChecksOnlyForTesting disableSomeChecks =
      SparqlQleverVisitor::DisableSomeChecksOnlyForTesting::False;

  auto operator()(const string& input, const Value& value,
                  ad_utility::source_location l =
                      ad_utility::source_location::current()) const {
    return operator()(input, value, prefixMap_, l);
  };

  auto operator()(const string& input,
                  const testing::Matcher<const Value&>& matcher,
                  ad_utility::source_location l =
                      ad_utility::source_location::current()) const {
    return operator()(input, matcher, prefixMap_, l);
  };

  auto operator()(const string& input, const Value& value,
                  SparqlQleverVisitor::PrefixMap prefixMap,
                  ad_utility::source_location l =
                      ad_utility::source_location::current()) const {
    return operator()(input, testing::Eq(value), std::move(prefixMap), l);
  };

  auto operator()(const string& input,
                  const testing::Matcher<const Value&>& matcher,
                  SparqlQleverVisitor::PrefixMap prefixMap,
                  ad_utility::source_location l =
                      ad_utility::source_location::current()) const {
    auto tr = generateLocationTrace(l, "successful parsing was expected here");
    EXPECT_NO_THROW({
      return expectCompleteParse(
          parse<Clause, parseInsideConstructTemplate>(
              input, std::move(prefixMap), std::nullopt, disableSomeChecks),
          matcher, l);
    });
  };

  auto operator()(const string& input,
                  const testing::Matcher<const Value&>& matcher,
                  ParsedQuery::DatasetClauses activeDatasetClauses,
                  ad_utility::source_location l =
                      ad_utility::source_location::current()) const {
    auto tr = generateLocationTrace(l, "successful parsing was expected here");
    EXPECT_NO_THROW({
      return expectCompleteParse(
          parse<Clause, parseInsideConstructTemplate>(
              input, {}, std::move(activeDatasetClauses), disableSomeChecks),
          matcher, l);
    });
  };
};

template <auto Clause>
struct ExpectParseFails {
  SparqlQleverVisitor::PrefixMap prefixMap_ = {};
  SparqlQleverVisitor::DisableSomeChecksOnlyForTesting disableSomeChecks =
      SparqlQleverVisitor::DisableSomeChecksOnlyForTesting::False;

  auto operator()(
      const string& input,
      const testing::Matcher<const std::string&>& messageMatcher = ::testing::_,
      ad_utility::source_location l = ad_utility::source_location::current()) {
    return operator()(input, prefixMap_, messageMatcher, l);
  }

  auto operator()(
      const string& input, SparqlQleverVisitor::PrefixMap prefixMap,
      const testing::Matcher<const std::string&>& messageMatcher = ::testing::_,
      ad_utility::source_location l = ad_utility::source_location::current()) {
    auto trace = generateLocationTrace(l);
    AD_EXPECT_THROW_WITH_MESSAGE(
        parse<Clause>(input, std::move(prefixMap), {}, disableSomeChecks),
        messageMatcher);
  }
};

// TODO: make function that creates both the complete and fails parser. and use
// them with structured binding.

auto nil = "<http://www.w3.org/1999/02/22-rdf-syntax-ns#nil>";
auto first = "<http://www.w3.org/1999/02/22-rdf-syntax-ns#first>";
auto rest = "<http://www.w3.org/1999/02/22-rdf-syntax-ns#rest>";
auto type = "<http://www.w3.org/1999/02/22-rdf-syntax-ns#type>";

using ::testing::ElementsAre;
using ::testing::Eq;
using ::testing::IsEmpty;
using ::testing::Pair;
using ::testing::SizeIs;
using ::testing::StrEq;
}  // namespace

TEST(SparqlParser, NumericLiterals) {
  auto expectNumericLiteral = ExpectCompleteParse<&Parser::numericLiteral>{};
  auto expectNumericLiteralFails = ExpectParseFails<&Parser::numericLiteral>{};
  expectNumericLiteral("3.0", m::NumericLiteralDouble(3.0));
  expectNumericLiteral("3.0e2", m::NumericLiteralDouble(300.0));
  expectNumericLiteral("3.0e-2", m::NumericLiteralDouble(0.030));
  expectNumericLiteral("3", m::NumericLiteralInt(3ll));
  expectNumericLiteral("-3.0", m::NumericLiteralDouble(-3.0));
  expectNumericLiteral("-3", m::NumericLiteralInt(-3ll));
  expectNumericLiteral("+3", m::NumericLiteralInt(3ll));
  expectNumericLiteral("+3.02", m::NumericLiteralDouble(3.02));
  expectNumericLiteral("+3.1234e12", m::NumericLiteralDouble(3123400000000.0));
  expectNumericLiteral(".234", m::NumericLiteralDouble(0.234));
  expectNumericLiteral("+.0123", m::NumericLiteralDouble(0.0123));
  expectNumericLiteral("-.5123", m::NumericLiteralDouble(-0.5123));
  expectNumericLiteral(".234e4", m::NumericLiteralDouble(2340.0));
  expectNumericLiteral("+.0123E-3", m::NumericLiteralDouble(0.0000123));
  expectNumericLiteral("-.5123E12", m::NumericLiteralDouble(-512300000000.0));
  expectNumericLiteralFails("1000000000000000000000000000000000000");
  expectNumericLiteralFails("-99999999999999999999");
  expectNumericLiteralFails("12E400");
  expectNumericLiteralFails("-4.2E550");
}

TEST(SparqlParser, Prefix) {
  SparqlQleverVisitor::PrefixMap prefixMap{{"wd", "<www.wikidata.org/>"}};

  {
    ParserAndVisitor p{"PREFIX wd: <www.wikidata.org/>"};
    auto defaultPrefixes = p.visitor_.prefixMap();
    ASSERT_EQ(defaultPrefixes.size(), 0);
    p.visitor_.visit(p.parser_.prefixDecl());
    auto prefixes = p.visitor_.prefixMap();
    ASSERT_EQ(prefixes.size(), 1);
    ASSERT_EQ(prefixes.at("wd"), "<www.wikidata.org/>");
  }
  expectCompleteParse(parse<&Parser::pnameLn>("wd:bimbam", prefixMap),
                      StrEq("<www.wikidata.org/bimbam>"));
  expectCompleteParse(parse<&Parser::pnameNs>("wd:", prefixMap),
                      StrEq("<www.wikidata.org/>"));
  expectCompleteParse(parse<&Parser::prefixedName>("wd:bimbam", prefixMap),
                      StrEq("<www.wikidata.org/bimbam>"));
  expectIncompleteParse(
      parse<&Parser::iriref>("<somethingsomething> <rest>", prefixMap),
      "<rest>", testing::StrEq("<somethingsomething>"));
}

TEST(SparqlExpressionParser, First) {
  string s = "(5 * 5 ) bimbam";
  // This is an example on how to access a certain parsed substring.
  /*
  LOG(INFO) << context->getText() << std::endl;
  LOG(INFO) << p.parser_.getTokenStream()
                   ->getTokenSource()
                   ->getInputStream()
                   ->toString()
            << std::endl;
  LOG(INFO) << p.parser_.getCurrentToken()->getStartIndex() << std::endl;
   */
  auto resultofParse = parse<&Parser::expression>(s);
  EXPECT_EQ(resultofParse.remainingText_.length(), 6);
  auto resultAsExpression = std::move(resultofParse.resultOfParse_);

  VariableToColumnMap map;
  ad_utility::AllocatorWithLimit<Id> alloc{
      ad_utility::testing::makeAllocator()};
  IdTable table{alloc};
  LocalVocab localVocab;
  sparqlExpression::EvaluationContext input{
      *ad_utility::testing::getQec(),
      map,
      table,
      alloc,
      localVocab,
      std::make_shared<ad_utility::CancellationHandle<>>(),
      sparqlExpression::EvaluationContext::TimePoint::max()};
  auto result = resultAsExpression->evaluate(&input);
  AD_CONTRACT_CHECK(std::holds_alternative<Id>(result));
  ASSERT_EQ(std::get<Id>(result).getDatatype(), Datatype::Int);
  ASSERT_EQ(25, std::get<Id>(result).getInt());
}

TEST(SparqlParser, ComplexConstructTemplate) {
  string input =
      "{ [?a ( ?b (?c) )] ?d [?e [?f ?g]] . "
      "<http://wallscope.co.uk/resource/olympics/medal/#something> a "
      "<http://wallscope.co.uk/resource/olympics/medal/#somethingelse> }";

  auto Blank = [](const std::string& label) { return BlankNode(true, label); };
  expectCompleteParse(
      parse<&Parser::constructTemplate>(input),
      m::ConstructClause(
          {{Blank("0"), Var("?a"), Blank("3")},
           {Blank("2"), Iri(first), Blank("1")},
           {Blank("2"), Iri(rest), Iri(nil)},
           {Blank("1"), Iri(first), Var("?c")},
           {Blank("1"), Iri(rest), Iri(nil)},
           {Blank("3"), Iri(first), Var("?b")},
           {Blank("3"), Iri(rest), Blank("2")},
           {Blank("0"), Var("?d"), Blank("4")},
           {Blank("4"), Var("?e"), Blank("5")},
           {Blank("5"), Var("?f"), Var("?g")},
           {Iri("<http://wallscope.co.uk/resource/olympics/medal/"
                "#something>"),
            Iri(type),
            Iri("<http://wallscope.co.uk/resource/olympics/medal/"
                "#somethingelse>")}}));
}

TEST(SparqlParser, GraphTerm) {
  auto expectGraphTerm = ExpectCompleteParse<&Parser::graphTerm>{};
  expectGraphTerm("1337", m::Literal("1337"));
  expectGraphTerm("true", m::Literal("true"));
  expectGraphTerm("[]", m::InternalVariable("0"));
  auto expectGraphTermConstruct =
      ExpectCompleteParse<&Parser::graphTerm, true>{};
  expectGraphTermConstruct("[]", m::BlankNode(true, "0"));
  {
    const std::string iri = "<http://dummy-iri.com#fragment>";
    expectCompleteParse(parse<&Parser::graphTerm>(iri), m::Iri(iri));
  }
  expectGraphTerm("\"abc\"", m::Literal("\"abc\""));
  expectGraphTerm("()", m::Iri(nil));
}

TEST(SparqlParser, RdfCollectionSingleVar) {
  expectCompleteParse(
      parseCollectionConstruct("( ?a )"),
      Pair(m::BlankNode(true, "0"),
           ElementsAre(ElementsAre(m::BlankNode(true, "0"), m::Iri(first),
                                   m::VariableVariant("?a")),
                       ElementsAre(m::BlankNode(true, "0"), m::Iri(rest),
                                   m::Iri(nil)))));
  expectCompleteParse(
      parseCollection("( ?a )"),
      Pair(m::VariableVariant("?_QLever_internal_variable_0"),
           ElementsAre(
               ElementsAre(m::VariableVariant("?_QLever_internal_variable_0"),
                           m::Iri(first), m::VariableVariant("?a")),
               ElementsAre(m::VariableVariant("?_QLever_internal_variable_0"),
                           m::Iri(rest), m::Iri(nil)))));
}

TEST(SparqlParser, RdfCollectionTripleVar) {
  auto Var = m::VariableVariant;
  auto Blank = [](const std::string& label) {
    return m::BlankNode(true, label);
  };
  auto BlankVar = [](int number) {
    return m::VariableVariant(
        absl::StrCat("?_QLever_internal_variable_", number));
  };
  expectCompleteParse(
      parseCollectionConstruct("( ?a ?b ?c )"),
      Pair(m::BlankNode(true, "2"),
           ElementsAre(ElementsAre(Blank("0"), m::Iri(first), Var("?c")),
                       ElementsAre(Blank("0"), m::Iri(rest), m::Iri(nil)),
                       ElementsAre(Blank("1"), m::Iri(first), Var("?b")),
                       ElementsAre(Blank("1"), m::Iri(rest), Blank("0")),
                       ElementsAre(Blank("2"), m::Iri(first), Var("?a")),
                       ElementsAre(Blank("2"), m::Iri(rest), Blank("1")))));
  expectCompleteParse(
      parseCollection("( ?a ?b ?c )"),
      Pair(BlankVar(2),
           ElementsAre(ElementsAre(BlankVar(0), m::Iri(first), Var("?c")),
                       ElementsAre(BlankVar(0), m::Iri(rest), m::Iri(nil)),
                       ElementsAre(BlankVar(1), m::Iri(first), Var("?b")),
                       ElementsAre(BlankVar(1), m::Iri(rest), BlankVar(0)),
                       ElementsAre(BlankVar(2), m::Iri(first), Var("?a")),
                       ElementsAre(BlankVar(2), m::Iri(rest), BlankVar(1)))));
}

TEST(SparqlParser, BlankNodeAnonymous) {
  expectCompleteParse(parseBlankNodeConstruct("[ \t\r\n]"),
                      m::BlankNode(true, "0"));
  expectCompleteParse(parseBlankNode("[ \t\r\n]"), m::InternalVariable("0"));
}

TEST(SparqlParser, BlankNodeLabelled) {
  expectCompleteParse(parseBlankNodeConstruct("_:label123"),
                      m::BlankNode(false, "label123"));
  expectCompleteParse(parseBlankNode("_:label123"),
                      m::InternalVariable("label123"));
}

TEST(SparqlParser, ConstructTemplateEmpty) {
  expectCompleteParse(parse<&Parser::constructTemplate>("{}"),
                      testing::Eq(std::nullopt));
}

TEST(SparqlParser, ConstructTriplesSingletonWithTerminator) {
  expectCompleteParse(parseConstructTriples("?a ?b ?c ."),
                      ElementsAre(ElementsAre(m::VariableVariant("?a"),
                                              m::VariableVariant("?b"),
                                              m::VariableVariant("?c"))));
}

TEST(SparqlParser, ConstructTriplesWithTerminator) {
  auto IsVar = m::VariableVariant;
  expectCompleteParse(
      parseConstructTriples("?a ?b ?c . ?d ?e ?f . ?g ?h ?i ."),
      ElementsAre(
          ElementsAre(IsVar("?a"), IsVar("?b"), IsVar("?c")),
          ElementsAre(IsVar("?d"), IsVar("?e"), IsVar("?f")),
          ElementsAre(IsVar("?g"), IsVar("?h"), m::VariableVariant("?i"))));
}

TEST(SparqlParser, TriplesSameSubjectVarOrTerm) {
  expectCompleteParse(parseConstructTriples("?a ?b ?c"),
                      ElementsAre(ElementsAre(m::VariableVariant("?a"),
                                              m::VariableVariant("?b"),
                                              m::VariableVariant("?c"))));
}

TEST(SparqlParser, TriplesSameSubjectTriplesNodeWithPropertyList) {
  expectCompleteParse(
      parseTriplesSameSubjectConstruct("(?a) ?b ?c"),
      ElementsAre(
          ElementsAre(m::BlankNode(true, "0"), m::Iri(first),
                      m::VariableVariant("?a")),
          ElementsAre(m::BlankNode(true, "0"), m::Iri(rest), m::Iri(nil)),
          ElementsAre(m::BlankNode(true, "0"), m::VariableVariant("?b"),
                      m::VariableVariant("?c"))));
  expectCompleteParse(
      parseTriplesSameSubject("(?a) ?b ?c"),
      ElementsAre(
          ElementsAre(m::VariableVariant("?_QLever_internal_variable_0"),
                      m::Iri(first), m::VariableVariant("?a")),
          ElementsAre(m::VariableVariant("?_QLever_internal_variable_0"),
                      m::Iri(rest), m::Iri(nil)),
          ElementsAre(m::VariableVariant("?_QLever_internal_variable_0"),
                      m::VariableVariant("?b"), m::VariableVariant("?c"))));
}

TEST(SparqlParser, TriplesSameSubjectTriplesNodeEmptyPropertyList) {
  expectCompleteParse(
      parseTriplesSameSubjectConstruct("(?a)"),
      ElementsAre(
          ElementsAre(m::BlankNode(true, "0"), m::Iri(first),
                      m::VariableVariant("?a")),
          ElementsAre(m::BlankNode(true, "0"), m::Iri(rest), m::Iri(nil))));
  expectCompleteParse(
      parseTriplesSameSubject("(?a)"),
      ElementsAre(
          ElementsAre(m::VariableVariant("?_QLever_internal_variable_0"),
                      m::Iri(first), m::VariableVariant("?a")),
          ElementsAre(m::VariableVariant("?_QLever_internal_variable_0"),
                      m::Iri(rest), m::Iri(nil))));
}

TEST(SparqlParser, TriplesSameSubjectBlankNodePropertyList) {
  auto doTest = ad_utility::ApplyAsValueIdentity{[](auto allowPath) {
    auto input = "[ ?x ?y ] ?a ?b";
    auto [output, internal] = [&input, allowPath]() {
      if constexpr (allowPath) {
        return std::pair(parse<&Parser::triplesSameSubjectPath>(input),
                         m::InternalVariable("0"));
      } else {
        return std::pair(parse<&Parser::triplesSameSubject, true>(input),
                         m::BlankNode(true, "0"));
      }
    }();

    auto var = m::VariableVariant;
    expectCompleteParse(
        output, UnorderedElementsAre(
                    ::testing::FieldsAre(internal, var("?x"), var("?y")),
                    ::testing::FieldsAre(internal, var("?a"), var("?b"))));
  }};
  doTest.template operator()<true>();
  doTest.template operator()<false>();
}

TEST(SparqlParser, PropertyList) {
  expectCompleteParse(
      parsePropertyList("a ?a"),
      Pair(ElementsAre(ElementsAre(m::Iri(type), m::VariableVariant("?a"))),
           IsEmpty()));
}

TEST(SparqlParser, EmptyPropertyList) {
  expectCompleteParse(parsePropertyList(""), Pair(IsEmpty(), IsEmpty()));
}

TEST(SparqlParser, PropertyListNotEmptySingletonWithTerminator) {
  expectCompleteParse(
      parsePropertyListNotEmpty("a ?a ;"),
      Pair(ElementsAre(ElementsAre(m::Iri(type), m::VariableVariant("?a"))),
           IsEmpty()));
}

TEST(SparqlParser, PropertyListNotEmptyWithTerminator) {
  expectCompleteParse(
      parsePropertyListNotEmpty("a ?a ; a ?b ; a ?c ;"),
      Pair(ElementsAre(ElementsAre(m::Iri(type), m::VariableVariant("?a")),
                       ElementsAre(m::Iri(type), m::VariableVariant("?b")),
                       ElementsAre(m::Iri(type), m::VariableVariant("?c"))),
           IsEmpty()));
}

TEST(SparqlParser, VerbA) { expectCompleteParse(parseVerb("a"), m::Iri(type)); }

TEST(SparqlParser, VerbVariable) {
  expectCompleteParse(parseVerb("?a"), m::VariableVariant("?a"));
}

TEST(SparqlParser, ObjectListSingleton) {
  expectCompleteParse(parseObjectList("?a"),
                      Pair(ElementsAre(m::VariableVariant("?a")), IsEmpty()));
}

TEST(SparqlParser, ObjectList) {
  expectCompleteParse(
      parseObjectList("?a , ?b , ?c"),
      Pair(ElementsAre(m::VariableVariant("?a"), m::VariableVariant("?b"),
                       m::VariableVariant("?c")),
           IsEmpty()));
}

TEST(SparqlParser, BlankNodePropertyList) {
  auto doMatch = ad_utility::ApplyAsValueIdentity{[](auto InsideConstruct) {
    const auto blank = [InsideConstruct] {
      if constexpr (InsideConstruct) {
        return m::BlankNode(true, "0");
      } else {
        return m::InternalVariable("0");
      }
    }();
    expectCompleteParse(
        parse<&Parser::blankNodePropertyList, InsideConstruct>(
            "[ a ?a ; a ?b ; a ?c ]"),
        Pair(blank,
             ElementsAre(
                 ElementsAre(blank, m::Iri(type), m::VariableVariant("?a")),
                 ElementsAre(blank, m::Iri(type), m::VariableVariant("?b")),
                 ElementsAre(blank, m::Iri(type), m::VariableVariant("?c")))));
  }};
  doMatch.template operator()<true>();
  doMatch.template operator()<false>();
}

TEST(SparqlParser, GraphNodeVarOrTerm) {
  expectCompleteParse(parseGraphNode("?a"),
                      Pair(m::VariableVariant("?a"), IsEmpty()));
}

TEST(SparqlParser, GraphNodeTriplesNode) {
  expectCompleteParse(
      parseGraphNodeConstruct("(?a)"),
      Pair(m::BlankNode(true, "0"),
           ElementsAre(ElementsAre(m::BlankNode(true, "0"), m::Iri(first),
                                   m::VariableVariant("?a")),
                       ElementsAre(m::BlankNode(true, "0"), m::Iri(rest),
                                   m::Iri(nil)))));
  expectCompleteParse(
      parseGraphNode("(?a)"),
      Pair(m::VariableVariant("?_QLever_internal_variable_0"),
           ElementsAre(
               ElementsAre(m::VariableVariant("?_QLever_internal_variable_0"),
                           m::Iri(first), m::VariableVariant("?a")),
               ElementsAre(m::VariableVariant("?_QLever_internal_variable_0"),
                           m::Iri(rest), m::Iri(nil)))));
}

TEST(SparqlParser, VarOrTermVariable) {
  expectCompleteParse(parseVarOrTerm("?a"), m::VariableVariant("?a"));
}

TEST(SparqlParser, VarOrTermGraphTerm) {
  expectCompleteParse(parseVarOrTerm("()"), m::Iri(nil));
}

TEST(SparqlParser, Iri) {
  auto iri = &TripleComponent::Iri::fromIriref;
  auto expectIri = ExpectCompleteParse<&Parser::iri>{};
  expectIri("rdfs:label", iri("<http://www.w3.org/2000/01/rdf-schema#label>"),
            {{"rdfs", "<http://www.w3.org/2000/01/rdf-schema#>"}});
  expectIri(
      "rdfs:label", iri("<http://www.w3.org/2000/01/rdf-schema#label>"),
      {{"rdfs", "<http://www.w3.org/2000/01/rdf-schema#>"}, {"foo", "<bar#>"}});
  expectIri("<http://www.w3.org/2000/01/rdf-schema>"s,
            iri("<http://www.w3.org/2000/01/rdf-schema>"),
            SparqlQleverVisitor::PrefixMap{});
  expectIri("@en@rdfs:label"s,
            iri("@en@<http://www.w3.org/2000/01/rdf-schema#label>"),
            {{"rdfs", "<http://www.w3.org/2000/01/rdf-schema#>"}});
  expectIri("@en@<http://www.w3.org/2000/01/rdf-schema>"s,
            iri("@en@<http://www.w3.org/2000/01/rdf-schema>"),
            SparqlQleverVisitor::PrefixMap{});
}

TEST(SparqlParser, VarOrIriIri) {
  expectCompleteParse(parseVarOrTerm("<http://testiri>"),
                      m::Iri("<http://testiri>"));
}

TEST(SparqlParser, VariableWithQuestionMark) {
  expectCompleteParse(parseVariable("?variableName"),
                      m::Variable("?variableName"));
}

TEST(SparqlParser, VariableWithDollarSign) {
  expectCompleteParse(parseVariable("$variableName"),
                      m::Variable("?variableName"));
}

TEST(SparqlParser, Bind) {
  auto noChecks = SparqlQleverVisitor::DisableSomeChecksOnlyForTesting::True;
  auto expectBind = ExpectCompleteParse<&Parser::bind>{{}, noChecks};
  expectBind("BIND (10 - 5 as ?a)", m::Bind(Var{"?a"}, "10 - 5"));
  expectBind("bInD (?age - 10 As ?s)", m::Bind(Var{"?s"}, "?age - 10"));
}

TEST(SparqlParser, Integer) {
  auto expectInteger = ExpectCompleteParse<&Parser::integer>{};
  auto expectIntegerFails = ExpectParseFails<&Parser::integer>();
  expectInteger("1931", 1931ull);
  expectInteger("0", 0ull);
  expectInteger("18446744073709551615", 18446744073709551615ull);
  expectIntegerFails("18446744073709551616");
  expectIntegerFails("10000000000000000000000000000000000000000");
  expectIntegerFails("-1");
}

TEST(SparqlParser, LimitOffsetClause) {
  auto expectLimitOffset = ExpectCompleteParse<&Parser::limitOffsetClauses>{};
  auto expectLimitOffsetFails = ExpectParseFails<&Parser::limitOffsetClauses>();
  expectLimitOffset("LIMIT 10", m::LimitOffset(10, std::nullopt, 0));
  expectLimitOffset("OFFSET 31 LIMIT 12 TEXTLIMIT 14",
                    m::LimitOffset(12, 14, 31));
  expectLimitOffset("textlimit 999", m::LimitOffset(std::nullopt, 999, 0));
  expectLimitOffset("LIMIT      999", m::LimitOffset(999, std::nullopt, 0));
  expectLimitOffset("OFFSET 43",
                    m::LimitOffset(std::nullopt, std::nullopt, 43));
  expectLimitOffset("TEXTLIMIT 43 LIMIT 19", m::LimitOffset(19, 43, 0));
  expectLimitOffsetFails("LIMIT20");
  expectIncompleteParse(parse<&Parser::limitOffsetClauses>(
                            "Limit 10 TEXTLIMIT 20 offset 0 Limit 20"),
                        "Limit 20", m::LimitOffset(10ull, 20ull, 0ull));
}

TEST(SparqlParser, OrderCondition) {
  auto expectOrderCondition = ExpectCompleteParse<&Parser::orderCondition>{};
  auto expectOrderConditionFails = ExpectParseFails<&Parser::orderCondition>();
  // var
  expectOrderCondition("?test",
                       m::VariableOrderKeyVariant(Var{"?test"}, false));
  // brackettedExpression
  expectOrderCondition("DESC (?foo)",
                       m::VariableOrderKeyVariant(Var{"?foo"}, true));
  expectOrderCondition("ASC (?bar)",
                       m::VariableOrderKeyVariant(Var{"?bar"}, false));
  expectOrderCondition("ASC(?test - 5)",
                       m::ExpressionOrderKey("(?test - 5)", false));
  expectOrderCondition("DESC (10 || (5 && ?foo))",
                       m::ExpressionOrderKey("(10 || (5 && ?foo))", true));
  // constraint
  expectOrderCondition("(5 - ?mehr)",
                       m::ExpressionOrderKey("(5 - ?mehr)", false));
  expectOrderCondition("SUM(?i)", m::ExpressionOrderKey("SUM(?i)", false));
  expectOrderConditionFails("ASC SCORE(?i)");
}

TEST(SparqlParser, OrderClause) {
  auto expectOrderClause = ExpectCompleteParse<&Parser::orderClause>{};
  auto expectOrderClauseFails = ExpectParseFails<&Parser::orderClause>{};
  expectOrderClause(
      "ORDER BY ?test DESC(?foo - 5)",
      m::OrderKeys({VariableOrderKey{Var{"?test"}, false},
                    m::ExpressionOrderKeyTest{"(?foo - 5)", true}}));

  expectOrderClause("INTERNAL SORT BY ?test",
                    m::OrderKeys({VariableOrderKey{Var{"?test"}, false}},
                                 IsInternalSort::True));

  expectOrderClauseFails("INTERNAL SORT BY ?test DESC(?blubb)");
}

TEST(SparqlParser, GroupCondition) {
  auto expectGroupCondition = ExpectCompleteParse<&Parser::groupCondition>{};
  // variable
  expectGroupCondition("?test", m::VariableGroupKey("?test"));
  // expression without binding
  expectGroupCondition("(?test)", m::ExpressionGroupKey("?test"));
  // expression with binding
  expectGroupCondition("(?test AS ?mehr)",
                       m::AliasGroupKey("?test", Var{"?mehr"}));
  // builtInCall
  expectGroupCondition("COUNT(?test)", m::ExpressionGroupKey("COUNT(?test)"));
  // functionCall
  expectGroupCondition(
      "<http://www.opengis.net/def/function/geosparql/latitude>(?test)",
      m::ExpressionGroupKey(
          "<http://www.opengis.net/def/function/geosparql/latitude>(?test)"));
}

TEST(SparqlParser, GroupClause) {
  expectCompleteParse(
      parse<&Parser::groupClause>(
          "GROUP BY ?test (?foo - 10 as ?bar) COUNT(?baz)"),
      m::GroupKeys(
          {Var{"?test"}, std::pair{"?foo - 10", Var{"?bar"}}, "COUNT(?baz)"}));
}

TEST(SparqlParser, SolutionModifier) {
  auto expectSolutionModifier =
      ExpectCompleteParse<&Parser::solutionModifier>{};
  auto expectIncompleteParse = [](const string& input) {
    EXPECT_FALSE(
        parse<&Parser::solutionModifier>(input).remainingText_.empty());
  };
  using VOK = VariableOrderKey;

  expectSolutionModifier("", m::SolutionModifier({}, {}, {}, {}));
  // The following are no valid solution modifiers, because ORDER BY
  // has to appear before LIMIT.
  expectIncompleteParse("GROUP BY ?var LIMIT 10 ORDER BY ?var");
  expectSolutionModifier("TEXTLIMIT 1 LIMIT 10",
                         m::SolutionModifier({}, {}, {}, {10, 0, 1}));
  expectSolutionModifier(
      "GROUP BY ?var (?b - 10) HAVING (?var != 10) ORDER BY ?var TEXTLIMIT 1 "
      "LIMIT 10 OFFSET 2",
      m::SolutionModifier({Var{"?var"}, "?b - 10"}, {{"(?var != 10)"}},
                          {VOK{Var{"?var"}, false}}, {10, 2, 1}));
  expectSolutionModifier(
      "GROUP BY ?var HAVING (?foo < ?bar) ORDER BY (5 - ?var) TEXTLIMIT 21 "
      "LIMIT 2",
      m::SolutionModifier({Var{"?var"}}, {{"(?foo < ?bar)"}},
                          {std::pair{"(5 - ?var)", false}}, {2, 0, 21}));
  expectSolutionModifier(
      "GROUP BY (?var - ?bar) ORDER BY (5 - ?var)",
      m::SolutionModifier({"?var - ?bar"}, {}, {std::pair{"(5 - ?var)", false}},
                          {}));
}

TEST(SparqlParser, DataBlock) {
  auto expectDataBlock = ExpectCompleteParse<&Parser::dataBlock>{};
  auto expectDataBlockFails = ExpectParseFails<&Parser::dataBlock>();
  expectDataBlock("?test { \"foo\" }",
                  m::Values({Var{"?test"}}, {{lit("\"foo\"")}}));
  expectDataBlock("?test { 10.0 }", m::Values({Var{"?test"}}, {{10.0}}));
  expectDataBlock("?test { UNDEF }",
                  m::Values({Var{"?test"}}, {{TripleComponent::UNDEF{}}}));
  expectDataBlock("?test { false true }",
                  m::Values({Var{"?test"}}, {{false}, {true}}));
  expectDataBlock(
      R"(?foo { "baz" "bar" })",
      m::Values({Var{"?foo"}}, {{lit("\"baz\"")}, {lit("\"bar\"")}}));
  // TODO: Is this semantics correct?
  expectDataBlock(R"(( ) { ( ) })", m::Values({}, {{}}));
  expectDataBlock(R"(( ) { })", m::Values({}, {}));
  expectDataBlockFails("?test { ( ) }");
  expectDataBlock(R"(?foo { })", m::Values({Var{"?foo"}}, {}));
  expectDataBlock(R"(( ?foo ) { })", m::Values({Var{"?foo"}}, {}));
  expectDataBlockFails(R"(( ?foo ?bar ) { (<foo>) (<bar>) })");
  expectDataBlock(
      R"(( ?foo ?bar ) { (<foo> <bar>) })",
      m::Values({Var{"?foo"}, Var{"?bar"}}, {{iri("<foo>"), iri("<bar>")}}));
  expectDataBlock(
      R"(( ?foo ?bar ) { (<foo> "m") ("1" <bar>) })",
      m::Values({Var{"?foo"}, Var{"?bar"}},
                {{iri("<foo>"), lit("\"m\"")}, {lit("\"1\""), iri("<bar>")}}));
  expectDataBlock(
      R"(( ?foo ?bar ) { (<foo> "m") (<bar> <e>) (1 "f") })",
      m::Values({Var{"?foo"}, Var{"?bar"}}, {{iri("<foo>"), lit("\"m\"")},
                                             {iri("<bar>"), iri("<e>")},
                                             {1, lit("\"f\"")}}));
  // TODO<joka921/qup42> implement
  expectDataBlockFails(R"(( ) { (<foo>) })");
}

TEST(SparqlParser, InlineData) {
  auto expectInlineData = ExpectCompleteParse<&Parser::inlineData>{};
  auto expectInlineDataFails = ExpectParseFails<&Parser::inlineData>();
  expectInlineData("VALUES ?test { \"foo\" }",
                   m::InlineData({Var{"?test"}}, {{lit("\"foo\"")}}));
  // There must always be a block present for InlineData
  expectInlineDataFails("");
}

TEST(SparqlParser, propertyPaths) {
  auto expectPathOrVar = ExpectCompleteParse<&Parser::verbPathOrSimple>{};
  auto Iri = &PropertyPath::fromIri;
  auto Sequence = &PropertyPath::makeSequence;
  auto Alternative = &PropertyPath::makeAlternative;
  auto Inverse = &PropertyPath::makeInverse;
  auto Negated = &PropertyPath::makeNegated;
  auto ZeroOrMore = &PropertyPath::makeZeroOrMore;
  auto OneOrMore = &PropertyPath::makeOneOrMore;
  auto ZeroOrOne = &PropertyPath::makeZeroOrOne;
  using PrefixMap = SparqlQleverVisitor::PrefixMap;
  // Test all the base cases.
  // "a" is a special case. It is a valid PropertyPath.
  // It is short for "<http://www.w3.org/1999/02/22-rdf-syntax-ns#type>".
  expectPathOrVar("a",
                  Iri("<http://www.w3.org/1999/02/22-rdf-syntax-ns#type>"));
  expectPathOrVar(
      "@en@rdfs:label", Iri("@en@<http://www.w3.org/2000/01/rdf-schema#label>"),
      PrefixMap{{"rdfs", "<http://www.w3.org/2000/01/rdf-schema#>"}});
  EXPECT_THROW(parse<&Parser::verbPathOrSimple>("b"), ParseException);
  expectPathOrVar("test:foo", Iri("<http://www.example.com/foo>"),
                  {{"test", "<http://www.example.com/>"}});
  expectPathOrVar("?bar", Var{"?bar"});
  expectPathOrVar(":", Iri("<http://www.example.com/>"),
                  {{"", "<http://www.example.com/>"}});
  expectPathOrVar("<http://www.w3.org/1999/02/22-rdf-syntax-ns#type>",
                  Iri("<http://www.w3.org/1999/02/22-rdf-syntax-ns#type>"));
  // Test the basic combinators / | (...) + * ?.
  expectPathOrVar("a:a / a:b",
                  Sequence({Iri("<http://www.example.com/a>"),
                            Iri("<http://www.example.com/b>")}),
                  {{"a", "<http://www.example.com/>"}});
  expectPathOrVar("a:a | a:b",
                  Alternative({Iri("<http://www.example.com/a>"),
                               Iri("<http://www.example.com/b>")}),
                  {{"a", "<http://www.example.com/>"}});
  expectPathOrVar("^a:a", Inverse(Iri("<http://www.example.com/a>")),
                  {{"a", "<http://www.example.com/>"}});
  expectPathOrVar("!a:a", Negated({Iri("<http://www.example.com/a>")}),
                  {{"a", "<http://www.example.com/>"}});
  expectPathOrVar("!(a:a)", Negated({Iri("<http://www.example.com/a>")}),
                  {{"a", "<http://www.example.com/>"}});
  expectPathOrVar("!(a:a|^a:a)",
                  Negated({Iri("<http://www.example.com/a>"),
                           Inverse(Iri("<http://www.example.com/a>"))}),
                  {{"a", "<http://www.example.com/>"}});
  expectPathOrVar("!(a:a|^a:b|a:c|a:d|^a:e)",
                  Negated({Iri("<http://www.example.com/a>"),
                           Inverse(Iri("<http://www.example.com/b>")),
                           Iri("<http://www.example.com/c>"),
                           Iri("<http://www.example.com/d>"),
                           Inverse(Iri("<http://www.example.com/e>"))}),
                  {{"a", "<http://www.example.com/>"}});
  expectPathOrVar("(a:a)", Iri("<http://www.example.com/a>"),
                  {{"a", "<http://www.example.com/>"}});
  expectPathOrVar("a:a+", OneOrMore({Iri("<http://www.example.com/a>")}),
                  {{"a", "<http://www.example.com/>"}});
  {
    PropertyPath expected = ZeroOrOne({Iri("<http://www.example.com/a>")});
    expected.canBeNull_ = true;
    expectPathOrVar("a:a?", expected, {{"a", "<http://www.example.com/>"}});
  }
  {
    PropertyPath expected = ZeroOrMore({Iri("<http://www.example.com/a>")});
    expected.canBeNull_ = true;
    expectPathOrVar("a:a*", expected, {{"a", "<http://www.example.com/>"}});
  }
  // Test a bigger example that contains everything.
  {
    PropertyPath expected = Alternative(
        {Sequence({
             Iri("<http://www.example.com/a/a>"),
             ZeroOrMore({Iri("<http://www.example.com/b/b>")}),
         }),
         Iri("<http://www.example.com/c/c>"),
         OneOrMore(
             {Sequence({Iri("<http://www.example.com/a/a>"),
                        Iri("<http://www.example.com/b/b>"), Iri("<a/b/c>")})}),
         Negated({Iri("<http://www.w3.org/1999/02/22-rdf-syntax-ns#type>")}),
         Negated(
             {Inverse(Iri("<http://www.w3.org/1999/02/22-rdf-syntax-ns#type>")),
              Iri("<http://www.w3.org/1999/02/22-rdf-syntax-ns#type>"),
              Inverse(Iri("<http://www.example.com/a/a>"))})});
    expected.computeCanBeNull();
    expected.canBeNull_ = false;
    expectPathOrVar("a:a/b:b*|c:c|(a:a/b:b/<a/b/c>)+|!a|!(^a|a|^a:a)", expected,
                    {{"a", "<http://www.example.com/a/>"},
                     {"b", "<http://www.example.com/b/>"},
                     {"c", "<http://www.example.com/c/>"}});
  }
}

// _____________________________________________________________________________
TEST(SparqlParser, propertyPathsWriteToStream) {
  auto toString = [](const PropertyPath& path) {
    std::ostringstream os;
    path.writeToStream(os);
    return std::move(os).str();
  };
  {
    auto path = PropertyPath::makeNegated(
        {PropertyPath::makeInverse(PropertyPath::fromIri("<a>"))});
    EXPECT_EQ("!(^(<a>))", toString(path));
  }
  {
    auto path = PropertyPath::makeNegated(
        {PropertyPath::makeInverse(PropertyPath::fromIri("<a>")),
         PropertyPath::fromIri("<b>")});
    EXPECT_EQ("!(^(<a>)|<b>)", toString(path));
  }
  {
    auto path = PropertyPath::makeNegated({});
    EXPECT_EQ("!()", toString(path));
  }
}

TEST(SparqlParser, propertyListPathNotEmpty) {
  auto expectPropertyListPath =
      ExpectCompleteParse<&Parser::propertyListPathNotEmpty>{};
  auto Iri = &PropertyPath::fromIri;
  expectPropertyListPath("<bar> ?foo", {{{Iri("<bar>"), Var{"?foo"}}}, {}});
  expectPropertyListPath(
      "<bar> ?foo ; <mehr> ?f",
      {{{Iri("<bar>"), Var{"?foo"}}, {Iri("<mehr>"), Var{"?f"}}}, {}});
  expectPropertyListPath(
      "<bar> ?foo , ?baz",
      {{{Iri("<bar>"), Var{"?foo"}}, {Iri("<bar>"), Var{"?baz"}}}, {}});

  // A more complex example.
  auto V = m::VariableVariant;
  auto internal0 = m::InternalVariable("0");
  auto internal1 = m::InternalVariable("1");
  auto internal2 = m::InternalVariable("2");
  auto bar = m::Predicate("<bar>");
  expectPropertyListPath(
      "?x [?y ?z; <bar> ?b, ?p, [?d ?e], [<bar> ?e]]; ?u ?v",
      Pair(ElementsAre(Pair(V("?x"), internal0), Pair(V("?u"), V("?v"))),
           UnorderedElementsAre(
               ::testing::FieldsAre(internal0, V("?y"), V("?z")),
               ::testing::FieldsAre(internal0, bar, V("?b")),
               ::testing::FieldsAre(internal0, bar, V("?p")),
               ::testing::FieldsAre(internal0, bar, internal1),
               ::testing::FieldsAre(internal1, V("?d"), V("?e")),
               ::testing::FieldsAre(internal0, bar, internal2),
               ::testing::FieldsAre(internal2, bar, V("?e")))));
}

TEST(SparqlParser, triplesSameSubjectPath) {
  auto expectTriples = ExpectCompleteParse<&Parser::triplesSameSubjectPath>{};
  auto PathIri = &PropertyPath::fromIri;
  expectTriples("?foo <bar> ?baz",
                {{Var{"?foo"}, PathIri("<bar>"), Var{"?baz"}}});
  expectTriples("?foo <bar> ?baz ; <mehr> ?t",
                {{Var{"?foo"}, PathIri("<bar>"), Var{"?baz"}},
                 {Var{"?foo"}, PathIri("<mehr>"), Var{"?t"}}});
  expectTriples("?foo <bar> ?baz , ?t",
                {{Var{"?foo"}, PathIri("<bar>"), Var{"?baz"}},
                 {Var{"?foo"}, PathIri("<bar>"), Var{"?t"}}});
  expectTriples("?foo <bar> ?baz , ?t ; <mehr> ?d",
                {{Var{"?foo"}, PathIri("<bar>"), Var{"?baz"}},
                 {Var{"?foo"}, PathIri("<bar>"), Var{"?t"}},
                 {Var{"?foo"}, PathIri("<mehr>"), Var{"?d"}}});
  expectTriples("?foo <bar> ?baz ; <mehr> ?t , ?d",
                {{Var{"?foo"}, PathIri("<bar>"), Var{"?baz"}},
                 {Var{"?foo"}, PathIri("<mehr>"), Var{"?t"}},
                 {Var{"?foo"}, PathIri("<mehr>"), Var{"?d"}}});
  expectTriples("<foo> <bar> ?baz ; ?mehr \"a\"",
                {{Iri("<foo>"), PathIri("<bar>"), Var{"?baz"}},
                 {Iri("<foo>"), Var("?mehr"), Literal("\"a\"")}});
  auto expectTriplesConstruct =
      ExpectCompleteParse<&Parser::triplesSameSubjectPath, true>{};
  expectTriplesConstruct("_:1 <bar> ?baz", {{BlankNode(false, "1"),
                                             PathIri("<bar>"), Var{"?baz"}}});
  expectTriples(
      "_:one <bar> ?baz",
      {{Var{absl::StrCat(QLEVER_INTERNAL_BLANKNODE_VARIABLE_PREFIX, "one")},
        PathIri("<bar>"), Var{"?baz"}}});
  expectTriples("10.0 <bar> true",
                {{Literal(10.0), PathIri("<bar>"), Literal(true)}});
  expectTriples(
      "<foo> "
      "<http://qlever.cs.uni-freiburg.de/builtin-functions/contains-word> "
      "\"Berlin Freiburg\"",
      {{Iri("<foo>"),
        PathIri("<http://qlever.cs.uni-freiburg.de/builtin-functions/"
                "contains-word>"),
        Literal("\"Berlin Freiburg\"")}});
}

TEST(SparqlParser, SelectClause) {
  auto expectSelectClause = ExpectCompleteParse<&Parser::selectClause>{};
  auto expectSelectFails = ExpectParseFails<&Parser::selectClause>();

  using Alias = std::pair<string, ::Variable>;
  expectCompleteParse(parseSelectClause("SELECT *"),
                      m::AsteriskSelect(false, false));
  expectCompleteParse(parseSelectClause("SELECT DISTINCT *"),
                      m::AsteriskSelect(true, false));
  expectCompleteParse(parseSelectClause("SELECT REDUCED *"),
                      m::AsteriskSelect(false, true));
  expectSelectFails("SELECT DISTINCT REDUCED *");
  expectSelectFails("SELECT");
  expectSelectClause("SELECT ?foo", m::VariablesSelect({"?foo"}));
  expectSelectClause("SELECT ?foo ?baz ?bar",
                     m::VariablesSelect({"?foo", "?baz", "?bar"}));
  expectSelectClause("SELECT DISTINCT ?foo ?bar",
                     m::VariablesSelect({"?foo", "?bar"}, true, false));
  expectSelectClause("SELECT REDUCED ?foo ?bar ?baz",
                     m::VariablesSelect({"?foo", "?bar", "?baz"}, false, true));
  expectSelectClause("SELECT (10 as ?foo) ?bar",
                     m::Select({Alias{"10", Var{"?foo"}}, Var{"?bar"}}));
  expectSelectClause("SELECT DISTINCT (5 - 10 as ?m)",
                     m::Select({Alias{"5 - 10", Var{"?m"}}}, true, false));
  expectSelectClause(
      "SELECT (5 - 10 as ?m) ?foo (10 as ?bar)",
      m::Select({Alias{"5 - 10", "?m"}, Var{"?foo"}, Alias{"10", "?bar"}}));
}

TEST(SparqlParser, HavingCondition) {
  auto expectHavingCondition = ExpectCompleteParse<&Parser::havingCondition>{};
  auto expectHavingConditionFails =
      ExpectParseFails<&Parser::havingCondition>();

  expectHavingCondition("(?x <= 42.3)", m::stringMatchesFilter("(?x <= 42.3)"));
  expectHavingCondition("(?height > 1.7)",
                        m::stringMatchesFilter("(?height > 1.7)"));
  expectHavingCondition("(?predicate < \"<Z\")",
                        m::stringMatchesFilter("(?predicate < \"<Z\")"));
  expectHavingCondition("(LANG(?x) = \"en\")",
                        m::stringMatchesFilter("(LANG(?x) = \"en\")"));
}

TEST(SparqlParser, GroupGraphPattern) {
  auto expectGraphPattern =
      ExpectCompleteParse<&Parser::groupGraphPattern>{defaultPrefixMap};
  auto expectGroupGraphPatternFails =
      ExpectParseFails<&Parser::groupGraphPattern>{{}};
  auto DummyTriplesMatcher = m::Triples({{Var{"?x"}, Var{"?y"}, Var{"?z"}}});

  // Empty GraphPatterns.
  expectGraphPattern("{ }", m::GraphPattern());
  expectGraphPattern(
      "{ SELECT *  WHERE { } }",
      m::GraphPattern(m::SubSelect(::testing::_, m::GraphPattern())));

  SparqlTriple abc{Var{"?a"}, Var{"?b"}, Var{"?c"}};
  SparqlTriple def{Var{"?d"}, Var{"?e"}, Var{"?f"}};
  // Test the Components alone.
  expectGraphPattern("{ { ?a ?b ?c } }",
                     m::GraphPattern(m::GroupGraphPattern(m::Triples({abc}))));
  expectGraphPattern(
      "{ { ?a ?b ?c } UNION { ?d ?e ?f } }",
      m::GraphPattern(m::Union(m::GraphPattern(m::Triples({abc})),
                               m::GraphPattern(m::Triples({def})))));
  expectGraphPattern(
      "{ { ?a ?b ?c } UNION { ?d ?e ?f } UNION { ?g ?h ?i } }",
      m::GraphPattern(m::Union(
          m::GraphPattern(m::Union(m::GraphPattern(m::Triples({abc})),
                                   m::GraphPattern(m::Triples({def})))),
          m::GraphPattern(m::Triples({{Var{"?g"}, Var{"?h"}, Var{"?i"}}})))));
  expectGraphPattern("{ OPTIONAL { ?a <foo> <bar> } }",
                     m::GraphPattern(m::OptionalGraphPattern(
                         m::Triples({{Var{"?a"}, "<foo>", iri("<bar>")}}))));
  expectGraphPattern("{ MINUS { ?a <foo> <bar> } }",
                     m::GraphPattern(m::MinusGraphPattern(
                         m::Triples({{Var{"?a"}, "<foo>", iri("<bar>")}}))));
  expectGraphPattern(
      "{ FILTER (?a = 10) . ?x ?y ?z }",
      m::GraphPattern(false, {"(?a = 10)"}, DummyTriplesMatcher));
  expectGraphPattern("{ BIND (3 as ?c) }",
                     m::GraphPattern(m::Bind(Var{"?c"}, "3")));
  // The variables `?f` and `?b` have not been used before the BIND clause, but
  // this is valid according to the SPARQL standard.
  expectGraphPattern("{ BIND (?f - ?b as ?c) }",
                     m::GraphPattern(m::Bind(Var{"?c"}, "?f - ?b")));
  expectGraphPattern("{ VALUES (?a ?b) { (<foo> <bar>) (<a> <b>) } }",
                     m::GraphPattern(m::InlineData(
                         {Var{"?a"}, Var{"?b"}}, {{iri("<foo>"), iri("<bar>")},
                                                  {iri("<a>"), iri("<b>")}})));
  expectGraphPattern("{ ?x ?y ?z }", m::GraphPattern(DummyTriplesMatcher));
  expectGraphPattern(
      "{ SELECT *  WHERE { ?x ?y ?z } }",
      m::GraphPattern(m::SubSelect(m::AsteriskSelect(false, false),
                                   m::GraphPattern(DummyTriplesMatcher))));
  // Test mixes of the components to make sure that they interact correctly.
  expectGraphPattern(
      "{ ?x ?y ?z ; ?f <bar> }",
      m::GraphPattern(m::Triples({{Var{"?x"}, Var{"?y"}, Var{"?z"}},
                                  {Var{"?x"}, Var{"?f"}, iri("<bar>")}})));
  expectGraphPattern(
      "{ ?x ?y ?z . <foo> ?f <bar> }",
      m::GraphPattern(m::Triples({{Var{"?x"}, Var{"?y"}, Var{"?z"}},
                                  {iri("<foo>"), Var{"?f"}, iri("<bar>")}})));
  expectGraphPattern(
      "{ ?x <is-a> <Actor> . FILTER(?x != ?y) . ?y <is-a> <Actor> . "
      "FILTER(?y < ?x) }",
      m::GraphPattern(false, {"(?x != ?y)", "(?y < ?x)"},
                      m::Triples({{Var{"?x"}, "<is-a>", iri("<Actor>")},
                                  {Var{"?y"}, "<is-a>", iri("<Actor>")}})));
  expectGraphPattern(
      "{?x <is-a> \"Actor\" . FILTER(?x != ?y) . ?y <is-a> <Actor> . ?c "
      "ql:contains-entity ?x . ?c ql:contains-word \"coca* abuse\"}",
      m::GraphPattern(
          false, {"(?x != ?y)"},
          m::Triples(
              {{Var{"?x"}, "<is-a>", lit("\"Actor\"")},
               {Var{"?y"}, "<is-a>", iri("<Actor>")},
               {Var{"?c"}, std::string{CONTAINS_ENTITY_PREDICATE}, Var{"?x"}},
               {Var{"?c"}, std::string{CONTAINS_WORD_PREDICATE},
                lit("\"coca* abuse\"")}})));

  // Scoping of variables in combination with a BIND clause.
  expectGraphPattern(
      "{?x <is-a> <Actor> . BIND(10 - ?x as ?y) }",
      m::GraphPattern(m::Triples({{Var{"?x"}, "<is-a>", iri("<Actor>")}}),
                      m::Bind(Var{"?y"}, "10 - ?x")));
  expectGraphPattern(
      "{?x <is-a> <Actor> . BIND(10 - ?x as ?y) . ?a ?b ?c }",
      m::GraphPattern(m::Triples({{Var{"?x"}, "<is-a>", iri("<Actor>")}}),
                      m::Bind(Var{"?y"}, "10 - ?x"),
                      m::Triples({{Var{"?a"}, Var{"?b"}, Var{"?c"}}})));
  expectGroupGraphPatternFails("{?x <is-a> <Actor> . BIND(3 as ?x)}");
  expectGraphPattern(
      "{?x <is-a> <Actor> . {BIND(3 as ?x)} }",
      m::GraphPattern(m::Triples({{Var{"?x"}, "<is-a>", iri("<Actor>")}}),
                      m::GroupGraphPattern(m::Bind(Var{"?x"}, "3"))));
  expectGraphPattern(
      "{?x <is-a> <Actor> . OPTIONAL {BIND(3 as ?x)} }",
      m::GraphPattern(m::Triples({{Var{"?x"}, "<is-a>", iri("<Actor>")}}),
                      m::OptionalGraphPattern(m::Bind(Var{"?x"}, "3"))));
  expectGraphPattern(
      "{ {?x <is-a> <Actor>} UNION { BIND (3 as ?x)}}",
      m::GraphPattern(m::Union(
          m::GraphPattern(m::Triples({{Var{"?x"}, "<is-a>", iri("<Actor>")}})),
          m::GraphPattern(m::Bind(Var{"?x"}, "3")))));

  expectGraphPattern(
      "{?x <is-a> <Actor> . OPTIONAL { ?x <foo> <bar> } }",
      m::GraphPattern(m::Triples({{Var{"?x"}, "<is-a>", iri("<Actor>")}}),
                      m::OptionalGraphPattern(
                          m::Triples({{Var{"?x"}, "<foo>", iri("<bar>")}}))));
  expectGraphPattern(
      "{ SELECT *  WHERE { ?x ?y ?z } VALUES ?a { <a> <b> } }",
      m::GraphPattern(
          m::SubSelect(m::AsteriskSelect(false, false),
                       m::GraphPattern(DummyTriplesMatcher)),
          m::InlineData({Var{"?a"}}, {{iri("<a>")}, {iri("<b>")}})));
  expectGraphPattern("{ SERVICE <endpoint> { ?s ?p ?o } }",
                     m::GraphPattern(m::Service(
                         TripleComponent::Iri::fromIriref("<endpoint>"),
                         {Var{"?s"}, Var{"?p"}, Var{"?o"}}, "{ ?s ?p ?o }")));
  expectGraphPattern(
      "{ SERVICE <ep> { { SELECT ?s ?o WHERE { ?s ?p ?o } } } }",
      m::GraphPattern(m::Service(TripleComponent::Iri::fromIriref("<ep>"),
                                 {Var{"?s"}, Var{"?o"}},
                                 "{ { SELECT ?s ?o WHERE { ?s ?p ?o } } }")));

  expectGraphPattern(
      "{ SERVICE SILENT <ep> { { SELECT ?s ?o WHERE { ?s ?p ?o } } } }",
      m::GraphPattern(m::Service(
          TripleComponent::Iri::fromIriref("<ep>"), {Var{"?s"}, Var{"?o"}},
          "{ { SELECT ?s ?o WHERE { ?s ?p ?o } } }", "", true)));

  // SERVICE with a variable endpoint is not yet supported.
  expectGroupGraphPatternFails("{ SERVICE ?endpoint { ?s ?p ?o } }");

  expectGraphPattern("{ GRAPH ?g { ?x <is-a> <Actor> }}",
                     m::GraphPattern(m::GroupGraphPatternWithGraph(
                         Variable("?g"),
                         m::Triples({{Var{"?x"}, "<is-a>", iri("<Actor>")}}))));
  expectGraphPattern(
      "{ GRAPH <foo> { ?x <is-a> <Actor> }}",
      m::GraphPattern(m::GroupGraphPatternWithGraph(
          iri("<foo>"), m::Triples({{Var{"?x"}, "<is-a>", iri("<Actor>")}}))));
}

TEST(SparqlParser, RDFLiteral) {
  auto expectRDFLiteral = ExpectCompleteParse<&Parser::rdfLiteral>{
      {{"xsd", "<http://www.w3.org/2001/XMLSchema#>"}}};
  auto expectRDFLiteralFails = ExpectParseFails<&Parser::rdfLiteral>();

  expectRDFLiteral("   \"Astronaut\"^^xsd:string  \t",
                   "\"Astronaut\"^^<http://www.w3.org/2001/XMLSchema#string>"s);
  // The conversion to the internal date format
  // (":v:date:0000000000000001950-01-01T00:00:00") is done by
  // RdfStringParser<TokenizerCtre>::parseTripleObject(resultAsString) which
  // is only called at triplesBlock.
  expectRDFLiteral(
      "\"1950-01-01T00:00:00\"^^xsd:dateTime",
      "\"1950-01-01T00:00:00\"^^<http://www.w3.org/2001/XMLSchema#dateTime>"s);
  expectRDFLiteralFails(R"(?a ?b "The \"Moon\""@en .)");
}

TEST(SparqlParser, SelectQuery) {
  auto contains = [](const std::string& s) { return ::testing::HasSubstr(s); };
  auto expectSelectQuery =
      ExpectCompleteParse<&Parser::selectQuery>{defaultPrefixMap};
  auto expectSelectQueryFails = ExpectParseFails<&Parser::selectQuery>{};
  auto DummyGraphPatternMatcher =
      m::GraphPattern(m::Triples({{Var{"?x"}, Var{"?y"}, Var{"?z"}}}));
  using Graphs = ScanSpecificationAsTripleComponent::Graphs;

  // A matcher that matches the query `SELECT * { ?a <bar> ?foo}`, where the
  // FROM and FROM NAMED clauses can still be specified via arguments.
  auto selectABarFooMatcher = [](Graphs defaultGraphs = std::nullopt,
                                 Graphs namedGraphs = std::nullopt) {
    return m::SelectQuery(
        m::AsteriskSelect(),
        m::GraphPattern(m::Triples({{Var{"?a"}, "<bar>", Var{"?foo"}}})),
        defaultGraphs, namedGraphs);
  };
  expectSelectQuery("SELECT * WHERE { ?a <bar> ?foo }", selectABarFooMatcher());

  expectSelectQuery(
      "SELECT * FROM <x> FROM NAMED <y> WHERE { ?a <bar> ?foo }",
      selectABarFooMatcher(m::Graphs{TripleComponent::Iri::fromIriref("<x>")},
                           m::Graphs{TripleComponent::Iri::fromIriref("<y>")}));

  expectSelectQuery(
      "SELECT * WHERE { ?x ?y ?z }",
      m::SelectQuery(m::AsteriskSelect(), DummyGraphPatternMatcher));
  expectSelectQuery(
      "SELECT ?x WHERE { ?x ?y ?z . FILTER(?x != <foo>) } LIMIT 10 TEXTLIMIT 5",
      testing::AllOf(
          m::SelectQuery(
              m::Select({Var{"?x"}}),
              m::GraphPattern(false, {"(?x != <foo>)"},
                              m::Triples({{Var{"?x"}, Var{"?y"}, Var{"?z"}}}))),
          m::pq::LimitOffset({10, 0, 5})));

  // ORDER BY
  expectSelectQuery("SELECT ?x WHERE { ?x ?y ?z } ORDER BY ?y ",
                    testing::AllOf(m::SelectQuery(m::Select({Var{"?x"}}),
                                                  DummyGraphPatternMatcher),
                                   m::pq::OrderKeys({{Var{"?y"}, false}})));

  // Explicit GROUP BY
  expectSelectQuery("SELECT ?x WHERE { ?x ?y ?z } GROUP BY ?x",
                    testing::AllOf(m::SelectQuery(m::VariablesSelect({"?x"}),
                                                  DummyGraphPatternMatcher),
                                   m::pq::GroupKeys({Var{"?x"}})));
  expectSelectQuery(
      "SELECT (COUNT(?y) as ?a) WHERE { ?x ?y ?z } GROUP BY ?x",
      testing::AllOf(
          m::SelectQuery(m::Select({std::pair{"COUNT(?y)", Var{"?a"}}}),
                         DummyGraphPatternMatcher),
          m::pq::GroupKeys({Var{"?x"}})));

  expectSelectQuery(
      "SELECT (SUM(?x) as ?a) (COUNT(?y) + ?z AS ?b)  WHERE { ?x ?y ?z } GROUP "
      "BY ?z",
      testing::AllOf(
          m::SelectQuery(m::Select({std::pair{"SUM(?x)", Var{"?a"}},
                                    std::pair{"COUNT(?y) + ?z", Var{"?b"}}}),
                         DummyGraphPatternMatcher)));

  expectSelectQuery(
      "SELECT (SUM(?x) as ?a)  WHERE { ?x ?y ?z } GROUP "
      "BY ?z ORDER BY (COUNT(?y) + ?z)",
      testing::AllOf(
          m::SelectQuery(
              m::Select({std::pair{"SUM(?x)", Var{"?a"}}}, false, false,
                        {std::pair{"(COUNT(?y) + ?z)",
                                   Var{"?_QLever_internal_variable_0"}}}),
              DummyGraphPatternMatcher),
          m::pq::OrderKeys({{Var{"?_QLever_internal_variable_0"}, false}})));

  // It is also illegal to reuse a variable from the body of a query with a
  // GROUP BY as the target of an alias, even if it is the aggregated variable
  // itself.
  expectSelectQueryFails(
      "SELECT (SUM(?y) AS ?y) WHERE { ?x <is-a> ?y } GROUP BY ?x");

  // `SELECT *` is not allowed while grouping.
  expectSelectQueryFails("SELECT * WHERE { ?x ?y ?z } GROUP BY ?x");
  // When grouping selected variables must either be grouped by or aggregated.
  // `?y` is neither.
  expectSelectQueryFails("SELECT (?y as ?a) WHERE { ?x ?y ?z } GROUP BY ?x");

  // Explicit GROUP BY but the target of an alias is used twice.
  expectSelectQueryFails(
      "SELECT (?x AS ?z) (?x AS ?z) WHERE { ?x <p> ?y} GROUP BY ?x");

  // Explicit GROUP BY but the second alias uses the target of the first alias
  // as input.
  expectSelectQuery(
      "SELECT (?x AS ?a) (?a AS ?aa) WHERE { ?x ?y ?z} GROUP BY ?x",
      testing::AllOf(m::SelectQuery(m::Select({std::pair{"?x", Var{"?a"}},
                                               std::pair{"?a", Var{"?aa"}}}),
                                    DummyGraphPatternMatcher),
                     m::pq::GroupKeys({Var{"?x"}})));

  // Implicit GROUP BY.
  expectSelectQuery(
      "SELECT (SUM(?x) as ?a) (COUNT(?y) + AVG(?z) AS ?b)  WHERE { ?x ?y ?z }",
      testing::AllOf(m::SelectQuery(m::Select({std::pair{"SUM(?x)", Var{"?a"}},
                                               std::pair{"COUNT(?y) + AVG(?z)",
                                                         Var{"?b"}}}),
                                    DummyGraphPatternMatcher),
                     m::pq::GroupKeys({})));
  // Implicit GROUP BY but the variable `?x` is not aggregated.
  expectSelectQueryFails("SELECT ?x (SUM(?y) AS ?z) WHERE { ?x <p> ?y}");
  // Implicit GROUP BY but the variable `?x` is not aggregated inside the
  // expression that also contains the aggregate.
  expectSelectQueryFails("SELECT (?x + SUM(?y) AS ?z) WHERE { ?x <p> ?y}");

  // When there is no GROUP BY (implicit or explicit), the aliases are
  // equivalently transformed into BINDs and then deleted from the SELECT
  // clause.
  expectSelectQuery("SELECT (?x AS ?y) (?y AS ?z) WHERE { BIND(1 AS ?x)}",
                    m::SelectQuery(m::Select({Var("?y"), Var("?z")}),
                                   m::GraphPattern(m::Bind(Var("?x"), "1"),
                                                   m::Bind(Var("?y"), "?x"),
                                                   m::Bind(Var{"?z"}, "?y"))));

  // No GROUP BY but the target of an alias is used twice.
  expectSelectQueryFails("SELECT (?x AS ?z) (?x AS ?z) WHERE { ?x <p> ?y}",
                         contains("The target ?z of an AS clause was already "
                                  "used before in the SELECT clause."));

  // `?x` is selected twice. Once as variable and once as the result of an
  // alias. This is not allowed.
  expectSelectQueryFails(
      "SELECT ?x (?y as ?x) WHERE { ?x ?y ?z }",
      contains(
          "The target ?x of an AS clause was already used in the query body."));

  // HAVING is not allowed without GROUP BY
  expectSelectQueryFails(
      "SELECT ?x WHERE { ?x ?y ?z } HAVING (?x < 3)",
      contains("HAVING clause is only supported in queries with GROUP BY"));

  // The target of the alias (`?y`) is already bound in the WHERE clause. This
  // is forbidden by the SPARQL standard.
  expectSelectQueryFails(
      "SELECT (?x AS ?y) WHERE { ?x <is-a> ?y }",
      contains(
          "The target ?y of an AS clause was already used in the query body."));
}

TEST(SparqlParser, ConstructQuery) {
  auto expectConstructQuery =
      ExpectCompleteParse<&Parser::constructQuery>{defaultPrefixMap};
  auto expectConstructQueryFails = ExpectParseFails<&Parser::constructQuery>{};
  expectConstructQuery(
      "CONSTRUCT { } WHERE { ?a ?b ?c }",
      m::ConstructQuery({}, m::GraphPattern(m::Triples(
                                {{Var{"?a"}, Var{"?b"}, Var{"?c"}}}))));
  expectConstructQuery(
      "CONSTRUCT { ?a <foo> ?c . } WHERE { ?a ?b ?c }",
      testing::AllOf(m::ConstructQuery(
          {{Var{"?a"}, Iri{"<foo>"}, Var{"?c"}}},
          m::GraphPattern(m::Triples({{Var{"?a"}, Var{"?b"}, Var{"?c"}}})))));
  expectConstructQuery(
      "CONSTRUCT { ?a <foo> ?c . <bar> ?b <baz> } WHERE { ?a ?b ?c . FILTER(?a "
      "> 0) .}",
      m::ConstructQuery(
          {{Var{"?a"}, Iri{"<foo>"}, Var{"?c"}},
           {Iri{"<bar>"}, Var{"?b"}, Iri{"<baz>"}}},
          m::GraphPattern(false, {"(?a > 0)"},
                          m::Triples({{Var{"?a"}, Var{"?b"}, Var{"?c"}}}))));
  expectConstructQuery(
      "CONSTRUCT { ?a <foo> ?c . } WHERE { ?a ?b ?c } ORDER BY ?a LIMIT 10",
      testing::AllOf(
          m::ConstructQuery(
              {{Var{"?a"}, Iri{"<foo>"}, Var{"?c"}}},
              m::GraphPattern(m::Triples({{Var{"?a"}, Var{"?b"}, Var{"?c"}}}))),
          m::pq::LimitOffset({10}), m::pq::OrderKeys({{Var{"?a"}, false}})));
  // This case of the grammar is not useful without Datasets, but we still
  // support it.
  expectConstructQuery(
      "CONSTRUCT WHERE { ?a <foo> ?b }",
      m::ConstructQuery(
          {{Var{"?a"}, Iri{"<foo>"}, Var{"?b"}}},
          m::GraphPattern(m::Triples({{Var{"?a"}, "<foo>", Var{"?b"}}}))));

  // Blank nodes turn into variables inside WHERE.
  expectConstructQuery(
      "CONSTRUCT WHERE { [] <foo> ?b }",
      m::ConstructQuery(
          {{BlankNode{true, "0"}, Iri{"<foo>"}, Var{"?b"}}},
          m::GraphPattern(m::Triples(
              {{Var{absl::StrCat(QLEVER_INTERNAL_BLANKNODE_VARIABLE_PREFIX,
                                 "g_0")},
                "<foo>", Var{"?b"}}}))));

  // Test another variant to cover all cases.
  expectConstructQuery(
      "CONSTRUCT WHERE { <bar> ?foo \"Abc\"@en }",
      m::ConstructQuery(
          {{Iri{"<bar>"}, Var{"?foo"}, Literal{"\"Abc\"@en"}}},
          m::GraphPattern(m::Triples(
              {{iri("<bar>"), Var{"?foo"}, lit("\"Abc\"", "@en")}}))));
  // CONSTRUCT with datasets.
  expectConstructQuery(
      "CONSTRUCT { } FROM <foo> FROM NAMED <foo2> FROM NAMED <foo3> WHERE { }",
      m::ConstructQuery({}, m::GraphPattern(), m::Graphs{iri("<foo>")},
                        m::Graphs{iri("<foo2>"), iri("<foo3>")}));
}

// _____________________________________________________________________________
TEST(SparqlParser, ensureExceptionOnInvalidGraphTerm) {
  EXPECT_THROW(SparqlQleverVisitor::toGraphPattern(
                   {{Var{"?a"}, BlankNode{true, "0"}, Var{"?b"}}}),
               ad_utility::Exception);
  EXPECT_THROW(SparqlQleverVisitor::toGraphPattern(
                   {{Var{"?a"}, Literal{"\"Abc\""}, Var{"?b"}}}),
               ad_utility::Exception);
}

// Test that ASK queries are parsed as they should.
TEST(SparqlParser, AskQuery) {
  // Some helper functions and abbreviations.
  auto contains = [](const std::string& s) { return ::testing::HasSubstr(s); };
  auto expectAskQuery =
      ExpectCompleteParse<&Parser::askQuery>{defaultPrefixMap};
  auto expectAskQueryFails = ExpectParseFails<&Parser::askQuery>{};
  auto DummyGraphPatternMatcher =
      m::GraphPattern(m::Triples({{Var{"?x"}, Var{"?y"}, Var{"?z"}}}));
  using Graphs = ScanSpecificationAsTripleComponent::Graphs;

  // A matcher that matches the query `ASK { ?a <bar> ?foo}`, where the
  // FROM parts of the query can be specified via `defaultGraphs` and
  // the FROM NAMED parts can be specified via `namedGraphs`.
  auto selectABarFooMatcher = [](Graphs defaultGraphs = std::nullopt,
                                 Graphs namedGraphs = std::nullopt) {
    return m::AskQuery(
        m::GraphPattern(m::Triples({{Var{"?a"}, "<bar>", Var{"?foo"}}})),
        defaultGraphs, namedGraphs);
  };
  expectAskQuery("ASK { ?a <bar> ?foo }", selectABarFooMatcher());

  // ASK query with both a FROM and a FROM NAMED clause.
  Graphs defaultGraphs;
  defaultGraphs.emplace();
  defaultGraphs->insert(TripleComponent::Iri::fromIriref("<x>"));
  Graphs namedGraphs;
  namedGraphs.emplace();
  namedGraphs->insert(TripleComponent::Iri::fromIriref("<y>"));
  expectAskQuery("ASK FROM <x> FROM NAMED <y> WHERE { ?a <bar> ?foo }",
                 selectABarFooMatcher(defaultGraphs, namedGraphs));

  // ASK whether there are any triples at all.
  expectAskQuery("ASK { ?x ?y ?z }", m::AskQuery(DummyGraphPatternMatcher));

  // ASK queries may contain neither of LIMIT, OFFSET, or TEXTLIMIT.
  expectAskQueryFails("ASK WHERE { ?x ?y ?z . FILTER(?x != <foo>) } LIMIT 10");
  expectAskQueryFails("ASK WHERE { ?x ?y ?z . FILTER(?x != <foo>) } OFFSET 20");
  expectAskQueryFails(
      "ASK WHERE { ?x ?y ?z . FILTER(?x != <foo>) } TEXTLIMIT 30");

  // ASK with ORDER BY is allowed (even though the ORDER BY does not change the
  // result).
  expectAskQuery("ASK { ?x ?y ?z } ORDER BY ?y ",
                 testing::AllOf(m::AskQuery(DummyGraphPatternMatcher),
                                m::pq::OrderKeys({{Var{"?y"}, false}})));

  // ASK with GROUP BY is allowed.
  expectAskQuery("ASK { ?x ?y ?z } GROUP BY ?x",
                 testing::AllOf(m::AskQuery(DummyGraphPatternMatcher),
                                m::pq::GroupKeys({Var{"?x"}})));
  expectAskQuery("ASK { ?x ?y ?z } GROUP BY ?x",
                 testing::AllOf(m::AskQuery(DummyGraphPatternMatcher),
                                m::pq::GroupKeys({Var{"?x"}})));

  // HAVING is not allowed without GROUP BY
  expectAskQueryFails(
      "ASK { ?x ?y ?z } HAVING (?x < 3)",
      contains("HAVING clause is only supported in queries with GROUP BY"));
}

// Tests for additional features of the SPARQL parser.
TEST(SparqlParser, Query) {
  auto expectQuery = ExpectCompleteParse<&Parser::query>{defaultPrefixMap};
  auto expectQueryFails = ExpectParseFails<&Parser::query>{};
  auto contains = [](const std::string& s) { return ::testing::HasSubstr(s); };

  // Test that `_originalString` is correctly set.
  expectQuery(
      "SELECT * WHERE { ?a <bar> ?foo }",
      testing::AllOf(m::SelectQuery(m::AsteriskSelect(),
                                    m::GraphPattern(m::Triples(
                                        {{Var{"?a"}, "<bar>", Var{"?foo"}}}))),
                     m::pq::OriginalString("SELECT * WHERE { ?a <bar> ?foo }"),
                     m::VisibleVariables({Var{"?a"}, Var{"?foo"}})));
  expectQuery("SELECT * WHERE { ?x ?y ?z }",
              m::pq::OriginalString("SELECT * WHERE { ?x ?y ?z }"));
  expectQuery(
      "SELECT ?x WHERE { ?x ?y ?z } GROUP BY ?x",
      m::pq::OriginalString("SELECT ?x WHERE { ?x ?y ?z } GROUP BY ?x"));
  expectQuery(
      "PREFIX a: <foo> SELECT (COUNT(?y) as ?a) WHERE { ?x ?y ?z } GROUP BY ?x",
      m::pq::OriginalString("PREFIX a: <foo> SELECT (COUNT(?y) as ?a) WHERE { "
                            "?x ?y ?z } GROUP BY ?x"));

  // Test that visible variables are correctly set.
  expectQuery(
      "CONSTRUCT { ?a <foo> ?c . } WHERE { ?a ?b ?c }",
      testing::AllOf(
          m::ConstructQuery(
              {{Var{"?a"}, Iri{"<foo>"}, Var{"?c"}}},
              m::GraphPattern(m::Triples({{Var{"?a"}, Var{"?b"}, Var{"?c"}}}))),
          m::VisibleVariables({Var{"?a"}, Var{"?b"}, Var{"?c"}})));
  expectQuery(
      "CONSTRUCT { ?x <foo> <bar> } WHERE { ?x ?y ?z } LIMIT 10",
      testing::AllOf(
          m::ConstructQuery(
              {{Var{"?x"}, Iri{"<foo>"}, Iri{"<bar>"}}},
              m::GraphPattern(m::Triples({{Var{"?x"}, Var{"?y"}, Var{"?z"}}}))),
          m::pq::OriginalString(
              "CONSTRUCT { ?x <foo> <bar> } WHERE { ?x ?y ?z } LIMIT 10"),
          m::pq::LimitOffset({10}),
          m::VisibleVariables({Var{"?x"}, Var{"?y"}, Var{"?z"}})));

  // Construct query with GROUP BY
  expectQuery(
      "CONSTRUCT { ?x <foo> <bar> } WHERE { ?x ?y ?z } GROUP BY ?x",
      testing::AllOf(
          m::ConstructQuery(
              {{Var{"?x"}, Iri{"<foo>"}, Iri{"<bar>"}}},
              m::GraphPattern(m::Triples({{Var{"?x"}, Var{"?y"}, Var{"?z"}}}))),
          m::pq::OriginalString(
              "CONSTRUCT { ?x <foo> <bar> } WHERE { ?x ?y ?z } GROUP BY ?x"),
          m::VisibleVariables({Var{"?x"}, Var{"?y"}, Var{"?z"}})));

  // Construct query with GROUP BY, but a variable that is not grouped is used.
  expectQueryFails(
      "CONSTRUCT { ?x <foo> <bar> } WHERE { ?x ?y ?z } GROUP BY ?y");

  // The same two tests with `ASK` queries
  expectQuery(
      "ASK WHERE { ?x ?y ?z } GROUP BY ?x",
      testing::AllOf(
          m::AskQuery(

              m::GraphPattern(m::Triples({{Var{"?x"}, Var{"?y"}, Var{"?z"}}}))),
          m::pq::OriginalString("ASK WHERE { ?x ?y ?z } GROUP BY ?x"),
          m::VisibleVariables({Var{"?x"}, Var{"?y"}, Var{"?z"}})));

  // Test that the prologue is parsed properly. We use `m::Service` here
  // because the parsing of a SERVICE clause is the only place where the
  // prologue is explicitly passed on to a `parsedQuery::` object.
  expectQuery(
      "PREFIX doof: <http://doof.org/> "
      "SELECT * WHERE { SERVICE <endpoint> { ?s ?p ?o } }",
      m::SelectQuery(m::AsteriskSelect(),
                     m::GraphPattern(m::Service(
                         TripleComponent::Iri::fromIriref("<endpoint>"),
                         {Var{"?s"}, Var{"?p"}, Var{"?o"}}, "{ ?s ?p ?o }",
                         "PREFIX doof: <http://doof.org/>"))));

  // Tests around DESCRIBE.
  {
    // The tested DESCRIBE queries all describe `<x>`, `?y`, and `<z>`.
    using Resources = std::vector<parsedQuery::Describe::VarOrIri>;
    auto Iri = [](const auto& x) {
      return TripleComponent::Iri::fromIriref(x);
    };
    Resources xyz{Iri("<x>"), Var{"?y"}, Iri("<z>")};

    // A matcher for `?y <is-a> ?v`.
    auto graphPatternMatcher =
        m::GraphPattern(m::Triples({{Var{"?y"}, "<is-a>", Var{"?v"}}}));

    // A matcher for the subquery `SELECT ?y { ?y <is-a> ?v }`, which we will
    // use to compute the values for `?y` that are to be described.
    auto selectQueryMatcher1 =
        m::SelectQuery(m::Select({Var{"?y"}}), graphPatternMatcher);

    // DESCRIBE with neither FROM nor FROM NAMED clauses.
    expectQuery("DESCRIBE <x> ?y <z> { ?y <is-a> ?v }",
                m::DescribeQuery(m::Describe(xyz, {}, selectQueryMatcher1)));

    // `DESCRIBE *` query that is equivalent to `DESCRIBE <x> ?y <z> { ... }`.
    auto selectQueryMatcher2 =
        m::SelectQuery(m::Select({Var{"?y"}, Var{"?v"}}), graphPatternMatcher);
    Resources yv{Var{"?y"}, Var{"?v"}};
    expectQuery("DESCRIBE * { ?y <is-a> ?v }",
                m::DescribeQuery(m::Describe(yv, {}, selectQueryMatcher2)));

    // DESCRIBE with FROM and FROM NAMED clauses.
    //
    // NOTE: The clauses are relevant *both* for the retrieval of the resources
    // to describe (the `Id`s matching `?y`), as well as for computing the
    // triples for each of these resources.
    using Graphs = ScanSpecificationAsTripleComponent::Graphs;
    Graphs expectedDefaultGraphs;
    Graphs expectedNamedGraphs;
    expectedDefaultGraphs.emplace({Iri("<default-graph>")});
    expectedNamedGraphs.emplace({Iri("<named-graph>")});
    parsedQuery::DatasetClauses expectedClauses{expectedDefaultGraphs,
                                                expectedNamedGraphs};
    expectQuery(
        "DESCRIBE <x> ?y <z> FROM <default-graph> FROM NAMED <named-graph>",
        m::DescribeQuery(m::Describe(xyz, expectedClauses, ::testing::_),
                         expectedDefaultGraphs, expectedNamedGraphs));
  }

  // Test the various places where warnings are added in a query.
  expectQuery("SELECT ?x {} GROUP BY ?x ORDER BY ?y",
              m::WarningsOfParsedQuery({"?x was used by GROUP BY",
                                        "?y was used in an ORDER BY clause"}));
  expectQuery("SELECT * { BIND (?a as ?b) }",
              m::WarningsOfParsedQuery(
                  {"?a was used in the expression of a BIND clause"}));
  expectQuery("SELECT * { } ORDER BY ?s",
              m::WarningsOfParsedQuery({"?s was used by ORDER BY"}));

  // Now test the same queries with exceptions instead of warnings.
  RuntimeParameters().set<"throw-on-unbound-variables">(true);
  expectQueryFails("SELECT ?x {} GROUP BY ?x",
                   contains("?x was used by GROUP BY"));
  expectQueryFails("SELECT * { BIND (?a as ?b) }",
                   contains("?a was used in the expression of a BIND clause"));
  expectQueryFails("SELECT * { } ORDER BY ?s",
                   contains("?s was used by ORDER BY"));

  // Revert this (global) setting to its original value.
  RuntimeParameters().set<"throw-on-unbound-variables">(false);
}

// ___________________________________________________________________________
TEST(SparqlParser, primaryExpression) {
  using namespace sparqlExpression;
  using namespace m::builtInCall;
  auto expectPrimaryExpression =
      ExpectCompleteParse<&Parser::primaryExpression>{};
  auto expectFails = ExpectParseFails<&Parser::primaryExpression>{};

  expectPrimaryExpression("<x>", matchLiteralExpression(iri("<x>")));
  expectPrimaryExpression("\"x\"@en",
                          matchLiteralExpression(lit("\"x\"", "@en")));
  expectPrimaryExpression("27", matchLiteralExpression(IntId(27)));
}

// ___________________________________________________________________________
TEST(SparqlParser, builtInCall) {
  using namespace sparqlExpression;
  using namespace m::builtInCall;
  auto expectBuiltInCall = ExpectCompleteParse<&Parser::builtInCall>{};
  auto expectFails = ExpectParseFails<&Parser::builtInCall>{};
  expectBuiltInCall("StrLEN(?x)", matchUnary(&makeStrlenExpression));
  expectBuiltInCall("ucaSe(?x)", matchUnary(&makeUppercaseExpression));
  expectBuiltInCall("lCase(?x)", matchUnary(&makeLowercaseExpression));
  expectBuiltInCall("StR(?x)", matchUnary(&makeStrExpression));
  expectBuiltInCall(
      "iRI(?x)",
      matchNaryWithChildrenMatchers(
          &makeIriOrUriExpression, variableExpressionMatcher(Variable{"?x"}),
          matchLiteralExpression(ad_utility::triple_component::Iri{})));
  expectBuiltInCall(
      "uRI(?x)",
      matchNaryWithChildrenMatchers(
          &makeIriOrUriExpression, variableExpressionMatcher(Variable{"?x"}),
          matchLiteralExpression(ad_utility::triple_component::Iri{})));
  expectBuiltInCall("year(?x)", matchUnary(&makeYearExpression));
  expectBuiltInCall("month(?x)", matchUnary(&makeMonthExpression));
  expectBuiltInCall("tz(?x)", matchUnary(&makeTimezoneStrExpression));
  expectBuiltInCall("timezone(?x)", matchUnary(&makeTimezoneExpression));
  expectBuiltInCall("day(?x)", matchUnary(&makeDayExpression));
  expectBuiltInCall("NOW()", matchPtr<NowDatetimeExpression>());
  expectBuiltInCall("hours(?x)", matchUnary(&makeHoursExpression));
  expectBuiltInCall("minutes(?x)", matchUnary(&makeMinutesExpression));
  expectBuiltInCall("seconds(?x)", matchUnary(&makeSecondsExpression));
  expectBuiltInCall("abs(?x)", matchUnary(&makeAbsExpression));
  expectBuiltInCall("ceil(?x)", matchUnary(&makeCeilExpression));
  expectBuiltInCall("floor(?x)", matchUnary(&makeFloorExpression));
  expectBuiltInCall("round(?x)", matchUnary(&makeRoundExpression));
  expectBuiltInCall("ISIRI(?x)", matchUnary(&makeIsIriExpression));
  expectBuiltInCall("ISUri(?x)", matchUnary(&makeIsIriExpression));
  expectBuiltInCall("ISBLANK(?x)", matchUnary(&makeIsBlankExpression));
  expectBuiltInCall("ISLITERAL(?x)", matchUnary(&makeIsLiteralExpression));
  expectBuiltInCall("ISNUMERIC(?x)", matchUnary(&makeIsNumericExpression));
  expectBuiltInCall("DATATYPE(?x)", matchUnary(&makeDatatypeExpression));
  expectBuiltInCall("BOUND(?x)", matchUnary(&makeBoundExpression));
  expectBuiltInCall("RAND()", matchPtr<RandomExpression>());
  expectBuiltInCall("STRUUID()", matchPtr<StrUuidExpression>());
  expectBuiltInCall("UUID()", matchPtr<UuidExpression>());
  expectBuiltInCall("COALESCE(?x)", matchUnary(makeCoalesceExpressionVariadic));
  expectBuiltInCall("COALESCE()", matchNary(makeCoalesceExpressionVariadic));
  expectBuiltInCall("COALESCE(?x, ?y, ?z)",
                    matchNary(makeCoalesceExpressionVariadic, Var{"?x"},
                              Var{"?y"}, Var{"?z"}));
  expectBuiltInCall("CONCAT(?x)", matchUnary(makeConcatExpressionVariadic));
  expectBuiltInCall("concaT()", matchNary(makeConcatExpressionVariadic));
  expectBuiltInCall(
      "concat(?x, ?y, ?z)",
      matchNary(makeConcatExpressionVariadic, Var{"?x"}, Var{"?y"}, Var{"?z"}));

  auto makeReplaceExpressionThreeArgs = [](auto&& arg0, auto&& arg1,
                                           auto&& arg2) {
    return makeReplaceExpression(AD_FWD(arg0), AD_FWD(arg1), AD_FWD(arg2),
                                 nullptr);
  };

  expectBuiltInCall("replace(?x, ?y, ?z)",
                    matchNary(makeReplaceExpressionThreeArgs, Var{"?x"},
                              Var{"?y"}, Var{"?z"}));
  expectBuiltInCall(
      "replace(?x, ?y, ?z, \"imsU\")",
      matchNaryWithChildrenMatchers(
          makeReplaceExpressionThreeArgs, variableExpressionMatcher(Var{"?x"}),
          matchNaryWithChildrenMatchers(
              &makeMergeRegexPatternAndFlagsExpression,
              variableExpressionMatcher(Var{"?y"}),
              matchLiteralExpression(lit("imsU"))),
          variableExpressionMatcher(Var{"?z"})));
  expectBuiltInCall("IF(?a, ?h, ?c)", matchNary(&makeIfExpression, Var{"?a"},
                                                Var{"?h"}, Var{"?c"}));
  expectBuiltInCall("LANG(?x)", matchUnary(&makeLangExpression));
  expectFails("LANGMATCHES()");
  expectFails("LANGMATCHES(?x)");

  expectBuiltInCall("LANGMATCHES(?x, ?y)", matchNary(&makeLangMatchesExpression,
                                                     Var{"?x"}, Var{"?y"}));
  expectFails("STRDT()");
  expectFails("STRDT(?x)");
  expectBuiltInCall("STRDT(?x, ?y)",
                    matchNary(&makeStrIriDtExpression, Var{"?x"}, Var{"?y"}));
  expectBuiltInCall(
      "STRDT(?x, <http://example/romanNumeral>)",
      matchNaryWithChildrenMatchers(
          &makeStrIriDtExpression, variableExpressionMatcher(Var{"?x"}),
          matchLiteralExpression(iri("<http://example/romanNumeral>"))));

  expectFails("STRLANG()");
  expectFails("STRALANG(?x)");
  expectBuiltInCall("STRLANG(?x, ?y)",
                    matchNary(&makeStrLangTagExpression, Var{"?x"}, Var{"?y"}));
  expectBuiltInCall(
      "STRLANG(?x, \"en\")",
      matchNaryWithChildrenMatchers(&makeStrLangTagExpression,
                                    variableExpressionMatcher(Var{"?x"}),
                                    matchLiteralExpression(lit("en"))));

  // The following three cases delegate to a separate parsing function, so we
  // only perform rather simple checks.
  expectBuiltInCall("COUNT(?x)", matchPtr<CountExpression>());
  auto makeRegexExpressionTwoArgs = [](auto&& arg0, auto&& arg1) {
    return makeRegexExpression(AD_FWD(arg0), AD_FWD(arg1), nullptr);
  };
  expectBuiltInCall(
      "regex(?x, \"ab\")",
      matchNaryWithChildrenMatchers(makeRegexExpressionTwoArgs,
                                    variableExpressionMatcher(Var{"?x"}),
                                    matchLiteralExpression(lit("ab"))));
  expectBuiltInCall(
      "regex(?x, \"ab\", \"imsU\")",
      matchNaryWithChildrenMatchers(
          makeRegexExpressionTwoArgs, variableExpressionMatcher(Var{"?x"}),
          matchNaryWithChildrenMatchers(
              &makeMergeRegexPatternAndFlagsExpression,
              matchLiteralExpression(lit("ab")),
              matchLiteralExpression(lit("imsU")))));

  expectBuiltInCall("MD5(?x)", matchUnary(&makeMD5Expression));
  expectBuiltInCall("SHA1(?x)", matchUnary(&makeSHA1Expression));
  expectBuiltInCall("SHA256(?x)", matchUnary(&makeSHA256Expression));
  expectBuiltInCall("SHA384(?x)", matchUnary(&makeSHA384Expression));
  expectBuiltInCall("SHA512(?x)", matchUnary(&makeSHA512Expression));

  expectBuiltInCall("encode_for_uri(?x)",
                    matchUnary(&makeEncodeForUriExpression));

  const auto& blankNodeExpression = makeUniqueBlankNodeExpression();
  const auto& reference = *blankNodeExpression;
  expectBuiltInCall(
      "bnode()", testing::Pointee(::testing::ResultOf(
                     [](const SparqlExpression& expr) -> const std::type_info& {
                       return typeid(expr);
                     },
                     Eq(std::reference_wrapper(typeid(reference))))));
  expectBuiltInCall("bnode(?x)", matchUnary(&makeBlankNodeExpression));
  // Not implemented yet
  expectFails("sameTerm(?a, ?b)");
}

TEST(SparqlParser, unaryExpression) {
  using namespace sparqlExpression;
  using namespace m::builtInCall;
  auto expectUnary = ExpectCompleteParse<&Parser::unaryExpression>{};

  expectUnary("-?x", matchUnary(&makeUnaryMinusExpression));
  expectUnary("!?x", matchUnary(&makeUnaryNegateExpression));
}

TEST(SparqlParser, multiplicativeExpression) {
  using namespace sparqlExpression;
  using namespace m::builtInCall;
  Variable x{"?x"};
  Variable y{"?y"};
  Variable z{"?z"};
  auto expectMultiplicative =
      ExpectCompleteParse<&Parser::multiplicativeExpression>{};
  expectMultiplicative("?x * ?y", matchNary(&makeMultiplyExpression, x, y));
  expectMultiplicative("?y / ?x", matchNary(&makeDivideExpression, y, x));
  expectMultiplicative(
      "?z * ?y / abs(?x)",
      matchNaryWithChildrenMatchers(&makeDivideExpression,
                                    matchNary(&makeMultiplyExpression, z, y),
                                    matchUnary(&makeAbsExpression)));
  expectMultiplicative(
      "?y / ?z * abs(?x)",
      matchNaryWithChildrenMatchers(&makeMultiplyExpression,
                                    matchNary(&makeDivideExpression, y, z),
                                    matchUnary(&makeAbsExpression)));
}

TEST(SparqlParser, relationalExpression) {
  Variable x{"?x"};
  Variable y{"?y"};
  Variable z{"?z"};
  using namespace sparqlExpression;
  using namespace m::builtInCall;
  auto expectRelational = ExpectCompleteParse<&Parser::relationalExpression>{};
  expectRelational("?x IN (?y, ?z)",
                   matchPtrWithVariables<InExpression>(x, y, z));
  expectRelational("?x NOT IN (?y, ?z)",
                   matchNaryWithChildrenMatchers(
                       &makeUnaryNegateExpression,
                       matchPtrWithVariables<InExpression>(x, y, z)));
  // TODO<joka921> Technically the other relational expressions (=, <, >, etc.)
  // are also untested.
}

// Return a matcher for an `OperatorAndExpression`.
::testing::Matcher<const SparqlQleverVisitor::OperatorAndExpression&>
matchOperatorAndExpression(
    SparqlQleverVisitor::Operator op,
    const ::testing::Matcher<const sparqlExpression::SparqlExpression::Ptr&>&
        expressionMatcher) {
  using OpAndExp = SparqlQleverVisitor::OperatorAndExpression;
  return ::testing::AllOf(AD_FIELD(OpAndExp, operator_, ::testing::Eq(op)),
                          AD_FIELD(OpAndExp, expression_, expressionMatcher));
}

TEST(SparqlParser, multiplicativeExpressionLeadingSignButNoSpaceContext) {
  using namespace sparqlExpression;
  using namespace m::builtInCall;
  Variable x{"?x"};
  Variable y{"?y"};
  Variable z{"?z"};
  using Op = SparqlQleverVisitor::Operator;
  auto expectMultiplicative = ExpectCompleteParse<
      &Parser::multiplicativeExpressionWithLeadingSignButNoSpace>{};
  auto matchVariableExpression = [](Variable var) {
    return matchPtr<VariableExpression>(
        AD_PROPERTY(VariableExpression, value, ::testing::Eq(var)));
  };
  auto matchIdExpression = [](Id id) {
    return matchPtr<IdExpression>(
        AD_PROPERTY(IdExpression, value, ::testing::Eq(id)));
  };

  expectMultiplicative("-3 * ?y",
                       matchOperatorAndExpression(
                           Op::Minus, matchNaryWithChildrenMatchers(
                                          &makeMultiplyExpression,
                                          matchIdExpression(Id::makeFromInt(3)),
                                          matchVariableExpression(y))));
  expectMultiplicative(
      "-3.7 / ?y",
      matchOperatorAndExpression(
          Op::Minus,
          matchNaryWithChildrenMatchers(
              &makeDivideExpression, matchIdExpression(Id::makeFromDouble(3.7)),
              matchVariableExpression(y))));

  expectMultiplicative("+5 * ?y",
                       matchOperatorAndExpression(
                           Op::Plus, matchNaryWithChildrenMatchers(
                                         &makeMultiplyExpression,
                                         matchIdExpression(Id::makeFromInt(5)),
                                         matchVariableExpression(y))));
  expectMultiplicative(
      "+3.9 / ?y", matchOperatorAndExpression(
                       Op::Plus, matchNaryWithChildrenMatchers(
                                     &makeDivideExpression,
                                     matchIdExpression(Id::makeFromDouble(3.9)),
                                     matchVariableExpression(y))));
  expectMultiplicative(
      "-3.2 / abs(?x) * ?y",
      matchOperatorAndExpression(
          Op::Minus, matchNaryWithChildrenMatchers(
                         &makeMultiplyExpression,
                         matchNaryWithChildrenMatchers(
                             &makeDivideExpression,
                             matchIdExpression(Id::makeFromDouble(3.2)),
                             matchUnary(&makeAbsExpression)),
                         matchVariableExpression(y))));
}

TEST(SparqlParser, FunctionCall) {
  using namespace sparqlExpression;
  using namespace m::builtInCall;
  auto expectFunctionCall = ExpectCompleteParse<&Parser::functionCall>{};
  auto expectFunctionCallFails = ExpectParseFails<&Parser::functionCall>{};
  // These prefixes are currently stored without the leading "<", so we have to
  // manually add it when constructing parser inputs.
  auto geof = absl::StrCat("<", GEOF_PREFIX.second);
  auto math = absl::StrCat("<", MATH_PREFIX.second);
  auto xsd = absl::StrCat("<", XSD_PREFIX.second);
  auto ql = absl::StrCat("<", QL_PREFIX.second);

  // Correct function calls. Check that the parser picks the correct expression.
  expectFunctionCall(absl::StrCat(geof, "latitude>(?x)"),
                     matchUnary(&makeLatitudeExpression));
  expectFunctionCall(absl::StrCat(geof, "longitude>(?x)"),
                     matchUnary(&makeLongitudeExpression));
  expectFunctionCall(absl::StrCat(geof, "centroid>(?x)"),
                     matchUnary(&makeCentroidExpression));
  expectFunctionCall(absl::StrCat(ql, "isGeoPoint>(?x)"),
                     matchUnary(&makeIsGeoPointExpression));
<<<<<<< HEAD
  expectFunctionCall(absl::StrCat(geof, "geometryType>(?x)"),
                     matchUnary(&makeGeometryTypeExpression));
=======
  expectFunctionCall(absl::StrCat(geof, "envelope>(?x)"),
                     matchUnary(&makeEnvelopeExpression));
>>>>>>> e984c7e5

  // The different distance functions:
  expectFunctionCall(
      absl::StrCat(geof, "metricDistance>(?a, ?b)"),
      matchNary(&makeMetricDistExpression, Variable{"?a"}, Variable{"?b"}));
  // Compatibility version of geof:distance with two arguments
  expectFunctionCall(
      absl::StrCat(geof, "distance>(?a, ?b)"),
      matchNary(&makeDistExpression, Variable{"?a"}, Variable{"?b"}));
  // geof:distance with IRI as unit in third argument
  expectFunctionCall(
      absl::StrCat(geof, "distance>(?a, ?b, <http://qudt.org/vocab/unit/M>)"),
      matchNaryWithChildrenMatchers(
          &makeDistWithUnitExpression,
          variableExpressionMatcher(Variable{"?a"}),
          variableExpressionMatcher(Variable{"?b"}),
          matchLiteralExpression<ad_utility::triple_component::Iri>(
              ad_utility::triple_component::Iri::fromIriref(
                  "<http://qudt.org/vocab/unit/M>"))));

  // geof:distance with xsd:anyURI literal as unit in third argument
  expectFunctionCall(
      absl::StrCat(geof,
                   "distance>(?a, ?b, "
                   "\"http://qudt.org/vocab/unit/M\"^^<http://www.w3.org/2001/"
                   "XMLSchema#anyURI>)"),
      matchNaryWithChildrenMatchers(
          &makeDistWithUnitExpression,
          variableExpressionMatcher(Variable{"?a"}),
          variableExpressionMatcher(Variable{"?b"}),
          matchLiteralExpression<ad_utility::triple_component::Literal>(
              ad_utility::triple_component::Literal::fromStringRepresentation(
                  "\"http://qudt.org/vocab/unit/M\"^^<http://www.w3.org/2001/"
                  "XMLSchema#anyURI>"))));

  // geof:distance with variable as unit in third argument
  expectFunctionCall(absl::StrCat(geof, "distance>(?a, ?b, ?unit)"),
                     matchNaryWithChildrenMatchers(
                         &makeDistWithUnitExpression,
                         variableExpressionMatcher(Variable{"?a"}),
                         variableExpressionMatcher(Variable{"?b"}),
                         variableExpressionMatcher(Variable{"?unit"})));

  // Math functions
  expectFunctionCall(absl::StrCat(math, "log>(?x)"),
                     matchUnary(&makeLogExpression));
  expectFunctionCall(absl::StrCat(math, "exp>(?x)"),
                     matchUnary(&makeExpExpression));
  expectFunctionCall(absl::StrCat(math, "sqrt>(?x)"),
                     matchUnary(&makeSqrtExpression));
  expectFunctionCall(absl::StrCat(math, "sin>(?x)"),
                     matchUnary(&makeSinExpression));
  expectFunctionCall(absl::StrCat(math, "cos>(?x)"),
                     matchUnary(&makeCosExpression));
  expectFunctionCall(absl::StrCat(math, "tan>(?x)"),
                     matchUnary(&makeTanExpression));
  expectFunctionCall(
      absl::StrCat(math, "pow>(?a, ?b)"),
      matchNary(&makePowExpression, Variable{"?a"}, Variable{"?b"}));
  expectFunctionCall(absl::StrCat(xsd, "int>(?x)"),
                     matchUnary(&makeConvertToIntExpression));
  expectFunctionCall(absl::StrCat(xsd, "integer>(?x)"),
                     matchUnary(&makeConvertToIntExpression));
  expectFunctionCall(absl::StrCat(xsd, "double>(?x)"),
                     matchUnary(&makeConvertToDoubleExpression));
  expectFunctionCall(absl::StrCat(xsd, "float>(?x)"),
                     matchUnary(&makeConvertToDoubleExpression));
  expectFunctionCall(absl::StrCat(xsd, "decimal>(?x)"),
                     matchUnary(&makeConvertToDecimalExpression));
  expectFunctionCall(absl::StrCat(xsd, "boolean>(?x)"),
                     matchUnary(&makeConvertToBooleanExpression));
  expectFunctionCall(absl::StrCat(xsd, "date>(?x)"),
                     matchUnary(&makeConvertToDateExpression));
  expectFunctionCall(absl::StrCat(xsd, "dateTime>(?x)"),
                     matchUnary(&makeConvertToDateTimeExpression));

  expectFunctionCall(absl::StrCat(xsd, "string>(?x)"),
                     matchUnary(&makeConvertToStringExpression));

  // Wrong number of arguments.
  expectFunctionCallFails(absl::StrCat(geof, "distance>(?a)"));
  expectFunctionCallFails(absl::StrCat(geof, "distance>()"));
  expectFunctionCallFails(absl::StrCat(geof, "distance>(?a, ?b, ?c, ?d)"));
  expectFunctionCallFails(absl::StrCat(geof, "metricDistance>(?a)"));
  expectFunctionCallFails(absl::StrCat(geof, "metricDistance>(?a, ?b, ?c)"));
  expectFunctionCallFails(absl::StrCat(geof, "centroid>(?a, ?b)"));
  expectFunctionCallFails(absl::StrCat(geof, "centroid>()"));
  expectFunctionCallFails(absl::StrCat(geof, "centroid>(?a, ?b, ?c)"));
  expectFunctionCallFails(absl::StrCat(xsd, "date>(?varYear, ?varMonth)"));
  expectFunctionCallFails(absl::StrCat(xsd, "dateTime>(?varYear, ?varMonth)"));
<<<<<<< HEAD
  expectFunctionCallFails(absl::StrCat(geof, "geometryType>()"));
  expectFunctionCallFails(absl::StrCat(geof, "geometryType>(?a, ?b)"));
  expectFunctionCallFails(absl::StrCat(geof, "geometryType>(?a, ?b, ?c)"));
=======
  expectFunctionCallFails(absl::StrCat(geof, "envelope>()"));
  expectFunctionCallFails(absl::StrCat(geof, "envelope>(?a, ?b)"));
  expectFunctionCallFails(absl::StrCat(geof, "envelope>(?a, ?b, ?c)"));
>>>>>>> e984c7e5

  // Unknown function with `geof:`, `math:`, `xsd:`, or `ql` prefix.
  expectFunctionCallFails(absl::StrCat(geof, "nada>(?x)"));
  expectFunctionCallFails(absl::StrCat(math, "nada>(?x)"));
  expectFunctionCallFails(absl::StrCat(xsd, "nada>(?x)"));
  expectFunctionCallFails(absl::StrCat(ql, "nada>(?x)"));

  // Prefix for which no function is known.
  std::string prefixNexistepas = "<http://nexiste.pas/";
  expectFunctionCallFails(absl::StrCat(prefixNexistepas, "nada>(?x)"));

  // Check that arbitrary nonexisting functions with a single argument silently
  // return an `IdExpression(UNDEF)` in the syntax test mode.
  auto cleanup = setRuntimeParameterForTest<"syntax-test-mode">(true);
  expectFunctionCall(
      absl::StrCat(prefixNexistepas, "nada>(?x)"),
      matchPtr<IdExpression>(AD_PROPERTY(IdExpression, value,
                                         ::testing::Eq(Id::makeUndefined()))));
}

// ______________________________________________________________________________
TEST(SparqlParser, substringExpression) {
  using namespace sparqlExpression;
  using namespace m::builtInCall;
  using V = Variable;
  auto expectBuiltInCall = ExpectCompleteParse<&Parser::builtInCall>{};
  auto expectBuiltInCallFails = ExpectParseFails<&Parser::builtInCall>{};
  expectBuiltInCall("SUBSTR(?x, ?y, ?z)", matchNary(&makeSubstrExpression,
                                                    V{"?x"}, V{"?y"}, V{"?z"}));
  // Note: The large number (the default value for the length, which is
  // automatically truncated) is the largest integer that is representable by
  // QLever. Should this ever change, then this test has to be changed
  // accordingly.
  expectBuiltInCall(
      "SUBSTR(?x, 7)",
      matchNaryWithChildrenMatchers(&makeSubstrExpression,
                                    variableExpressionMatcher(V{"?x"}),
                                    idExpressionMatcher(IntId(7)),
                                    idExpressionMatcher(IntId(Id::maxInt))));
  // Too few arguments
  expectBuiltInCallFails("SUBSTR(?x)");
  // Too many arguments
  expectBuiltInCallFails("SUBSTR(?x, 3, 8, 12)");
}

// _________________________________________________________
TEST(SparqlParser, binaryStringExpressions) {
  using namespace sparqlExpression;
  using namespace m::builtInCall;
  using V = Variable;
  auto expectBuiltInCall = ExpectCompleteParse<&Parser::builtInCall>{};
  auto expectBuiltInCallFails = ExpectParseFails<&Parser::builtInCall>{};

  auto makeMatcher = [](auto function) {
    return matchNary(function, V{"?x"}, V{"?y"});
  };

  expectBuiltInCall("STRSTARTS(?x, ?y)", makeMatcher(&makeStrStartsExpression));
  expectBuiltInCall("STRENDS(?x, ?y)", makeMatcher(&makeStrEndsExpression));
  expectBuiltInCall("CONTAINS(?x, ?y)", makeMatcher(&makeContainsExpression));
  expectBuiltInCall("STRAFTER(?x, ?y)", makeMatcher(&makeStrAfterExpression));
  expectBuiltInCall("STRBEFORE(?x, ?y)", makeMatcher(&makeStrBeforeExpression));
}

// _____________________________________________________________________________
TEST(SparqlParser, Exists) {
  auto expectBuiltInCall = ExpectCompleteParse<&Parser::builtInCall>{};

  // A matcher that matches the query `SELECT * { ?x <bar> ?foo }`, where the
  // FROM and FROM NAMED clauses can be specified as arguments.
  using Graphs = ScanSpecificationAsTripleComponent::Graphs;
  auto selectABarFooMatcher =
      [](Graphs defaultGraphs = std::nullopt, Graphs namedGraphs = std::nullopt,
         const std::optional<std::vector<std::string>>& variables =
             std::nullopt) {
        auto selectMatcher = variables.has_value()
                                 ? m::VariablesSelect(variables.value())
                                 : AllOf(m::AsteriskSelect(),
                                         m::VariablesSelect({"?a", "?foo"}));
        return m::SelectQuery(
            selectMatcher,
            m::GraphPattern(m::Triples({{Var{"?a"}, "<bar>", Var{"?foo"}}})),
            defaultGraphs, namedGraphs);
      };

  expectBuiltInCall("EXISTS {?a <bar> ?foo}",
                    m::Exists(selectABarFooMatcher()));
  expectBuiltInCall("NOT EXISTS {?a <bar> ?foo}",
                    m::NotExists(selectABarFooMatcher()));

  Graphs defaultGraphs{ad_utility::HashSet<TripleComponent>{iri("<blubb>")}};
  Graphs namedGraphs{ad_utility::HashSet<TripleComponent>{iri("<blabb>")}};

  // Now run the same tests, but with non-empty dataset clauses, that have to be
  // propagated to the `ParsedQuery` stored inside the `ExistsExpression`.
  ParsedQuery::DatasetClauses datasetClauses{defaultGraphs, namedGraphs};
  expectBuiltInCall("EXISTS {?a <bar> ?foo}",
                    m::Exists(selectABarFooMatcher()));
  expectBuiltInCall("NOT EXISTS {?a <bar> ?foo}",
                    m::NotExists(selectABarFooMatcher()));

  expectBuiltInCall("EXISTS {?a <bar> ?foo}",
                    m::Exists(selectABarFooMatcher(defaultGraphs, namedGraphs)),
                    datasetClauses);
  expectBuiltInCall(
      "NOT EXISTS {?a <bar> ?foo}",
      m::NotExists(selectABarFooMatcher(defaultGraphs, namedGraphs)),
      datasetClauses);

  auto expectGroupGraphPattern =
      ExpectCompleteParse<&Parser::groupGraphPattern>{};
  expectGroupGraphPattern("{ ?a ?b ?c . FILTER EXISTS {?a <bar> ?foo} }",
                          m::ContainsExistsFilter(selectABarFooMatcher(
                              std::nullopt, std::nullopt, {{"?a"}})));
  expectGroupGraphPattern("{ ?a ?b ?c . FILTER NOT EXISTS {?a <bar> ?foo} }",
                          m::ContainsExistsFilter(selectABarFooMatcher(
                              std::nullopt, std::nullopt, {{"?a"}})));
  expectGroupGraphPattern("{ FILTER EXISTS {?a <bar> ?foo} . ?a ?b ?c }",
                          m::ContainsExistsFilter(selectABarFooMatcher(
                              std::nullopt, std::nullopt, {{"?a"}})));
  expectGroupGraphPattern("{ FILTER NOT EXISTS {?a <bar> ?foo} . ?a ?b ?c }",
                          m::ContainsExistsFilter(selectABarFooMatcher(
                              std::nullopt, std::nullopt, {{"?a"}})));

  auto doesNotBindExists = [&]() {
    auto innerMatcher = m::ContainsExistsFilter(selectABarFooMatcher(
        std::nullopt, std::nullopt, std::vector<std::string>{}));
    using parsedQuery::GroupGraphPattern;
    return AD_FIELD(parsedQuery::GraphPattern, _graphPatterns,
                    ::testing::ElementsAre(
                        ::testing::VariantWith<GroupGraphPattern>(
                            AD_FIELD(GroupGraphPattern, _child, innerMatcher)),
                        ::testing::_));
  };

  expectGroupGraphPattern(
      "{ { FILTER EXISTS {?a <bar> ?foo} . ?d ?e ?f } . ?a ?b ?c }",
      doesNotBindExists());
  expectGroupGraphPattern(
      "{ { FILTER NOT EXISTS {?a <bar> ?foo} . ?d ?e ?f  } ?a ?b ?c }",
      doesNotBindExists());
}

namespace aggregateTestHelpers {
using namespace sparqlExpression;

// Return a matcher that checks whether a given `SparqlExpression::Ptr` actually
// points to an `AggregateExpr`, that the distinctness and the child variable of
// the aggregate expression match, and that the `AggregateExpr`(via dynamic
// cast) matches all the `additionalMatchers`.
template <typename AggregateExpr>
::testing::Matcher<const SparqlExpression::Ptr&> matchAggregate(
    bool distinct, const Variable& child, const auto&... additionalMatchers) {
  using namespace ::testing;
  using namespace m::builtInCall;
  using Exp = SparqlExpression;

  auto innerMatcher = [&]() -> Matcher<const AggregateExpr&> {
    if constexpr (sizeof...(additionalMatchers) > 0) {
      return AllOf(additionalMatchers...);
    } else {
      return ::testing::_;
    }
  }();
  using enum SparqlExpression::AggregateStatus;
  auto aggregateStatus = distinct ? DistinctAggregate : NonDistinctAggregate;
  return Pointee(AllOf(
      AD_PROPERTY(Exp, isAggregate, Eq(aggregateStatus)),
      AD_PROPERTY(Exp, children, ElementsAre(variableExpressionMatcher(child))),
      WhenDynamicCastTo<const AggregateExpr&>(innerMatcher)));
}

// Return a matcher that checks whether a given `SparqlExpression::Ptr` actually
// points to an `AggregateExpr` and that the distinctness of the aggregate
// expression matches. It does not check the child. This is required to test
// aggregates that implicitly replace their child, like `StdevExpression`.
template <typename AggregateExpr>
::testing::Matcher<const SparqlExpression::Ptr&> matchAggregateWithoutChild(
    bool distinct) {
  using namespace ::testing;
  using namespace m::builtInCall;
  using Exp = SparqlExpression;

  using enum SparqlExpression::AggregateStatus;
  auto aggregateStatus = distinct ? DistinctAggregate : NonDistinctAggregate;
  return Pointee(AllOf(AD_PROPERTY(Exp, isAggregate, Eq(aggregateStatus)),
                       WhenDynamicCastTo<const AggregateExpr&>(testing::_)));
}
}  // namespace aggregateTestHelpers

// ___________________________________________________________
TEST(SparqlParser, aggregateExpressions) {
  using namespace sparqlExpression;
  using namespace m::builtInCall;
  using namespace aggregateTestHelpers;
  using V = Variable;
  auto expectAggregate = ExpectCompleteParse<&Parser::aggregate>{};
  auto expectAggregateFails = ExpectParseFails<&Parser::aggregate>{};

  // For the `COUNT *` expression we have completely hidden the type. So we need
  // to match it via RTTI.
  auto typeIdLambda = [](const auto& ptr) {
    return std::type_index{typeid(ptr)};
  };
  auto typeIdxCountStar = typeIdLambda(*makeCountStarExpression(true));

  // A matcher that matches a `COUNT *` expression with the given distinctness.
  auto matchCountStar =
      [&typeIdLambda, typeIdxCountStar](
          bool distinct) -> ::testing::Matcher<const SparqlExpression::Ptr&> {
    using namespace ::testing;
    using enum SparqlExpression::AggregateStatus;
    auto aggregateStatus = distinct ? DistinctAggregate : NonDistinctAggregate;
    return Pointee(
        AllOf(AD_PROPERTY(SparqlExpression, isAggregate, Eq(aggregateStatus)),
              ResultOf(typeIdLambda, Eq(typeIdxCountStar))));
  };

  expectAggregate("COUNT(*)", matchCountStar(false));
  expectAggregate("COUNT(DISTINCT *)", matchCountStar(true));

  expectAggregate("SAMPLE(?x)",
                  matchAggregate<SampleExpression>(false, V{"?x"}));
  expectAggregate("SAMPLE(DISTINCT ?x)",
                  matchAggregate<SampleExpression>(false, V{"?x"}));

  expectAggregate("Min(?x)", matchAggregate<MinExpression>(false, V{"?x"}));
  expectAggregate("Min(DISTINCT ?x)",
                  matchAggregate<MinExpression>(true, V{"?x"}));

  expectAggregate("Max(?x)", matchAggregate<MaxExpression>(false, V{"?x"}));
  expectAggregate("Max(DISTINCT ?x)",
                  matchAggregate<MaxExpression>(true, V{"?x"}));

  expectAggregate("Count(?x)", matchAggregate<CountExpression>(false, V{"?x"}));
  expectAggregate("Count(DISTINCT ?x)",
                  matchAggregate<CountExpression>(true, V{"?x"}));

  expectAggregate("Avg(?x)", matchAggregate<AvgExpression>(false, V{"?x"}));
  expectAggregate("Avg(DISTINCT ?x)",
                  matchAggregate<AvgExpression>(true, V{"?x"}));

  // A matcher for the separator of `GROUP_CONCAT`.
  auto separator = [](const std::string& sep) {
    return AD_PROPERTY(GroupConcatExpression, getSeparator, Eq(sep));
  };
  expectAggregate("GROUP_CONCAT(?x)", matchAggregate<GroupConcatExpression>(
                                          false, V{"?x"}, separator(" ")));
  expectAggregate(
      "group_concat(DISTINCT ?x)",
      matchAggregate<GroupConcatExpression>(true, V{"?x"}, separator(" ")));

  expectAggregate(
      "GROUP_CONCAT(?x; SEPARATOR= \";\")",
      matchAggregate<GroupConcatExpression>(false, V{"?x"}, separator(";")));
  expectAggregate(
      "group_concat(DISTINCT ?x; SEPARATOR=\";\")",
      matchAggregate<GroupConcatExpression>(true, V{"?x"}, separator(";")));

  // The STDEV expression
  // Here we don't match the child, because StdevExpression replaces it with a
  // DeviationExpression.
  expectAggregate("STDEV(?x)",
                  matchAggregateWithoutChild<StdevExpression>(false));
  expectAggregate("stdev(?x)",
                  matchAggregateWithoutChild<StdevExpression>(false));
  // A distinct stdev is probably not very useful, but should be possible anyway
  expectAggregate("STDEV(DISTINCT ?x)",
                  matchAggregateWithoutChild<StdevExpression>(true));
}

TEST(SparqlParser, Quads) {
  auto expectQuads = ExpectCompleteParse<&Parser::quads>{defaultPrefixMap};
  auto expectQuadsFails = ExpectParseFails<&Parser::quads>{};
  auto Iri = [](std::string_view stringWithBrackets) {
    return TripleComponent::Iri::fromIriref(stringWithBrackets);
  };

  expectQuads("?a <b> <c>",
              m::Quads({{Var("?a"), ::Iri("<b>"), ::Iri("<c>")}}, {}));
  expectQuads("GRAPH <foo> { ?a <b> <c> }",
              m::Quads({}, {{Iri("<foo>"),
                             {{Var("?a"), ::Iri("<b>"), ::Iri("<c>")}}}}));
  expectQuads(
      "GRAPH <foo> { ?a <b> <c> } GRAPH <bar> { <d> <e> ?f }",
      m::Quads({},
               {{Iri("<foo>"), {{Var("?a"), ::Iri("<b>"), ::Iri("<c>")}}},
                {Iri("<bar>"), {{::Iri("<d>"), ::Iri("<e>"), Var("?f")}}}}));
  expectQuads(
      "GRAPH <foo> { ?a <b> <c> } . <d> <e> <f> . <g> <h> <i> ",
      m::Quads({{::Iri("<d>"), ::Iri("<e>"), ::Iri("<f>")},
                {::Iri("<g>"), ::Iri("<h>"), ::Iri("<i>")}},
               {{Iri("<foo>"), {{Var("?a"), ::Iri("<b>"), ::Iri("<c>")}}}}));
  expectQuads(
      "GRAPH <foo> { ?a <b> <c> } . <d> <e> <f> . <g> <h> <i> GRAPH <bar> { "
      "<j> <k> <l> }",
      m::Quads({{::Iri("<d>"), ::Iri("<e>"), ::Iri("<f>")},
                {::Iri("<g>"), ::Iri("<h>"), ::Iri("<i>")}},
               {{Iri("<foo>"), {{Var("?a"), ::Iri("<b>"), ::Iri("<c>")}}},
                {Iri("<bar>"), {{::Iri("<j>"), ::Iri("<k>"), ::Iri("<l>")}}}}));
}

TEST(SparqlParser, QuadData) {
  auto expectQuadData =
      ExpectCompleteParse<&Parser::quadData>{defaultPrefixMap};
  auto expectQuadDataFails = ExpectParseFails<&Parser::quadData>{};

  expectQuadData("{ <a> <b> <c> }",
                 Quads{{{Iri("<a>"), Iri("<b>"), Iri("<c>")}}, {}});
  expectQuadDataFails("{ <a> <b> ?c }");
  expectQuadDataFails("{ <a> <b> <c> . GRAPH <foo> { <d> ?e <f> } }");
  expectQuadDataFails("{ <a> <b> <c> . ?d <e> <f> } }");
  expectQuadDataFails("{ GRAPH ?foo { <a> <b> <c> } }");
}

TEST(SparqlParser, Update) {
  auto expectUpdate_ = ExpectCompleteParse<&Parser::update>{defaultPrefixMap};
  // Automatically test all updates for their `_originalString`.
  auto expectUpdate = [&expectUpdate_](
                          const std::string& query, auto&& expected,
                          ad_utility::source_location l =
                              ad_utility::source_location::current()) {
    expectUpdate_(query,
                  testing::ElementsAre(
                      testing::AllOf(expected, m::pq::OriginalString(query))),
                  l);
  };
  auto expectUpdateFails = ExpectParseFails<&Parser::update>{};
  auto Iri = [](std::string_view stringWithBrackets) {
    return TripleComponent::Iri::fromIriref(stringWithBrackets);
  };
  auto Literal = [](std::string s) {
    return TripleComponent::Literal::fromStringRepresentation(std::move(s));
  };
  auto noGraph = std::monostate{};

  // Test the parsing of the update clause in the ParsedQuery.
  expectUpdate(
      "INSERT DATA { <a> <b> <c> }",
      m::UpdateClause(
          m::GraphUpdate({}, {{Iri("<a>"), Iri("<b>"), Iri("<c>"), noGraph}}),
          m::GraphPattern()));
  expectUpdate(
      "INSERT DATA { <a> <b> \"foo:bar\" }",
      m::UpdateClause(m::GraphUpdate({}, {{Iri("<a>"), Iri("<b>"),
                                           Literal("\"foo:bar\""), noGraph}}),
                      m::GraphPattern()));
  expectUpdate(
      "DELETE DATA { <a> <b> <c> }",
      m::UpdateClause(
          m::GraphUpdate({{Iri("<a>"), Iri("<b>"), Iri("<c>"), noGraph}}, {}),
          m::GraphPattern()));
  expectUpdate(
      "DELETE { ?a <b> <c> } WHERE { <d> <e> ?a }",
      m::UpdateClause(
          m::GraphUpdate({{Var("?a"), Iri("<b>"), Iri("<c>"), noGraph}}, {}),
          m::GraphPattern(m::Triples({{Iri("<d>"), "<e>", Var{"?a"}}}))));
  // Use variables that are not visible in the query body. Do this for all parts
  // of the quad for coverage reasons.
  expectUpdateFails("DELETE { ?a <b> <c> } WHERE { <a> ?b ?c }");
  expectUpdateFails("DELETE { <c> <d> <c> . <e> ?a <f> } WHERE { <a> ?b ?c }");
  expectUpdateFails(
      "DELETE { GRAPH <foo> { <c> <d> <c> . <e> <f> ?a } } WHERE { <a> ?b ?c "
      "}");
  expectUpdateFails("DELETE { GRAPH ?a { <c> <d> <c> } } WHERE { <a> ?b ?c }");
  expectUpdate(
      "DELETE { ?a <b> <c> } INSERT { <a> ?a <c> } WHERE { <d> <e> ?a }",
      m::UpdateClause(
          m::GraphUpdate({{Var("?a"), Iri("<b>"), Iri("<c>"), noGraph}},
                         {{Iri("<a>"), Var("?a"), Iri("<c>"), noGraph}}),
          m::GraphPattern(m::Triples({{Iri("<d>"), "<e>", Var{"?a"}}}))));
  expectUpdate(
      "DELETE WHERE { ?a <foo> ?c }",
      m::UpdateClause(
          m::GraphUpdate({{Var("?a"), Iri("<foo>"), Var("?c"), noGraph}}, {}),
          m::GraphPattern(m::Triples({{Var{"?a"}, "<foo>", Var{"?c"}}}))));
  expectUpdateFails("INSERT DATA { ?a ?b ?c }");  // Variables are not allowed
  // inside INSERT DATA.
  expectUpdate(
      "WITH <foo> DELETE { ?a ?b ?c } WHERE { ?a ?b ?c }",
      m::UpdateClause(
          m::GraphUpdate({{Var("?a"), Var("?b"), Var("?c"), Iri("<foo>")}}, {}),
          m::GraphPattern(m::Triples({{Var{"?a"}, Var{"?b"}, Var{"?c"}}})),
          m::datasetClausesMatcher(m::Graphs{TripleComponent(Iri("<foo>"))},
                                   std::nullopt)));
  expectUpdate(
      "DELETE { ?a ?b ?c } USING <foo> WHERE { ?a ?b ?c }",
      m::UpdateClause(
          m::GraphUpdate({{Var("?a"), Var("?b"), Var("?c"), noGraph}}, {}),
          m::GraphPattern(m::Triples({{Var{"?a"}, Var{"?b"}, Var{"?c"}}})),
          m::datasetClausesMatcher(m::Graphs{TripleComponent(Iri("<foo>"))},
                                   m::Graphs{})));
  expectUpdate("INSERT DATA { GRAPH <foo> { } }",
               m::UpdateClause(m::GraphUpdate({}, {}), m::GraphPattern()));
  expectUpdate("INSERT DATA { GRAPH <foo> { <a> <b> <c> } }",
               m::UpdateClause(m::GraphUpdate({}, {{Iri("<a>"), Iri("<b>"),
                                                    Iri("<c>"), Iri("<foo>")}}),
                               m::GraphPattern()));
  expectUpdateFails(
      "INSERT DATA { GRAPH ?f { } }",
      testing::HasSubstr(
          "Invalid SPARQL query: Variables (?f) are not allowed here."));
  expectUpdate(
      "DELETE { ?a <b> <c> } USING NAMED <foo> WHERE { <d> <e> ?a }",
      m::UpdateClause(
          m::GraphUpdate({{Var("?a"), Iri("<b>"), Iri("<c>"), noGraph}}, {}),
          m::GraphPattern(m::Triples({{Iri("<d>"), "<e>", Var{"?a"}}})),
          m::datasetClausesMatcher(m::Graphs{},
                                   m::Graphs{TripleComponent(Iri("<foo>"))})));
  expectUpdate(
      "WITH <foo> DELETE { ?a <b> <c> } WHERE { <d> <e> ?a }",
      m::UpdateClause(
          m::GraphUpdate({{Var("?a"), Iri("<b>"), Iri("<c>"), Iri("<foo>")}},
                         {}),
          m::GraphPattern(m::Triples({{Iri("<d>"), "<e>", Var{"?a"}}})),
          m::datasetClausesMatcher(m::Graphs{TripleComponent(Iri("<foo>"))},
                                   std::nullopt)));
  const auto insertMatcher = m::UpdateClause(
      m::GraphUpdate({}, {{Iri("<a>"), Iri("<b>"), Iri("<c>"), noGraph}}),
      m::GraphPattern());
  const auto fooInsertMatcher = m::UpdateClause(
      m::GraphUpdate(
          {}, {{Iri("<foo/a>"), Iri("<foo/b>"), Iri("<foo/c>"), noGraph}}),
      m::GraphPattern());
  const auto deleteWhereAllMatcher = m::UpdateClause(
      m::GraphUpdate({{Var("?s"), Var("?p"), Var("?o"), noGraph}}, {}),
      m::GraphPattern(m::Triples({{Var("?s"), Var{"?p"}, Var("?o")}})));
  expectUpdate("INSERT DATA { <a> <b> <c> }", insertMatcher);
  // Multiple Updates
  expectUpdate_(
      "INSERT DATA { <a> <b> <c> };",
      ElementsAre(AllOf(insertMatcher,
                        m::pq::OriginalString("INSERT DATA { <a> <b> <c> }"))));
  expectUpdate_(
      "INSERT DATA { <a> <b> <c> }; BASE <https://example.org> PREFIX foo: "
      "<foo>",
      ElementsAre(AllOf(insertMatcher,
                        m::pq::OriginalString("INSERT DATA { <a> <b> <c> }"))));
  expectUpdate_(
      "INSERT DATA { <a> <b> <c> }; DELETE WHERE { ?s ?p ?o }",
      ElementsAre(AllOf(insertMatcher,
                        m::pq::OriginalString("INSERT DATA { <a> <b> <c> }")),
                  AllOf(deleteWhereAllMatcher,
                        m::pq::OriginalString("DELETE WHERE { ?s ?p ?o }"))));
  expectUpdate_(
      "PREFIX foo: <foo/> INSERT DATA { <a> <b> <c> }; INSERT DATA { foo:a "
      "foo:b foo:c }",
      ElementsAre(
          AllOf(insertMatcher,
                m::pq::OriginalString(
                    "PREFIX foo: <foo/> INSERT DATA { <a> <b> <c> }")),
          AllOf(fooInsertMatcher,
                m::pq::OriginalString("INSERT DATA { foo:a foo:b foo:c }"))));
  expectUpdate_(
      "PREFIX foo: <bar/> INSERT DATA { <a> <b> <c> }; PREFIX foo: <foo/> "
      "INSERT DATA { foo:a foo:b foo:c }",
      ElementsAre(
          AllOf(insertMatcher,
                m::pq::OriginalString(
                    "PREFIX foo: <bar/> INSERT DATA { <a> <b> <c> }")),
          AllOf(fooInsertMatcher,
                m::pq::OriginalString(
                    "PREFIX foo: <foo/> INSERT DATA { foo:a foo:b foo:c }"))));
  expectUpdate_("", testing::IsEmpty());
  expectUpdate_(" ", testing::IsEmpty());
  expectUpdate_("PREFIX ex: <http://example.org>", testing::IsEmpty());
  expectUpdate_("INSERT DATA { <a> <b> <c> }; PREFIX ex: <http://example.org>",
                testing::ElementsAre(insertMatcher));
  expectUpdate_("### Some comment \n \n #someMoreComments", testing::IsEmpty());
  expectUpdate_(
      "INSERT DATA { <a> <b> <c> };### Some comment \n \n #someMoreComments",
      testing::ElementsAre(insertMatcher));
}

TEST(SparqlParser, Create) {
  auto expectCreate = ExpectCompleteParse<&Parser::create>{defaultPrefixMap};
  auto expectCreateFails = ExpectParseFails<&Parser::create>{defaultPrefixMap};

  expectCreate("CREATE GRAPH <foo>", testing::IsEmpty());
  expectCreate("CREATE SILENT GRAPH <foo>", testing::IsEmpty());
  expectCreateFails("CREATE <foo>");
  expectCreateFails("CREATE ?foo");
}

TEST(SparqlParser, Add) {
  auto expectAdd = ExpectCompleteParse<&Parser::add>{defaultPrefixMap};
  auto expectAddFails = ExpectParseFails<&Parser::add>{defaultPrefixMap};
  auto Iri = TripleComponent::Iri::fromIriref;

  auto addMatcher = ElementsAre(m::AddAll(Iri("<foo>"), Iri("<bar>")));
  expectAdd("ADD GRAPH <baz> to GRAPH <baz>", IsEmpty());
  expectAdd("ADD DEFAULT TO DEFAULT", IsEmpty());
  expectAdd("ADD GRAPH <foo> TO GRAPH <bar>", addMatcher);
  expectAdd("ADD SILENT GRAPH <foo> TO <bar>", addMatcher);
  expectAdd("ADD <foo> to DEFAULT",
            ElementsAre(m::AddAll(Iri("<foo>"), Iri(DEFAULT_GRAPH_IRI))));
  expectAdd("ADD GRAPH <foo> to GRAPH <foo>", testing::IsEmpty());
  expectAddFails("ADD ALL TO NAMED");
}

TEST(SparqlParser, Clear) {
  auto expectClear = ExpectCompleteParse<&Parser::clear>{defaultPrefixMap};
  auto expectClearFails = ExpectParseFails<&Parser::clear>{defaultPrefixMap};
  auto Iri = TripleComponent::Iri::fromIriref;

  expectClear("CLEAR ALL", m::Clear(Variable("?g")));
  expectClear("CLEAR SILENT GRAPH <foo>", m::Clear(Iri("<foo>")));
  expectClear("CLEAR NAMED", m::Clear(Variable("?g"),
                                      "?g != "
                                      "<http://qlever.cs.uni-freiburg.de/"
                                      "builtin-functions/default-graph>"));
  expectClear("CLEAR DEFAULT", m::Clear(Iri(DEFAULT_GRAPH_IRI)));
}

TEST(SparqlParser, Drop) {
  // TODO: deduplicate with clear which is the same in our case (implicit
  // graph existence)
  auto expectDrop = ExpectCompleteParse<&Parser::drop>{defaultPrefixMap};
  auto expectDropFails = ExpectParseFails<&Parser::drop>{defaultPrefixMap};
  auto Iri = TripleComponent::Iri::fromIriref;

  expectDrop("DROP ALL", m::Clear(Variable("?g")));
  expectDrop("DROP SILENT GRAPH <foo>", m::Clear(Iri("<foo>")));
  expectDrop("DROP NAMED", m::Clear(Variable("?g"),
                                    "?g != "
                                    "<http://qlever.cs.uni-freiburg.de/"
                                    "builtin-functions/default-graph>"));
  expectDrop("DROP DEFAULT", m::Clear(Iri(DEFAULT_GRAPH_IRI)));
}

TEST(SparqlParser, Move) {
  auto expectMove = ExpectCompleteParse<&Parser::move>{defaultPrefixMap};
  auto expectMoveFails = ExpectParseFails<&Parser::move>{defaultPrefixMap};
  auto Iri = TripleComponent::Iri::fromIriref;

  // Moving a graph onto itself changes nothing
  expectMove("MOVE SILENT DEFAULT TO DEFAULT", testing::IsEmpty());
  expectMove("MOVE GRAPH <foo> TO <foo>", testing::IsEmpty());
  expectMove("MOVE GRAPH <foo> TO DEFAULT",
             ElementsAre(m::Clear(Iri(DEFAULT_GRAPH_IRI)),
                         m::AddAll(Iri("<foo>"), Iri(DEFAULT_GRAPH_IRI)),
                         m::Clear(Iri("<foo>"))));
}

TEST(SparqlParser, Copy) {
  auto expectCopy = ExpectCompleteParse<&Parser::copy>{defaultPrefixMap};
  auto expectCopyFails = ExpectParseFails<&Parser::copy>{defaultPrefixMap};
  auto Iri = TripleComponent::Iri::fromIriref;

  // Copying a graph onto itself changes nothing
  expectCopy("COPY SILENT DEFAULT TO DEFAULT", testing::IsEmpty());
  expectCopy("COPY GRAPH <foo> TO <foo>", testing::IsEmpty());
  expectCopy("COPY DEFAULT TO GRAPH <foo>",
             ElementsAre(m::Clear(Iri("<foo>")),
                         m::AddAll(Iri(DEFAULT_GRAPH_IRI), Iri("<foo>"))));
}

TEST(SparqlParser, Load) {
  auto expectLoad = ExpectCompleteParse<&Parser::load>{defaultPrefixMap};
  auto Iri = [](std::string_view stringWithBrackets) {
    return TripleComponent::Iri::fromIriref(stringWithBrackets);
  };
  auto noGraph = std::monostate{};

  expectLoad(
      "LOAD <https://example.com>",
      m::UpdateClause(
          m::GraphUpdate({}, {SparqlTripleSimpleWithGraph{Var("?s"), Var("?p"),
                                                          Var("?o"), noGraph}}),
          m::GraphPattern(m::Load(Iri("<https://example.com>"), false))));
  expectLoad("LOAD SILENT <http://example.com> into GRAPH <bar>",
             m::UpdateClause(
                 m::GraphUpdate(
                     {}, {SparqlTripleSimpleWithGraph{
                             Var("?s"), Var("?p"), Var("?o"), Iri("<bar>")}}),
                 m::GraphPattern(m::Load(Iri("<http://example.com>"), true))));
}

TEST(SparqlParser, GraphOrDefault) {
  // Explicitly test this part, because all features that use it are not yet
  // supported.
  auto expectGraphOrDefault =
      ExpectCompleteParse<&Parser::graphOrDefault>{defaultPrefixMap};
  expectGraphOrDefault("DEFAULT", testing::VariantWith<DEFAULT>(testing::_));
  expectGraphOrDefault(
      "GRAPH <foo>",
      testing::VariantWith<GraphRef>(AD_PROPERTY(
          TripleComponent::Iri, toStringRepresentation, testing::Eq("<foo>"))));
}

TEST(SparqlParser, GraphRef) {
  auto expectGraphRefAll =
      ExpectCompleteParse<&Parser::graphRefAll>{defaultPrefixMap};
  expectGraphRefAll("DEFAULT", m::Variant<DEFAULT>());
  expectGraphRefAll("NAMED", m::Variant<NAMED>());
  expectGraphRefAll("ALL", m::Variant<ALL>());
  expectGraphRefAll("GRAPH <foo>", m::GraphRefIri("<foo>"));
}

TEST(SparqlParser, QuadsNotTriples) {
  auto expectQuadsNotTriples =
      ExpectCompleteParse<&Parser::quadsNotTriples>{defaultPrefixMap};
  auto expectQuadsNotTriplesFails =
      ExpectParseFails<&Parser::quadsNotTriples>{};
  const auto Iri = TripleComponent::Iri::fromIriref;
  auto GraphBlock = [](const ad_utility::sparql_types::VarOrIri& graph,
                       const ad_utility::sparql_types::Triples& triples)
      -> testing::Matcher<const Quads::GraphBlock&> {
    return testing::FieldsAre(testing::Eq(graph),
                              testing::ElementsAreArray(triples));
  };

  expectQuadsNotTriples(
      "GRAPH <foo> { <a> <b> <c> }",
      GraphBlock(Iri("<foo>"), {{::Iri("<a>"), ::Iri("<b>"), ::Iri("<c>")}}));
  expectQuadsNotTriples(
      "GRAPH ?f { <a> <b> <c> }",
      GraphBlock(Var("?f"), {{::Iri("<a>"), ::Iri("<b>"), ::Iri("<c>")}}));
  expectQuadsNotTriplesFails("GRAPH \"foo\" { <a> <b> <c> }");
  expectQuadsNotTriplesFails("GRAPH _:blankNode { <a> <b> <c> }");
}

TEST(SparqlParser, SourceSelector) {
  // This will be implemented soon, but for now we test the failure for the
  // coverage tool.
  auto expectSelector = ExpectCompleteParse<&Parser::sourceSelector>{};
  expectSelector("<x>", m::TripleComponentIri("<x>"));

  auto expectNamedGraph = ExpectCompleteParse<&Parser::namedGraphClause>{};
  expectNamedGraph("NAMED <x>", m::TripleComponentIri("<x>"));

  auto expectDefaultGraph = ExpectCompleteParse<&Parser::defaultGraphClause>{};
  expectDefaultGraph("<x>", m::TripleComponentIri("<x>"));
}

// _____________________________________________________________________________
TEST(ParserTest, propertyPathInCollection) {
  std::string query =
      "PREFIX : <http://example.org/>\n"
      "SELECT * { ?s ?p ([:p* 123] [^:r \"hello\"]) }";
  EXPECT_THAT(
      SparqlParser::parseQuery(std::move(query)),
      m::SelectQuery(
          m::AsteriskSelect(),
          m::GraphPattern(m::Triples(
              {{Var{"?_QLever_internal_variable_2"},
                "<http://www.w3.org/1999/02/22-rdf-syntax-ns#first>",
                Var{"?_QLever_internal_variable_1"}},
               {Var{"?_QLever_internal_variable_2"},
                "<http://www.w3.org/1999/02/22-rdf-syntax-ns#rest>",
                iri("<http://www.w3.org/1999/02/22-rdf-syntax-ns#nil>")},
               {Var{"?_QLever_internal_variable_1"},
                PropertyPath::makeWithChildren(
                    {PropertyPath::fromIri("<http://example.org/r>")},
                    PropertyPath::Operation::INVERSE),
                lit("\"hello\"")},
               {Var{"?_QLever_internal_variable_3"},
                "<http://www.w3.org/1999/02/22-rdf-syntax-ns#first>",
                Var{"?_QLever_internal_variable_0"}},
               {Var{"?_QLever_internal_variable_3"},
                "<http://www.w3.org/1999/02/22-rdf-syntax-ns#rest>",
                Var{"?_QLever_internal_variable_2"}},
               {Var{"?_QLever_internal_variable_0"},
                PropertyPath::makeModified(
                    PropertyPath::fromIri("<http://example.org/p>"), "*"),
                123},
               {Var{"?s"}, Var{"?p"}, Var{"?_QLever_internal_variable_3"}}}))));
}

TEST(SparqlParser, Datasets) {
  auto expectUpdate = ExpectCompleteParse<&Parser::update>{defaultPrefixMap};
  auto expectQuery = ExpectCompleteParse<&Parser::query>{defaultPrefixMap};
  auto expectAsk = ExpectCompleteParse<&Parser::askQuery>{defaultPrefixMap};
  auto expectConstruct =
      ExpectCompleteParse<&Parser::constructQuery>{defaultPrefixMap};
  auto expectDescribe =
      ExpectCompleteParse<&Parser::describeQuery>{defaultPrefixMap};
  auto Iri = [](std::string_view stringWithBrackets) {
    return TripleComponent::Iri::fromIriref(stringWithBrackets);
  };
  auto noGraph = std::monostate{};
  auto noGraphs = m::Graphs{};
  ScanSpecificationAsTripleComponent::Graphs datasets{{Iri("<g>")}};
  // Only checks `_filters` on the GraphPattern. We are not concerned with the
  // `_graphPatterns` here.
  auto filterGraphPattern = m::Filters(m::ExistsFilter(
      m::GraphPattern(m::Triples({{Var("?a"), Var{"?b"}, Var("?c")}})),
      datasets, noGraphs));
  // Check that datasets are propagated correctly into the different types of
  // operations.
  expectUpdate(
      "DELETE { ?x <b> <c> } USING <g> WHERE { ?x ?y ?z FILTER EXISTS {?a ?b "
      "?c} }",
      testing::ElementsAre(m::UpdateClause(
          m::GraphUpdate({{Var("?x"), Iri("<b>"), Iri("<c>"), noGraph}}, {}),
          filterGraphPattern, m::datasetClausesMatcher(datasets, noGraphs))));
  expectQuery("SELECT * FROM <g> WHERE { ?x ?y ?z FILTER EXISTS {?a ?b ?c} }",
              m::SelectQuery(m::AsteriskSelect(), filterGraphPattern, datasets,
                             noGraphs));
  expectAsk("ASK FROM <g> { ?x ?y ?z FILTER EXISTS {?a ?b ?c}}",
            m::AskQuery(filterGraphPattern, datasets, noGraphs));
  expectConstruct(
      "CONSTRUCT {<a> <b> <c>} FROM <g> { ?x ?y ?z FILTER EXISTS {?a ?b?c}}",
      m::ConstructQuery(
          {std::array<GraphTerm, 3>{::Iri("<a>"), ::Iri("<b>"), ::Iri("<c>")}},
          filterGraphPattern, datasets, noGraphs));
  // See comment in visit function for `DescribeQueryContext`.
  expectDescribe(
      "Describe ?x FROM <g> { ?x ?y ?z FILTER EXISTS {?a ?b ?c}}",
      m::DescribeQuery(
          m::Describe({Var("?x")}, {datasets, {}},
                      m::SelectQuery(m::VariablesSelect({"?x"}, false, false),
                                     filterGraphPattern)),
          datasets, noGraphs));
}<|MERGE_RESOLUTION|>--- conflicted
+++ resolved
@@ -1873,13 +1873,10 @@
                      matchUnary(&makeCentroidExpression));
   expectFunctionCall(absl::StrCat(ql, "isGeoPoint>(?x)"),
                      matchUnary(&makeIsGeoPointExpression));
-<<<<<<< HEAD
+  expectFunctionCall(absl::StrCat(geof, "envelope>(?x)"),
+                     matchUnary(&makeEnvelopeExpression));
   expectFunctionCall(absl::StrCat(geof, "geometryType>(?x)"),
                      matchUnary(&makeGeometryTypeExpression));
-=======
-  expectFunctionCall(absl::StrCat(geof, "envelope>(?x)"),
-                     matchUnary(&makeEnvelopeExpression));
->>>>>>> e984c7e5
 
   // The different distance functions:
   expectFunctionCall(
@@ -1970,15 +1967,12 @@
   expectFunctionCallFails(absl::StrCat(geof, "centroid>(?a, ?b, ?c)"));
   expectFunctionCallFails(absl::StrCat(xsd, "date>(?varYear, ?varMonth)"));
   expectFunctionCallFails(absl::StrCat(xsd, "dateTime>(?varYear, ?varMonth)"));
-<<<<<<< HEAD
+  expectFunctionCallFails(absl::StrCat(geof, "envelope>()"));
+  expectFunctionCallFails(absl::StrCat(geof, "envelope>(?a, ?b)"));
+  expectFunctionCallFails(absl::StrCat(geof, "envelope>(?a, ?b, ?c)"));
   expectFunctionCallFails(absl::StrCat(geof, "geometryType>()"));
   expectFunctionCallFails(absl::StrCat(geof, "geometryType>(?a, ?b)"));
   expectFunctionCallFails(absl::StrCat(geof, "geometryType>(?a, ?b, ?c)"));
-=======
-  expectFunctionCallFails(absl::StrCat(geof, "envelope>()"));
-  expectFunctionCallFails(absl::StrCat(geof, "envelope>(?a, ?b)"));
-  expectFunctionCallFails(absl::StrCat(geof, "envelope>(?a, ?b, ?c)"));
->>>>>>> e984c7e5
 
   // Unknown function with `geof:`, `math:`, `xsd:`, or `ql` prefix.
   expectFunctionCallFails(absl::StrCat(geof, "nada>(?x)"));
