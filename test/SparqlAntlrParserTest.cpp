--- conflicted
+++ resolved
@@ -2378,7 +2378,6 @@
           m::GraphUpdate({{Var("?a"), Iri("<b>"), Iri("<c>"), noGraph}}, {},
                          Iri("<foo>")),
           m::GraphPattern(m::Triples({{Iri("<d>"), "<e>", Var{"?a"}}}))));
-<<<<<<< HEAD
   expectUpdate(
       "LOAD <https://example.com>",
       m::UpdateClause(
@@ -2395,27 +2394,6 @@
                                                       Var("?o"), Iri("<bar>")}},
                          std::nullopt),
           m::GraphPattern(m::Load(Iri("<https://example.com>"), true))));
-  expectUpdate("CLEAR NAMED",
-               m::UpdateClause(m::Clear(false, NAMED{}), m::GraphPattern()));
-  expectUpdate(
-      "CLEAR GRAPH <foo>",
-      m::UpdateClause(m::Clear(false, Iri("<foo>")), m::GraphPattern()));
-  expectUpdate("DROP GRAPH <foo>", m::UpdateClause(m::Drop(false, Iri("<foo>")),
-                                                   m::GraphPattern()));
-  expectUpdate(
-      "CREATE GRAPH <foo>",
-      m::UpdateClause(m::Create(false, Iri("<foo>")), m::GraphPattern()));
-  expectUpdate("ADD SILENT DEFAULT TO GRAPH <foo>",
-               m::UpdateClause(m::Add(true, DEFAULT{}, Iri("<foo>")),
-                               m::GraphPattern()));
-  expectUpdate("MOVE GRAPH <foo> TO DEFAULT",
-               m::UpdateClause(m::Move(false, Iri("<foo>"), DEFAULT{}),
-                               m::GraphPattern()));
-  expectUpdate("COPY DEFAULT TO GRAPH <foo>",
-               m::UpdateClause(m::Copy(false, DEFAULT{}, Iri("<foo>")),
-                               m::GraphPattern()));
-=======
->>>>>>> 4ea0154d
   const auto insertMatcher = m::UpdateClause(
       m::GraphUpdate({}, {{Iri("<a>"), Iri("<b>"), Iri("<c>"), noGraph}},
                      std::nullopt),
