// Copyright 2021 - 2025, University of Freiburg
// Chair of Algorithms and Data Structures
// Authors: Johannes Kalmbach <kalmbach@cs.uni-freiburg.de>
//          Julian Mundhahs <mundhahj@cs.uni-freiburg.de>
//          Hannah Bast <bast@cs.uni-freiburg.de>

#include <gtest/gtest.h>

#include <iostream>
#include <type_traits>
#include <typeindex>
#include <utility>

#include "./SparqlExpressionTestHelpers.h"
#include "./util/GTestHelpers.h"
#include "./util/RuntimeParametersTestHelpers.h"
#include "./util/TripleComponentTestHelpers.h"
#include "QueryPlannerTestHelpers.h"
#include "SparqlAntlrParserTestHelpers.h"
#include "engine/sparqlExpressions/BlankNodeExpression.h"
#include "engine/sparqlExpressions/NowDatetimeExpression.h"
#include "engine/sparqlExpressions/RandomExpression.h"
#include "engine/sparqlExpressions/RegexExpression.h"
#include "engine/sparqlExpressions/RelationalExpressions.h"
#include "engine/sparqlExpressions/UuidExpressions.h"
#include "global/RuntimeParameters.h"
#include "parser/ConstructClause.h"
#include "parser/Iri.h"
#include "parser/SparqlParserHelpers.h"
#include "parser/sparqlParser/SparqlQleverVisitor.h"
#include "util/AllocatorTestHelpers.h"
#include "util/SourceLocation.h"

namespace {
using namespace sparqlParserTestHelpers;

auto iri = ad_utility::testing::iri;

auto lit = ad_utility::testing::tripleComponentLiteral;

<<<<<<< HEAD
const ad_utility::HashMap<std::string, std::string> defaultPrefixMap{
    {std::string{QLEVER_INTERNAL_PREFIX_NAME},
     std::string{QLEVER_INTERNAL_PREFIX_IRI}}};

template <auto F, bool testInsideConstructTemplate = false>
auto parse =
    [](const string& input, SparqlQleverVisitor::PrefixMap prefixes = {},
       std::optional<ParsedQuery::DatasetClauses> clauses = std::nullopt,
       SparqlQleverVisitor::DisableSomeChecksOnlyForTesting disableSomeChecks =
           SparqlQleverVisitor::DisableSomeChecksOnlyForTesting::False) {
      ParserAndVisitor p{input, std::move(prefixes), std::move(clauses),
                         disableSomeChecks};
      if (testInsideConstructTemplate) {
        p.visitor_.setParseModeToInsideConstructTemplateForTesting();
      }
      return p.parseTypesafe(F);
    };

auto parseBlankNode = parse<&Parser::blankNode>;
auto parseBlankNodeConstruct = parse<&Parser::blankNode, true>;
auto parseCollection = parse<&Parser::collection>;
auto parseCollectionConstruct = parse<&Parser::collection, true>;
auto parseConstructTriples = parse<&Parser::constructTriples>;
auto parseGraphNode = parse<&Parser::graphNode>;
auto parseGraphNodeConstruct = parse<&Parser::graphNode, true>;
auto parseObjectList = parse<&Parser::objectList>;
auto parsePropertyList = parse<&Parser::propertyList>;
auto parsePropertyListNotEmpty = parse<&Parser::propertyListNotEmpty>;
auto parseSelectClause = parse<&Parser::selectClause>;
auto parseTriplesSameSubject = parse<&Parser::triplesSameSubject>;
auto parseTriplesSameSubjectConstruct =
    parse<&Parser::triplesSameSubject, true>;
auto parseVariable = parse<&Parser::var>;
auto parseVarOrTerm = parse<&Parser::varOrTerm>;
auto parseVerb = parse<&Parser::verb>;

template <auto Clause, bool parseInsideConstructTemplate = false,
          typename Value = decltype(parse<Clause>("").resultOfParse_)>
struct ExpectCompleteParse {
  SparqlQleverVisitor::PrefixMap prefixMap_ = {};
  SparqlQleverVisitor::DisableSomeChecksOnlyForTesting disableSomeChecks =
      SparqlQleverVisitor::DisableSomeChecksOnlyForTesting::False;

  auto operator()(const string& input, const Value& value,
                  ad_utility::source_location l =
                      ad_utility::source_location::current()) const {
    return operator()(input, value, prefixMap_, l);
  };

  auto operator()(const string& input,
                  const testing::Matcher<const Value&>& matcher,
                  ad_utility::source_location l =
                      ad_utility::source_location::current()) const {
    return operator()(input, matcher, prefixMap_, l);
  };

  auto operator()(const string& input, const Value& value,
                  SparqlQleverVisitor::PrefixMap prefixMap,
                  ad_utility::source_location l =
                      ad_utility::source_location::current()) const {
    return operator()(input, testing::Eq(value), std::move(prefixMap), l);
  };

  auto operator()(const string& input,
                  const testing::Matcher<const Value&>& matcher,
                  SparqlQleverVisitor::PrefixMap prefixMap,
                  ad_utility::source_location l =
                      ad_utility::source_location::current()) const {
    auto tr = generateLocationTrace(l, "successful parsing was expected here");
    EXPECT_NO_THROW({
      return expectCompleteParse(
          parse<Clause, parseInsideConstructTemplate>(
              input, std::move(prefixMap), std::nullopt, disableSomeChecks),
          matcher, l);
    });
  };

  auto operator()(const string& input,
                  const testing::Matcher<const Value&>& matcher,
                  ParsedQuery::DatasetClauses activeDatasetClauses,
                  ad_utility::source_location l =
                      ad_utility::source_location::current()) const {
    auto tr = generateLocationTrace(l, "successful parsing was expected here");
    EXPECT_NO_THROW({
      return expectCompleteParse(
          parse<Clause, parseInsideConstructTemplate>(
              input, {}, std::move(activeDatasetClauses), disableSomeChecks),
          matcher, l);
    });
  };
};

template <auto Clause>
struct ExpectParseFails {
  SparqlQleverVisitor::PrefixMap prefixMap_ = {};
  SparqlQleverVisitor::DisableSomeChecksOnlyForTesting disableSomeChecks =
      SparqlQleverVisitor::DisableSomeChecksOnlyForTesting::False;

  auto operator()(
      const string& input,
      const testing::Matcher<const std::string&>& messageMatcher = ::testing::_,
      ad_utility::source_location l = ad_utility::source_location::current()) {
    return operator()(input, prefixMap_, messageMatcher, l);
  }

  auto operator()(
      const string& input, SparqlQleverVisitor::PrefixMap prefixMap,
      const testing::Matcher<const std::string&>& messageMatcher = ::testing::_,
      ad_utility::source_location l = ad_utility::source_location::current()) {
    auto trace = generateLocationTrace(l);
    AD_EXPECT_THROW_WITH_MESSAGE(
        parse<Clause>(input, std::move(prefixMap), {}, disableSomeChecks),
        messageMatcher);
  }
};

// TODO: make function that creates both the complete and fails parser. and use
// them with structured binding.

auto nil = "<http://www.w3.org/1999/02/22-rdf-syntax-ns#nil>";
auto first = "<http://www.w3.org/1999/02/22-rdf-syntax-ns#first>";
auto rest = "<http://www.w3.org/1999/02/22-rdf-syntax-ns#rest>";
auto type = "<http://www.w3.org/1999/02/22-rdf-syntax-ns#type>";

using ::testing::ElementsAre;
using ::testing::Eq;
using ::testing::IsEmpty;
using ::testing::Pair;
using ::testing::SizeIs;
using ::testing::StrEq;

PropertyPath PathIri(std::string_view iri) {
  return PropertyPath::fromIri(
      ad_utility::triple_component::Iri::fromIriref(iri));
}
=======
>>>>>>> 41b626fc
}  // namespace

TEST(SparqlParser, NumericLiterals) {
  auto expectNumericLiteral = ExpectCompleteParse<&Parser::numericLiteral>{};
  auto expectNumericLiteralFails = ExpectParseFails<&Parser::numericLiteral>{};
  expectNumericLiteral("3.0", m::NumericLiteralDouble(3.0));
  expectNumericLiteral("3.0e2", m::NumericLiteralDouble(300.0));
  expectNumericLiteral("3.0e-2", m::NumericLiteralDouble(0.030));
  expectNumericLiteral("3", m::NumericLiteralInt(3ll));
  expectNumericLiteral("-3.0", m::NumericLiteralDouble(-3.0));
  expectNumericLiteral("-3", m::NumericLiteralInt(-3ll));
  expectNumericLiteral("+3", m::NumericLiteralInt(3ll));
  expectNumericLiteral("+3.02", m::NumericLiteralDouble(3.02));
  expectNumericLiteral("+3.1234e12", m::NumericLiteralDouble(3123400000000.0));
  expectNumericLiteral(".234", m::NumericLiteralDouble(0.234));
  expectNumericLiteral("+.0123", m::NumericLiteralDouble(0.0123));
  expectNumericLiteral("-.5123", m::NumericLiteralDouble(-0.5123));
  expectNumericLiteral(".234e4", m::NumericLiteralDouble(2340.0));
  expectNumericLiteral("+.0123E-3", m::NumericLiteralDouble(0.0000123));
  expectNumericLiteral("-.5123E12", m::NumericLiteralDouble(-512300000000.0));
  expectNumericLiteralFails("1000000000000000000000000000000000000");
  expectNumericLiteralFails("-99999999999999999999");
  expectNumericLiteralFails("12E400");
  expectNumericLiteralFails("-4.2E550");
}

TEST(SparqlParser, Prefix) {
  SparqlQleverVisitor::PrefixMap prefixMap{{"wd", "<www.wikidata.org/>"}};

  {
    ParserAndVisitor p{"PREFIX wd: <www.wikidata.org/>"};
    auto defaultPrefixes = p.visitor_.prefixMap();
    ASSERT_EQ(defaultPrefixes.size(), 0);
    p.visitor_.visit(p.parser_.prefixDecl());
    auto prefixes = p.visitor_.prefixMap();
    ASSERT_EQ(prefixes.size(), 1);
    ASSERT_EQ(prefixes.at("wd"), "<www.wikidata.org/>");
  }
  expectCompleteParse(parse<&Parser::pnameLn>("wd:bimbam", prefixMap),
                      StrEq("<www.wikidata.org/bimbam>"));
  expectCompleteParse(parse<&Parser::pnameNs>("wd:", prefixMap),
                      StrEq("<www.wikidata.org/>"));
  expectCompleteParse(parse<&Parser::prefixedName>("wd:bimbam", prefixMap),
                      StrEq("<www.wikidata.org/bimbam>"));
  expectIncompleteParse(
      parse<&Parser::iriref>("<somethingsomething> <rest>", prefixMap),
      "<rest>", testing::StrEq("<somethingsomething>"));
}

TEST(SparqlExpressionParser, First) {
  string s = "(5 * 5 ) bimbam";
  // This is an example on how to access a certain parsed substring.
  /*
  LOG(INFO) << context->getText() << std::endl;
  LOG(INFO) << p.parser_.getTokenStream()
                   ->getTokenSource()
                   ->getInputStream()
                   ->toString()
            << std::endl;
  LOG(INFO) << p.parser_.getCurrentToken()->getStartIndex() << std::endl;
   */
  auto resultofParse = parse<&Parser::expression>(s);
  EXPECT_EQ(resultofParse.remainingText_.length(), 6);
  auto resultAsExpression = std::move(resultofParse.resultOfParse_);

  VariableToColumnMap map;
  ad_utility::AllocatorWithLimit<Id> alloc{
      ad_utility::testing::makeAllocator()};
  IdTable table{alloc};
  LocalVocab localVocab;
  sparqlExpression::EvaluationContext input{
      *ad_utility::testing::getQec(),
      map,
      table,
      alloc,
      localVocab,
      std::make_shared<ad_utility::CancellationHandle<>>(),
      sparqlExpression::EvaluationContext::TimePoint::max()};
  auto result = resultAsExpression->evaluate(&input);
  AD_CONTRACT_CHECK(std::holds_alternative<Id>(result));
  ASSERT_EQ(std::get<Id>(result).getDatatype(), Datatype::Int);
  ASSERT_EQ(25, std::get<Id>(result).getInt());
}

TEST(SparqlParser, ComplexConstructTemplate) {
  string input =
      "{ [?a ( ?b (?c) )] ?d [?e [?f ?g]] . "
      "<http://wallscope.co.uk/resource/olympics/medal/#something> a "
      "<http://wallscope.co.uk/resource/olympics/medal/#somethingelse> }";

  auto Blank = [](const std::string& label) { return BlankNode(true, label); };
  expectCompleteParse(
      parse<&Parser::constructTemplate>(input),
      m::ConstructClause(
          {{Blank("0"), Var("?a"), Blank("3")},
           {Blank("2"), Iri(first), Blank("1")},
           {Blank("2"), Iri(rest), Iri(nil)},
           {Blank("1"), Iri(first), Var("?c")},
           {Blank("1"), Iri(rest), Iri(nil)},
           {Blank("3"), Iri(first), Var("?b")},
           {Blank("3"), Iri(rest), Blank("2")},
           {Blank("0"), Var("?d"), Blank("4")},
           {Blank("4"), Var("?e"), Blank("5")},
           {Blank("5"), Var("?f"), Var("?g")},
           {Iri("<http://wallscope.co.uk/resource/olympics/medal/"
                "#something>"),
            Iri(type),
            Iri("<http://wallscope.co.uk/resource/olympics/medal/"
                "#somethingelse>")}}));
}

TEST(SparqlParser, GraphTerm) {
  auto expectGraphTerm = ExpectCompleteParse<&Parser::graphTerm>{};
  expectGraphTerm("1337", m::Literal("1337"));
  expectGraphTerm("true", m::Literal("true"));
  expectGraphTerm("[]", m::InternalVariable("0"));
  auto expectGraphTermConstruct =
      ExpectCompleteParse<&Parser::graphTerm, true>{};
  expectGraphTermConstruct("[]", m::BlankNode(true, "0"));
  {
    const std::string iri = "<http://dummy-iri.com#fragment>";
    expectCompleteParse(parse<&Parser::graphTerm>(iri), m::Iri(iri));
  }
  expectGraphTerm("\"abc\"", m::Literal("\"abc\""));
  expectGraphTerm("()", m::Iri(nil));
}

TEST(SparqlParser, RdfCollectionSingleVar) {
  expectCompleteParse(
      parseCollectionConstruct("( ?a )"),
      Pair(m::BlankNode(true, "0"),
           ElementsAre(ElementsAre(m::BlankNode(true, "0"), m::Iri(first),
                                   m::VariableVariant("?a")),
                       ElementsAre(m::BlankNode(true, "0"), m::Iri(rest),
                                   m::Iri(nil)))));
  expectCompleteParse(
      parseCollection("( ?a )"),
      Pair(m::VariableVariant("?_QLever_internal_variable_0"),
           ElementsAre(
               ElementsAre(m::VariableVariant("?_QLever_internal_variable_0"),
                           m::Iri(first), m::VariableVariant("?a")),
               ElementsAre(m::VariableVariant("?_QLever_internal_variable_0"),
                           m::Iri(rest), m::Iri(nil)))));
}

TEST(SparqlParser, RdfCollectionTripleVar) {
  auto Var = m::VariableVariant;
  auto Blank = [](const std::string& label) {
    return m::BlankNode(true, label);
  };
  auto BlankVar = [](int number) {
    return m::VariableVariant(
        absl::StrCat("?_QLever_internal_variable_", number));
  };
  expectCompleteParse(
      parseCollectionConstruct("( ?a ?b ?c )"),
      Pair(m::BlankNode(true, "2"),
           ElementsAre(ElementsAre(Blank("0"), m::Iri(first), Var("?c")),
                       ElementsAre(Blank("0"), m::Iri(rest), m::Iri(nil)),
                       ElementsAre(Blank("1"), m::Iri(first), Var("?b")),
                       ElementsAre(Blank("1"), m::Iri(rest), Blank("0")),
                       ElementsAre(Blank("2"), m::Iri(first), Var("?a")),
                       ElementsAre(Blank("2"), m::Iri(rest), Blank("1")))));
  expectCompleteParse(
      parseCollection("( ?a ?b ?c )"),
      Pair(BlankVar(2),
           ElementsAre(ElementsAre(BlankVar(0), m::Iri(first), Var("?c")),
                       ElementsAre(BlankVar(0), m::Iri(rest), m::Iri(nil)),
                       ElementsAre(BlankVar(1), m::Iri(first), Var("?b")),
                       ElementsAre(BlankVar(1), m::Iri(rest), BlankVar(0)),
                       ElementsAre(BlankVar(2), m::Iri(first), Var("?a")),
                       ElementsAre(BlankVar(2), m::Iri(rest), BlankVar(1)))));
}

TEST(SparqlParser, BlankNodeAnonymous) {
  expectCompleteParse(parseBlankNodeConstruct("[ \t\r\n]"),
                      m::BlankNode(true, "0"));
  expectCompleteParse(parseBlankNode("[ \t\r\n]"), m::InternalVariable("0"));
}

TEST(SparqlParser, BlankNodeLabelled) {
  expectCompleteParse(parseBlankNodeConstruct("_:label123"),
                      m::BlankNode(false, "label123"));
  expectCompleteParse(parseBlankNode("_:label123"),
                      m::InternalVariable("label123"));
}

TEST(SparqlParser, ConstructTemplateEmpty) {
  expectCompleteParse(parse<&Parser::constructTemplate>("{}"),
                      testing::Eq(std::nullopt));
}

TEST(SparqlParser, ConstructTriplesSingletonWithTerminator) {
  expectCompleteParse(parseConstructTriples("?a ?b ?c ."),
                      ElementsAre(ElementsAre(m::VariableVariant("?a"),
                                              m::VariableVariant("?b"),
                                              m::VariableVariant("?c"))));
}

TEST(SparqlParser, ConstructTriplesWithTerminator) {
  auto IsVar = m::VariableVariant;
  expectCompleteParse(
      parseConstructTriples("?a ?b ?c . ?d ?e ?f . ?g ?h ?i ."),
      ElementsAre(
          ElementsAre(IsVar("?a"), IsVar("?b"), IsVar("?c")),
          ElementsAre(IsVar("?d"), IsVar("?e"), IsVar("?f")),
          ElementsAre(IsVar("?g"), IsVar("?h"), m::VariableVariant("?i"))));
}

TEST(SparqlParser, TriplesSameSubjectVarOrTerm) {
  expectCompleteParse(parseConstructTriples("?a ?b ?c"),
                      ElementsAre(ElementsAre(m::VariableVariant("?a"),
                                              m::VariableVariant("?b"),
                                              m::VariableVariant("?c"))));
}

TEST(SparqlParser, TriplesSameSubjectTriplesNodeWithPropertyList) {
  expectCompleteParse(
      parseTriplesSameSubjectConstruct("(?a) ?b ?c"),
      ElementsAre(
          ElementsAre(m::BlankNode(true, "0"), m::Iri(first),
                      m::VariableVariant("?a")),
          ElementsAre(m::BlankNode(true, "0"), m::Iri(rest), m::Iri(nil)),
          ElementsAre(m::BlankNode(true, "0"), m::VariableVariant("?b"),
                      m::VariableVariant("?c"))));
  expectCompleteParse(
      parseTriplesSameSubject("(?a) ?b ?c"),
      ElementsAre(
          ElementsAre(m::VariableVariant("?_QLever_internal_variable_0"),
                      m::Iri(first), m::VariableVariant("?a")),
          ElementsAre(m::VariableVariant("?_QLever_internal_variable_0"),
                      m::Iri(rest), m::Iri(nil)),
          ElementsAre(m::VariableVariant("?_QLever_internal_variable_0"),
                      m::VariableVariant("?b"), m::VariableVariant("?c"))));
}

TEST(SparqlParser, TriplesSameSubjectTriplesNodeEmptyPropertyList) {
  expectCompleteParse(
      parseTriplesSameSubjectConstruct("(?a)"),
      ElementsAre(
          ElementsAre(m::BlankNode(true, "0"), m::Iri(first),
                      m::VariableVariant("?a")),
          ElementsAre(m::BlankNode(true, "0"), m::Iri(rest), m::Iri(nil))));
  expectCompleteParse(
      parseTriplesSameSubject("(?a)"),
      ElementsAre(
          ElementsAre(m::VariableVariant("?_QLever_internal_variable_0"),
                      m::Iri(first), m::VariableVariant("?a")),
          ElementsAre(m::VariableVariant("?_QLever_internal_variable_0"),
                      m::Iri(rest), m::Iri(nil))));
}

TEST(SparqlParser, TriplesSameSubjectBlankNodePropertyList) {
  auto doTest = ad_utility::ApplyAsValueIdentity{[](auto allowPath) {
    auto input = "[ ?x ?y ] ?a ?b";
    auto [output, internal] = [&input, allowPath]() {
      if constexpr (allowPath) {
        return std::pair(parse<&Parser::triplesSameSubjectPath>(input),
                         m::InternalVariable("0"));
      } else {
        return std::pair(parse<&Parser::triplesSameSubject, true>(input),
                         m::BlankNode(true, "0"));
      }
    }();

    auto var = m::VariableVariant;
    expectCompleteParse(
        output, UnorderedElementsAre(
                    ::testing::FieldsAre(internal, var("?x"), var("?y")),
                    ::testing::FieldsAre(internal, var("?a"), var("?b"))));
  }};
  doTest.template operator()<true>();
  doTest.template operator()<false>();
}

TEST(SparqlParser, PropertyList) {
  expectCompleteParse(
      parsePropertyList("a ?a"),
      Pair(ElementsAre(ElementsAre(m::Iri(type), m::VariableVariant("?a"))),
           IsEmpty()));
}

TEST(SparqlParser, EmptyPropertyList) {
  expectCompleteParse(parsePropertyList(""), Pair(IsEmpty(), IsEmpty()));
}

TEST(SparqlParser, PropertyListNotEmptySingletonWithTerminator) {
  expectCompleteParse(
      parsePropertyListNotEmpty("a ?a ;"),
      Pair(ElementsAre(ElementsAre(m::Iri(type), m::VariableVariant("?a"))),
           IsEmpty()));
}

TEST(SparqlParser, PropertyListNotEmptyWithTerminator) {
  expectCompleteParse(
      parsePropertyListNotEmpty("a ?a ; a ?b ; a ?c ;"),
      Pair(ElementsAre(ElementsAre(m::Iri(type), m::VariableVariant("?a")),
                       ElementsAre(m::Iri(type), m::VariableVariant("?b")),
                       ElementsAre(m::Iri(type), m::VariableVariant("?c"))),
           IsEmpty()));
}

TEST(SparqlParser, VerbA) { expectCompleteParse(parseVerb("a"), m::Iri(type)); }

TEST(SparqlParser, VerbVariable) {
  expectCompleteParse(parseVerb("?a"), m::VariableVariant("?a"));
}

TEST(SparqlParser, ObjectListSingleton) {
  expectCompleteParse(parseObjectList("?a"),
                      Pair(ElementsAre(m::VariableVariant("?a")), IsEmpty()));
}

TEST(SparqlParser, ObjectList) {
  expectCompleteParse(
      parseObjectList("?a , ?b , ?c"),
      Pair(ElementsAre(m::VariableVariant("?a"), m::VariableVariant("?b"),
                       m::VariableVariant("?c")),
           IsEmpty()));
}

TEST(SparqlParser, BlankNodePropertyList) {
  auto doMatch = ad_utility::ApplyAsValueIdentity{[](auto InsideConstruct) {
    const auto blank = [InsideConstruct] {
      if constexpr (InsideConstruct) {
        return m::BlankNode(true, "0");
      } else {
        return m::InternalVariable("0");
      }
    }();
    expectCompleteParse(
        parse<&Parser::blankNodePropertyList, InsideConstruct>(
            "[ a ?a ; a ?b ; a ?c ]"),
        Pair(blank,
             ElementsAre(
                 ElementsAre(blank, m::Iri(type), m::VariableVariant("?a")),
                 ElementsAre(blank, m::Iri(type), m::VariableVariant("?b")),
                 ElementsAre(blank, m::Iri(type), m::VariableVariant("?c")))));
  }};
  doMatch.template operator()<true>();
  doMatch.template operator()<false>();
}

TEST(SparqlParser, GraphNodeVarOrTerm) {
  expectCompleteParse(parseGraphNode("?a"),
                      Pair(m::VariableVariant("?a"), IsEmpty()));
}

TEST(SparqlParser, GraphNodeTriplesNode) {
  expectCompleteParse(
      parseGraphNodeConstruct("(?a)"),
      Pair(m::BlankNode(true, "0"),
           ElementsAre(ElementsAre(m::BlankNode(true, "0"), m::Iri(first),
                                   m::VariableVariant("?a")),
                       ElementsAre(m::BlankNode(true, "0"), m::Iri(rest),
                                   m::Iri(nil)))));
  expectCompleteParse(
      parseGraphNode("(?a)"),
      Pair(m::VariableVariant("?_QLever_internal_variable_0"),
           ElementsAre(
               ElementsAre(m::VariableVariant("?_QLever_internal_variable_0"),
                           m::Iri(first), m::VariableVariant("?a")),
               ElementsAre(m::VariableVariant("?_QLever_internal_variable_0"),
                           m::Iri(rest), m::Iri(nil)))));
}

TEST(SparqlParser, VarOrTermVariable) {
  expectCompleteParse(parseVarOrTerm("?a"), m::VariableVariant("?a"));
}

TEST(SparqlParser, VarOrTermGraphTerm) {
  expectCompleteParse(parseVarOrTerm("()"), m::Iri(nil));
}

TEST(SparqlParser, Iri) {
  auto iri = &TripleComponent::Iri::fromIriref;
  auto expectIri = ExpectCompleteParse<&Parser::iri>{};
  expectIri("rdfs:label", iri("<http://www.w3.org/2000/01/rdf-schema#label>"),
            {{"rdfs", "<http://www.w3.org/2000/01/rdf-schema#>"}});
  expectIri(
      "rdfs:label", iri("<http://www.w3.org/2000/01/rdf-schema#label>"),
      {{"rdfs", "<http://www.w3.org/2000/01/rdf-schema#>"}, {"foo", "<bar#>"}});
  expectIri("<http://www.w3.org/2000/01/rdf-schema>"s,
            iri("<http://www.w3.org/2000/01/rdf-schema>"),
            SparqlQleverVisitor::PrefixMap{});
  expectIri("@en@rdfs:label"s,
            iri("@en@<http://www.w3.org/2000/01/rdf-schema#label>"),
            {{"rdfs", "<http://www.w3.org/2000/01/rdf-schema#>"}});
  expectIri("@en@<http://www.w3.org/2000/01/rdf-schema>"s,
            iri("@en@<http://www.w3.org/2000/01/rdf-schema>"),
            SparqlQleverVisitor::PrefixMap{});
}

TEST(SparqlParser, VarOrIriIri) {
  expectCompleteParse(parseVarOrTerm("<http://testiri>"),
                      m::Iri("<http://testiri>"));
}

TEST(SparqlParser, VariableWithQuestionMark) {
  expectCompleteParse(parseVariable("?variableName"),
                      m::Variable("?variableName"));
}

TEST(SparqlParser, VariableWithDollarSign) {
  expectCompleteParse(parseVariable("$variableName"),
                      m::Variable("?variableName"));
}

TEST(SparqlParser, Bind) {
  auto noChecks = SparqlQleverVisitor::DisableSomeChecksOnlyForTesting::True;
  auto expectBind = ExpectCompleteParse<&Parser::bind>{{}, noChecks};
  expectBind("BIND (10 - 5 as ?a)", m::Bind(Var{"?a"}, "10 - 5"));
  expectBind("bInD (?age - 10 As ?s)", m::Bind(Var{"?s"}, "?age - 10"));
}

TEST(SparqlParser, Integer) {
  auto expectInteger = ExpectCompleteParse<&Parser::integer>{};
  auto expectIntegerFails = ExpectParseFails<&Parser::integer>();
  expectInteger("1931", 1931ull);
  expectInteger("0", 0ull);
  expectInteger("18446744073709551615", 18446744073709551615ull);
  expectIntegerFails("18446744073709551616");
  expectIntegerFails("10000000000000000000000000000000000000000");
  expectIntegerFails("-1");
}

TEST(SparqlParser, LimitOffsetClause) {
  auto expectLimitOffset = ExpectCompleteParse<&Parser::limitOffsetClauses>{};
  auto expectLimitOffsetFails = ExpectParseFails<&Parser::limitOffsetClauses>();
  expectLimitOffset("LIMIT 10", m::LimitOffset(10, std::nullopt, 0));
  expectLimitOffset("OFFSET 31 LIMIT 12 TEXTLIMIT 14",
                    m::LimitOffset(12, 14, 31));
  expectLimitOffset("textlimit 999", m::LimitOffset(std::nullopt, 999, 0));
  expectLimitOffset("LIMIT      999", m::LimitOffset(999, std::nullopt, 0));
  expectLimitOffset("OFFSET 43",
                    m::LimitOffset(std::nullopt, std::nullopt, 43));
  expectLimitOffset("TEXTLIMIT 43 LIMIT 19", m::LimitOffset(19, 43, 0));
  expectLimitOffsetFails("LIMIT20");
  expectIncompleteParse(parse<&Parser::limitOffsetClauses>(
                            "Limit 10 TEXTLIMIT 20 offset 0 Limit 20"),
                        "Limit 20", m::LimitOffset(10ull, 20ull, 0ull));
}

TEST(SparqlParser, OrderCondition) {
  auto expectOrderCondition = ExpectCompleteParse<&Parser::orderCondition>{};
  auto expectOrderConditionFails = ExpectParseFails<&Parser::orderCondition>();
  // var
  expectOrderCondition("?test",
                       m::VariableOrderKeyVariant(Var{"?test"}, false));
  // brackettedExpression
  expectOrderCondition("DESC (?foo)",
                       m::VariableOrderKeyVariant(Var{"?foo"}, true));
  expectOrderCondition("ASC (?bar)",
                       m::VariableOrderKeyVariant(Var{"?bar"}, false));
  expectOrderCondition("ASC(?test - 5)",
                       m::ExpressionOrderKey("(?test - 5)", false));
  expectOrderCondition("DESC (10 || (5 && ?foo))",
                       m::ExpressionOrderKey("(10 || (5 && ?foo))", true));
  // constraint
  expectOrderCondition("(5 - ?mehr)",
                       m::ExpressionOrderKey("(5 - ?mehr)", false));
  expectOrderCondition("SUM(?i)", m::ExpressionOrderKey("SUM(?i)", false));
  expectOrderConditionFails("ASC SCORE(?i)");
}

TEST(SparqlParser, OrderClause) {
  auto expectOrderClause = ExpectCompleteParse<&Parser::orderClause>{};
  auto expectOrderClauseFails = ExpectParseFails<&Parser::orderClause>{};
  expectOrderClause(
      "ORDER BY ?test DESC(?foo - 5)",
      m::OrderKeys({VariableOrderKey{Var{"?test"}, false},
                    m::ExpressionOrderKeyTest{"(?foo - 5)", true}}));

  expectOrderClause("INTERNAL SORT BY ?test",
                    m::OrderKeys({VariableOrderKey{Var{"?test"}, false}},
                                 IsInternalSort::True));

  expectOrderClauseFails("INTERNAL SORT BY ?test DESC(?blubb)");
}

TEST(SparqlParser, GroupCondition) {
  auto expectGroupCondition = ExpectCompleteParse<&Parser::groupCondition>{};
  // variable
  expectGroupCondition("?test", m::VariableGroupKey("?test"));
  // expression without binding
  expectGroupCondition("(?test)", m::ExpressionGroupKey("?test"));
  // expression with binding
  expectGroupCondition("(?test AS ?mehr)",
                       m::AliasGroupKey("?test", Var{"?mehr"}));
  // builtInCall
  expectGroupCondition("COUNT(?test)", m::ExpressionGroupKey("COUNT(?test)"));
  // functionCall
  expectGroupCondition(
      "<http://www.opengis.net/def/function/geosparql/latitude>(?test)",
      m::ExpressionGroupKey(
          "<http://www.opengis.net/def/function/geosparql/latitude>(?test)"));
}

TEST(SparqlParser, GroupClause) {
  expectCompleteParse(
      parse<&Parser::groupClause>(
          "GROUP BY ?test (?foo - 10 as ?bar) COUNT(?baz)"),
      m::GroupKeys(
          {Var{"?test"}, std::pair{"?foo - 10", Var{"?bar"}}, "COUNT(?baz)"}));
}

TEST(SparqlParser, SolutionModifier) {
  auto expectSolutionModifier =
      ExpectCompleteParse<&Parser::solutionModifier>{};
  auto expectIncompleteParse = [](const string& input) {
    EXPECT_FALSE(
        parse<&Parser::solutionModifier>(input).remainingText_.empty());
  };
  using VOK = VariableOrderKey;

  expectSolutionModifier("", m::SolutionModifier({}, {}, {}, {}));
  // The following are no valid solution modifiers, because ORDER BY
  // has to appear before LIMIT.
  expectIncompleteParse("GROUP BY ?var LIMIT 10 ORDER BY ?var");
  expectSolutionModifier("TEXTLIMIT 1 LIMIT 10",
                         m::SolutionModifier({}, {}, {}, {10, 0, 1}));
  expectSolutionModifier(
      "GROUP BY ?var (?b - 10) HAVING (?var != 10) ORDER BY ?var TEXTLIMIT 1 "
      "LIMIT 10 OFFSET 2",
      m::SolutionModifier({Var{"?var"}, "?b - 10"}, {{"(?var != 10)"}},
                          {VOK{Var{"?var"}, false}}, {10, 2, 1}));
  expectSolutionModifier(
      "GROUP BY ?var HAVING (?foo < ?bar) ORDER BY (5 - ?var) TEXTLIMIT 21 "
      "LIMIT 2",
      m::SolutionModifier({Var{"?var"}}, {{"(?foo < ?bar)"}},
                          {std::pair{"(5 - ?var)", false}}, {2, 0, 21}));
  expectSolutionModifier(
      "GROUP BY (?var - ?bar) ORDER BY (5 - ?var)",
      m::SolutionModifier({"?var - ?bar"}, {}, {std::pair{"(5 - ?var)", false}},
                          {}));
}

TEST(SparqlParser, DataBlock) {
  auto expectDataBlock = ExpectCompleteParse<&Parser::dataBlock>{};
  auto expectDataBlockFails = ExpectParseFails<&Parser::dataBlock>();
  expectDataBlock("?test { \"foo\" }",
                  m::Values({Var{"?test"}}, {{lit("\"foo\"")}}));
  expectDataBlock("?test { 10.0 }", m::Values({Var{"?test"}}, {{10.0}}));
  expectDataBlock("?test { UNDEF }",
                  m::Values({Var{"?test"}}, {{TripleComponent::UNDEF{}}}));
  expectDataBlock("?test { false true }",
                  m::Values({Var{"?test"}}, {{false}, {true}}));
  expectDataBlock(
      R"(?foo { "baz" "bar" })",
      m::Values({Var{"?foo"}}, {{lit("\"baz\"")}, {lit("\"bar\"")}}));
  // TODO: Is this semantics correct?
  expectDataBlock(R"(( ) { ( ) })", m::Values({}, {{}}));
  expectDataBlock(R"(( ) { })", m::Values({}, {}));
  expectDataBlockFails("?test { ( ) }");
  expectDataBlock(R"(?foo { })", m::Values({Var{"?foo"}}, {}));
  expectDataBlock(R"(( ?foo ) { })", m::Values({Var{"?foo"}}, {}));
  expectDataBlockFails(R"(( ?foo ?bar ) { (<foo>) (<bar>) })");
  expectDataBlock(
      R"(( ?foo ?bar ) { (<foo> <bar>) })",
      m::Values({Var{"?foo"}, Var{"?bar"}}, {{iri("<foo>"), iri("<bar>")}}));
  expectDataBlock(
      R"(( ?foo ?bar ) { (<foo> "m") ("1" <bar>) })",
      m::Values({Var{"?foo"}, Var{"?bar"}},
                {{iri("<foo>"), lit("\"m\"")}, {lit("\"1\""), iri("<bar>")}}));
  expectDataBlock(
      R"(( ?foo ?bar ) { (<foo> "m") (<bar> <e>) (1 "f") })",
      m::Values({Var{"?foo"}, Var{"?bar"}}, {{iri("<foo>"), lit("\"m\"")},
                                             {iri("<bar>"), iri("<e>")},
                                             {1, lit("\"f\"")}}));
  // TODO<joka921/qup42> implement
  expectDataBlockFails(R"(( ) { (<foo>) })");
}

TEST(SparqlParser, InlineData) {
  auto expectInlineData = ExpectCompleteParse<&Parser::inlineData>{};
  auto expectInlineDataFails = ExpectParseFails<&Parser::inlineData>();
  expectInlineData("VALUES ?test { \"foo\" }",
                   m::InlineData({Var{"?test"}}, {{lit("\"foo\"")}}));
  // There must always be a block present for InlineData
  expectInlineDataFails("");
}

TEST(SparqlParser, propertyPaths) {
  auto expectPathOrVar = ExpectCompleteParse<&Parser::verbPathOrSimple>{};
  auto Iri = &PathIri;
  auto Sequence = &PropertyPath::makeSequence;
  auto Alternative = &PropertyPath::makeAlternative;
  auto Inverse = &PropertyPath::makeInverse;
  auto Negated = &PropertyPath::makeNegated;
  auto WithLength = &PropertyPath::makeWithLength;
  size_t max = std::numeric_limits<size_t>::max();
  using PrefixMap = SparqlQleverVisitor::PrefixMap;
  // Test all the base cases.
  // "a" is a special case. It is a valid PropertyPath.
  // It is short for "<http://www.w3.org/1999/02/22-rdf-syntax-ns#type>".
  expectPathOrVar("a",
                  Iri("<http://www.w3.org/1999/02/22-rdf-syntax-ns#type>"));
  expectPathOrVar(
      "@en@rdfs:label", Iri("@en@<http://www.w3.org/2000/01/rdf-schema#label>"),
      PrefixMap{{"rdfs", "<http://www.w3.org/2000/01/rdf-schema#>"}});
  EXPECT_THROW(parse<&Parser::verbPathOrSimple>("b"), ParseException);
  expectPathOrVar("test:foo", Iri("<http://www.example.com/foo>"),
                  {{"test", "<http://www.example.com/>"}});
  expectPathOrVar("?bar", Var{"?bar"});
  expectPathOrVar(":", Iri("<http://www.example.com/>"),
                  {{"", "<http://www.example.com/>"}});
  expectPathOrVar("<http://www.w3.org/1999/02/22-rdf-syntax-ns#type>",
                  Iri("<http://www.w3.org/1999/02/22-rdf-syntax-ns#type>"));
  // Test the basic combinators / | (...) + * ?.
  expectPathOrVar("a:a / a:b",
                  Sequence({Iri("<http://www.example.com/a>"),
                            Iri("<http://www.example.com/b>")}),
                  {{"a", "<http://www.example.com/>"}});
  expectPathOrVar("a:a | a:b",
                  Alternative({Iri("<http://www.example.com/a>"),
                               Iri("<http://www.example.com/b>")}),
                  {{"a", "<http://www.example.com/>"}});
  expectPathOrVar("^a:a", Inverse(Iri("<http://www.example.com/a>")),
                  {{"a", "<http://www.example.com/>"}});
  expectPathOrVar("!a:a", Negated({Iri("<http://www.example.com/a>")}),
                  {{"a", "<http://www.example.com/>"}});
  expectPathOrVar("!(a:a)", Negated({Iri("<http://www.example.com/a>")}),
                  {{"a", "<http://www.example.com/>"}});
  expectPathOrVar("!(a:a|^a:a)",
                  Negated({Iri("<http://www.example.com/a>"),
                           Inverse(Iri("<http://www.example.com/a>"))}),
                  {{"a", "<http://www.example.com/>"}});
  expectPathOrVar("!(a:a|^a:b|a:c|a:d|^a:e)",
                  Negated({Iri("<http://www.example.com/a>"),
                           Inverse(Iri("<http://www.example.com/b>")),
                           Iri("<http://www.example.com/c>"),
                           Iri("<http://www.example.com/d>"),
                           Inverse(Iri("<http://www.example.com/e>"))}),
                  {{"a", "<http://www.example.com/>"}});
  expectPathOrVar("(a:a)", Iri("<http://www.example.com/a>"),
                  {{"a", "<http://www.example.com/>"}});
  expectPathOrVar("a:a+", WithLength(Iri("<http://www.example.com/a>"), 1, max),
                  {{"a", "<http://www.example.com/>"}});
  expectPathOrVar("a:a?", WithLength(Iri("<http://www.example.com/a>"), 0, 1),
                  {{"a", "<http://www.example.com/>"}});
  expectPathOrVar("a:a*", WithLength(Iri("<http://www.example.com/a>"), 0, max),
                  {{"a", "<http://www.example.com/>"}});
  // Test a bigger example that contains everything.
  {
    PropertyPath expected = Alternative(
        {Sequence({
             Iri("<http://www.example.com/a/a>"),
             WithLength(Iri("<http://www.example.com/b/b>"), 0, max),
         }),
         Iri("<http://www.example.com/c/c>"),
         WithLength(
             Sequence({Iri("<http://www.example.com/a/a>"),
                       Iri("<http://www.example.com/b/b>"), Iri("<a/b/c>")}),
             1, max),
         Negated({Iri("<http://www.w3.org/1999/02/22-rdf-syntax-ns#type>")}),
         Negated(
             {Inverse(Iri("<http://www.w3.org/1999/02/22-rdf-syntax-ns#type>")),
              Iri("<http://www.w3.org/1999/02/22-rdf-syntax-ns#type>"),
              Inverse(Iri("<http://www.example.com/a/a>"))})});
    expectPathOrVar("a:a/b:b*|c:c|(a:a/b:b/<a/b/c>)+|!a|!(^a|a|^a:a)", expected,
                    {{"a", "<http://www.example.com/a/>"},
                     {"b", "<http://www.example.com/b/>"},
                     {"c", "<http://www.example.com/c/>"}});
  }
}

// _____________________________________________________________________________
TEST(SparqlParser, propertyListPathNotEmpty) {
  auto expectPropertyListPath =
      ExpectCompleteParse<&Parser::propertyListPathNotEmpty>{};
  auto Iri = &PathIri;
  expectPropertyListPath("<bar> ?foo", {{{Iri("<bar>"), Var{"?foo"}}}, {}});
  expectPropertyListPath(
      "<bar> ?foo ; <mehr> ?f",
      {{{Iri("<bar>"), Var{"?foo"}}, {Iri("<mehr>"), Var{"?f"}}}, {}});
  expectPropertyListPath(
      "<bar> ?foo , ?baz",
      {{{Iri("<bar>"), Var{"?foo"}}, {Iri("<bar>"), Var{"?baz"}}}, {}});

  // A more complex example.
  auto V = m::VariableVariant;
  auto internal0 = m::InternalVariable("0");
  auto internal1 = m::InternalVariable("1");
  auto internal2 = m::InternalVariable("2");
  auto bar = m::Predicate(iri("<bar>"));
  expectPropertyListPath(
      "?x [?y ?z; <bar> ?b, ?p, [?d ?e], [<bar> ?e]]; ?u ?v",
      Pair(ElementsAre(Pair(V("?x"), internal0), Pair(V("?u"), V("?v"))),
           UnorderedElementsAre(
               ::testing::FieldsAre(internal0, V("?y"), V("?z")),
               ::testing::FieldsAre(internal0, bar, V("?b")),
               ::testing::FieldsAre(internal0, bar, V("?p")),
               ::testing::FieldsAre(internal0, bar, internal1),
               ::testing::FieldsAre(internal1, V("?d"), V("?e")),
               ::testing::FieldsAre(internal0, bar, internal2),
               ::testing::FieldsAre(internal2, bar, V("?e")))));
}

TEST(SparqlParser, triplesSameSubjectPath) {
  auto expectTriples = ExpectCompleteParse<&Parser::triplesSameSubjectPath>{};
  expectTriples("?foo <bar> ?baz",
                {{Var{"?foo"}, PathIri("<bar>"), Var{"?baz"}}});
  expectTriples("?foo <bar> ?baz ; <mehr> ?t",
                {{Var{"?foo"}, PathIri("<bar>"), Var{"?baz"}},
                 {Var{"?foo"}, PathIri("<mehr>"), Var{"?t"}}});
  expectTriples("?foo <bar> ?baz , ?t",
                {{Var{"?foo"}, PathIri("<bar>"), Var{"?baz"}},
                 {Var{"?foo"}, PathIri("<bar>"), Var{"?t"}}});
  expectTriples("?foo <bar> ?baz , ?t ; <mehr> ?d",
                {{Var{"?foo"}, PathIri("<bar>"), Var{"?baz"}},
                 {Var{"?foo"}, PathIri("<bar>"), Var{"?t"}},
                 {Var{"?foo"}, PathIri("<mehr>"), Var{"?d"}}});
  expectTriples("?foo <bar> ?baz ; <mehr> ?t , ?d",
                {{Var{"?foo"}, PathIri("<bar>"), Var{"?baz"}},
                 {Var{"?foo"}, PathIri("<mehr>"), Var{"?t"}},
                 {Var{"?foo"}, PathIri("<mehr>"), Var{"?d"}}});
  expectTriples("<foo> <bar> ?baz ; ?mehr \"a\"",
                {{Iri("<foo>"), PathIri("<bar>"), Var{"?baz"}},
                 {Iri("<foo>"), Var("?mehr"), Literal("\"a\"")}});
  auto expectTriplesConstruct =
      ExpectCompleteParse<&Parser::triplesSameSubjectPath, true>{};
  expectTriplesConstruct("_:1 <bar> ?baz", {{BlankNode(false, "1"),
                                             PathIri("<bar>"), Var{"?baz"}}});
  expectTriples(
      "_:one <bar> ?baz",
      {{Var{absl::StrCat(QLEVER_INTERNAL_BLANKNODE_VARIABLE_PREFIX, "one")},
        PathIri("<bar>"), Var{"?baz"}}});
  expectTriples("10.0 <bar> true",
                {{Literal(10.0), PathIri("<bar>"), Literal(true)}});
  expectTriples(
      "<foo> "
      "<http://qlever.cs.uni-freiburg.de/builtin-functions/contains-word> "
      "\"Berlin Freiburg\"",
      {{Iri("<foo>"),
        PathIri("<http://qlever.cs.uni-freiburg.de/builtin-functions/"
                "contains-word>"),
        Literal("\"Berlin Freiburg\"")}});
}

TEST(SparqlParser, SelectClause) {
  auto expectSelectClause = ExpectCompleteParse<&Parser::selectClause>{};
  auto expectSelectFails = ExpectParseFails<&Parser::selectClause>();

  using Alias = std::pair<string, ::Variable>;
  expectCompleteParse(parseSelectClause("SELECT *"),
                      m::AsteriskSelect(false, false));
  expectCompleteParse(parseSelectClause("SELECT DISTINCT *"),
                      m::AsteriskSelect(true, false));
  expectCompleteParse(parseSelectClause("SELECT REDUCED *"),
                      m::AsteriskSelect(false, true));
  expectSelectFails("SELECT DISTINCT REDUCED *");
  expectSelectFails("SELECT");
  expectSelectClause("SELECT ?foo", m::VariablesSelect({"?foo"}));
  expectSelectClause("SELECT ?foo ?baz ?bar",
                     m::VariablesSelect({"?foo", "?baz", "?bar"}));
  expectSelectClause("SELECT DISTINCT ?foo ?bar",
                     m::VariablesSelect({"?foo", "?bar"}, true, false));
  expectSelectClause("SELECT REDUCED ?foo ?bar ?baz",
                     m::VariablesSelect({"?foo", "?bar", "?baz"}, false, true));
  expectSelectClause("SELECT (10 as ?foo) ?bar",
                     m::Select({Alias{"10", Var{"?foo"}}, Var{"?bar"}}));
  expectSelectClause("SELECT DISTINCT (5 - 10 as ?m)",
                     m::Select({Alias{"5 - 10", Var{"?m"}}}, true, false));
  expectSelectClause(
      "SELECT (5 - 10 as ?m) ?foo (10 as ?bar)",
      m::Select({Alias{"5 - 10", "?m"}, Var{"?foo"}, Alias{"10", "?bar"}}));
}

TEST(SparqlParser, HavingCondition) {
  auto expectHavingCondition = ExpectCompleteParse<&Parser::havingCondition>{};
  auto expectHavingConditionFails =
      ExpectParseFails<&Parser::havingCondition>();

  expectHavingCondition("(?x <= 42.3)", m::stringMatchesFilter("(?x <= 42.3)"));
  expectHavingCondition("(?height > 1.7)",
                        m::stringMatchesFilter("(?height > 1.7)"));
  expectHavingCondition("(?predicate < \"<Z\")",
                        m::stringMatchesFilter("(?predicate < \"<Z\")"));
  expectHavingCondition("(LANG(?x) = \"en\")",
                        m::stringMatchesFilter("(LANG(?x) = \"en\")"));
}

TEST(SparqlParser, GroupGraphPattern) {
  auto expectGraphPattern =
      ExpectCompleteParse<&Parser::groupGraphPattern>{defaultPrefixMap};
  auto expectGroupGraphPatternFails =
      ExpectParseFails<&Parser::groupGraphPattern>{{}};
  auto DummyTriplesMatcher = m::Triples({{Var{"?x"}, Var{"?y"}, Var{"?z"}}});

  // Empty GraphPatterns.
  expectGraphPattern("{ }", m::GraphPattern());
  expectGraphPattern(
      "{ SELECT *  WHERE { } }",
      m::GraphPattern(m::SubSelect(::testing::_, m::GraphPattern())));

  SparqlTriple abc{Var{"?a"}, Var{"?b"}, Var{"?c"}};
  SparqlTriple def{Var{"?d"}, Var{"?e"}, Var{"?f"}};
  // Test the Components alone.
  expectGraphPattern("{ { ?a ?b ?c } }",
                     m::GraphPattern(m::GroupGraphPattern(m::Triples({abc}))));
  expectGraphPattern(
      "{ { ?a ?b ?c } UNION { ?d ?e ?f } }",
      m::GraphPattern(m::Union(m::GraphPattern(m::Triples({abc})),
                               m::GraphPattern(m::Triples({def})))));
  expectGraphPattern(
      "{ { ?a ?b ?c } UNION { ?d ?e ?f } UNION { ?g ?h ?i } }",
      m::GraphPattern(m::Union(
          m::GraphPattern(m::Union(m::GraphPattern(m::Triples({abc})),
                                   m::GraphPattern(m::Triples({def})))),
          m::GraphPattern(m::Triples({{Var{"?g"}, Var{"?h"}, Var{"?i"}}})))));
  expectGraphPattern("{ OPTIONAL { ?a <foo> <bar> } }",
                     m::GraphPattern(m::OptionalGraphPattern(
                         m::Triples({{Var{"?a"}, "<foo>", iri("<bar>")}}))));
  expectGraphPattern("{ MINUS { ?a <foo> <bar> } }",
                     m::GraphPattern(m::MinusGraphPattern(
                         m::Triples({{Var{"?a"}, "<foo>", iri("<bar>")}}))));
  expectGraphPattern(
      "{ FILTER (?a = 10) . ?x ?y ?z }",
      m::GraphPattern(false, {"(?a = 10)"}, DummyTriplesMatcher));
  expectGraphPattern("{ BIND (3 as ?c) }",
                     m::GraphPattern(m::Bind(Var{"?c"}, "3")));
  // The variables `?f` and `?b` have not been used before the BIND clause, but
  // this is valid according to the SPARQL standard.
  expectGraphPattern("{ BIND (?f - ?b as ?c) }",
                     m::GraphPattern(m::Bind(Var{"?c"}, "?f - ?b")));
  expectGraphPattern("{ VALUES (?a ?b) { (<foo> <bar>) (<a> <b>) } }",
                     m::GraphPattern(m::InlineData(
                         {Var{"?a"}, Var{"?b"}}, {{iri("<foo>"), iri("<bar>")},
                                                  {iri("<a>"), iri("<b>")}})));
  expectGraphPattern("{ ?x ?y ?z }", m::GraphPattern(DummyTriplesMatcher));
  expectGraphPattern(
      "{ SELECT *  WHERE { ?x ?y ?z } }",
      m::GraphPattern(m::SubSelect(m::AsteriskSelect(false, false),
                                   m::GraphPattern(DummyTriplesMatcher))));
  // Test mixes of the components to make sure that they interact correctly.
  expectGraphPattern(
      "{ ?x ?y ?z ; ?f <bar> }",
      m::GraphPattern(m::Triples({{Var{"?x"}, Var{"?y"}, Var{"?z"}},
                                  {Var{"?x"}, Var{"?f"}, iri("<bar>")}})));
  expectGraphPattern(
      "{ ?x ?y ?z . <foo> ?f <bar> }",
      m::GraphPattern(m::Triples({{Var{"?x"}, Var{"?y"}, Var{"?z"}},
                                  {iri("<foo>"), Var{"?f"}, iri("<bar>")}})));
  expectGraphPattern(
      "{ ?x <is-a> <Actor> . FILTER(?x != ?y) . ?y <is-a> <Actor> . "
      "FILTER(?y < ?x) }",
      m::GraphPattern(false, {"(?x != ?y)", "(?y < ?x)"},
                      m::Triples({{Var{"?x"}, "<is-a>", iri("<Actor>")},
                                  {Var{"?y"}, "<is-a>", iri("<Actor>")}})));
  expectGraphPattern(
      "{?x <is-a> \"Actor\" . FILTER(?x != ?y) . ?y <is-a> <Actor> . ?c "
      "ql:contains-entity ?x . ?c ql:contains-word \"coca* abuse\"}",
      m::GraphPattern(
          false, {"(?x != ?y)"},
          m::Triples(
              {{Var{"?x"}, "<is-a>", lit("\"Actor\"")},
               {Var{"?y"}, "<is-a>", iri("<Actor>")},
               {Var{"?c"}, std::string{CONTAINS_ENTITY_PREDICATE}, Var{"?x"}},
               {Var{"?c"}, std::string{CONTAINS_WORD_PREDICATE},
                lit("\"coca* abuse\"")}})));

  // Scoping of variables in combination with a BIND clause.
  expectGraphPattern(
      "{?x <is-a> <Actor> . BIND(10 - ?x as ?y) }",
      m::GraphPattern(m::Triples({{Var{"?x"}, "<is-a>", iri("<Actor>")}}),
                      m::Bind(Var{"?y"}, "10 - ?x")));
  expectGraphPattern(
      "{?x <is-a> <Actor> . BIND(10 - ?x as ?y) . ?a ?b ?c }",
      m::GraphPattern(m::Triples({{Var{"?x"}, "<is-a>", iri("<Actor>")}}),
                      m::Bind(Var{"?y"}, "10 - ?x"),
                      m::Triples({{Var{"?a"}, Var{"?b"}, Var{"?c"}}})));
  expectGroupGraphPatternFails("{?x <is-a> <Actor> . BIND(3 as ?x)}");
  expectGraphPattern(
      "{?x <is-a> <Actor> . {BIND(3 as ?x)} }",
      m::GraphPattern(m::Triples({{Var{"?x"}, "<is-a>", iri("<Actor>")}}),
                      m::GroupGraphPattern(m::Bind(Var{"?x"}, "3"))));
  expectGraphPattern(
      "{?x <is-a> <Actor> . OPTIONAL {BIND(3 as ?x)} }",
      m::GraphPattern(m::Triples({{Var{"?x"}, "<is-a>", iri("<Actor>")}}),
                      m::OptionalGraphPattern(m::Bind(Var{"?x"}, "3"))));
  expectGraphPattern(
      "{ {?x <is-a> <Actor>} UNION { BIND (3 as ?x)}}",
      m::GraphPattern(m::Union(
          m::GraphPattern(m::Triples({{Var{"?x"}, "<is-a>", iri("<Actor>")}})),
          m::GraphPattern(m::Bind(Var{"?x"}, "3")))));

  expectGraphPattern(
      "{?x <is-a> <Actor> . OPTIONAL { ?x <foo> <bar> } }",
      m::GraphPattern(m::Triples({{Var{"?x"}, "<is-a>", iri("<Actor>")}}),
                      m::OptionalGraphPattern(
                          m::Triples({{Var{"?x"}, "<foo>", iri("<bar>")}}))));
  expectGraphPattern(
      "{ SELECT *  WHERE { ?x ?y ?z } VALUES ?a { <a> <b> } }",
      m::GraphPattern(
          m::SubSelect(m::AsteriskSelect(false, false),
                       m::GraphPattern(DummyTriplesMatcher)),
          m::InlineData({Var{"?a"}}, {{iri("<a>")}, {iri("<b>")}})));
  expectGraphPattern("{ SERVICE <endpoint> { ?s ?p ?o } }",
                     m::GraphPattern(m::Service(
                         TripleComponent::Iri::fromIriref("<endpoint>"),
                         {Var{"?s"}, Var{"?p"}, Var{"?o"}}, "{ ?s ?p ?o }")));
  expectGraphPattern(
      "{ SERVICE <ep> { { SELECT ?s ?o WHERE { ?s ?p ?o } } } }",
      m::GraphPattern(m::Service(TripleComponent::Iri::fromIriref("<ep>"),
                                 {Var{"?s"}, Var{"?o"}},
                                 "{ { SELECT ?s ?o WHERE { ?s ?p ?o } } }")));

  expectGraphPattern(
      "{ SERVICE SILENT <ep> { { SELECT ?s ?o WHERE { ?s ?p ?o } } } }",
      m::GraphPattern(m::Service(
          TripleComponent::Iri::fromIriref("<ep>"), {Var{"?s"}, Var{"?o"}},
          "{ { SELECT ?s ?o WHERE { ?s ?p ?o } } }", "", true)));

  // SERVICE with a variable endpoint is not yet supported.
  expectGroupGraphPatternFails("{ SERVICE ?endpoint { ?s ?p ?o } }");

  expectGraphPattern("{ GRAPH ?g { ?x <is-a> <Actor> }}",
                     m::GraphPattern(m::GroupGraphPatternWithGraph(
                         Variable("?g"),
                         m::Triples({{Var{"?x"}, "<is-a>", iri("<Actor>")}}))));
  expectGraphPattern(
      "{ GRAPH <foo> { ?x <is-a> <Actor> }}",
      m::GraphPattern(m::GroupGraphPatternWithGraph(
          iri("<foo>"), m::Triples({{Var{"?x"}, "<is-a>", iri("<Actor>")}}))));
}

TEST(SparqlParser, RDFLiteral) {
  auto expectRDFLiteral = ExpectCompleteParse<&Parser::rdfLiteral>{
      {{"xsd", "<http://www.w3.org/2001/XMLSchema#>"}}};
  auto expectRDFLiteralFails = ExpectParseFails<&Parser::rdfLiteral>();

  expectRDFLiteral("   \"Astronaut\"^^xsd:string  \t",
                   "\"Astronaut\"^^<http://www.w3.org/2001/XMLSchema#string>"s);
  // The conversion to the internal date format
  // (":v:date:0000000000000001950-01-01T00:00:00") is done by
  // RdfStringParser<TokenizerCtre>::parseTripleObject(resultAsString) which
  // is only called at triplesBlock.
  expectRDFLiteral(
      "\"1950-01-01T00:00:00\"^^xsd:dateTime",
      "\"1950-01-01T00:00:00\"^^<http://www.w3.org/2001/XMLSchema#dateTime>"s);
  expectRDFLiteralFails(R"(?a ?b "The \"Moon\""@en .)");
}

TEST(SparqlParser, SelectQuery) {
  auto contains = [](const std::string& s) { return ::testing::HasSubstr(s); };
  auto expectSelectQuery =
      ExpectCompleteParse<&Parser::selectQuery>{defaultPrefixMap};
  auto expectSelectQueryFails = ExpectParseFails<&Parser::selectQuery>{};
  auto DummyGraphPatternMatcher =
      m::GraphPattern(m::Triples({{Var{"?x"}, Var{"?y"}, Var{"?z"}}}));
  using Graphs = ScanSpecificationAsTripleComponent::Graphs;

  // A matcher that matches the query `SELECT * { ?a <bar> ?foo}`, where the
  // FROM and FROM NAMED clauses can still be specified via arguments.
  auto selectABarFooMatcher = [](Graphs defaultGraphs = std::nullopt,
                                 Graphs namedGraphs = std::nullopt) {
    return m::SelectQuery(
        m::AsteriskSelect(),
        m::GraphPattern(m::Triples({{Var{"?a"}, "<bar>", Var{"?foo"}}})),
        defaultGraphs, namedGraphs);
  };
  expectSelectQuery("SELECT * WHERE { ?a <bar> ?foo }", selectABarFooMatcher());

  expectSelectQuery(
      "SELECT * FROM <x> FROM NAMED <y> WHERE { ?a <bar> ?foo }",
      selectABarFooMatcher(m::Graphs{TripleComponent::Iri::fromIriref("<x>")},
                           m::Graphs{TripleComponent::Iri::fromIriref("<y>")}));

  expectSelectQuery(
      "SELECT * WHERE { ?x ?y ?z }",
      m::SelectQuery(m::AsteriskSelect(), DummyGraphPatternMatcher));
  expectSelectQuery(
      "SELECT ?x WHERE { ?x ?y ?z . FILTER(?x != <foo>) } LIMIT 10 TEXTLIMIT 5",
      testing::AllOf(
          m::SelectQuery(
              m::Select({Var{"?x"}}),
              m::GraphPattern(false, {"(?x != <foo>)"},
                              m::Triples({{Var{"?x"}, Var{"?y"}, Var{"?z"}}}))),
          m::pq::LimitOffset({10, 0, 5})));

  // ORDER BY
  expectSelectQuery("SELECT ?x WHERE { ?x ?y ?z } ORDER BY ?y ",
                    testing::AllOf(m::SelectQuery(m::Select({Var{"?x"}}),
                                                  DummyGraphPatternMatcher),
                                   m::pq::OrderKeys({{Var{"?y"}, false}})));

  // Explicit GROUP BY
  expectSelectQuery("SELECT ?x WHERE { ?x ?y ?z } GROUP BY ?x",
                    testing::AllOf(m::SelectQuery(m::VariablesSelect({"?x"}),
                                                  DummyGraphPatternMatcher),
                                   m::pq::GroupKeys({Var{"?x"}})));
  expectSelectQuery(
      "SELECT (COUNT(?y) as ?a) WHERE { ?x ?y ?z } GROUP BY ?x",
      testing::AllOf(
          m::SelectQuery(m::Select({std::pair{"COUNT(?y)", Var{"?a"}}}),
                         DummyGraphPatternMatcher),
          m::pq::GroupKeys({Var{"?x"}})));

  expectSelectQuery(
      "SELECT (SUM(?x) as ?a) (COUNT(?y) + ?z AS ?b)  WHERE { ?x ?y ?z } GROUP "
      "BY ?z",
      testing::AllOf(
          m::SelectQuery(m::Select({std::pair{"SUM(?x)", Var{"?a"}},
                                    std::pair{"COUNT(?y) + ?z", Var{"?b"}}}),
                         DummyGraphPatternMatcher)));

  expectSelectQuery(
      "SELECT (SUM(?x) as ?a)  WHERE { ?x ?y ?z } GROUP "
      "BY ?z ORDER BY (COUNT(?y) + ?z)",
      testing::AllOf(
          m::SelectQuery(
              m::Select({std::pair{"SUM(?x)", Var{"?a"}}}, false, false,
                        {std::pair{"(COUNT(?y) + ?z)",
                                   Var{"?_QLever_internal_variable_0"}}}),
              DummyGraphPatternMatcher),
          m::pq::OrderKeys({{Var{"?_QLever_internal_variable_0"}, false}})));

  // It is also illegal to reuse a variable from the body of a query with a
  // GROUP BY as the target of an alias, even if it is the aggregated variable
  // itself.
  expectSelectQueryFails(
      "SELECT (SUM(?y) AS ?y) WHERE { ?x <is-a> ?y } GROUP BY ?x");

  // `SELECT *` is not allowed while grouping.
  expectSelectQueryFails("SELECT * WHERE { ?x ?y ?z } GROUP BY ?x");
  // When grouping selected variables must either be grouped by or aggregated.
  // `?y` is neither.
  expectSelectQueryFails("SELECT (?y as ?a) WHERE { ?x ?y ?z } GROUP BY ?x");

  // Explicit GROUP BY but the target of an alias is used twice.
  expectSelectQueryFails(
      "SELECT (?x AS ?z) (?x AS ?z) WHERE { ?x <p> ?y} GROUP BY ?x");

  // Explicit GROUP BY but the second alias uses the target of the first alias
  // as input.
  expectSelectQuery(
      "SELECT (?x AS ?a) (?a AS ?aa) WHERE { ?x ?y ?z} GROUP BY ?x",
      testing::AllOf(m::SelectQuery(m::Select({std::pair{"?x", Var{"?a"}},
                                               std::pair{"?a", Var{"?aa"}}}),
                                    DummyGraphPatternMatcher),
                     m::pq::GroupKeys({Var{"?x"}})));

  // Implicit GROUP BY.
  expectSelectQuery(
      "SELECT (SUM(?x) as ?a) (COUNT(?y) + AVG(?z) AS ?b)  WHERE { ?x ?y ?z }",
      testing::AllOf(m::SelectQuery(m::Select({std::pair{"SUM(?x)", Var{"?a"}},
                                               std::pair{"COUNT(?y) + AVG(?z)",
                                                         Var{"?b"}}}),
                                    DummyGraphPatternMatcher),
                     m::pq::GroupKeys({})));
  // Implicit GROUP BY but the variable `?x` is not aggregated.
  expectSelectQueryFails("SELECT ?x (SUM(?y) AS ?z) WHERE { ?x <p> ?y}");
  // Implicit GROUP BY but the variable `?x` is not aggregated inside the
  // expression that also contains the aggregate.
  expectSelectQueryFails("SELECT (?x + SUM(?y) AS ?z) WHERE { ?x <p> ?y}");

  // When there is no GROUP BY (implicit or explicit), the aliases are
  // equivalently transformed into BINDs and then deleted from the SELECT
  // clause.
  expectSelectQuery("SELECT (?x AS ?y) (?y AS ?z) WHERE { BIND(1 AS ?x)}",
                    m::SelectQuery(m::Select({Var("?y"), Var("?z")}),
                                   m::GraphPattern(m::Bind(Var("?x"), "1"),
                                                   m::Bind(Var("?y"), "?x"),
                                                   m::Bind(Var{"?z"}, "?y"))));

  // No GROUP BY but the target of an alias is used twice.
  expectSelectQueryFails("SELECT (?x AS ?z) (?x AS ?z) WHERE { ?x <p> ?y}",
                         contains("The target ?z of an AS clause was already "
                                  "used before in the SELECT clause."));

  // `?x` is selected twice. Once as variable and once as the result of an
  // alias. This is not allowed.
  expectSelectQueryFails(
      "SELECT ?x (?y as ?x) WHERE { ?x ?y ?z }",
      contains(
          "The target ?x of an AS clause was already used in the query body."));

  // HAVING is not allowed without GROUP BY
  expectSelectQueryFails(
      "SELECT ?x WHERE { ?x ?y ?z } HAVING (?x < 3)",
      contains("HAVING clause is only supported in queries with GROUP BY"));

  // The target of the alias (`?y`) is already bound in the WHERE clause. This
  // is forbidden by the SPARQL standard.
  expectSelectQueryFails(
      "SELECT (?x AS ?y) WHERE { ?x <is-a> ?y }",
      contains(
          "The target ?y of an AS clause was already used in the query body."));
}

TEST(SparqlParser, ConstructQuery) {
  auto expectConstructQuery =
      ExpectCompleteParse<&Parser::constructQuery>{defaultPrefixMap};
  auto expectConstructQueryFails = ExpectParseFails<&Parser::constructQuery>{};
  expectConstructQuery(
      "CONSTRUCT { } WHERE { ?a ?b ?c }",
      m::ConstructQuery({}, m::GraphPattern(m::Triples(
                                {{Var{"?a"}, Var{"?b"}, Var{"?c"}}}))));
  expectConstructQuery(
      "CONSTRUCT { ?a <foo> ?c . } WHERE { ?a ?b ?c }",
      testing::AllOf(m::ConstructQuery(
          {{Var{"?a"}, Iri{"<foo>"}, Var{"?c"}}},
          m::GraphPattern(m::Triples({{Var{"?a"}, Var{"?b"}, Var{"?c"}}})))));
  expectConstructQuery(
      "CONSTRUCT { ?a <foo> ?c . <bar> ?b <baz> } WHERE { ?a ?b ?c . FILTER(?a "
      "> 0) .}",
      m::ConstructQuery(
          {{Var{"?a"}, Iri{"<foo>"}, Var{"?c"}},
           {Iri{"<bar>"}, Var{"?b"}, Iri{"<baz>"}}},
          m::GraphPattern(false, {"(?a > 0)"},
                          m::Triples({{Var{"?a"}, Var{"?b"}, Var{"?c"}}}))));
  expectConstructQuery(
      "CONSTRUCT { ?a <foo> ?c . } WHERE { ?a ?b ?c } ORDER BY ?a LIMIT 10",
      testing::AllOf(
          m::ConstructQuery(
              {{Var{"?a"}, Iri{"<foo>"}, Var{"?c"}}},
              m::GraphPattern(m::Triples({{Var{"?a"}, Var{"?b"}, Var{"?c"}}}))),
          m::pq::LimitOffset({10}), m::pq::OrderKeys({{Var{"?a"}, false}})));
  // This case of the grammar is not useful without Datasets, but we still
  // support it.
  expectConstructQuery(
      "CONSTRUCT WHERE { ?a <foo> ?b }",
      m::ConstructQuery(
          {{Var{"?a"}, Iri{"<foo>"}, Var{"?b"}}},
          m::GraphPattern(m::Triples({{Var{"?a"}, "<foo>", Var{"?b"}}}))));

  // Blank nodes turn into variables inside WHERE.
  expectConstructQuery(
      "CONSTRUCT WHERE { [] <foo> ?b }",
      m::ConstructQuery(
          {{BlankNode{true, "0"}, Iri{"<foo>"}, Var{"?b"}}},
          m::GraphPattern(m::Triples(
              {{Var{absl::StrCat(QLEVER_INTERNAL_BLANKNODE_VARIABLE_PREFIX,
                                 "g_0")},
                "<foo>", Var{"?b"}}}))));

  // Test another variant to cover all cases.
  expectConstructQuery(
      "CONSTRUCT WHERE { <bar> ?foo \"Abc\"@en }",
      m::ConstructQuery(
          {{Iri{"<bar>"}, Var{"?foo"}, Literal{"\"Abc\"@en"}}},
          m::GraphPattern(m::Triples(
              {{iri("<bar>"), Var{"?foo"}, lit("\"Abc\"", "@en")}}))));
  // CONSTRUCT with datasets.
  expectConstructQuery(
      "CONSTRUCT { } FROM <foo> FROM NAMED <foo2> FROM NAMED <foo3> WHERE { }",
      m::ConstructQuery({}, m::GraphPattern(), m::Graphs{iri("<foo>")},
                        m::Graphs{iri("<foo2>"), iri("<foo3>")}));
}

// _____________________________________________________________________________
TEST(SparqlParser, ensureExceptionOnInvalidGraphTerm) {
  EXPECT_THROW(SparqlQleverVisitor::toGraphPattern(
                   {{Var{"?a"}, BlankNode{true, "0"}, Var{"?b"}}}),
               ad_utility::Exception);
  EXPECT_THROW(SparqlQleverVisitor::toGraphPattern(
                   {{Var{"?a"}, Literal{"\"Abc\""}, Var{"?b"}}}),
               ad_utility::Exception);
}

// Test that ASK queries are parsed as they should.
TEST(SparqlParser, AskQuery) {
  // Some helper functions and abbreviations.
  auto contains = [](const std::string& s) { return ::testing::HasSubstr(s); };
  auto expectAskQuery =
      ExpectCompleteParse<&Parser::askQuery>{defaultPrefixMap};
  auto expectAskQueryFails = ExpectParseFails<&Parser::askQuery>{};
  auto DummyGraphPatternMatcher =
      m::GraphPattern(m::Triples({{Var{"?x"}, Var{"?y"}, Var{"?z"}}}));
  using Graphs = ScanSpecificationAsTripleComponent::Graphs;

  // A matcher that matches the query `ASK { ?a <bar> ?foo}`, where the
  // FROM parts of the query can be specified via `defaultGraphs` and
  // the FROM NAMED parts can be specified via `namedGraphs`.
  auto selectABarFooMatcher = [](Graphs defaultGraphs = std::nullopt,
                                 Graphs namedGraphs = std::nullopt) {
    return m::AskQuery(
        m::GraphPattern(m::Triples({{Var{"?a"}, "<bar>", Var{"?foo"}}})),
        defaultGraphs, namedGraphs);
  };
  expectAskQuery("ASK { ?a <bar> ?foo }", selectABarFooMatcher());

  // ASK query with both a FROM and a FROM NAMED clause.
  Graphs defaultGraphs;
  defaultGraphs.emplace();
  defaultGraphs->insert(TripleComponent::Iri::fromIriref("<x>"));
  Graphs namedGraphs;
  namedGraphs.emplace();
  namedGraphs->insert(TripleComponent::Iri::fromIriref("<y>"));
  expectAskQuery("ASK FROM <x> FROM NAMED <y> WHERE { ?a <bar> ?foo }",
                 selectABarFooMatcher(defaultGraphs, namedGraphs));

  // ASK whether there are any triples at all.
  expectAskQuery("ASK { ?x ?y ?z }", m::AskQuery(DummyGraphPatternMatcher));

  // ASK queries may contain neither of LIMIT, OFFSET, or TEXTLIMIT.
  expectAskQueryFails("ASK WHERE { ?x ?y ?z . FILTER(?x != <foo>) } LIMIT 10");
  expectAskQueryFails("ASK WHERE { ?x ?y ?z . FILTER(?x != <foo>) } OFFSET 20");
  expectAskQueryFails(
      "ASK WHERE { ?x ?y ?z . FILTER(?x != <foo>) } TEXTLIMIT 30");

  // ASK with ORDER BY is allowed (even though the ORDER BY does not change the
  // result).
  expectAskQuery("ASK { ?x ?y ?z } ORDER BY ?y ",
                 testing::AllOf(m::AskQuery(DummyGraphPatternMatcher),
                                m::pq::OrderKeys({{Var{"?y"}, false}})));

  // ASK with GROUP BY is allowed.
  expectAskQuery("ASK { ?x ?y ?z } GROUP BY ?x",
                 testing::AllOf(m::AskQuery(DummyGraphPatternMatcher),
                                m::pq::GroupKeys({Var{"?x"}})));
  expectAskQuery("ASK { ?x ?y ?z } GROUP BY ?x",
                 testing::AllOf(m::AskQuery(DummyGraphPatternMatcher),
                                m::pq::GroupKeys({Var{"?x"}})));

  // HAVING is not allowed without GROUP BY
  expectAskQueryFails(
      "ASK { ?x ?y ?z } HAVING (?x < 3)",
      contains("HAVING clause is only supported in queries with GROUP BY"));
}

// Tests for additional features of the SPARQL parser.
TEST(SparqlParser, Query) {
  auto expectQuery = ExpectCompleteParse<&Parser::query>{defaultPrefixMap};
  auto expectQueryFails = ExpectParseFails<&Parser::query>{};
  auto contains = [](const std::string& s) { return ::testing::HasSubstr(s); };

  // Test that `_originalString` is correctly set.
  expectQuery(
      "SELECT * WHERE { ?a <bar> ?foo }",
      testing::AllOf(m::SelectQuery(m::AsteriskSelect(),
                                    m::GraphPattern(m::Triples(
                                        {{Var{"?a"}, "<bar>", Var{"?foo"}}}))),
                     m::pq::OriginalString("SELECT * WHERE { ?a <bar> ?foo }"),
                     m::VisibleVariables({Var{"?a"}, Var{"?foo"}})));
  expectQuery("SELECT * WHERE { ?x ?y ?z }",
              m::pq::OriginalString("SELECT * WHERE { ?x ?y ?z }"));
  expectQuery(
      "SELECT ?x WHERE { ?x ?y ?z } GROUP BY ?x",
      m::pq::OriginalString("SELECT ?x WHERE { ?x ?y ?z } GROUP BY ?x"));
  expectQuery(
      "PREFIX a: <foo> SELECT (COUNT(?y) as ?a) WHERE { ?x ?y ?z } GROUP BY ?x",
      m::pq::OriginalString("PREFIX a: <foo> SELECT (COUNT(?y) as ?a) WHERE { "
                            "?x ?y ?z } GROUP BY ?x"));

  // Test that visible variables are correctly set.
  expectQuery(
      "CONSTRUCT { ?a <foo> ?c . } WHERE { ?a ?b ?c }",
      testing::AllOf(
          m::ConstructQuery(
              {{Var{"?a"}, Iri{"<foo>"}, Var{"?c"}}},
              m::GraphPattern(m::Triples({{Var{"?a"}, Var{"?b"}, Var{"?c"}}}))),
          m::VisibleVariables({Var{"?a"}, Var{"?b"}, Var{"?c"}})));
  expectQuery(
      "CONSTRUCT { ?x <foo> <bar> } WHERE { ?x ?y ?z } LIMIT 10",
      testing::AllOf(
          m::ConstructQuery(
              {{Var{"?x"}, Iri{"<foo>"}, Iri{"<bar>"}}},
              m::GraphPattern(m::Triples({{Var{"?x"}, Var{"?y"}, Var{"?z"}}}))),
          m::pq::OriginalString(
              "CONSTRUCT { ?x <foo> <bar> } WHERE { ?x ?y ?z } LIMIT 10"),
          m::pq::LimitOffset({10}),
          m::VisibleVariables({Var{"?x"}, Var{"?y"}, Var{"?z"}})));

  // Construct query with GROUP BY
  expectQuery(
      "CONSTRUCT { ?x <foo> <bar> } WHERE { ?x ?y ?z } GROUP BY ?x",
      testing::AllOf(
          m::ConstructQuery(
              {{Var{"?x"}, Iri{"<foo>"}, Iri{"<bar>"}}},
              m::GraphPattern(m::Triples({{Var{"?x"}, Var{"?y"}, Var{"?z"}}}))),
          m::pq::OriginalString(
              "CONSTRUCT { ?x <foo> <bar> } WHERE { ?x ?y ?z } GROUP BY ?x"),
          m::VisibleVariables({Var{"?x"}, Var{"?y"}, Var{"?z"}})));

  // Construct query with GROUP BY, but a variable that is not grouped is used.
  expectQueryFails(
      "CONSTRUCT { ?x <foo> <bar> } WHERE { ?x ?y ?z } GROUP BY ?y");

  // The same two tests with `ASK` queries
  expectQuery(
      "ASK WHERE { ?x ?y ?z } GROUP BY ?x",
      testing::AllOf(
          m::AskQuery(

              m::GraphPattern(m::Triples({{Var{"?x"}, Var{"?y"}, Var{"?z"}}}))),
          m::pq::OriginalString("ASK WHERE { ?x ?y ?z } GROUP BY ?x"),
          m::VisibleVariables({Var{"?x"}, Var{"?y"}, Var{"?z"}})));

  // Test that the prologue is parsed properly. We use `m::Service` here
  // because the parsing of a SERVICE clause is the only place where the
  // prologue is explicitly passed on to a `parsedQuery::` object.
  expectQuery(
      "PREFIX doof: <http://doof.org/> "
      "SELECT * WHERE { SERVICE <endpoint> { ?s ?p ?o } }",
      m::SelectQuery(m::AsteriskSelect(),
                     m::GraphPattern(m::Service(
                         TripleComponent::Iri::fromIriref("<endpoint>"),
                         {Var{"?s"}, Var{"?p"}, Var{"?o"}}, "{ ?s ?p ?o }",
                         "PREFIX doof: <http://doof.org/>"))));

  // Tests around DESCRIBE.
  {
    // The tested DESCRIBE queries all describe `<x>`, `?y`, and `<z>`.
    using Resources = std::vector<parsedQuery::Describe::VarOrIri>;
    auto Iri = [](const auto& x) {
      return TripleComponent::Iri::fromIriref(x);
    };
    Resources xyz{Iri("<x>"), Var{"?y"}, Iri("<z>")};

    // A matcher for `?y <is-a> ?v`.
    auto graphPatternMatcher =
        m::GraphPattern(m::Triples({{Var{"?y"}, "<is-a>", Var{"?v"}}}));

    // A matcher for the subquery `SELECT ?y { ?y <is-a> ?v }`, which we will
    // use to compute the values for `?y` that are to be described.
    auto selectQueryMatcher1 =
        m::SelectQuery(m::Select({Var{"?y"}}), graphPatternMatcher);

    // DESCRIBE with neither FROM nor FROM NAMED clauses.
    expectQuery("DESCRIBE <x> ?y <z> { ?y <is-a> ?v }",
                m::DescribeQuery(m::Describe(xyz, {}, selectQueryMatcher1)));

    // `DESCRIBE *` query that is equivalent to `DESCRIBE <x> ?y <z> { ... }`.
    auto selectQueryMatcher2 =
        m::SelectQuery(m::Select({Var{"?y"}, Var{"?v"}}), graphPatternMatcher);
    Resources yv{Var{"?y"}, Var{"?v"}};
    expectQuery("DESCRIBE * { ?y <is-a> ?v }",
                m::DescribeQuery(m::Describe(yv, {}, selectQueryMatcher2)));

    // DESCRIBE with FROM and FROM NAMED clauses.
    //
    // NOTE: The clauses are relevant *both* for the retrieval of the resources
    // to describe (the `Id`s matching `?y`), as well as for computing the
    // triples for each of these resources.
    using Graphs = ScanSpecificationAsTripleComponent::Graphs;
    Graphs expectedDefaultGraphs;
    Graphs expectedNamedGraphs;
    expectedDefaultGraphs.emplace({Iri("<default-graph>")});
    expectedNamedGraphs.emplace({Iri("<named-graph>")});
    parsedQuery::DatasetClauses expectedClauses{expectedDefaultGraphs,
                                                expectedNamedGraphs};
    expectQuery(
        "DESCRIBE <x> ?y <z> FROM <default-graph> FROM NAMED <named-graph>",
        m::DescribeQuery(m::Describe(xyz, expectedClauses, ::testing::_),
                         expectedDefaultGraphs, expectedNamedGraphs));
  }

  // Test the various places where warnings are added in a query.
  expectQuery("SELECT ?x {} GROUP BY ?x ORDER BY ?y",
              m::WarningsOfParsedQuery({"?x was used by GROUP BY",
                                        "?y was used in an ORDER BY clause"}));
  expectQuery("SELECT * { BIND (?a as ?b) }",
              m::WarningsOfParsedQuery(
                  {"?a was used in the expression of a BIND clause"}));
  expectQuery("SELECT * { } ORDER BY ?s",
              m::WarningsOfParsedQuery({"?s was used by ORDER BY"}));

  // Now test the same queries with exceptions instead of warnings.
  RuntimeParameters().set<"throw-on-unbound-variables">(true);
  expectQueryFails("SELECT ?x {} GROUP BY ?x",
                   contains("?x was used by GROUP BY"));
  expectQueryFails("SELECT * { BIND (?a as ?b) }",
                   contains("?a was used in the expression of a BIND clause"));
  expectQueryFails("SELECT * { } ORDER BY ?s",
                   contains("?s was used by ORDER BY"));

  // Revert this (global) setting to its original value.
  RuntimeParameters().set<"throw-on-unbound-variables">(false);
}

// _____________________________________________________________________________
TEST(SparqlParser, Exists) {
  auto expectBuiltInCall = ExpectCompleteParse<&Parser::builtInCall>{};

  // A matcher that matches the query `SELECT * { ?x <bar> ?foo }`, where the
  // FROM and FROM NAMED clauses can be specified as arguments.
  using Graphs = ScanSpecificationAsTripleComponent::Graphs;
  auto selectABarFooMatcher =
      [](Graphs defaultGraphs = std::nullopt, Graphs namedGraphs = std::nullopt,
         const std::optional<std::vector<std::string>>& variables =
             std::nullopt) {
        auto selectMatcher = variables.has_value()
                                 ? m::VariablesSelect(variables.value())
                                 : AllOf(m::AsteriskSelect(),
                                         m::VariablesSelect({"?a", "?foo"}));
        return m::SelectQuery(
            selectMatcher,
            m::GraphPattern(m::Triples({{Var{"?a"}, "<bar>", Var{"?foo"}}})),
            defaultGraphs, namedGraphs);
      };

  expectBuiltInCall("EXISTS {?a <bar> ?foo}",
                    m::Exists(selectABarFooMatcher()));
  expectBuiltInCall("NOT EXISTS {?a <bar> ?foo}",
                    m::NotExists(selectABarFooMatcher()));

  Graphs defaultGraphs{ad_utility::HashSet<TripleComponent>{iri("<blubb>")}};
  Graphs namedGraphs{ad_utility::HashSet<TripleComponent>{iri("<blabb>")}};

  // Now run the same tests, but with non-empty dataset clauses, that have to be
  // propagated to the `ParsedQuery` stored inside the `ExistsExpression`.
  ParsedQuery::DatasetClauses datasetClauses{defaultGraphs, namedGraphs};
  expectBuiltInCall("EXISTS {?a <bar> ?foo}",
                    m::Exists(selectABarFooMatcher()));
  expectBuiltInCall("NOT EXISTS {?a <bar> ?foo}",
                    m::NotExists(selectABarFooMatcher()));

  expectBuiltInCall("EXISTS {?a <bar> ?foo}",
                    m::Exists(selectABarFooMatcher(defaultGraphs, namedGraphs)),
                    datasetClauses);
  expectBuiltInCall(
      "NOT EXISTS {?a <bar> ?foo}",
      m::NotExists(selectABarFooMatcher(defaultGraphs, namedGraphs)),
      datasetClauses);

  auto expectGroupGraphPattern =
      ExpectCompleteParse<&Parser::groupGraphPattern>{};
  expectGroupGraphPattern("{ ?a ?b ?c . FILTER EXISTS {?a <bar> ?foo} }",
                          m::ContainsExistsFilter(selectABarFooMatcher(
                              std::nullopt, std::nullopt, {{"?a"}})));
  expectGroupGraphPattern("{ ?a ?b ?c . FILTER NOT EXISTS {?a <bar> ?foo} }",
                          m::ContainsExistsFilter(selectABarFooMatcher(
                              std::nullopt, std::nullopt, {{"?a"}})));
  expectGroupGraphPattern("{ FILTER EXISTS {?a <bar> ?foo} . ?a ?b ?c }",
                          m::ContainsExistsFilter(selectABarFooMatcher(
                              std::nullopt, std::nullopt, {{"?a"}})));
  expectGroupGraphPattern("{ FILTER NOT EXISTS {?a <bar> ?foo} . ?a ?b ?c }",
                          m::ContainsExistsFilter(selectABarFooMatcher(
                              std::nullopt, std::nullopt, {{"?a"}})));

  auto doesNotBindExists = [&]() {
    auto innerMatcher = m::ContainsExistsFilter(selectABarFooMatcher(
        std::nullopt, std::nullopt, std::vector<std::string>{}));
    using parsedQuery::GroupGraphPattern;
    return AD_FIELD(parsedQuery::GraphPattern, _graphPatterns,
                    ::testing::ElementsAre(
                        ::testing::VariantWith<GroupGraphPattern>(
                            AD_FIELD(GroupGraphPattern, _child, innerMatcher)),
                        ::testing::_));
  };

  expectGroupGraphPattern(
      "{ { FILTER EXISTS {?a <bar> ?foo} . ?d ?e ?f } . ?a ?b ?c }",
      doesNotBindExists());
  expectGroupGraphPattern(
      "{ { FILTER NOT EXISTS {?a <bar> ?foo} . ?d ?e ?f  } ?a ?b ?c }",
      doesNotBindExists());
}

TEST(SparqlParser, Quads) {
  auto expectQuads = ExpectCompleteParse<&Parser::quads>{defaultPrefixMap};
  auto expectQuadsFails = ExpectParseFails<&Parser::quads>{};
  auto Iri = [](std::string_view stringWithBrackets) {
    return TripleComponent::Iri::fromIriref(stringWithBrackets);
  };

  expectQuads("?a <b> <c>",
              m::Quads({{Var("?a"), ::Iri("<b>"), ::Iri("<c>")}}, {}));
  expectQuads("GRAPH <foo> { ?a <b> <c> }",
              m::Quads({}, {{Iri("<foo>"),
                             {{Var("?a"), ::Iri("<b>"), ::Iri("<c>")}}}}));
  expectQuads(
      "GRAPH <foo> { ?a <b> <c> } GRAPH <bar> { <d> <e> ?f }",
      m::Quads({},
               {{Iri("<foo>"), {{Var("?a"), ::Iri("<b>"), ::Iri("<c>")}}},
                {Iri("<bar>"), {{::Iri("<d>"), ::Iri("<e>"), Var("?f")}}}}));
  expectQuads(
      "GRAPH <foo> { ?a <b> <c> } . <d> <e> <f> . <g> <h> <i> ",
      m::Quads({{::Iri("<d>"), ::Iri("<e>"), ::Iri("<f>")},
                {::Iri("<g>"), ::Iri("<h>"), ::Iri("<i>")}},
               {{Iri("<foo>"), {{Var("?a"), ::Iri("<b>"), ::Iri("<c>")}}}}));
  expectQuads(
      "GRAPH <foo> { ?a <b> <c> } . <d> <e> <f> . <g> <h> <i> GRAPH <bar> { "
      "<j> <k> <l> }",
      m::Quads({{::Iri("<d>"), ::Iri("<e>"), ::Iri("<f>")},
                {::Iri("<g>"), ::Iri("<h>"), ::Iri("<i>")}},
               {{Iri("<foo>"), {{Var("?a"), ::Iri("<b>"), ::Iri("<c>")}}},
                {Iri("<bar>"), {{::Iri("<j>"), ::Iri("<k>"), ::Iri("<l>")}}}}));
}

TEST(SparqlParser, QuadData) {
  auto expectQuadData =
      ExpectCompleteParse<&Parser::quadData>{defaultPrefixMap};
  auto expectQuadDataFails = ExpectParseFails<&Parser::quadData>{};

  expectQuadData("{ <a> <b> <c> }",
                 Quads{{{Iri("<a>"), Iri("<b>"), Iri("<c>")}}, {}});
  expectQuadDataFails("{ <a> <b> ?c }");
  expectQuadDataFails("{ <a> <b> <c> . GRAPH <foo> { <d> ?e <f> } }");
  expectQuadDataFails("{ <a> <b> <c> . ?d <e> <f> } }");
  expectQuadDataFails("{ GRAPH ?foo { <a> <b> <c> } }");
}

TEST(SparqlParser, Update) {
  auto expectUpdate_ = ExpectCompleteParse<&Parser::update>{defaultPrefixMap};
  // Automatically test all updates for their `_originalString`.
  auto expectUpdate = [&expectUpdate_](
                          const std::string& query, auto&& expected,
                          ad_utility::source_location l =
                              ad_utility::source_location::current()) {
    expectUpdate_(query,
                  testing::ElementsAre(
                      testing::AllOf(expected, m::pq::OriginalString(query))),
                  l);
  };
  auto expectUpdateFails = ExpectParseFails<&Parser::update>{};
  auto Iri = [](std::string_view stringWithBrackets) {
    return TripleComponent::Iri::fromIriref(stringWithBrackets);
  };
  auto Literal = [](std::string s) {
    return TripleComponent::Literal::fromStringRepresentation(std::move(s));
  };
  auto noGraph = std::monostate{};

  // Test the parsing of the update clause in the ParsedQuery.
  expectUpdate(
      "INSERT DATA { <a> <b> <c> }",
      m::UpdateClause(
          m::GraphUpdate({}, {{Iri("<a>"), Iri("<b>"), Iri("<c>"), noGraph}}),
          m::GraphPattern()));
  expectUpdate(
      "INSERT DATA { <a> <b> \"foo:bar\" }",
      m::UpdateClause(m::GraphUpdate({}, {{Iri("<a>"), Iri("<b>"),
                                           Literal("\"foo:bar\""), noGraph}}),
                      m::GraphPattern()));
  expectUpdate(
      "DELETE DATA { <a> <b> <c> }",
      m::UpdateClause(
          m::GraphUpdate({{Iri("<a>"), Iri("<b>"), Iri("<c>"), noGraph}}, {}),
          m::GraphPattern()));
  expectUpdate(
      "DELETE { ?a <b> <c> } WHERE { <d> <e> ?a }",
      m::UpdateClause(
          m::GraphUpdate({{Var("?a"), Iri("<b>"), Iri("<c>"), noGraph}}, {}),
          m::GraphPattern(m::Triples({{Iri("<d>"), "<e>", Var{"?a"}}}))));
  // Use variables that are not visible in the query body. Do this for all parts
  // of the quad for coverage reasons.
  expectUpdateFails("DELETE { ?a <b> <c> } WHERE { <a> ?b ?c }");
  expectUpdateFails("DELETE { <c> <d> <c> . <e> ?a <f> } WHERE { <a> ?b ?c }");
  expectUpdateFails(
      "DELETE { GRAPH <foo> { <c> <d> <c> . <e> <f> ?a } } WHERE { <a> ?b ?c "
      "}");
  expectUpdateFails("DELETE { GRAPH ?a { <c> <d> <c> } } WHERE { <a> ?b ?c }");
  expectUpdate(
      "DELETE { ?a <b> <c> } INSERT { <a> ?a <c> } WHERE { <d> <e> ?a }",
      m::UpdateClause(
          m::GraphUpdate({{Var("?a"), Iri("<b>"), Iri("<c>"), noGraph}},
                         {{Iri("<a>"), Var("?a"), Iri("<c>"), noGraph}}),
          m::GraphPattern(m::Triples({{Iri("<d>"), "<e>", Var{"?a"}}}))));
  expectUpdate(
      "DELETE WHERE { ?a <foo> ?c }",
      m::UpdateClause(
          m::GraphUpdate({{Var("?a"), Iri("<foo>"), Var("?c"), noGraph}}, {}),
          m::GraphPattern(m::Triples({{Var{"?a"}, "<foo>", Var{"?c"}}}))));
  expectUpdateFails("INSERT DATA { ?a ?b ?c }");  // Variables are not allowed
  // inside INSERT DATA.
  expectUpdate(
      "WITH <foo> DELETE { ?a ?b ?c } WHERE { ?a ?b ?c }",
      m::UpdateClause(
          m::GraphUpdate({{Var("?a"), Var("?b"), Var("?c"), Iri("<foo>")}}, {}),
          m::GraphPattern(m::Triples({{Var{"?a"}, Var{"?b"}, Var{"?c"}}})),
          m::datasetClausesMatcher(m::Graphs{TripleComponent(Iri("<foo>"))},
                                   std::nullopt)));
  expectUpdate(
      "DELETE { ?a ?b ?c } USING <foo> WHERE { ?a ?b ?c }",
      m::UpdateClause(
          m::GraphUpdate({{Var("?a"), Var("?b"), Var("?c"), noGraph}}, {}),
          m::GraphPattern(m::Triples({{Var{"?a"}, Var{"?b"}, Var{"?c"}}})),
          m::datasetClausesMatcher(m::Graphs{TripleComponent(Iri("<foo>"))},
                                   m::Graphs{})));
  expectUpdate("INSERT DATA { GRAPH <foo> { } }",
               m::UpdateClause(m::GraphUpdate({}, {}), m::GraphPattern()));
  expectUpdate("INSERT DATA { GRAPH <foo> { <a> <b> <c> } }",
               m::UpdateClause(m::GraphUpdate({}, {{Iri("<a>"), Iri("<b>"),
                                                    Iri("<c>"), Iri("<foo>")}}),
                               m::GraphPattern()));
  expectUpdateFails(
      "INSERT DATA { GRAPH ?f { } }",
      testing::HasSubstr(
          "Invalid SPARQL query: Variables (?f) are not allowed here."));
  expectUpdate(
      "DELETE { ?a <b> <c> } USING NAMED <foo> WHERE { <d> <e> ?a }",
      m::UpdateClause(
          m::GraphUpdate({{Var("?a"), Iri("<b>"), Iri("<c>"), noGraph}}, {}),
          m::GraphPattern(m::Triples({{Iri("<d>"), "<e>", Var{"?a"}}})),
          m::datasetClausesMatcher(m::Graphs{},
                                   m::Graphs{TripleComponent(Iri("<foo>"))})));
  expectUpdate(
      "WITH <foo> DELETE { ?a <b> <c> } WHERE { <d> <e> ?a }",
      m::UpdateClause(
          m::GraphUpdate({{Var("?a"), Iri("<b>"), Iri("<c>"), Iri("<foo>")}},
                         {}),
          m::GraphPattern(m::Triples({{Iri("<d>"), "<e>", Var{"?a"}}})),
          m::datasetClausesMatcher(m::Graphs{TripleComponent(Iri("<foo>"))},
                                   std::nullopt)));
  const auto insertMatcher = m::UpdateClause(
      m::GraphUpdate({}, {{Iri("<a>"), Iri("<b>"), Iri("<c>"), noGraph}}),
      m::GraphPattern());
  const auto fooInsertMatcher = m::UpdateClause(
      m::GraphUpdate(
          {}, {{Iri("<foo/a>"), Iri("<foo/b>"), Iri("<foo/c>"), noGraph}}),
      m::GraphPattern());
  const auto deleteWhereAllMatcher = m::UpdateClause(
      m::GraphUpdate({{Var("?s"), Var("?p"), Var("?o"), noGraph}}, {}),
      m::GraphPattern(m::Triples({{Var("?s"), Var{"?p"}, Var("?o")}})));
  expectUpdate("INSERT DATA { <a> <b> <c> }", insertMatcher);
  // Multiple Updates
  expectUpdate_(
      "INSERT DATA { <a> <b> <c> };",
      ElementsAre(AllOf(insertMatcher,
                        m::pq::OriginalString("INSERT DATA { <a> <b> <c> }"))));
  expectUpdate_(
      "INSERT DATA { <a> <b> <c> }; BASE <https://example.org> PREFIX foo: "
      "<foo>",
      ElementsAre(AllOf(insertMatcher,
                        m::pq::OriginalString("INSERT DATA { <a> <b> <c> }"))));
  expectUpdate_(
      "INSERT DATA { <a> <b> <c> }; DELETE WHERE { ?s ?p ?o }",
      ElementsAre(AllOf(insertMatcher,
                        m::pq::OriginalString("INSERT DATA { <a> <b> <c> }")),
                  AllOf(deleteWhereAllMatcher,
                        m::pq::OriginalString("DELETE WHERE { ?s ?p ?o }"))));
  expectUpdate_(
      "PREFIX foo: <foo/> INSERT DATA { <a> <b> <c> }; INSERT DATA { foo:a "
      "foo:b foo:c }",
      ElementsAre(
          AllOf(insertMatcher,
                m::pq::OriginalString(
                    "PREFIX foo: <foo/> INSERT DATA { <a> <b> <c> }")),
          AllOf(fooInsertMatcher,
                m::pq::OriginalString("INSERT DATA { foo:a foo:b foo:c }"))));
  expectUpdate_(
      "PREFIX foo: <bar/> INSERT DATA { <a> <b> <c> }; PREFIX foo: <foo/> "
      "INSERT DATA { foo:a foo:b foo:c }",
      ElementsAre(
          AllOf(insertMatcher,
                m::pq::OriginalString(
                    "PREFIX foo: <bar/> INSERT DATA { <a> <b> <c> }")),
          AllOf(fooInsertMatcher,
                m::pq::OriginalString(
                    "PREFIX foo: <foo/> INSERT DATA { foo:a foo:b foo:c }"))));
  expectUpdate_("", testing::IsEmpty());
  expectUpdate_(" ", testing::IsEmpty());
  expectUpdate_("PREFIX ex: <http://example.org>", testing::IsEmpty());
  expectUpdate_("INSERT DATA { <a> <b> <c> }; PREFIX ex: <http://example.org>",
                testing::ElementsAre(insertMatcher));
  expectUpdate_("### Some comment \n \n #someMoreComments", testing::IsEmpty());
  expectUpdate_(
      "INSERT DATA { <a> <b> <c> };### Some comment \n \n #someMoreComments",
      testing::ElementsAre(insertMatcher));
}

TEST(SparqlParser, Create) {
  auto expectCreate = ExpectCompleteParse<&Parser::create>{defaultPrefixMap};
  auto expectCreateFails = ExpectParseFails<&Parser::create>{defaultPrefixMap};

  expectCreate("CREATE GRAPH <foo>", testing::IsEmpty());
  expectCreate("CREATE SILENT GRAPH <foo>", testing::IsEmpty());
  expectCreateFails("CREATE <foo>");
  expectCreateFails("CREATE ?foo");
}

TEST(SparqlParser, Add) {
  auto expectAdd = ExpectCompleteParse<&Parser::add>{defaultPrefixMap};
  auto expectAddFails = ExpectParseFails<&Parser::add>{defaultPrefixMap};
  auto Iri = TripleComponent::Iri::fromIriref;

  auto addMatcher = ElementsAre(m::AddAll(Iri("<foo>"), Iri("<bar>")));
  expectAdd("ADD GRAPH <baz> to GRAPH <baz>", IsEmpty());
  expectAdd("ADD DEFAULT TO DEFAULT", IsEmpty());
  expectAdd("ADD GRAPH <foo> TO GRAPH <bar>", addMatcher);
  expectAdd("ADD SILENT GRAPH <foo> TO <bar>", addMatcher);
  expectAdd("ADD <foo> to DEFAULT",
            ElementsAre(m::AddAll(Iri("<foo>"), Iri(DEFAULT_GRAPH_IRI))));
  expectAdd("ADD GRAPH <foo> to GRAPH <foo>", testing::IsEmpty());
  expectAddFails("ADD ALL TO NAMED");
}

TEST(SparqlParser, Clear) {
  auto expectClear = ExpectCompleteParse<&Parser::clear>{defaultPrefixMap};
  auto expectClearFails = ExpectParseFails<&Parser::clear>{defaultPrefixMap};
  auto Iri = TripleComponent::Iri::fromIriref;

  expectClear("CLEAR ALL", m::Clear(Variable("?g")));
  expectClear("CLEAR SILENT GRAPH <foo>", m::Clear(Iri("<foo>")));
  expectClear("CLEAR NAMED", m::Clear(Variable("?g"),
                                      "?g != "
                                      "<http://qlever.cs.uni-freiburg.de/"
                                      "builtin-functions/default-graph>"));
  expectClear("CLEAR DEFAULT", m::Clear(Iri(DEFAULT_GRAPH_IRI)));
}

TEST(SparqlParser, Drop) {
  // TODO: deduplicate with clear which is the same in our case (implicit
  // graph existence)
  auto expectDrop = ExpectCompleteParse<&Parser::drop>{defaultPrefixMap};
  auto expectDropFails = ExpectParseFails<&Parser::drop>{defaultPrefixMap};
  auto Iri = TripleComponent::Iri::fromIriref;

  expectDrop("DROP ALL", m::Clear(Variable("?g")));
  expectDrop("DROP SILENT GRAPH <foo>", m::Clear(Iri("<foo>")));
  expectDrop("DROP NAMED", m::Clear(Variable("?g"),
                                    "?g != "
                                    "<http://qlever.cs.uni-freiburg.de/"
                                    "builtin-functions/default-graph>"));
  expectDrop("DROP DEFAULT", m::Clear(Iri(DEFAULT_GRAPH_IRI)));
}

TEST(SparqlParser, Move) {
  auto expectMove = ExpectCompleteParse<&Parser::move>{defaultPrefixMap};
  auto expectMoveFails = ExpectParseFails<&Parser::move>{defaultPrefixMap};
  auto Iri = TripleComponent::Iri::fromIriref;

  // Moving a graph onto itself changes nothing
  expectMove("MOVE SILENT DEFAULT TO DEFAULT", testing::IsEmpty());
  expectMove("MOVE GRAPH <foo> TO <foo>", testing::IsEmpty());
  expectMove("MOVE GRAPH <foo> TO DEFAULT",
             ElementsAre(m::Clear(Iri(DEFAULT_GRAPH_IRI)),
                         m::AddAll(Iri("<foo>"), Iri(DEFAULT_GRAPH_IRI)),
                         m::Clear(Iri("<foo>"))));
}

TEST(SparqlParser, Copy) {
  auto expectCopy = ExpectCompleteParse<&Parser::copy>{defaultPrefixMap};
  auto expectCopyFails = ExpectParseFails<&Parser::copy>{defaultPrefixMap};
  auto Iri = TripleComponent::Iri::fromIriref;

  // Copying a graph onto itself changes nothing
  expectCopy("COPY SILENT DEFAULT TO DEFAULT", testing::IsEmpty());
  expectCopy("COPY GRAPH <foo> TO <foo>", testing::IsEmpty());
  expectCopy("COPY DEFAULT TO GRAPH <foo>",
             ElementsAre(m::Clear(Iri("<foo>")),
                         m::AddAll(Iri(DEFAULT_GRAPH_IRI), Iri("<foo>"))));
}

TEST(SparqlParser, Load) {
  auto expectLoad = ExpectCompleteParse<&Parser::load>{defaultPrefixMap};
  auto Iri = [](std::string_view stringWithBrackets) {
    return TripleComponent::Iri::fromIriref(stringWithBrackets);
  };
  auto noGraph = std::monostate{};

  expectLoad(
      "LOAD <https://example.com>",
      m::UpdateClause(
          m::GraphUpdate({}, {SparqlTripleSimpleWithGraph{Var("?s"), Var("?p"),
                                                          Var("?o"), noGraph}}),
          m::GraphPattern(m::Load(Iri("<https://example.com>"), false))));
  expectLoad("LOAD SILENT <http://example.com> into GRAPH <bar>",
             m::UpdateClause(
                 m::GraphUpdate(
                     {}, {SparqlTripleSimpleWithGraph{
                             Var("?s"), Var("?p"), Var("?o"), Iri("<bar>")}}),
                 m::GraphPattern(m::Load(Iri("<http://example.com>"), true))));
}

TEST(SparqlParser, GraphOrDefault) {
  // Explicitly test this part, because all features that use it are not yet
  // supported.
  auto expectGraphOrDefault =
      ExpectCompleteParse<&Parser::graphOrDefault>{defaultPrefixMap};
  expectGraphOrDefault("DEFAULT", testing::VariantWith<DEFAULT>(testing::_));
  expectGraphOrDefault(
      "GRAPH <foo>",
      testing::VariantWith<GraphRef>(AD_PROPERTY(
          TripleComponent::Iri, toStringRepresentation, testing::Eq("<foo>"))));
}

TEST(SparqlParser, GraphRef) {
  auto expectGraphRefAll =
      ExpectCompleteParse<&Parser::graphRefAll>{defaultPrefixMap};
  expectGraphRefAll("DEFAULT", m::Variant<DEFAULT>());
  expectGraphRefAll("NAMED", m::Variant<NAMED>());
  expectGraphRefAll("ALL", m::Variant<ALL>());
  expectGraphRefAll("GRAPH <foo>", m::GraphRefIri("<foo>"));
}

TEST(SparqlParser, QuadsNotTriples) {
  auto expectQuadsNotTriples =
      ExpectCompleteParse<&Parser::quadsNotTriples>{defaultPrefixMap};
  auto expectQuadsNotTriplesFails =
      ExpectParseFails<&Parser::quadsNotTriples>{};
  const auto Iri = TripleComponent::Iri::fromIriref;
  auto GraphBlock = [](const ad_utility::sparql_types::VarOrIri& graph,
                       const ad_utility::sparql_types::Triples& triples)
      -> testing::Matcher<const Quads::GraphBlock&> {
    return testing::FieldsAre(testing::Eq(graph),
                              testing::ElementsAreArray(triples));
  };

  expectQuadsNotTriples(
      "GRAPH <foo> { <a> <b> <c> }",
      GraphBlock(Iri("<foo>"), {{::Iri("<a>"), ::Iri("<b>"), ::Iri("<c>")}}));
  expectQuadsNotTriples(
      "GRAPH ?f { <a> <b> <c> }",
      GraphBlock(Var("?f"), {{::Iri("<a>"), ::Iri("<b>"), ::Iri("<c>")}}));
  expectQuadsNotTriplesFails("GRAPH \"foo\" { <a> <b> <c> }");
  expectQuadsNotTriplesFails("GRAPH _:blankNode { <a> <b> <c> }");
}

TEST(SparqlParser, SourceSelector) {
  // This will be implemented soon, but for now we test the failure for the
  // coverage tool.
  auto expectSelector = ExpectCompleteParse<&Parser::sourceSelector>{};
  expectSelector("<x>", m::TripleComponentIri("<x>"));

  auto expectNamedGraph = ExpectCompleteParse<&Parser::namedGraphClause>{};
  expectNamedGraph("NAMED <x>", m::TripleComponentIri("<x>"));

  auto expectDefaultGraph = ExpectCompleteParse<&Parser::defaultGraphClause>{};
  expectDefaultGraph("<x>", m::TripleComponentIri("<x>"));
}

// _____________________________________________________________________________
TEST(ParserTest, propertyPathInCollection) {
  std::string query =
      "PREFIX : <http://example.org/>\n"
      "SELECT * { ?s ?p ([:p* 123] [^:r \"hello\"]) }";
  EXPECT_THAT(
      SparqlParser::parseQuery(std::move(query)),
      m::SelectQuery(
          m::AsteriskSelect(),
          m::GraphPattern(m::Triples(
              {{Var{"?_QLever_internal_variable_2"},
                "<http://www.w3.org/1999/02/22-rdf-syntax-ns#first>",
                Var{"?_QLever_internal_variable_1"}},
               {Var{"?_QLever_internal_variable_2"},
                "<http://www.w3.org/1999/02/22-rdf-syntax-ns#rest>",
                iri("<http://www.w3.org/1999/02/22-rdf-syntax-ns#nil>")},
               {Var{"?_QLever_internal_variable_1"},
                PropertyPath::makeInverse(
                    PropertyPath::fromIri(iri("<http://example.org/r>"))),
                lit("\"hello\"")},
               {Var{"?_QLever_internal_variable_3"},
                "<http://www.w3.org/1999/02/22-rdf-syntax-ns#first>",
                Var{"?_QLever_internal_variable_0"}},
               {Var{"?_QLever_internal_variable_3"},
                "<http://www.w3.org/1999/02/22-rdf-syntax-ns#rest>",
                Var{"?_QLever_internal_variable_2"}},
               {Var{"?_QLever_internal_variable_0"},
                PropertyPath::makeWithLength(
                    PropertyPath::fromIri(iri("<http://example.org/p>")), 0,
                    std::numeric_limits<size_t>::max()),
                123},
               {Var{"?s"}, Var{"?p"}, Var{"?_QLever_internal_variable_3"}}}))));
}

TEST(SparqlParser, Datasets) {
  auto expectUpdate = ExpectCompleteParse<&Parser::update>{defaultPrefixMap};
  auto expectQuery = ExpectCompleteParse<&Parser::query>{defaultPrefixMap};
  auto expectAsk = ExpectCompleteParse<&Parser::askQuery>{defaultPrefixMap};
  auto expectConstruct =
      ExpectCompleteParse<&Parser::constructQuery>{defaultPrefixMap};
  auto expectDescribe =
      ExpectCompleteParse<&Parser::describeQuery>{defaultPrefixMap};
  auto Iri = [](std::string_view stringWithBrackets) {
    return TripleComponent::Iri::fromIriref(stringWithBrackets);
  };
  auto noGraph = std::monostate{};
  auto noGraphs = m::Graphs{};
  ScanSpecificationAsTripleComponent::Graphs datasets{{Iri("<g>")}};
  // Only checks `_filters` on the GraphPattern. We are not concerned with the
  // `_graphPatterns` here.
  auto filterGraphPattern = m::Filters(m::ExistsFilter(
      m::GraphPattern(m::Triples({{Var("?a"), Var{"?b"}, Var("?c")}})),
      datasets, noGraphs));
  // Check that datasets are propagated correctly into the different types of
  // operations.
  expectUpdate(
      "DELETE { ?x <b> <c> } USING <g> WHERE { ?x ?y ?z FILTER EXISTS {?a ?b "
      "?c} }",
      testing::ElementsAre(m::UpdateClause(
          m::GraphUpdate({{Var("?x"), Iri("<b>"), Iri("<c>"), noGraph}}, {}),
          filterGraphPattern, m::datasetClausesMatcher(datasets, noGraphs))));
  expectQuery("SELECT * FROM <g> WHERE { ?x ?y ?z FILTER EXISTS {?a ?b ?c} }",
              m::SelectQuery(m::AsteriskSelect(), filterGraphPattern, datasets,
                             noGraphs));
  expectAsk("ASK FROM <g> { ?x ?y ?z FILTER EXISTS {?a ?b ?c}}",
            m::AskQuery(filterGraphPattern, datasets, noGraphs));
  expectConstruct(
      "CONSTRUCT {<a> <b> <c>} FROM <g> { ?x ?y ?z FILTER EXISTS {?a ?b?c}}",
      m::ConstructQuery(
          {std::array<GraphTerm, 3>{::Iri("<a>"), ::Iri("<b>"), ::Iri("<c>")}},
          filterGraphPattern, datasets, noGraphs));
  // See comment in visit function for `DescribeQueryContext`.
  expectDescribe(
      "Describe ?x FROM <g> { ?x ?y ?z FILTER EXISTS {?a ?b ?c}}",
      m::DescribeQuery(
          m::Describe({Var("?x")}, {datasets, {}},
                      m::SelectQuery(m::VariablesSelect({"?x"}, false, false),
                                     filterGraphPattern)),
          datasets, noGraphs));
}<|MERGE_RESOLUTION|>--- conflicted
+++ resolved
@@ -38,144 +38,10 @@
 
 auto lit = ad_utility::testing::tripleComponentLiteral;
 
-<<<<<<< HEAD
-const ad_utility::HashMap<std::string, std::string> defaultPrefixMap{
-    {std::string{QLEVER_INTERNAL_PREFIX_NAME},
-     std::string{QLEVER_INTERNAL_PREFIX_IRI}}};
-
-template <auto F, bool testInsideConstructTemplate = false>
-auto parse =
-    [](const string& input, SparqlQleverVisitor::PrefixMap prefixes = {},
-       std::optional<ParsedQuery::DatasetClauses> clauses = std::nullopt,
-       SparqlQleverVisitor::DisableSomeChecksOnlyForTesting disableSomeChecks =
-           SparqlQleverVisitor::DisableSomeChecksOnlyForTesting::False) {
-      ParserAndVisitor p{input, std::move(prefixes), std::move(clauses),
-                         disableSomeChecks};
-      if (testInsideConstructTemplate) {
-        p.visitor_.setParseModeToInsideConstructTemplateForTesting();
-      }
-      return p.parseTypesafe(F);
-    };
-
-auto parseBlankNode = parse<&Parser::blankNode>;
-auto parseBlankNodeConstruct = parse<&Parser::blankNode, true>;
-auto parseCollection = parse<&Parser::collection>;
-auto parseCollectionConstruct = parse<&Parser::collection, true>;
-auto parseConstructTriples = parse<&Parser::constructTriples>;
-auto parseGraphNode = parse<&Parser::graphNode>;
-auto parseGraphNodeConstruct = parse<&Parser::graphNode, true>;
-auto parseObjectList = parse<&Parser::objectList>;
-auto parsePropertyList = parse<&Parser::propertyList>;
-auto parsePropertyListNotEmpty = parse<&Parser::propertyListNotEmpty>;
-auto parseSelectClause = parse<&Parser::selectClause>;
-auto parseTriplesSameSubject = parse<&Parser::triplesSameSubject>;
-auto parseTriplesSameSubjectConstruct =
-    parse<&Parser::triplesSameSubject, true>;
-auto parseVariable = parse<&Parser::var>;
-auto parseVarOrTerm = parse<&Parser::varOrTerm>;
-auto parseVerb = parse<&Parser::verb>;
-
-template <auto Clause, bool parseInsideConstructTemplate = false,
-          typename Value = decltype(parse<Clause>("").resultOfParse_)>
-struct ExpectCompleteParse {
-  SparqlQleverVisitor::PrefixMap prefixMap_ = {};
-  SparqlQleverVisitor::DisableSomeChecksOnlyForTesting disableSomeChecks =
-      SparqlQleverVisitor::DisableSomeChecksOnlyForTesting::False;
-
-  auto operator()(const string& input, const Value& value,
-                  ad_utility::source_location l =
-                      ad_utility::source_location::current()) const {
-    return operator()(input, value, prefixMap_, l);
-  };
-
-  auto operator()(const string& input,
-                  const testing::Matcher<const Value&>& matcher,
-                  ad_utility::source_location l =
-                      ad_utility::source_location::current()) const {
-    return operator()(input, matcher, prefixMap_, l);
-  };
-
-  auto operator()(const string& input, const Value& value,
-                  SparqlQleverVisitor::PrefixMap prefixMap,
-                  ad_utility::source_location l =
-                      ad_utility::source_location::current()) const {
-    return operator()(input, testing::Eq(value), std::move(prefixMap), l);
-  };
-
-  auto operator()(const string& input,
-                  const testing::Matcher<const Value&>& matcher,
-                  SparqlQleverVisitor::PrefixMap prefixMap,
-                  ad_utility::source_location l =
-                      ad_utility::source_location::current()) const {
-    auto tr = generateLocationTrace(l, "successful parsing was expected here");
-    EXPECT_NO_THROW({
-      return expectCompleteParse(
-          parse<Clause, parseInsideConstructTemplate>(
-              input, std::move(prefixMap), std::nullopt, disableSomeChecks),
-          matcher, l);
-    });
-  };
-
-  auto operator()(const string& input,
-                  const testing::Matcher<const Value&>& matcher,
-                  ParsedQuery::DatasetClauses activeDatasetClauses,
-                  ad_utility::source_location l =
-                      ad_utility::source_location::current()) const {
-    auto tr = generateLocationTrace(l, "successful parsing was expected here");
-    EXPECT_NO_THROW({
-      return expectCompleteParse(
-          parse<Clause, parseInsideConstructTemplate>(
-              input, {}, std::move(activeDatasetClauses), disableSomeChecks),
-          matcher, l);
-    });
-  };
-};
-
-template <auto Clause>
-struct ExpectParseFails {
-  SparqlQleverVisitor::PrefixMap prefixMap_ = {};
-  SparqlQleverVisitor::DisableSomeChecksOnlyForTesting disableSomeChecks =
-      SparqlQleverVisitor::DisableSomeChecksOnlyForTesting::False;
-
-  auto operator()(
-      const string& input,
-      const testing::Matcher<const std::string&>& messageMatcher = ::testing::_,
-      ad_utility::source_location l = ad_utility::source_location::current()) {
-    return operator()(input, prefixMap_, messageMatcher, l);
-  }
-
-  auto operator()(
-      const string& input, SparqlQleverVisitor::PrefixMap prefixMap,
-      const testing::Matcher<const std::string&>& messageMatcher = ::testing::_,
-      ad_utility::source_location l = ad_utility::source_location::current()) {
-    auto trace = generateLocationTrace(l);
-    AD_EXPECT_THROW_WITH_MESSAGE(
-        parse<Clause>(input, std::move(prefixMap), {}, disableSomeChecks),
-        messageMatcher);
-  }
-};
-
-// TODO: make function that creates both the complete and fails parser. and use
-// them with structured binding.
-
-auto nil = "<http://www.w3.org/1999/02/22-rdf-syntax-ns#nil>";
-auto first = "<http://www.w3.org/1999/02/22-rdf-syntax-ns#first>";
-auto rest = "<http://www.w3.org/1999/02/22-rdf-syntax-ns#rest>";
-auto type = "<http://www.w3.org/1999/02/22-rdf-syntax-ns#type>";
-
-using ::testing::ElementsAre;
-using ::testing::Eq;
-using ::testing::IsEmpty;
-using ::testing::Pair;
-using ::testing::SizeIs;
-using ::testing::StrEq;
-
 PropertyPath PathIri(std::string_view iri) {
   return PropertyPath::fromIri(
       ad_utility::triple_component::Iri::fromIriref(iri));
 }
-=======
->>>>>>> 41b626fc
 }  // namespace
 
 TEST(SparqlParser, NumericLiterals) {
