// Copyright 2021 - 2025, University of Freiburg
// Chair of Algorithms and Data Structures
// Authors: Johannes Kalmbach <kalmbach@cs.uni-freiburg.de>
//          Julian Mundhahs <mundhahj@cs.uni-freiburg.de>
//          Hannah Bast <bast@cs.uni-freiburg.de>

#include <gtest/gtest.h>

#include <iostream>
#include <type_traits>
#include <typeindex>
#include <utility>

#include "./SparqlExpressionTestHelpers.h"
#include "./util/GTestHelpers.h"
#include "./util/RuntimeParametersTestHelpers.h"
#include "./util/TripleComponentTestHelpers.h"
#include "QueryPlannerTestHelpers.h"
#include "SparqlAntlrParserTestHelpers.h"
#include "engine/sparqlExpressions/BlankNodeExpression.h"
#include "engine/sparqlExpressions/NowDatetimeExpression.h"
#include "engine/sparqlExpressions/RandomExpression.h"
#include "engine/sparqlExpressions/RegexExpression.h"
#include "engine/sparqlExpressions/RelationalExpressions.h"
#include "engine/sparqlExpressions/UuidExpressions.h"
#include "global/RuntimeParameters.h"
#include "parser/ConstructClause.h"
#include "parser/Iri.h"
#include "parser/SparqlParserHelpers.h"
#include "parser/sparqlParser/SparqlQleverVisitor.h"
#include "util/AllocatorTestHelpers.h"
#include "util/SourceLocation.h"

namespace {
using namespace sparqlParserTestHelpers;

auto iri = ad_utility::testing::iri;

auto lit = ad_utility::testing::tripleComponentLiteral;

}  // namespace

TEST(SparqlParser, NumericLiterals) {
  auto expectNumericLiteral = ExpectCompleteParse<&Parser::numericLiteral>{};
  auto expectNumericLiteralFails = ExpectParseFails<&Parser::numericLiteral>{};
  expectNumericLiteral("3.0", m::NumericLiteralDouble(3.0));
  expectNumericLiteral("3.0e2", m::NumericLiteralDouble(300.0));
  expectNumericLiteral("3.0e-2", m::NumericLiteralDouble(0.030));
  expectNumericLiteral("3", m::NumericLiteralInt(3ll));
  expectNumericLiteral("-3.0", m::NumericLiteralDouble(-3.0));
  expectNumericLiteral("-3", m::NumericLiteralInt(-3ll));
  expectNumericLiteral("+3", m::NumericLiteralInt(3ll));
  expectNumericLiteral("+3.02", m::NumericLiteralDouble(3.02));
  expectNumericLiteral("+3.1234e12", m::NumericLiteralDouble(3123400000000.0));
  expectNumericLiteral(".234", m::NumericLiteralDouble(0.234));
  expectNumericLiteral("+.0123", m::NumericLiteralDouble(0.0123));
  expectNumericLiteral("-.5123", m::NumericLiteralDouble(-0.5123));
  expectNumericLiteral(".234e4", m::NumericLiteralDouble(2340.0));
  expectNumericLiteral("+.0123E-3", m::NumericLiteralDouble(0.0000123));
  expectNumericLiteral("-.5123E12", m::NumericLiteralDouble(-512300000000.0));
  expectNumericLiteralFails("1000000000000000000000000000000000000");
  expectNumericLiteralFails("-99999999999999999999");
  expectNumericLiteralFails("12E400");
  expectNumericLiteralFails("-4.2E550");
}

TEST(SparqlParser, Prefix) {
  SparqlQleverVisitor::PrefixMap prefixMap{{"wd", "<www.wikidata.org/>"}};

  {
    ParserAndVisitor p{"PREFIX wd: <www.wikidata.org/>"};
    auto defaultPrefixes = p.visitor_.prefixMap();
    ASSERT_EQ(defaultPrefixes.size(), 0);
    p.visitor_.visit(p.parser_.prefixDecl());
    auto prefixes = p.visitor_.prefixMap();
    ASSERT_EQ(prefixes.size(), 1);
    ASSERT_EQ(prefixes.at("wd"), "<www.wikidata.org/>");
  }
  expectCompleteParse(parse<&Parser::pnameLn>("wd:bimbam", prefixMap),
                      StrEq("<www.wikidata.org/bimbam>"));
  expectCompleteParse(parse<&Parser::pnameNs>("wd:", prefixMap),
                      StrEq("<www.wikidata.org/>"));
  expectCompleteParse(parse<&Parser::prefixedName>("wd:bimbam", prefixMap),
                      StrEq("<www.wikidata.org/bimbam>"));
  expectIncompleteParse(
      parse<&Parser::iriref>("<somethingsomething> <rest>", prefixMap),
      "<rest>", testing::StrEq("<somethingsomething>"));
}

TEST(SparqlExpressionParser, First) {
  string s = "(5 * 5 ) bimbam";
  // This is an example on how to access a certain parsed substring.
  /*
  LOG(INFO) << context->getText() << std::endl;
  LOG(INFO) << p.parser_.getTokenStream()
                   ->getTokenSource()
                   ->getInputStream()
                   ->toString()
            << std::endl;
  LOG(INFO) << p.parser_.getCurrentToken()->getStartIndex() << std::endl;
   */
  auto resultofParse = parse<&Parser::expression>(s);
  EXPECT_EQ(resultofParse.remainingText_.length(), 6);
  auto resultAsExpression = std::move(resultofParse.resultOfParse_);

  VariableToColumnMap map;
  ad_utility::AllocatorWithLimit<Id> alloc{
      ad_utility::testing::makeAllocator()};
  IdTable table{alloc};
  LocalVocab localVocab;
  sparqlExpression::EvaluationContext input{
      *ad_utility::testing::getQec(),
      map,
      table,
      alloc,
      localVocab,
      std::make_shared<ad_utility::CancellationHandle<>>(),
      sparqlExpression::EvaluationContext::TimePoint::max()};
  auto result = resultAsExpression->evaluate(&input);
  AD_CONTRACT_CHECK(std::holds_alternative<Id>(result));
  ASSERT_EQ(std::get<Id>(result).getDatatype(), Datatype::Int);
  ASSERT_EQ(25, std::get<Id>(result).getInt());
}

TEST(SparqlParser, ComplexConstructTemplate) {
  string input =
      "{ [?a ( ?b (?c) )] ?d [?e [?f ?g]] . "
      "<http://wallscope.co.uk/resource/olympics/medal/#something> a "
      "<http://wallscope.co.uk/resource/olympics/medal/#somethingelse> }";

  auto Blank = [](const std::string& label) { return BlankNode(true, label); };
  expectCompleteParse(
      parse<&Parser::constructTemplate>(input),
      m::ConstructClause(
          {{Blank("0"), Var("?a"), Blank("3")},
           {Blank("2"), Iri(first), Blank("1")},
           {Blank("2"), Iri(rest), Iri(nil)},
           {Blank("1"), Iri(first), Var("?c")},
           {Blank("1"), Iri(rest), Iri(nil)},
           {Blank("3"), Iri(first), Var("?b")},
           {Blank("3"), Iri(rest), Blank("2")},
           {Blank("0"), Var("?d"), Blank("4")},
           {Blank("4"), Var("?e"), Blank("5")},
           {Blank("5"), Var("?f"), Var("?g")},
           {Iri("<http://wallscope.co.uk/resource/olympics/medal/"
                "#something>"),
            Iri(type),
            Iri("<http://wallscope.co.uk/resource/olympics/medal/"
                "#somethingelse>")}}));
}

TEST(SparqlParser, GraphTerm) {
  auto expectGraphTerm = ExpectCompleteParse<&Parser::graphTerm>{};
  expectGraphTerm("1337", m::Literal("1337"));
  expectGraphTerm("true", m::Literal("true"));
  expectGraphTerm("[]", m::InternalVariable("0"));
  auto expectGraphTermConstruct =
      ExpectCompleteParse<&Parser::graphTerm, true>{};
  expectGraphTermConstruct("[]", m::BlankNode(true, "0"));
  {
    const std::string iri = "<http://dummy-iri.com#fragment>";
    expectCompleteParse(parse<&Parser::graphTerm>(iri), m::Iri(iri));
  }
  expectGraphTerm("\"abc\"", m::Literal("\"abc\""));
  expectGraphTerm("()", m::Iri(nil));
}

TEST(SparqlParser, RdfCollectionSingleVar) {
  expectCompleteParse(
      parseCollectionConstruct("( ?a )"),
      Pair(m::BlankNode(true, "0"),
           ElementsAre(ElementsAre(m::BlankNode(true, "0"), m::Iri(first),
                                   m::VariableVariant("?a")),
                       ElementsAre(m::BlankNode(true, "0"), m::Iri(rest),
                                   m::Iri(nil)))));
  expectCompleteParse(
      parseCollection("( ?a )"),
      Pair(m::VariableVariant("?_QLever_internal_variable_0"),
           ElementsAre(
               ElementsAre(m::VariableVariant("?_QLever_internal_variable_0"),
                           m::Iri(first), m::VariableVariant("?a")),
               ElementsAre(m::VariableVariant("?_QLever_internal_variable_0"),
                           m::Iri(rest), m::Iri(nil)))));
}

TEST(SparqlParser, RdfCollectionTripleVar) {
  auto Var = m::VariableVariant;
  auto Blank = [](const std::string& label) {
    return m::BlankNode(true, label);
  };
  auto BlankVar = [](int number) {
    return m::VariableVariant(
        absl::StrCat("?_QLever_internal_variable_", number));
  };
  expectCompleteParse(
      parseCollectionConstruct("( ?a ?b ?c )"),
      Pair(m::BlankNode(true, "2"),
           ElementsAre(ElementsAre(Blank("0"), m::Iri(first), Var("?c")),
                       ElementsAre(Blank("0"), m::Iri(rest), m::Iri(nil)),
                       ElementsAre(Blank("1"), m::Iri(first), Var("?b")),
                       ElementsAre(Blank("1"), m::Iri(rest), Blank("0")),
                       ElementsAre(Blank("2"), m::Iri(first), Var("?a")),
                       ElementsAre(Blank("2"), m::Iri(rest), Blank("1")))));
  expectCompleteParse(
      parseCollection("( ?a ?b ?c )"),
      Pair(BlankVar(2),
           ElementsAre(ElementsAre(BlankVar(0), m::Iri(first), Var("?c")),
                       ElementsAre(BlankVar(0), m::Iri(rest), m::Iri(nil)),
                       ElementsAre(BlankVar(1), m::Iri(first), Var("?b")),
                       ElementsAre(BlankVar(1), m::Iri(rest), BlankVar(0)),
                       ElementsAre(BlankVar(2), m::Iri(first), Var("?a")),
                       ElementsAre(BlankVar(2), m::Iri(rest), BlankVar(1)))));
}

TEST(SparqlParser, BlankNodeAnonymous) {
  expectCompleteParse(parseBlankNodeConstruct("[ \t\r\n]"),
                      m::BlankNode(true, "0"));
  expectCompleteParse(parseBlankNode("[ \t\r\n]"), m::InternalVariable("0"));
}

TEST(SparqlParser, BlankNodeLabelled) {
  expectCompleteParse(parseBlankNodeConstruct("_:label123"),
                      m::BlankNode(false, "label123"));
  expectCompleteParse(parseBlankNode("_:label123"),
                      m::InternalVariable("label123"));
}

TEST(SparqlParser, ConstructTemplateEmpty) {
  expectCompleteParse(parse<&Parser::constructTemplate>("{}"),
                      testing::Eq(std::nullopt));
}

TEST(SparqlParser, ConstructTriplesSingletonWithTerminator) {
  expectCompleteParse(parseConstructTriples("?a ?b ?c ."),
                      ElementsAre(ElementsAre(m::VariableVariant("?a"),
                                              m::VariableVariant("?b"),
                                              m::VariableVariant("?c"))));
}

TEST(SparqlParser, ConstructTriplesWithTerminator) {
  auto IsVar = m::VariableVariant;
  expectCompleteParse(
      parseConstructTriples("?a ?b ?c . ?d ?e ?f . ?g ?h ?i ."),
      ElementsAre(
          ElementsAre(IsVar("?a"), IsVar("?b"), IsVar("?c")),
          ElementsAre(IsVar("?d"), IsVar("?e"), IsVar("?f")),
          ElementsAre(IsVar("?g"), IsVar("?h"), m::VariableVariant("?i"))));
}

TEST(SparqlParser, TriplesSameSubjectVarOrTerm) {
  expectCompleteParse(parseConstructTriples("?a ?b ?c"),
                      ElementsAre(ElementsAre(m::VariableVariant("?a"),
                                              m::VariableVariant("?b"),
                                              m::VariableVariant("?c"))));
}

TEST(SparqlParser, TriplesSameSubjectTriplesNodeWithPropertyList) {
  expectCompleteParse(
      parseTriplesSameSubjectConstruct("(?a) ?b ?c"),
      ElementsAre(
          ElementsAre(m::BlankNode(true, "0"), m::Iri(first),
                      m::VariableVariant("?a")),
          ElementsAre(m::BlankNode(true, "0"), m::Iri(rest), m::Iri(nil)),
          ElementsAre(m::BlankNode(true, "0"), m::VariableVariant("?b"),
                      m::VariableVariant("?c"))));
  expectCompleteParse(
      parseTriplesSameSubject("(?a) ?b ?c"),
      ElementsAre(
          ElementsAre(m::VariableVariant("?_QLever_internal_variable_0"),
                      m::Iri(first), m::VariableVariant("?a")),
          ElementsAre(m::VariableVariant("?_QLever_internal_variable_0"),
                      m::Iri(rest), m::Iri(nil)),
          ElementsAre(m::VariableVariant("?_QLever_internal_variable_0"),
                      m::VariableVariant("?b"), m::VariableVariant("?c"))));
}

TEST(SparqlParser, TriplesSameSubjectTriplesNodeEmptyPropertyList) {
  expectCompleteParse(
      parseTriplesSameSubjectConstruct("(?a)"),
      ElementsAre(
          ElementsAre(m::BlankNode(true, "0"), m::Iri(first),
                      m::VariableVariant("?a")),
          ElementsAre(m::BlankNode(true, "0"), m::Iri(rest), m::Iri(nil))));
  expectCompleteParse(
      parseTriplesSameSubject("(?a)"),
      ElementsAre(
          ElementsAre(m::VariableVariant("?_QLever_internal_variable_0"),
                      m::Iri(first), m::VariableVariant("?a")),
          ElementsAre(m::VariableVariant("?_QLever_internal_variable_0"),
                      m::Iri(rest), m::Iri(nil))));
}

TEST(SparqlParser, TriplesSameSubjectBlankNodePropertyList) {
  auto doTest = ad_utility::ApplyAsValueIdentity{[](auto allowPath) {
    auto input = "[ ?x ?y ] ?a ?b";
    auto [output, internal] = [&input, allowPath]() {
      if constexpr (allowPath) {
        return std::pair(parse<&Parser::triplesSameSubjectPath>(input),
                         m::InternalVariable("0"));
      } else {
        return std::pair(parse<&Parser::triplesSameSubject, true>(input),
                         m::BlankNode(true, "0"));
      }
    }();

    auto var = m::VariableVariant;
    expectCompleteParse(
        output, UnorderedElementsAre(
                    ::testing::FieldsAre(internal, var("?x"), var("?y")),
                    ::testing::FieldsAre(internal, var("?a"), var("?b"))));
  }};
  doTest.template operator()<true>();
  doTest.template operator()<false>();
}

TEST(SparqlParser, PropertyList) {
  expectCompleteParse(
      parsePropertyList("a ?a"),
      Pair(ElementsAre(ElementsAre(m::Iri(type), m::VariableVariant("?a"))),
           IsEmpty()));
}

TEST(SparqlParser, EmptyPropertyList) {
  expectCompleteParse(parsePropertyList(""), Pair(IsEmpty(), IsEmpty()));
}

TEST(SparqlParser, PropertyListNotEmptySingletonWithTerminator) {
  expectCompleteParse(
      parsePropertyListNotEmpty("a ?a ;"),
      Pair(ElementsAre(ElementsAre(m::Iri(type), m::VariableVariant("?a"))),
           IsEmpty()));
}

TEST(SparqlParser, PropertyListNotEmptyWithTerminator) {
  expectCompleteParse(
      parsePropertyListNotEmpty("a ?a ; a ?b ; a ?c ;"),
      Pair(ElementsAre(ElementsAre(m::Iri(type), m::VariableVariant("?a")),
                       ElementsAre(m::Iri(type), m::VariableVariant("?b")),
                       ElementsAre(m::Iri(type), m::VariableVariant("?c"))),
           IsEmpty()));
}

TEST(SparqlParser, VerbA) { expectCompleteParse(parseVerb("a"), m::Iri(type)); }

TEST(SparqlParser, VerbVariable) {
  expectCompleteParse(parseVerb("?a"), m::VariableVariant("?a"));
}

TEST(SparqlParser, ObjectListSingleton) {
  expectCompleteParse(parseObjectList("?a"),
                      Pair(ElementsAre(m::VariableVariant("?a")), IsEmpty()));
}

TEST(SparqlParser, ObjectList) {
  expectCompleteParse(
      parseObjectList("?a , ?b , ?c"),
      Pair(ElementsAre(m::VariableVariant("?a"), m::VariableVariant("?b"),
                       m::VariableVariant("?c")),
           IsEmpty()));
}

TEST(SparqlParser, BlankNodePropertyList) {
  auto doMatch = ad_utility::ApplyAsValueIdentity{[](auto InsideConstruct) {
    const auto blank = [InsideConstruct] {
      if constexpr (InsideConstruct) {
        return m::BlankNode(true, "0");
      } else {
        return m::InternalVariable("0");
      }
    }();
    expectCompleteParse(
        parse<&Parser::blankNodePropertyList, InsideConstruct>(
            "[ a ?a ; a ?b ; a ?c ]"),
        Pair(blank,
             ElementsAre(
                 ElementsAre(blank, m::Iri(type), m::VariableVariant("?a")),
                 ElementsAre(blank, m::Iri(type), m::VariableVariant("?b")),
                 ElementsAre(blank, m::Iri(type), m::VariableVariant("?c")))));
  }};
  doMatch.template operator()<true>();
  doMatch.template operator()<false>();
}

TEST(SparqlParser, GraphNodeVarOrTerm) {
  expectCompleteParse(parseGraphNode("?a"),
                      Pair(m::VariableVariant("?a"), IsEmpty()));
}

TEST(SparqlParser, GraphNodeTriplesNode) {
  expectCompleteParse(
      parseGraphNodeConstruct("(?a)"),
      Pair(m::BlankNode(true, "0"),
           ElementsAre(ElementsAre(m::BlankNode(true, "0"), m::Iri(first),
                                   m::VariableVariant("?a")),
                       ElementsAre(m::BlankNode(true, "0"), m::Iri(rest),
                                   m::Iri(nil)))));
  expectCompleteParse(
      parseGraphNode("(?a)"),
      Pair(m::VariableVariant("?_QLever_internal_variable_0"),
           ElementsAre(
               ElementsAre(m::VariableVariant("?_QLever_internal_variable_0"),
                           m::Iri(first), m::VariableVariant("?a")),
               ElementsAre(m::VariableVariant("?_QLever_internal_variable_0"),
                           m::Iri(rest), m::Iri(nil)))));
}

TEST(SparqlParser, VarOrTermVariable) {
  expectCompleteParse(parseVarOrTerm("?a"), m::VariableVariant("?a"));
}

TEST(SparqlParser, VarOrTermGraphTerm) {
  expectCompleteParse(parseVarOrTerm("()"), m::Iri(nil));
}

TEST(SparqlParser, Iri) {
  auto iri = &TripleComponent::Iri::fromIriref;
  auto expectIri = ExpectCompleteParse<&Parser::iri>{};
  expectIri("rdfs:label", iri("<http://www.w3.org/2000/01/rdf-schema#label>"),
            {{"rdfs", "<http://www.w3.org/2000/01/rdf-schema#>"}});
  expectIri(
      "rdfs:label", iri("<http://www.w3.org/2000/01/rdf-schema#label>"),
      {{"rdfs", "<http://www.w3.org/2000/01/rdf-schema#>"}, {"foo", "<bar#>"}});
  expectIri("<http://www.w3.org/2000/01/rdf-schema>"s,
            iri("<http://www.w3.org/2000/01/rdf-schema>"),
            SparqlQleverVisitor::PrefixMap{});
  expectIri("@en@rdfs:label"s,
            iri("@en@<http://www.w3.org/2000/01/rdf-schema#label>"),
            {{"rdfs", "<http://www.w3.org/2000/01/rdf-schema#>"}});
  expectIri("@en@<http://www.w3.org/2000/01/rdf-schema>"s,
            iri("@en@<http://www.w3.org/2000/01/rdf-schema>"),
            SparqlQleverVisitor::PrefixMap{});
}

TEST(SparqlParser, VarOrIriIri) {
  expectCompleteParse(parseVarOrTerm("<http://testiri>"),
                      m::Iri("<http://testiri>"));
}

TEST(SparqlParser, VariableWithQuestionMark) {
  expectCompleteParse(parseVariable("?variableName"),
                      m::Variable("?variableName"));
}

TEST(SparqlParser, VariableWithDollarSign) {
  expectCompleteParse(parseVariable("$variableName"),
                      m::Variable("?variableName"));
}

TEST(SparqlParser, Bind) {
  auto noChecks = SparqlQleverVisitor::DisableSomeChecksOnlyForTesting::True;
  auto expectBind = ExpectCompleteParse<&Parser::bind>{{}, noChecks};
  expectBind("BIND (10 - 5 as ?a)", m::Bind(Var{"?a"}, "10 - 5"));
  expectBind("bInD (?age - 10 As ?s)", m::Bind(Var{"?s"}, "?age - 10"));
}

TEST(SparqlParser, Integer) {
  auto expectInteger = ExpectCompleteParse<&Parser::integer>{};
  auto expectIntegerFails = ExpectParseFails<&Parser::integer>();
  expectInteger("1931", 1931ull);
  expectInteger("0", 0ull);
  expectInteger("18446744073709551615", 18446744073709551615ull);
  expectIntegerFails("18446744073709551616");
  expectIntegerFails("10000000000000000000000000000000000000000");
  expectIntegerFails("-1");
}

TEST(SparqlParser, LimitOffsetClause) {
  auto expectLimitOffset = ExpectCompleteParse<&Parser::limitOffsetClauses>{};
  auto expectLimitOffsetFails = ExpectParseFails<&Parser::limitOffsetClauses>();
  expectLimitOffset("LIMIT 10", m::LimitOffset(10, std::nullopt, 0));
  expectLimitOffset("OFFSET 31 LIMIT 12 TEXTLIMIT 14",
                    m::LimitOffset(12, 14, 31));
  expectLimitOffset("textlimit 999", m::LimitOffset(std::nullopt, 999, 0));
  expectLimitOffset("LIMIT      999", m::LimitOffset(999, std::nullopt, 0));
  expectLimitOffset("OFFSET 43",
                    m::LimitOffset(std::nullopt, std::nullopt, 43));
  expectLimitOffset("TEXTLIMIT 43 LIMIT 19", m::LimitOffset(19, 43, 0));
  expectLimitOffsetFails("LIMIT20");
  expectIncompleteParse(parse<&Parser::limitOffsetClauses>(
                            "Limit 10 TEXTLIMIT 20 offset 0 Limit 20"),
                        "Limit 20", m::LimitOffset(10ull, 20ull, 0ull));
}

TEST(SparqlParser, OrderCondition) {
  auto expectOrderCondition = ExpectCompleteParse<&Parser::orderCondition>{};
  auto expectOrderConditionFails = ExpectParseFails<&Parser::orderCondition>();
  // var
  expectOrderCondition("?test",
                       m::VariableOrderKeyVariant(Var{"?test"}, false));
  // brackettedExpression
  expectOrderCondition("DESC (?foo)",
                       m::VariableOrderKeyVariant(Var{"?foo"}, true));
  expectOrderCondition("ASC (?bar)",
                       m::VariableOrderKeyVariant(Var{"?bar"}, false));
  expectOrderCondition("ASC(?test - 5)",
                       m::ExpressionOrderKey("(?test - 5)", false));
  expectOrderCondition("DESC (10 || (5 && ?foo))",
                       m::ExpressionOrderKey("(10 || (5 && ?foo))", true));
  // constraint
  expectOrderCondition("(5 - ?mehr)",
                       m::ExpressionOrderKey("(5 - ?mehr)", false));
  expectOrderCondition("SUM(?i)", m::ExpressionOrderKey("SUM(?i)", false));
  expectOrderConditionFails("ASC SCORE(?i)");
}

TEST(SparqlParser, OrderClause) {
  auto expectOrderClause = ExpectCompleteParse<&Parser::orderClause>{};
  auto expectOrderClauseFails = ExpectParseFails<&Parser::orderClause>{};
  expectOrderClause(
      "ORDER BY ?test DESC(?foo - 5)",
      m::OrderKeys({VariableOrderKey{Var{"?test"}, false},
                    m::ExpressionOrderKeyTest{"(?foo - 5)", true}}));

  expectOrderClause("INTERNAL SORT BY ?test",
                    m::OrderKeys({VariableOrderKey{Var{"?test"}, false}},
                                 IsInternalSort::True));

  expectOrderClauseFails("INTERNAL SORT BY ?test DESC(?blubb)");
}

TEST(SparqlParser, GroupCondition) {
  auto expectGroupCondition = ExpectCompleteParse<&Parser::groupCondition>{};
  // variable
  expectGroupCondition("?test", m::VariableGroupKey("?test"));
  // expression without binding
  expectGroupCondition("(?test)", m::ExpressionGroupKey("?test"));
  // expression with binding
  expectGroupCondition("(?test AS ?mehr)",
                       m::AliasGroupKey("?test", Var{"?mehr"}));
  // builtInCall
  expectGroupCondition("COUNT(?test)", m::ExpressionGroupKey("COUNT(?test)"));
  // functionCall
  expectGroupCondition(
      "<http://www.opengis.net/def/function/geosparql/latitude>(?test)",
      m::ExpressionGroupKey(
          "<http://www.opengis.net/def/function/geosparql/latitude>(?test)"));
}

TEST(SparqlParser, GroupClause) {
  expectCompleteParse(
      parse<&Parser::groupClause>(
          "GROUP BY ?test (?foo - 10 as ?bar) COUNT(?baz)"),
      m::GroupKeys(
          {Var{"?test"}, std::pair{"?foo - 10", Var{"?bar"}}, "COUNT(?baz)"}));
}

TEST(SparqlParser, SolutionModifier) {
  auto expectSolutionModifier =
      ExpectCompleteParse<&Parser::solutionModifier>{};
  auto expectIncompleteParse = [](const string& input) {
    EXPECT_FALSE(
        parse<&Parser::solutionModifier>(input).remainingText_.empty());
  };
  using VOK = VariableOrderKey;

  expectSolutionModifier("", m::SolutionModifier({}, {}, {}, {}));
  // The following are no valid solution modifiers, because ORDER BY
  // has to appear before LIMIT.
  expectIncompleteParse("GROUP BY ?var LIMIT 10 ORDER BY ?var");
  expectSolutionModifier("TEXTLIMIT 1 LIMIT 10",
                         m::SolutionModifier({}, {}, {}, {10, 0, 1}));
  expectSolutionModifier(
      "GROUP BY ?var (?b - 10) HAVING (?var != 10) ORDER BY ?var TEXTLIMIT 1 "
      "LIMIT 10 OFFSET 2",
      m::SolutionModifier({Var{"?var"}, "?b - 10"}, {{"(?var != 10)"}},
                          {VOK{Var{"?var"}, false}}, {10, 2, 1}));
  expectSolutionModifier(
      "GROUP BY ?var HAVING (?foo < ?bar) ORDER BY (5 - ?var) TEXTLIMIT 21 "
      "LIMIT 2",
      m::SolutionModifier({Var{"?var"}}, {{"(?foo < ?bar)"}},
                          {std::pair{"(5 - ?var)", false}}, {2, 0, 21}));
  expectSolutionModifier(
      "GROUP BY (?var - ?bar) ORDER BY (5 - ?var)",
      m::SolutionModifier({"?var - ?bar"}, {}, {std::pair{"(5 - ?var)", false}},
                          {}));
}

TEST(SparqlParser, DataBlock) {
  auto expectDataBlock = ExpectCompleteParse<&Parser::dataBlock>{};
  auto expectDataBlockFails = ExpectParseFails<&Parser::dataBlock>();
  expectDataBlock("?test { \"foo\" }",
                  m::Values({Var{"?test"}}, {{lit("\"foo\"")}}));
  expectDataBlock("?test { 10.0 }", m::Values({Var{"?test"}}, {{10.0}}));
  expectDataBlock("?test { UNDEF }",
                  m::Values({Var{"?test"}}, {{TripleComponent::UNDEF{}}}));
  expectDataBlock("?test { false true }",
                  m::Values({Var{"?test"}}, {{false}, {true}}));
  expectDataBlock(
      R"(?foo { "baz" "bar" })",
      m::Values({Var{"?foo"}}, {{lit("\"baz\"")}, {lit("\"bar\"")}}));
  // TODO: Is this semantics correct?
  expectDataBlock(R"(( ) { ( ) })", m::Values({}, {{}}));
  expectDataBlock(R"(( ) { })", m::Values({}, {}));
  expectDataBlockFails("?test { ( ) }");
  expectDataBlock(R"(?foo { })", m::Values({Var{"?foo"}}, {}));
  expectDataBlock(R"(( ?foo ) { })", m::Values({Var{"?foo"}}, {}));
  expectDataBlockFails(R"(( ?foo ?bar ) { (<foo>) (<bar>) })");
  expectDataBlock(
      R"(( ?foo ?bar ) { (<foo> <bar>) })",
      m::Values({Var{"?foo"}, Var{"?bar"}}, {{iri("<foo>"), iri("<bar>")}}));
  expectDataBlock(
      R"(( ?foo ?bar ) { (<foo> "m") ("1" <bar>) })",
      m::Values({Var{"?foo"}, Var{"?bar"}},
                {{iri("<foo>"), lit("\"m\"")}, {lit("\"1\""), iri("<bar>")}}));
  expectDataBlock(
      R"(( ?foo ?bar ) { (<foo> "m") (<bar> <e>) (1 "f") })",
      m::Values({Var{"?foo"}, Var{"?bar"}}, {{iri("<foo>"), lit("\"m\"")},
                                             {iri("<bar>"), iri("<e>")},
                                             {1, lit("\"f\"")}}));
  // TODO<joka921/qup42> implement
  expectDataBlockFails(R"(( ) { (<foo>) })");
}

TEST(SparqlParser, InlineData) {
  auto expectInlineData = ExpectCompleteParse<&Parser::inlineData>{};
  auto expectInlineDataFails = ExpectParseFails<&Parser::inlineData>();
  expectInlineData("VALUES ?test { \"foo\" }",
                   m::InlineData({Var{"?test"}}, {{lit("\"foo\"")}}));
  // There must always be a block present for InlineData
  expectInlineDataFails("");
}

TEST(SparqlParser, propertyPaths) {
  auto expectPathOrVar = ExpectCompleteParse<&Parser::verbPathOrSimple>{};
  auto Iri = &PropertyPath::fromIri;
  auto Sequence = &PropertyPath::makeSequence;
  auto Alternative = &PropertyPath::makeAlternative;
  auto Inverse = &PropertyPath::makeInverse;
  auto Negated = &PropertyPath::makeNegated;
  auto ZeroOrMore = &PropertyPath::makeZeroOrMore;
  auto OneOrMore = &PropertyPath::makeOneOrMore;
  auto ZeroOrOne = &PropertyPath::makeZeroOrOne;
  using PrefixMap = SparqlQleverVisitor::PrefixMap;
  // Test all the base cases.
  // "a" is a special case. It is a valid PropertyPath.
  // It is short for "<http://www.w3.org/1999/02/22-rdf-syntax-ns#type>".
  expectPathOrVar("a",
                  Iri("<http://www.w3.org/1999/02/22-rdf-syntax-ns#type>"));
  expectPathOrVar(
      "@en@rdfs:label", Iri("@en@<http://www.w3.org/2000/01/rdf-schema#label>"),
      PrefixMap{{"rdfs", "<http://www.w3.org/2000/01/rdf-schema#>"}});
  EXPECT_THROW(parse<&Parser::verbPathOrSimple>("b"), ParseException);
  expectPathOrVar("test:foo", Iri("<http://www.example.com/foo>"),
                  {{"test", "<http://www.example.com/>"}});
  expectPathOrVar("?bar", Var{"?bar"});
  expectPathOrVar(":", Iri("<http://www.example.com/>"),
                  {{"", "<http://www.example.com/>"}});
  expectPathOrVar("<http://www.w3.org/1999/02/22-rdf-syntax-ns#type>",
                  Iri("<http://www.w3.org/1999/02/22-rdf-syntax-ns#type>"));
  // Test the basic combinators / | (...) + * ?.
  expectPathOrVar("a:a / a:b",
                  Sequence({Iri("<http://www.example.com/a>"),
                            Iri("<http://www.example.com/b>")}),
                  {{"a", "<http://www.example.com/>"}});
  expectPathOrVar("a:a | a:b",
                  Alternative({Iri("<http://www.example.com/a>"),
                               Iri("<http://www.example.com/b>")}),
                  {{"a", "<http://www.example.com/>"}});
  expectPathOrVar("^a:a", Inverse(Iri("<http://www.example.com/a>")),
                  {{"a", "<http://www.example.com/>"}});
  expectPathOrVar("!a:a", Negated({Iri("<http://www.example.com/a>")}),
                  {{"a", "<http://www.example.com/>"}});
  expectPathOrVar("!(a:a)", Negated({Iri("<http://www.example.com/a>")}),
                  {{"a", "<http://www.example.com/>"}});
  expectPathOrVar("!(a:a|^a:a)",
                  Negated({Iri("<http://www.example.com/a>"),
                           Inverse(Iri("<http://www.example.com/a>"))}),
                  {{"a", "<http://www.example.com/>"}});
  expectPathOrVar("!(a:a|^a:b|a:c|a:d|^a:e)",
                  Negated({Iri("<http://www.example.com/a>"),
                           Inverse(Iri("<http://www.example.com/b>")),
                           Iri("<http://www.example.com/c>"),
                           Iri("<http://www.example.com/d>"),
                           Inverse(Iri("<http://www.example.com/e>"))}),
                  {{"a", "<http://www.example.com/>"}});
  expectPathOrVar("(a:a)", Iri("<http://www.example.com/a>"),
                  {{"a", "<http://www.example.com/>"}});
  expectPathOrVar("a:a+", OneOrMore({Iri("<http://www.example.com/a>")}),
                  {{"a", "<http://www.example.com/>"}});
  {
    PropertyPath expected = ZeroOrOne({Iri("<http://www.example.com/a>")});
    expected.canBeNull_ = true;
    expectPathOrVar("a:a?", expected, {{"a", "<http://www.example.com/>"}});
  }
  {
    PropertyPath expected = ZeroOrMore({Iri("<http://www.example.com/a>")});
    expected.canBeNull_ = true;
    expectPathOrVar("a:a*", expected, {{"a", "<http://www.example.com/>"}});
  }
  // Test a bigger example that contains everything.
  {
    PropertyPath expected = Alternative(
        {Sequence({
             Iri("<http://www.example.com/a/a>"),
             ZeroOrMore({Iri("<http://www.example.com/b/b>")}),
         }),
         Iri("<http://www.example.com/c/c>"),
         OneOrMore(
             {Sequence({Iri("<http://www.example.com/a/a>"),
                        Iri("<http://www.example.com/b/b>"), Iri("<a/b/c>")})}),
         Negated({Iri("<http://www.w3.org/1999/02/22-rdf-syntax-ns#type>")}),
         Negated(
             {Inverse(Iri("<http://www.w3.org/1999/02/22-rdf-syntax-ns#type>")),
              Iri("<http://www.w3.org/1999/02/22-rdf-syntax-ns#type>"),
              Inverse(Iri("<http://www.example.com/a/a>"))})});
    expected.computeCanBeNull();
    expected.canBeNull_ = false;
    expectPathOrVar("a:a/b:b*|c:c|(a:a/b:b/<a/b/c>)+|!a|!(^a|a|^a:a)", expected,
                    {{"a", "<http://www.example.com/a/>"},
                     {"b", "<http://www.example.com/b/>"},
                     {"c", "<http://www.example.com/c/>"}});
  }
}

// _____________________________________________________________________________
TEST(SparqlParser, propertyPathsWriteToStream) {
  auto toString = [](const PropertyPath& path) {
    std::ostringstream os;
    path.writeToStream(os);
    return std::move(os).str();
  };
  {
    auto path = PropertyPath::makeNegated(
        {PropertyPath::makeInverse(PropertyPath::fromIri("<a>"))});
    EXPECT_EQ("!(^(<a>))", toString(path));
  }
  {
    auto path = PropertyPath::makeNegated(
        {PropertyPath::makeInverse(PropertyPath::fromIri("<a>")),
         PropertyPath::fromIri("<b>")});
    EXPECT_EQ("!(^(<a>)|<b>)", toString(path));
  }
  {
    auto path = PropertyPath::makeNegated({});
    EXPECT_EQ("!()", toString(path));
  }
}

TEST(SparqlParser, propertyListPathNotEmpty) {
  auto expectPropertyListPath =
      ExpectCompleteParse<&Parser::propertyListPathNotEmpty>{};
  auto Iri = &PropertyPath::fromIri;
  expectPropertyListPath("<bar> ?foo", {{{Iri("<bar>"), Var{"?foo"}}}, {}});
  expectPropertyListPath(
      "<bar> ?foo ; <mehr> ?f",
      {{{Iri("<bar>"), Var{"?foo"}}, {Iri("<mehr>"), Var{"?f"}}}, {}});
  expectPropertyListPath(
      "<bar> ?foo , ?baz",
      {{{Iri("<bar>"), Var{"?foo"}}, {Iri("<bar>"), Var{"?baz"}}}, {}});

  // A more complex example.
  auto V = m::VariableVariant;
  auto internal0 = m::InternalVariable("0");
  auto internal1 = m::InternalVariable("1");
  auto internal2 = m::InternalVariable("2");
  auto bar = m::Predicate("<bar>");
  expectPropertyListPath(
      "?x [?y ?z; <bar> ?b, ?p, [?d ?e], [<bar> ?e]]; ?u ?v",
      Pair(ElementsAre(Pair(V("?x"), internal0), Pair(V("?u"), V("?v"))),
           UnorderedElementsAre(
               ::testing::FieldsAre(internal0, V("?y"), V("?z")),
               ::testing::FieldsAre(internal0, bar, V("?b")),
               ::testing::FieldsAre(internal0, bar, V("?p")),
               ::testing::FieldsAre(internal0, bar, internal1),
               ::testing::FieldsAre(internal1, V("?d"), V("?e")),
               ::testing::FieldsAre(internal0, bar, internal2),
               ::testing::FieldsAre(internal2, bar, V("?e")))));
}

TEST(SparqlParser, triplesSameSubjectPath) {
  auto expectTriples = ExpectCompleteParse<&Parser::triplesSameSubjectPath>{};
  auto PathIri = &PropertyPath::fromIri;
  expectTriples("?foo <bar> ?baz",
                {{Var{"?foo"}, PathIri("<bar>"), Var{"?baz"}}});
  expectTriples("?foo <bar> ?baz ; <mehr> ?t",
                {{Var{"?foo"}, PathIri("<bar>"), Var{"?baz"}},
                 {Var{"?foo"}, PathIri("<mehr>"), Var{"?t"}}});
  expectTriples("?foo <bar> ?baz , ?t",
                {{Var{"?foo"}, PathIri("<bar>"), Var{"?baz"}},
                 {Var{"?foo"}, PathIri("<bar>"), Var{"?t"}}});
  expectTriples("?foo <bar> ?baz , ?t ; <mehr> ?d",
                {{Var{"?foo"}, PathIri("<bar>"), Var{"?baz"}},
                 {Var{"?foo"}, PathIri("<bar>"), Var{"?t"}},
                 {Var{"?foo"}, PathIri("<mehr>"), Var{"?d"}}});
  expectTriples("?foo <bar> ?baz ; <mehr> ?t , ?d",
                {{Var{"?foo"}, PathIri("<bar>"), Var{"?baz"}},
                 {Var{"?foo"}, PathIri("<mehr>"), Var{"?t"}},
                 {Var{"?foo"}, PathIri("<mehr>"), Var{"?d"}}});
  expectTriples("<foo> <bar> ?baz ; ?mehr \"a\"",
                {{Iri("<foo>"), PathIri("<bar>"), Var{"?baz"}},
                 {Iri("<foo>"), Var("?mehr"), Literal("\"a\"")}});
  auto expectTriplesConstruct =
      ExpectCompleteParse<&Parser::triplesSameSubjectPath, true>{};
  expectTriplesConstruct("_:1 <bar> ?baz", {{BlankNode(false, "1"),
                                             PathIri("<bar>"), Var{"?baz"}}});
  expectTriples(
      "_:one <bar> ?baz",
      {{Var{absl::StrCat(QLEVER_INTERNAL_BLANKNODE_VARIABLE_PREFIX, "one")},
        PathIri("<bar>"), Var{"?baz"}}});
  expectTriples("10.0 <bar> true",
                {{Literal(10.0), PathIri("<bar>"), Literal(true)}});
  expectTriples(
      "<foo> "
      "<http://qlever.cs.uni-freiburg.de/builtin-functions/contains-word> "
      "\"Berlin Freiburg\"",
      {{Iri("<foo>"),
        PathIri("<http://qlever.cs.uni-freiburg.de/builtin-functions/"
                "contains-word>"),
        Literal("\"Berlin Freiburg\"")}});
}

TEST(SparqlParser, SelectClause) {
  auto expectSelectClause = ExpectCompleteParse<&Parser::selectClause>{};
  auto expectSelectFails = ExpectParseFails<&Parser::selectClause>();

  using Alias = std::pair<string, ::Variable>;
  expectCompleteParse(parseSelectClause("SELECT *"),
                      m::AsteriskSelect(false, false));
  expectCompleteParse(parseSelectClause("SELECT DISTINCT *"),
                      m::AsteriskSelect(true, false));
  expectCompleteParse(parseSelectClause("SELECT REDUCED *"),
                      m::AsteriskSelect(false, true));
  expectSelectFails("SELECT DISTINCT REDUCED *");
  expectSelectFails("SELECT");
  expectSelectClause("SELECT ?foo", m::VariablesSelect({"?foo"}));
  expectSelectClause("SELECT ?foo ?baz ?bar",
                     m::VariablesSelect({"?foo", "?baz", "?bar"}));
  expectSelectClause("SELECT DISTINCT ?foo ?bar",
                     m::VariablesSelect({"?foo", "?bar"}, true, false));
  expectSelectClause("SELECT REDUCED ?foo ?bar ?baz",
                     m::VariablesSelect({"?foo", "?bar", "?baz"}, false, true));
  expectSelectClause("SELECT (10 as ?foo) ?bar",
                     m::Select({Alias{"10", Var{"?foo"}}, Var{"?bar"}}));
  expectSelectClause("SELECT DISTINCT (5 - 10 as ?m)",
                     m::Select({Alias{"5 - 10", Var{"?m"}}}, true, false));
  expectSelectClause(
      "SELECT (5 - 10 as ?m) ?foo (10 as ?bar)",
      m::Select({Alias{"5 - 10", "?m"}, Var{"?foo"}, Alias{"10", "?bar"}}));
}

TEST(SparqlParser, HavingCondition) {
  auto expectHavingCondition = ExpectCompleteParse<&Parser::havingCondition>{};
  auto expectHavingConditionFails =
      ExpectParseFails<&Parser::havingCondition>();

  expectHavingCondition("(?x <= 42.3)", m::stringMatchesFilter("(?x <= 42.3)"));
  expectHavingCondition("(?height > 1.7)",
                        m::stringMatchesFilter("(?height > 1.7)"));
  expectHavingCondition("(?predicate < \"<Z\")",
                        m::stringMatchesFilter("(?predicate < \"<Z\")"));
  expectHavingCondition("(LANG(?x) = \"en\")",
                        m::stringMatchesFilter("(LANG(?x) = \"en\")"));
}

TEST(SparqlParser, GroupGraphPattern) {
  auto expectGraphPattern =
      ExpectCompleteParse<&Parser::groupGraphPattern>{defaultPrefixMap};
  auto expectGroupGraphPatternFails =
      ExpectParseFails<&Parser::groupGraphPattern>{{}};
  auto DummyTriplesMatcher = m::Triples({{Var{"?x"}, Var{"?y"}, Var{"?z"}}});

  // Empty GraphPatterns.
  expectGraphPattern("{ }", m::GraphPattern());
  expectGraphPattern(
      "{ SELECT *  WHERE { } }",
      m::GraphPattern(m::SubSelect(::testing::_, m::GraphPattern())));

  SparqlTriple abc{Var{"?a"}, Var{"?b"}, Var{"?c"}};
  SparqlTriple def{Var{"?d"}, Var{"?e"}, Var{"?f"}};
  // Test the Components alone.
  expectGraphPattern("{ { ?a ?b ?c } }",
                     m::GraphPattern(m::GroupGraphPattern(m::Triples({abc}))));
  expectGraphPattern(
      "{ { ?a ?b ?c } UNION { ?d ?e ?f } }",
      m::GraphPattern(m::Union(m::GraphPattern(m::Triples({abc})),
                               m::GraphPattern(m::Triples({def})))));
  expectGraphPattern(
      "{ { ?a ?b ?c } UNION { ?d ?e ?f } UNION { ?g ?h ?i } }",
      m::GraphPattern(m::Union(
          m::GraphPattern(m::Union(m::GraphPattern(m::Triples({abc})),
                                   m::GraphPattern(m::Triples({def})))),
          m::GraphPattern(m::Triples({{Var{"?g"}, Var{"?h"}, Var{"?i"}}})))));
  expectGraphPattern("{ OPTIONAL { ?a <foo> <bar> } }",
                     m::GraphPattern(m::OptionalGraphPattern(
                         m::Triples({{Var{"?a"}, "<foo>", iri("<bar>")}}))));
  expectGraphPattern("{ MINUS { ?a <foo> <bar> } }",
                     m::GraphPattern(m::MinusGraphPattern(
                         m::Triples({{Var{"?a"}, "<foo>", iri("<bar>")}}))));
  expectGraphPattern(
      "{ FILTER (?a = 10) . ?x ?y ?z }",
      m::GraphPattern(false, {"(?a = 10)"}, DummyTriplesMatcher));
  expectGraphPattern("{ BIND (3 as ?c) }",
                     m::GraphPattern(m::Bind(Var{"?c"}, "3")));
  // The variables `?f` and `?b` have not been used before the BIND clause, but
  // this is valid according to the SPARQL standard.
  expectGraphPattern("{ BIND (?f - ?b as ?c) }",
                     m::GraphPattern(m::Bind(Var{"?c"}, "?f - ?b")));
  expectGraphPattern("{ VALUES (?a ?b) { (<foo> <bar>) (<a> <b>) } }",
                     m::GraphPattern(m::InlineData(
                         {Var{"?a"}, Var{"?b"}}, {{iri("<foo>"), iri("<bar>")},
                                                  {iri("<a>"), iri("<b>")}})));
  expectGraphPattern("{ ?x ?y ?z }", m::GraphPattern(DummyTriplesMatcher));
  expectGraphPattern(
      "{ SELECT *  WHERE { ?x ?y ?z } }",
      m::GraphPattern(m::SubSelect(m::AsteriskSelect(false, false),
                                   m::GraphPattern(DummyTriplesMatcher))));
  // Test mixes of the components to make sure that they interact correctly.
  expectGraphPattern(
      "{ ?x ?y ?z ; ?f <bar> }",
      m::GraphPattern(m::Triples({{Var{"?x"}, Var{"?y"}, Var{"?z"}},
                                  {Var{"?x"}, Var{"?f"}, iri("<bar>")}})));
  expectGraphPattern(
      "{ ?x ?y ?z . <foo> ?f <bar> }",
      m::GraphPattern(m::Triples({{Var{"?x"}, Var{"?y"}, Var{"?z"}},
                                  {iri("<foo>"), Var{"?f"}, iri("<bar>")}})));
  expectGraphPattern(
      "{ ?x <is-a> <Actor> . FILTER(?x != ?y) . ?y <is-a> <Actor> . "
      "FILTER(?y < ?x) }",
      m::GraphPattern(false, {"(?x != ?y)", "(?y < ?x)"},
                      m::Triples({{Var{"?x"}, "<is-a>", iri("<Actor>")},
                                  {Var{"?y"}, "<is-a>", iri("<Actor>")}})));
  expectGraphPattern(
      "{?x <is-a> \"Actor\" . FILTER(?x != ?y) . ?y <is-a> <Actor> . ?c "
      "ql:contains-entity ?x . ?c ql:contains-word \"coca* abuse\"}",
      m::GraphPattern(
          false, {"(?x != ?y)"},
          m::Triples(
              {{Var{"?x"}, "<is-a>", lit("\"Actor\"")},
               {Var{"?y"}, "<is-a>", iri("<Actor>")},
               {Var{"?c"}, std::string{CONTAINS_ENTITY_PREDICATE}, Var{"?x"}},
               {Var{"?c"}, std::string{CONTAINS_WORD_PREDICATE},
                lit("\"coca* abuse\"")}})));

  // Scoping of variables in combination with a BIND clause.
  expectGraphPattern(
      "{?x <is-a> <Actor> . BIND(10 - ?x as ?y) }",
      m::GraphPattern(m::Triples({{Var{"?x"}, "<is-a>", iri("<Actor>")}}),
                      m::Bind(Var{"?y"}, "10 - ?x")));
  expectGraphPattern(
      "{?x <is-a> <Actor> . BIND(10 - ?x as ?y) . ?a ?b ?c }",
      m::GraphPattern(m::Triples({{Var{"?x"}, "<is-a>", iri("<Actor>")}}),
                      m::Bind(Var{"?y"}, "10 - ?x"),
                      m::Triples({{Var{"?a"}, Var{"?b"}, Var{"?c"}}})));
  expectGroupGraphPatternFails("{?x <is-a> <Actor> . BIND(3 as ?x)}");
  expectGraphPattern(
      "{?x <is-a> <Actor> . {BIND(3 as ?x)} }",
      m::GraphPattern(m::Triples({{Var{"?x"}, "<is-a>", iri("<Actor>")}}),
                      m::GroupGraphPattern(m::Bind(Var{"?x"}, "3"))));
  expectGraphPattern(
      "{?x <is-a> <Actor> . OPTIONAL {BIND(3 as ?x)} }",
      m::GraphPattern(m::Triples({{Var{"?x"}, "<is-a>", iri("<Actor>")}}),
                      m::OptionalGraphPattern(m::Bind(Var{"?x"}, "3"))));
  expectGraphPattern(
      "{ {?x <is-a> <Actor>} UNION { BIND (3 as ?x)}}",
      m::GraphPattern(m::Union(
          m::GraphPattern(m::Triples({{Var{"?x"}, "<is-a>", iri("<Actor>")}})),
          m::GraphPattern(m::Bind(Var{"?x"}, "3")))));

  expectGraphPattern(
      "{?x <is-a> <Actor> . OPTIONAL { ?x <foo> <bar> } }",
      m::GraphPattern(m::Triples({{Var{"?x"}, "<is-a>", iri("<Actor>")}}),
                      m::OptionalGraphPattern(
                          m::Triples({{Var{"?x"}, "<foo>", iri("<bar>")}}))));
  expectGraphPattern(
      "{ SELECT *  WHERE { ?x ?y ?z } VALUES ?a { <a> <b> } }",
      m::GraphPattern(
          m::SubSelect(m::AsteriskSelect(false, false),
                       m::GraphPattern(DummyTriplesMatcher)),
          m::InlineData({Var{"?a"}}, {{iri("<a>")}, {iri("<b>")}})));
  expectGraphPattern("{ SERVICE <endpoint> { ?s ?p ?o } }",
                     m::GraphPattern(m::Service(
                         TripleComponent::Iri::fromIriref("<endpoint>"),
                         {Var{"?s"}, Var{"?p"}, Var{"?o"}}, "{ ?s ?p ?o }")));
  expectGraphPattern(
      "{ SERVICE <ep> { { SELECT ?s ?o WHERE { ?s ?p ?o } } } }",
      m::GraphPattern(m::Service(TripleComponent::Iri::fromIriref("<ep>"),
                                 {Var{"?s"}, Var{"?o"}},
                                 "{ { SELECT ?s ?o WHERE { ?s ?p ?o } } }")));

  expectGraphPattern(
      "{ SERVICE SILENT <ep> { { SELECT ?s ?o WHERE { ?s ?p ?o } } } }",
      m::GraphPattern(m::Service(
          TripleComponent::Iri::fromIriref("<ep>"), {Var{"?s"}, Var{"?o"}},
          "{ { SELECT ?s ?o WHERE { ?s ?p ?o } } }", "", true)));

  // SERVICE with a variable endpoint is not yet supported.
  expectGroupGraphPatternFails("{ SERVICE ?endpoint { ?s ?p ?o } }");

  expectGraphPattern("{ GRAPH ?g { ?x <is-a> <Actor> }}",
                     m::GraphPattern(m::GroupGraphPatternWithGraph(
                         Variable("?g"),
                         m::Triples({{Var{"?x"}, "<is-a>", iri("<Actor>")}}))));
  expectGraphPattern(
      "{ GRAPH <foo> { ?x <is-a> <Actor> }}",
      m::GraphPattern(m::GroupGraphPatternWithGraph(
          iri("<foo>"), m::Triples({{Var{"?x"}, "<is-a>", iri("<Actor>")}}))));
}

TEST(SparqlParser, RDFLiteral) {
  auto expectRDFLiteral = ExpectCompleteParse<&Parser::rdfLiteral>{
      {{"xsd", "<http://www.w3.org/2001/XMLSchema#>"}}};
  auto expectRDFLiteralFails = ExpectParseFails<&Parser::rdfLiteral>();

  expectRDFLiteral("   \"Astronaut\"^^xsd:string  \t",
                   "\"Astronaut\"^^<http://www.w3.org/2001/XMLSchema#string>"s);
  // The conversion to the internal date format
  // (":v:date:0000000000000001950-01-01T00:00:00") is done by
  // RdfStringParser<TokenizerCtre>::parseTripleObject(resultAsString) which
  // is only called at triplesBlock.
  expectRDFLiteral(
      "\"1950-01-01T00:00:00\"^^xsd:dateTime",
      "\"1950-01-01T00:00:00\"^^<http://www.w3.org/2001/XMLSchema#dateTime>"s);
  expectRDFLiteralFails(R"(?a ?b "The \"Moon\""@en .)");
}

TEST(SparqlParser, SelectQuery) {
  auto contains = [](const std::string& s) { return ::testing::HasSubstr(s); };
  auto expectSelectQuery =
      ExpectCompleteParse<&Parser::selectQuery>{defaultPrefixMap};
  auto expectSelectQueryFails = ExpectParseFails<&Parser::selectQuery>{};
  auto DummyGraphPatternMatcher =
      m::GraphPattern(m::Triples({{Var{"?x"}, Var{"?y"}, Var{"?z"}}}));
  using Graphs = ScanSpecificationAsTripleComponent::Graphs;

  // A matcher that matches the query `SELECT * { ?a <bar> ?foo}`, where the
  // FROM and FROM NAMED clauses can still be specified via arguments.
  auto selectABarFooMatcher = [](Graphs defaultGraphs = std::nullopt,
                                 Graphs namedGraphs = std::nullopt) {
    return m::SelectQuery(
        m::AsteriskSelect(),
        m::GraphPattern(m::Triples({{Var{"?a"}, "<bar>", Var{"?foo"}}})),
        defaultGraphs, namedGraphs);
  };
  expectSelectQuery("SELECT * WHERE { ?a <bar> ?foo }", selectABarFooMatcher());

  expectSelectQuery(
      "SELECT * FROM <x> FROM NAMED <y> WHERE { ?a <bar> ?foo }",
      selectABarFooMatcher(m::Graphs{TripleComponent::Iri::fromIriref("<x>")},
                           m::Graphs{TripleComponent::Iri::fromIriref("<y>")}));

  expectSelectQuery(
      "SELECT * WHERE { ?x ?y ?z }",
      m::SelectQuery(m::AsteriskSelect(), DummyGraphPatternMatcher));
  expectSelectQuery(
      "SELECT ?x WHERE { ?x ?y ?z . FILTER(?x != <foo>) } LIMIT 10 TEXTLIMIT 5",
      testing::AllOf(
          m::SelectQuery(
              m::Select({Var{"?x"}}),
              m::GraphPattern(false, {"(?x != <foo>)"},
                              m::Triples({{Var{"?x"}, Var{"?y"}, Var{"?z"}}}))),
          m::pq::LimitOffset({10, 0, 5})));

  // ORDER BY
  expectSelectQuery("SELECT ?x WHERE { ?x ?y ?z } ORDER BY ?y ",
                    testing::AllOf(m::SelectQuery(m::Select({Var{"?x"}}),
                                                  DummyGraphPatternMatcher),
                                   m::pq::OrderKeys({{Var{"?y"}, false}})));

  // Explicit GROUP BY
  expectSelectQuery("SELECT ?x WHERE { ?x ?y ?z } GROUP BY ?x",
                    testing::AllOf(m::SelectQuery(m::VariablesSelect({"?x"}),
                                                  DummyGraphPatternMatcher),
                                   m::pq::GroupKeys({Var{"?x"}})));
  expectSelectQuery(
      "SELECT (COUNT(?y) as ?a) WHERE { ?x ?y ?z } GROUP BY ?x",
      testing::AllOf(
          m::SelectQuery(m::Select({std::pair{"COUNT(?y)", Var{"?a"}}}),
                         DummyGraphPatternMatcher),
          m::pq::GroupKeys({Var{"?x"}})));

  expectSelectQuery(
      "SELECT (SUM(?x) as ?a) (COUNT(?y) + ?z AS ?b)  WHERE { ?x ?y ?z } GROUP "
      "BY ?z",
      testing::AllOf(
          m::SelectQuery(m::Select({std::pair{"SUM(?x)", Var{"?a"}},
                                    std::pair{"COUNT(?y) + ?z", Var{"?b"}}}),
                         DummyGraphPatternMatcher)));

  expectSelectQuery(
      "SELECT (SUM(?x) as ?a)  WHERE { ?x ?y ?z } GROUP "
      "BY ?z ORDER BY (COUNT(?y) + ?z)",
      testing::AllOf(
          m::SelectQuery(
              m::Select({std::pair{"SUM(?x)", Var{"?a"}}}, false, false,
                        {std::pair{"(COUNT(?y) + ?z)",
                                   Var{"?_QLever_internal_variable_0"}}}),
              DummyGraphPatternMatcher),
          m::pq::OrderKeys({{Var{"?_QLever_internal_variable_0"}, false}})));

  // It is also illegal to reuse a variable from the body of a query with a
  // GROUP BY as the target of an alias, even if it is the aggregated variable
  // itself.
  expectSelectQueryFails(
      "SELECT (SUM(?y) AS ?y) WHERE { ?x <is-a> ?y } GROUP BY ?x");

  // `SELECT *` is not allowed while grouping.
  expectSelectQueryFails("SELECT * WHERE { ?x ?y ?z } GROUP BY ?x");
  // When grouping selected variables must either be grouped by or aggregated.
  // `?y` is neither.
  expectSelectQueryFails("SELECT (?y as ?a) WHERE { ?x ?y ?z } GROUP BY ?x");

  // Explicit GROUP BY but the target of an alias is used twice.
  expectSelectQueryFails(
      "SELECT (?x AS ?z) (?x AS ?z) WHERE { ?x <p> ?y} GROUP BY ?x");

  // Explicit GROUP BY but the second alias uses the target of the first alias
  // as input.
  expectSelectQuery(
      "SELECT (?x AS ?a) (?a AS ?aa) WHERE { ?x ?y ?z} GROUP BY ?x",
      testing::AllOf(m::SelectQuery(m::Select({std::pair{"?x", Var{"?a"}},
                                               std::pair{"?a", Var{"?aa"}}}),
                                    DummyGraphPatternMatcher),
                     m::pq::GroupKeys({Var{"?x"}})));

  // Implicit GROUP BY.
  expectSelectQuery(
      "SELECT (SUM(?x) as ?a) (COUNT(?y) + AVG(?z) AS ?b)  WHERE { ?x ?y ?z }",
      testing::AllOf(m::SelectQuery(m::Select({std::pair{"SUM(?x)", Var{"?a"}},
                                               std::pair{"COUNT(?y) + AVG(?z)",
                                                         Var{"?b"}}}),
                                    DummyGraphPatternMatcher),
                     m::pq::GroupKeys({})));
  // Implicit GROUP BY but the variable `?x` is not aggregated.
  expectSelectQueryFails("SELECT ?x (SUM(?y) AS ?z) WHERE { ?x <p> ?y}");
  // Implicit GROUP BY but the variable `?x` is not aggregated inside the
  // expression that also contains the aggregate.
  expectSelectQueryFails("SELECT (?x + SUM(?y) AS ?z) WHERE { ?x <p> ?y}");

  // When there is no GROUP BY (implicit or explicit), the aliases are
  // equivalently transformed into BINDs and then deleted from the SELECT
  // clause.
  expectSelectQuery("SELECT (?x AS ?y) (?y AS ?z) WHERE { BIND(1 AS ?x)}",
                    m::SelectQuery(m::Select({Var("?y"), Var("?z")}),
                                   m::GraphPattern(m::Bind(Var("?x"), "1"),
                                                   m::Bind(Var("?y"), "?x"),
                                                   m::Bind(Var{"?z"}, "?y"))));

  // No GROUP BY but the target of an alias is used twice.
  expectSelectQueryFails("SELECT (?x AS ?z) (?x AS ?z) WHERE { ?x <p> ?y}",
                         contains("The target ?z of an AS clause was already "
                                  "used before in the SELECT clause."));

  // `?x` is selected twice. Once as variable and once as the result of an
  // alias. This is not allowed.
  expectSelectQueryFails(
      "SELECT ?x (?y as ?x) WHERE { ?x ?y ?z }",
      contains(
          "The target ?x of an AS clause was already used in the query body."));

  // HAVING is not allowed without GROUP BY
  expectSelectQueryFails(
      "SELECT ?x WHERE { ?x ?y ?z } HAVING (?x < 3)",
      contains("HAVING clause is only supported in queries with GROUP BY"));

  // The target of the alias (`?y`) is already bound in the WHERE clause. This
  // is forbidden by the SPARQL standard.
  expectSelectQueryFails(
      "SELECT (?x AS ?y) WHERE { ?x <is-a> ?y }",
      contains(
          "The target ?y of an AS clause was already used in the query body."));
}

TEST(SparqlParser, ConstructQuery) {
  auto expectConstructQuery =
      ExpectCompleteParse<&Parser::constructQuery>{defaultPrefixMap};
  auto expectConstructQueryFails = ExpectParseFails<&Parser::constructQuery>{};
  expectConstructQuery(
      "CONSTRUCT { } WHERE { ?a ?b ?c }",
      m::ConstructQuery({}, m::GraphPattern(m::Triples(
                                {{Var{"?a"}, Var{"?b"}, Var{"?c"}}}))));
  expectConstructQuery(
      "CONSTRUCT { ?a <foo> ?c . } WHERE { ?a ?b ?c }",
      testing::AllOf(m::ConstructQuery(
          {{Var{"?a"}, Iri{"<foo>"}, Var{"?c"}}},
          m::GraphPattern(m::Triples({{Var{"?a"}, Var{"?b"}, Var{"?c"}}})))));
  expectConstructQuery(
      "CONSTRUCT { ?a <foo> ?c . <bar> ?b <baz> } WHERE { ?a ?b ?c . FILTER(?a "
      "> 0) .}",
      m::ConstructQuery(
          {{Var{"?a"}, Iri{"<foo>"}, Var{"?c"}},
           {Iri{"<bar>"}, Var{"?b"}, Iri{"<baz>"}}},
          m::GraphPattern(false, {"(?a > 0)"},
                          m::Triples({{Var{"?a"}, Var{"?b"}, Var{"?c"}}}))));
  expectConstructQuery(
      "CONSTRUCT { ?a <foo> ?c . } WHERE { ?a ?b ?c } ORDER BY ?a LIMIT 10",
      testing::AllOf(
          m::ConstructQuery(
              {{Var{"?a"}, Iri{"<foo>"}, Var{"?c"}}},
              m::GraphPattern(m::Triples({{Var{"?a"}, Var{"?b"}, Var{"?c"}}}))),
          m::pq::LimitOffset({10}), m::pq::OrderKeys({{Var{"?a"}, false}})));
  // This case of the grammar is not useful without Datasets, but we still
  // support it.
  expectConstructQuery(
      "CONSTRUCT WHERE { ?a <foo> ?b }",
      m::ConstructQuery(
          {{Var{"?a"}, Iri{"<foo>"}, Var{"?b"}}},
          m::GraphPattern(m::Triples({{Var{"?a"}, "<foo>", Var{"?b"}}}))));

  // Blank nodes turn into variables inside WHERE.
  expectConstructQuery(
      "CONSTRUCT WHERE { [] <foo> ?b }",
      m::ConstructQuery(
          {{BlankNode{true, "0"}, Iri{"<foo>"}, Var{"?b"}}},
          m::GraphPattern(m::Triples(
              {{Var{absl::StrCat(QLEVER_INTERNAL_BLANKNODE_VARIABLE_PREFIX,
                                 "g_0")},
                "<foo>", Var{"?b"}}}))));

  // Test another variant to cover all cases.
  expectConstructQuery(
      "CONSTRUCT WHERE { <bar> ?foo \"Abc\"@en }",
      m::ConstructQuery(
          {{Iri{"<bar>"}, Var{"?foo"}, Literal{"\"Abc\"@en"}}},
          m::GraphPattern(m::Triples(
              {{iri("<bar>"), Var{"?foo"}, lit("\"Abc\"", "@en")}}))));
  // CONSTRUCT with datasets.
  expectConstructQuery(
      "CONSTRUCT { } FROM <foo> FROM NAMED <foo2> FROM NAMED <foo3> WHERE { }",
      m::ConstructQuery({}, m::GraphPattern(), m::Graphs{iri("<foo>")},
                        m::Graphs{iri("<foo2>"), iri("<foo3>")}));
}

// _____________________________________________________________________________
TEST(SparqlParser, ensureExceptionOnInvalidGraphTerm) {
  EXPECT_THROW(SparqlQleverVisitor::toGraphPattern(
                   {{Var{"?a"}, BlankNode{true, "0"}, Var{"?b"}}}),
               ad_utility::Exception);
  EXPECT_THROW(SparqlQleverVisitor::toGraphPattern(
                   {{Var{"?a"}, Literal{"\"Abc\""}, Var{"?b"}}}),
               ad_utility::Exception);
}

// Test that ASK queries are parsed as they should.
TEST(SparqlParser, AskQuery) {
  // Some helper functions and abbreviations.
  auto contains = [](const std::string& s) { return ::testing::HasSubstr(s); };
  auto expectAskQuery =
      ExpectCompleteParse<&Parser::askQuery>{defaultPrefixMap};
  auto expectAskQueryFails = ExpectParseFails<&Parser::askQuery>{};
  auto DummyGraphPatternMatcher =
      m::GraphPattern(m::Triples({{Var{"?x"}, Var{"?y"}, Var{"?z"}}}));
  using Graphs = ScanSpecificationAsTripleComponent::Graphs;

  // A matcher that matches the query `ASK { ?a <bar> ?foo}`, where the
  // FROM parts of the query can be specified via `defaultGraphs` and
  // the FROM NAMED parts can be specified via `namedGraphs`.
  auto selectABarFooMatcher = [](Graphs defaultGraphs = std::nullopt,
                                 Graphs namedGraphs = std::nullopt) {
    return m::AskQuery(
        m::GraphPattern(m::Triples({{Var{"?a"}, "<bar>", Var{"?foo"}}})),
        defaultGraphs, namedGraphs);
  };
  expectAskQuery("ASK { ?a <bar> ?foo }", selectABarFooMatcher());

  // ASK query with both a FROM and a FROM NAMED clause.
  Graphs defaultGraphs;
  defaultGraphs.emplace();
  defaultGraphs->insert(TripleComponent::Iri::fromIriref("<x>"));
  Graphs namedGraphs;
  namedGraphs.emplace();
  namedGraphs->insert(TripleComponent::Iri::fromIriref("<y>"));
  expectAskQuery("ASK FROM <x> FROM NAMED <y> WHERE { ?a <bar> ?foo }",
                 selectABarFooMatcher(defaultGraphs, namedGraphs));

  // ASK whether there are any triples at all.
  expectAskQuery("ASK { ?x ?y ?z }", m::AskQuery(DummyGraphPatternMatcher));

  // ASK queries may contain neither of LIMIT, OFFSET, or TEXTLIMIT.
  expectAskQueryFails("ASK WHERE { ?x ?y ?z . FILTER(?x != <foo>) } LIMIT 10");
  expectAskQueryFails("ASK WHERE { ?x ?y ?z . FILTER(?x != <foo>) } OFFSET 20");
  expectAskQueryFails(
      "ASK WHERE { ?x ?y ?z . FILTER(?x != <foo>) } TEXTLIMIT 30");

  // ASK with ORDER BY is allowed (even though the ORDER BY does not change the
  // result).
  expectAskQuery("ASK { ?x ?y ?z } ORDER BY ?y ",
                 testing::AllOf(m::AskQuery(DummyGraphPatternMatcher),
                                m::pq::OrderKeys({{Var{"?y"}, false}})));

  // ASK with GROUP BY is allowed.
  expectAskQuery("ASK { ?x ?y ?z } GROUP BY ?x",
                 testing::AllOf(m::AskQuery(DummyGraphPatternMatcher),
                                m::pq::GroupKeys({Var{"?x"}})));
  expectAskQuery("ASK { ?x ?y ?z } GROUP BY ?x",
                 testing::AllOf(m::AskQuery(DummyGraphPatternMatcher),
                                m::pq::GroupKeys({Var{"?x"}})));

  // HAVING is not allowed without GROUP BY
  expectAskQueryFails(
      "ASK { ?x ?y ?z } HAVING (?x < 3)",
      contains("HAVING clause is only supported in queries with GROUP BY"));
}

// Tests for additional features of the SPARQL parser.
TEST(SparqlParser, Query) {
  auto expectQuery = ExpectCompleteParse<&Parser::query>{defaultPrefixMap};
  auto expectQueryFails = ExpectParseFails<&Parser::query>{};
  auto contains = [](const std::string& s) { return ::testing::HasSubstr(s); };

  // Test that `_originalString` is correctly set.
  expectQuery(
      "SELECT * WHERE { ?a <bar> ?foo }",
      testing::AllOf(m::SelectQuery(m::AsteriskSelect(),
                                    m::GraphPattern(m::Triples(
                                        {{Var{"?a"}, "<bar>", Var{"?foo"}}}))),
                     m::pq::OriginalString("SELECT * WHERE { ?a <bar> ?foo }"),
                     m::VisibleVariables({Var{"?a"}, Var{"?foo"}})));
  expectQuery("SELECT * WHERE { ?x ?y ?z }",
              m::pq::OriginalString("SELECT * WHERE { ?x ?y ?z }"));
  expectQuery(
      "SELECT ?x WHERE { ?x ?y ?z } GROUP BY ?x",
      m::pq::OriginalString("SELECT ?x WHERE { ?x ?y ?z } GROUP BY ?x"));
  expectQuery(
      "PREFIX a: <foo> SELECT (COUNT(?y) as ?a) WHERE { ?x ?y ?z } GROUP BY ?x",
      m::pq::OriginalString("PREFIX a: <foo> SELECT (COUNT(?y) as ?a) WHERE { "
                            "?x ?y ?z } GROUP BY ?x"));

  // Test that visible variables are correctly set.
  expectQuery(
      "CONSTRUCT { ?a <foo> ?c . } WHERE { ?a ?b ?c }",
      testing::AllOf(
          m::ConstructQuery(
              {{Var{"?a"}, Iri{"<foo>"}, Var{"?c"}}},
              m::GraphPattern(m::Triples({{Var{"?a"}, Var{"?b"}, Var{"?c"}}}))),
          m::VisibleVariables({Var{"?a"}, Var{"?b"}, Var{"?c"}})));
  expectQuery(
      "CONSTRUCT { ?x <foo> <bar> } WHERE { ?x ?y ?z } LIMIT 10",
      testing::AllOf(
          m::ConstructQuery(
              {{Var{"?x"}, Iri{"<foo>"}, Iri{"<bar>"}}},
              m::GraphPattern(m::Triples({{Var{"?x"}, Var{"?y"}, Var{"?z"}}}))),
          m::pq::OriginalString(
              "CONSTRUCT { ?x <foo> <bar> } WHERE { ?x ?y ?z } LIMIT 10"),
          m::pq::LimitOffset({10}),
          m::VisibleVariables({Var{"?x"}, Var{"?y"}, Var{"?z"}})));

  // Construct query with GROUP BY
  expectQuery(
      "CONSTRUCT { ?x <foo> <bar> } WHERE { ?x ?y ?z } GROUP BY ?x",
      testing::AllOf(
          m::ConstructQuery(
              {{Var{"?x"}, Iri{"<foo>"}, Iri{"<bar>"}}},
              m::GraphPattern(m::Triples({{Var{"?x"}, Var{"?y"}, Var{"?z"}}}))),
          m::pq::OriginalString(
              "CONSTRUCT { ?x <foo> <bar> } WHERE { ?x ?y ?z } GROUP BY ?x"),
          m::VisibleVariables({Var{"?x"}, Var{"?y"}, Var{"?z"}})));

  // Construct query with GROUP BY, but a variable that is not grouped is used.
  expectQueryFails(
      "CONSTRUCT { ?x <foo> <bar> } WHERE { ?x ?y ?z } GROUP BY ?y");

  // The same two tests with `ASK` queries
  expectQuery(
      "ASK WHERE { ?x ?y ?z } GROUP BY ?x",
      testing::AllOf(
          m::AskQuery(

              m::GraphPattern(m::Triples({{Var{"?x"}, Var{"?y"}, Var{"?z"}}}))),
          m::pq::OriginalString("ASK WHERE { ?x ?y ?z } GROUP BY ?x"),
          m::VisibleVariables({Var{"?x"}, Var{"?y"}, Var{"?z"}})));

  // Test that the prologue is parsed properly. We use `m::Service` here
  // because the parsing of a SERVICE clause is the only place where the
  // prologue is explicitly passed on to a `parsedQuery::` object.
  expectQuery(
      "PREFIX doof: <http://doof.org/> "
      "SELECT * WHERE { SERVICE <endpoint> { ?s ?p ?o } }",
      m::SelectQuery(m::AsteriskSelect(),
                     m::GraphPattern(m::Service(
                         TripleComponent::Iri::fromIriref("<endpoint>"),
                         {Var{"?s"}, Var{"?p"}, Var{"?o"}}, "{ ?s ?p ?o }",
                         "PREFIX doof: <http://doof.org/>"))));

  // Tests around DESCRIBE.
  {
    // The tested DESCRIBE queries all describe `<x>`, `?y`, and `<z>`.
    using Resources = std::vector<parsedQuery::Describe::VarOrIri>;
    auto Iri = [](const auto& x) {
      return TripleComponent::Iri::fromIriref(x);
    };
    Resources xyz{Iri("<x>"), Var{"?y"}, Iri("<z>")};

    // A matcher for `?y <is-a> ?v`.
    auto graphPatternMatcher =
        m::GraphPattern(m::Triples({{Var{"?y"}, "<is-a>", Var{"?v"}}}));

    // A matcher for the subquery `SELECT ?y { ?y <is-a> ?v }`, which we will
    // use to compute the values for `?y` that are to be described.
    auto selectQueryMatcher1 =
        m::SelectQuery(m::Select({Var{"?y"}}), graphPatternMatcher);

    // DESCRIBE with neither FROM nor FROM NAMED clauses.
    expectQuery("DESCRIBE <x> ?y <z> { ?y <is-a> ?v }",
                m::DescribeQuery(m::Describe(xyz, {}, selectQueryMatcher1)));

    // `DESCRIBE *` query that is equivalent to `DESCRIBE <x> ?y <z> { ... }`.
    auto selectQueryMatcher2 =
        m::SelectQuery(m::Select({Var{"?y"}, Var{"?v"}}), graphPatternMatcher);
    Resources yv{Var{"?y"}, Var{"?v"}};
    expectQuery("DESCRIBE * { ?y <is-a> ?v }",
                m::DescribeQuery(m::Describe(yv, {}, selectQueryMatcher2)));

    // DESCRIBE with FROM and FROM NAMED clauses.
    //
    // NOTE: The clauses are relevant *both* for the retrieval of the resources
    // to describe (the `Id`s matching `?y`), as well as for computing the
    // triples for each of these resources.
    using Graphs = ScanSpecificationAsTripleComponent::Graphs;
    Graphs expectedDefaultGraphs;
    Graphs expectedNamedGraphs;
    expectedDefaultGraphs.emplace({Iri("<default-graph>")});
    expectedNamedGraphs.emplace({Iri("<named-graph>")});
    parsedQuery::DatasetClauses expectedClauses{expectedDefaultGraphs,
                                                expectedNamedGraphs};
    expectQuery(
        "DESCRIBE <x> ?y <z> FROM <default-graph> FROM NAMED <named-graph>",
        m::DescribeQuery(m::Describe(xyz, expectedClauses, ::testing::_),
                         expectedDefaultGraphs, expectedNamedGraphs));
  }

  // Test the various places where warnings are added in a query.
  expectQuery("SELECT ?x {} GROUP BY ?x ORDER BY ?y",
              m::WarningsOfParsedQuery({"?x was used by GROUP BY",
                                        "?y was used in an ORDER BY clause"}));
  expectQuery("SELECT * { BIND (?a as ?b) }",
              m::WarningsOfParsedQuery(
                  {"?a was used in the expression of a BIND clause"}));
  expectQuery("SELECT * { } ORDER BY ?s",
              m::WarningsOfParsedQuery({"?s was used by ORDER BY"}));

  // Now test the same queries with exceptions instead of warnings.
  RuntimeParameters().set<"throw-on-unbound-variables">(true);
  expectQueryFails("SELECT ?x {} GROUP BY ?x",
                   contains("?x was used by GROUP BY"));
  expectQueryFails("SELECT * { BIND (?a as ?b) }",
                   contains("?a was used in the expression of a BIND clause"));
  expectQueryFails("SELECT * { } ORDER BY ?s",
                   contains("?s was used by ORDER BY"));

  // Revert this (global) setting to its original value.
  RuntimeParameters().set<"throw-on-unbound-variables">(false);
}

<<<<<<< HEAD
// ___________________________________________________________________________
TEST(SparqlParser, primaryExpression) {
  using namespace sparqlExpression;
  using namespace m::builtInCall;
  auto expectPrimaryExpression =
      ExpectCompleteParse<&Parser::primaryExpression>{};
  auto expectFails = ExpectParseFails<&Parser::primaryExpression>{};

  expectPrimaryExpression("<x>", matchLiteralExpression(iri("<x>")));
  expectPrimaryExpression("\"x\"@en",
                          matchLiteralExpression(lit("\"x\"", "@en")));
  expectPrimaryExpression("27", matchLiteralExpression(IntId(27)));
}

// ___________________________________________________________________________
TEST(SparqlParser, builtInCall) {
  using namespace sparqlExpression;
  using namespace m::builtInCall;
  auto expectBuiltInCall = ExpectCompleteParse<&Parser::builtInCall>{};
  auto expectFails = ExpectParseFails<&Parser::builtInCall>{};
  expectBuiltInCall("StrLEN(?x)", matchUnary(&makeStrlenExpression));
  expectBuiltInCall("ucaSe(?x)", matchUnary(&makeUppercaseExpression));
  expectBuiltInCall("lCase(?x)", matchUnary(&makeLowercaseExpression));
  expectBuiltInCall("StR(?x)", matchUnary(&makeStrExpression));
  expectBuiltInCall(
      "iRI(?x)",
      matchNaryWithChildrenMatchers(
          &makeIriOrUriExpression, variableExpressionMatcher(Variable{"?x"}),
          matchLiteralExpression(ad_utility::triple_component::Iri{})));
  expectBuiltInCall(
      "uRI(?x)",
      matchNaryWithChildrenMatchers(
          &makeIriOrUriExpression, variableExpressionMatcher(Variable{"?x"}),
          matchLiteralExpression(ad_utility::triple_component::Iri{})));
  expectBuiltInCall("year(?x)", matchUnary(&makeYearExpression));
  expectBuiltInCall("month(?x)", matchUnary(&makeMonthExpression));
  expectBuiltInCall("tz(?x)", matchUnary(&makeTimezoneStrExpression));
  expectBuiltInCall("timezone(?x)", matchUnary(&makeTimezoneExpression));
  expectBuiltInCall("day(?x)", matchUnary(&makeDayExpression));
  expectBuiltInCall("NOW()", matchPtr<NowDatetimeExpression>());
  expectBuiltInCall("hours(?x)", matchUnary(&makeHoursExpression));
  expectBuiltInCall("minutes(?x)", matchUnary(&makeMinutesExpression));
  expectBuiltInCall("seconds(?x)", matchUnary(&makeSecondsExpression));
  expectBuiltInCall("abs(?x)", matchUnary(&makeAbsExpression));
  expectBuiltInCall("ceil(?x)", matchUnary(&makeCeilExpression));
  expectBuiltInCall("floor(?x)", matchUnary(&makeFloorExpression));
  expectBuiltInCall("round(?x)", matchUnary(&makeRoundExpression));
  expectBuiltInCall("ISIRI(?x)", matchUnary(&makeIsIriExpression));
  expectBuiltInCall("ISUri(?x)", matchUnary(&makeIsIriExpression));
  expectBuiltInCall("ISBLANK(?x)", matchUnary(&makeIsBlankExpression));
  expectBuiltInCall("ISLITERAL(?x)", matchUnary(&makeIsLiteralExpression));
  expectBuiltInCall("ISNUMERIC(?x)", matchUnary(&makeIsNumericExpression));
  expectBuiltInCall("DATATYPE(?x)", matchUnary(&makeDatatypeExpression));
  expectBuiltInCall("BOUND(?x)", matchUnary(&makeBoundExpression));
  expectBuiltInCall("RAND()", matchPtr<RandomExpression>());
  expectBuiltInCall("STRUUID()", matchPtr<StrUuidExpression>());
  expectBuiltInCall("UUID()", matchPtr<UuidExpression>());
  expectBuiltInCall("COALESCE(?x)", matchUnary(makeCoalesceExpressionVariadic));
  expectBuiltInCall("COALESCE()", matchNary(makeCoalesceExpressionVariadic));
  expectBuiltInCall("COALESCE(?x, ?y, ?z)",
                    matchNary(makeCoalesceExpressionVariadic, Var{"?x"},
                              Var{"?y"}, Var{"?z"}));
  expectBuiltInCall("CONCAT(?x)", matchUnary(makeConcatExpressionVariadic));
  expectBuiltInCall("concaT()", matchNary(makeConcatExpressionVariadic));
  expectBuiltInCall(
      "concat(?x, ?y, ?z)",
      matchNary(makeConcatExpressionVariadic, Var{"?x"}, Var{"?y"}, Var{"?z"}));

  auto makeReplaceExpressionThreeArgs = [](auto&& arg0, auto&& arg1,
                                           auto&& arg2) {
    return makeReplaceExpression(AD_FWD(arg0), AD_FWD(arg1), AD_FWD(arg2),
                                 nullptr);
  };

  expectBuiltInCall("replace(?x, ?y, ?z)",
                    matchNary(makeReplaceExpressionThreeArgs, Var{"?x"},
                              Var{"?y"}, Var{"?z"}));
  expectBuiltInCall(
      "replace(?x, ?y, ?z, \"imsU\")",
      matchNaryWithChildrenMatchers(
          makeReplaceExpressionThreeArgs, variableExpressionMatcher(Var{"?x"}),
          matchNaryWithChildrenMatchers(
              &makeMergeRegexPatternAndFlagsExpression,
              variableExpressionMatcher(Var{"?y"}),
              matchLiteralExpression(lit("imsU"))),
          variableExpressionMatcher(Var{"?z"})));
  expectBuiltInCall("IF(?a, ?h, ?c)", matchNary(&makeIfExpression, Var{"?a"},
                                                Var{"?h"}, Var{"?c"}));
  expectBuiltInCall("LANG(?x)", matchUnary(&makeLangExpression));
  expectFails("LANGMATCHES()");
  expectFails("LANGMATCHES(?x)");

  expectBuiltInCall("LANGMATCHES(?x, ?y)", matchNary(&makeLangMatchesExpression,
                                                     Var{"?x"}, Var{"?y"}));
  expectFails("STRDT()");
  expectFails("STRDT(?x)");
  expectBuiltInCall("STRDT(?x, ?y)",
                    matchNary(&makeStrIriDtExpression, Var{"?x"}, Var{"?y"}));
  expectBuiltInCall(
      "STRDT(?x, <http://example/romanNumeral>)",
      matchNaryWithChildrenMatchers(
          &makeStrIriDtExpression, variableExpressionMatcher(Var{"?x"}),
          matchLiteralExpression(iri("<http://example/romanNumeral>"))));

  expectFails("STRLANG()");
  expectFails("STRALANG(?x)");
  expectBuiltInCall("STRLANG(?x, ?y)",
                    matchNary(&makeStrLangTagExpression, Var{"?x"}, Var{"?y"}));
  expectBuiltInCall(
      "STRLANG(?x, \"en\")",
      matchNaryWithChildrenMatchers(&makeStrLangTagExpression,
                                    variableExpressionMatcher(Var{"?x"}),
                                    matchLiteralExpression(lit("en"))));

  // The following three cases delegate to a separate parsing function, so we
  // only perform rather simple checks.
  expectBuiltInCall("COUNT(?x)", matchPtr<CountExpression>());
  auto makeRegexExpressionTwoArgs = [](auto&& arg0, auto&& arg1) {
    return makeRegexExpression(AD_FWD(arg0), AD_FWD(arg1), nullptr);
  };
  expectBuiltInCall(
      "regex(?x, \"ab\")",
      matchNaryWithChildrenMatchers(makeRegexExpressionTwoArgs,
                                    variableExpressionMatcher(Var{"?x"}),
                                    matchLiteralExpression(lit("ab"))));
  expectBuiltInCall(
      "regex(?x, \"ab\", \"imsU\")",
      matchNaryWithChildrenMatchers(
          makeRegexExpressionTwoArgs, variableExpressionMatcher(Var{"?x"}),
          matchNaryWithChildrenMatchers(
              &makeMergeRegexPatternAndFlagsExpression,
              matchLiteralExpression(lit("ab")),
              matchLiteralExpression(lit("imsU")))));

  expectBuiltInCall("MD5(?x)", matchUnary(&makeMD5Expression));
  expectBuiltInCall("SHA1(?x)", matchUnary(&makeSHA1Expression));
  expectBuiltInCall("SHA256(?x)", matchUnary(&makeSHA256Expression));
  expectBuiltInCall("SHA384(?x)", matchUnary(&makeSHA384Expression));
  expectBuiltInCall("SHA512(?x)", matchUnary(&makeSHA512Expression));

  expectBuiltInCall("encode_for_uri(?x)",
                    matchUnary(&makeEncodeForUriExpression));

  const auto& blankNodeExpression = makeUniqueBlankNodeExpression();
  const auto& reference = *blankNodeExpression;
  expectBuiltInCall(
      "bnode()", testing::Pointee(::testing::ResultOf(
                     [](const SparqlExpression& expr) -> const std::type_info& {
                       return typeid(expr);
                     },
                     Eq(std::reference_wrapper(typeid(reference))))));
  expectBuiltInCall("bnode(?x)", matchUnary(&makeBlankNodeExpression));
  // Not implemented yet
  expectFails("sameTerm(?a, ?b)");
}

TEST(SparqlParser, unaryExpression) {
  using namespace sparqlExpression;
  using namespace m::builtInCall;
  auto expectUnary = ExpectCompleteParse<&Parser::unaryExpression>{};

  expectUnary("-?x", matchUnary(&makeUnaryMinusExpression));
  expectUnary("!?x", matchUnary(&makeUnaryNegateExpression));
}

TEST(SparqlParser, multiplicativeExpression) {
  using namespace sparqlExpression;
  using namespace m::builtInCall;
  Variable x{"?x"};
  Variable y{"?y"};
  Variable z{"?z"};
  auto expectMultiplicative =
      ExpectCompleteParse<&Parser::multiplicativeExpression>{};
  expectMultiplicative("?x * ?y", matchNary(&makeMultiplyExpression, x, y));
  expectMultiplicative("?y / ?x", matchNary(&makeDivideExpression, y, x));
  expectMultiplicative(
      "?z * ?y / abs(?x)",
      matchNaryWithChildrenMatchers(&makeDivideExpression,
                                    matchNary(&makeMultiplyExpression, z, y),
                                    matchUnary(&makeAbsExpression)));
  expectMultiplicative(
      "?y / ?z * abs(?x)",
      matchNaryWithChildrenMatchers(&makeMultiplyExpression,
                                    matchNary(&makeDivideExpression, y, z),
                                    matchUnary(&makeAbsExpression)));
}

TEST(SparqlParser, relationalExpression) {
  Variable x{"?x"};
  Variable y{"?y"};
  Variable z{"?z"};
  using namespace sparqlExpression;
  using namespace m::builtInCall;
  auto expectRelational = ExpectCompleteParse<&Parser::relationalExpression>{};
  expectRelational("?x IN (?y, ?z)",
                   matchPtrWithVariables<InExpression>(x, y, z));
  expectRelational("?x NOT IN (?y, ?z)",
                   matchNaryWithChildrenMatchers(
                       &makeUnaryNegateExpression,
                       matchPtrWithVariables<InExpression>(x, y, z)));
  // TODO<joka921> Technically the other relational expressions (=, <, >, etc.)
  // are also untested.
}

// Return a matcher for an `OperatorAndExpression`.
::testing::Matcher<const SparqlQleverVisitor::OperatorAndExpression&>
matchOperatorAndExpression(
    SparqlQleverVisitor::Operator op,
    const ::testing::Matcher<const sparqlExpression::SparqlExpression::Ptr&>&
        expressionMatcher) {
  using OpAndExp = SparqlQleverVisitor::OperatorAndExpression;
  return ::testing::AllOf(AD_FIELD(OpAndExp, operator_, ::testing::Eq(op)),
                          AD_FIELD(OpAndExp, expression_, expressionMatcher));
}

TEST(SparqlParser, multiplicativeExpressionLeadingSignButNoSpaceContext) {
  using namespace sparqlExpression;
  using namespace m::builtInCall;
  Variable x{"?x"};
  Variable y{"?y"};
  Variable z{"?z"};
  using Op = SparqlQleverVisitor::Operator;
  auto expectMultiplicative = ExpectCompleteParse<
      &Parser::multiplicativeExpressionWithLeadingSignButNoSpace>{};
  auto matchVariableExpression = [](Variable var) {
    return matchPtr<VariableExpression>(
        AD_PROPERTY(VariableExpression, value, ::testing::Eq(var)));
  };
  auto matchIdExpression = [](Id id) {
    return matchPtr<IdExpression>(
        AD_PROPERTY(IdExpression, value, ::testing::Eq(id)));
  };

  expectMultiplicative("-3 * ?y",
                       matchOperatorAndExpression(
                           Op::Minus, matchNaryWithChildrenMatchers(
                                          &makeMultiplyExpression,
                                          matchIdExpression(Id::makeFromInt(3)),
                                          matchVariableExpression(y))));
  expectMultiplicative(
      "-3.7 / ?y",
      matchOperatorAndExpression(
          Op::Minus,
          matchNaryWithChildrenMatchers(
              &makeDivideExpression, matchIdExpression(Id::makeFromDouble(3.7)),
              matchVariableExpression(y))));

  expectMultiplicative("+5 * ?y",
                       matchOperatorAndExpression(
                           Op::Plus, matchNaryWithChildrenMatchers(
                                         &makeMultiplyExpression,
                                         matchIdExpression(Id::makeFromInt(5)),
                                         matchVariableExpression(y))));
  expectMultiplicative(
      "+3.9 / ?y", matchOperatorAndExpression(
                       Op::Plus, matchNaryWithChildrenMatchers(
                                     &makeDivideExpression,
                                     matchIdExpression(Id::makeFromDouble(3.9)),
                                     matchVariableExpression(y))));
  expectMultiplicative(
      "-3.2 / abs(?x) * ?y",
      matchOperatorAndExpression(
          Op::Minus, matchNaryWithChildrenMatchers(
                         &makeMultiplyExpression,
                         matchNaryWithChildrenMatchers(
                             &makeDivideExpression,
                             matchIdExpression(Id::makeFromDouble(3.2)),
                             matchUnary(&makeAbsExpression)),
                         matchVariableExpression(y))));
}

TEST(SparqlParser, FunctionCall) {
  using namespace sparqlExpression;
  using namespace m::builtInCall;
  auto expectFunctionCall = ExpectCompleteParse<&Parser::functionCall>{};
  auto expectFunctionCallFails = ExpectParseFails<&Parser::functionCall>{};
  // These prefixes are currently stored without the leading "<", so we have to
  // manually add it when constructing parser inputs.
  auto geof = absl::StrCat("<", GEOF_PREFIX.second);
  auto math = absl::StrCat("<", MATH_PREFIX.second);
  auto xsd = absl::StrCat("<", XSD_PREFIX.second);
  auto ql = absl::StrCat("<", QL_PREFIX.second);

  // Correct function calls. Check that the parser picks the correct expression.
  expectFunctionCall(absl::StrCat(geof, "latitude>(?x)"),
                     matchUnary(&makeLatitudeExpression));
  expectFunctionCall(absl::StrCat(geof, "longitude>(?x)"),
                     matchUnary(&makeLongitudeExpression));
  expectFunctionCall(absl::StrCat(geof, "centroid>(?x)"),
                     matchUnary(&makeCentroidExpression));
  expectFunctionCall(absl::StrCat(ql, "isGeoPoint>(?x)"),
                     matchUnary(&makeIsGeoPointExpression));
  expectFunctionCall(absl::StrCat(geof, "envelope>(?x)"),
                     matchUnary(&makeEnvelopeExpression));

  // Length functions
  expectFunctionCall(absl::StrCat(geof, "metricLength>(?x)"),
                     matchUnary(&makeMetricLengthExpression));
  expectFunctionCall(
      absl::StrCat(geof, "length>(?a, ?b)"),
      matchNary(&makeLengthExpression, Variable{"?a"}, Variable{"?b"}));

  // The different distance functions:
  expectFunctionCall(
      absl::StrCat(geof, "metricDistance>(?a, ?b)"),
      matchNary(&makeMetricDistExpression, Variable{"?a"}, Variable{"?b"}));
  // Compatibility version of geof:distance with two arguments
  expectFunctionCall(
      absl::StrCat(geof, "distance>(?a, ?b)"),
      matchNary(&makeDistExpression, Variable{"?a"}, Variable{"?b"}));
  // geof:distance with IRI as unit in third argument
  expectFunctionCall(
      absl::StrCat(geof, "distance>(?a, ?b, <http://qudt.org/vocab/unit/M>)"),
      matchNaryWithChildrenMatchers(
          &makeDistWithUnitExpression,
          variableExpressionMatcher(Variable{"?a"}),
          variableExpressionMatcher(Variable{"?b"}),
          matchLiteralExpression<ad_utility::triple_component::Iri>(
              ad_utility::triple_component::Iri::fromIriref(
                  "<http://qudt.org/vocab/unit/M>"))));

  // geof:distance with xsd:anyURI literal as unit in third argument
  expectFunctionCall(
      absl::StrCat(geof,
                   "distance>(?a, ?b, "
                   "\"http://qudt.org/vocab/unit/M\"^^<http://www.w3.org/2001/"
                   "XMLSchema#anyURI>)"),
      matchNaryWithChildrenMatchers(
          &makeDistWithUnitExpression,
          variableExpressionMatcher(Variable{"?a"}),
          variableExpressionMatcher(Variable{"?b"}),
          matchLiteralExpression<ad_utility::triple_component::Literal>(
              ad_utility::triple_component::Literal::fromStringRepresentation(
                  "\"http://qudt.org/vocab/unit/M\"^^<http://www.w3.org/2001/"
                  "XMLSchema#anyURI>"))));

  // geof:distance with variable as unit in third argument
  expectFunctionCall(absl::StrCat(geof, "distance>(?a, ?b, ?unit)"),
                     matchNaryWithChildrenMatchers(
                         &makeDistWithUnitExpression,
                         variableExpressionMatcher(Variable{"?a"}),
                         variableExpressionMatcher(Variable{"?b"}),
                         variableExpressionMatcher(Variable{"?unit"})));

  // Math functions
  expectFunctionCall(absl::StrCat(math, "log>(?x)"),
                     matchUnary(&makeLogExpression));
  expectFunctionCall(absl::StrCat(math, "exp>(?x)"),
                     matchUnary(&makeExpExpression));
  expectFunctionCall(absl::StrCat(math, "sqrt>(?x)"),
                     matchUnary(&makeSqrtExpression));
  expectFunctionCall(absl::StrCat(math, "sin>(?x)"),
                     matchUnary(&makeSinExpression));
  expectFunctionCall(absl::StrCat(math, "cos>(?x)"),
                     matchUnary(&makeCosExpression));
  expectFunctionCall(absl::StrCat(math, "tan>(?x)"),
                     matchUnary(&makeTanExpression));
  expectFunctionCall(
      absl::StrCat(math, "pow>(?a, ?b)"),
      matchNary(&makePowExpression, Variable{"?a"}, Variable{"?b"}));
  expectFunctionCall(absl::StrCat(xsd, "int>(?x)"),
                     matchUnary(&makeConvertToIntExpression));
  expectFunctionCall(absl::StrCat(xsd, "integer>(?x)"),
                     matchUnary(&makeConvertToIntExpression));
  expectFunctionCall(absl::StrCat(xsd, "double>(?x)"),
                     matchUnary(&makeConvertToDoubleExpression));
  expectFunctionCall(absl::StrCat(xsd, "float>(?x)"),
                     matchUnary(&makeConvertToDoubleExpression));
  expectFunctionCall(absl::StrCat(xsd, "decimal>(?x)"),
                     matchUnary(&makeConvertToDecimalExpression));
  expectFunctionCall(absl::StrCat(xsd, "boolean>(?x)"),
                     matchUnary(&makeConvertToBooleanExpression));
  expectFunctionCall(absl::StrCat(xsd, "date>(?x)"),
                     matchUnary(&makeConvertToDateExpression));
  expectFunctionCall(absl::StrCat(xsd, "dateTime>(?x)"),
                     matchUnary(&makeConvertToDateTimeExpression));

  expectFunctionCall(absl::StrCat(xsd, "string>(?x)"),
                     matchUnary(&makeConvertToStringExpression));

  // Wrong number of arguments.
  expectFunctionCallFails(absl::StrCat(geof, "distance>(?a)"));
  expectFunctionCallFails(absl::StrCat(geof, "distance>()"));
  expectFunctionCallFails(absl::StrCat(geof, "distance>(?a, ?b, ?c, ?d)"));
  expectFunctionCallFails(absl::StrCat(geof, "metricDistance>(?a)"));
  expectFunctionCallFails(absl::StrCat(geof, "metricDistance>(?a, ?b, ?c)"));
  expectFunctionCallFails(absl::StrCat(geof, "centroid>(?a, ?b)"));
  expectFunctionCallFails(absl::StrCat(geof, "centroid>()"));
  expectFunctionCallFails(absl::StrCat(geof, "centroid>(?a, ?b, ?c)"));
  expectFunctionCallFails(absl::StrCat(xsd, "date>(?varYear, ?varMonth)"));
  expectFunctionCallFails(absl::StrCat(xsd, "dateTime>(?varYear, ?varMonth)"));
  expectFunctionCallFails(absl::StrCat(geof, "envelope>()"));
  expectFunctionCallFails(absl::StrCat(geof, "envelope>(?a, ?b)"));
  expectFunctionCallFails(absl::StrCat(geof, "envelope>(?a, ?b, ?c)"));
  expectFunctionCallFails(absl::StrCat(geof, "length>()"));
  expectFunctionCallFails(absl::StrCat(geof, "length>(?a)"));
  expectFunctionCallFails(absl::StrCat(geof, "length>(?a, ?b, ?c, ?d)"));
  expectFunctionCallFails(absl::StrCat(geof, "metricLength>()"));
  expectFunctionCallFails(absl::StrCat(geof, "metricLength>(?a, ?b)"));
  expectFunctionCallFails(absl::StrCat(geof, "metricLength>(?a, ?b, ?c)"));

  // Unknown function with `geof:`, `math:`, `xsd:`, or `ql` prefix.
  expectFunctionCallFails(absl::StrCat(geof, "nada>(?x)"));
  expectFunctionCallFails(absl::StrCat(math, "nada>(?x)"));
  expectFunctionCallFails(absl::StrCat(xsd, "nada>(?x)"));
  expectFunctionCallFails(absl::StrCat(ql, "nada>(?x)"));

  // Prefix for which no function is known.
  std::string prefixNexistepas = "<http://nexiste.pas/";
  expectFunctionCallFails(absl::StrCat(prefixNexistepas, "nada>(?x)"));

  // Check that arbitrary nonexisting functions with a single argument silently
  // return an `IdExpression(UNDEF)` in the syntax test mode.
  auto cleanup = setRuntimeParameterForTest<"syntax-test-mode">(true);
  expectFunctionCall(
      absl::StrCat(prefixNexistepas, "nada>(?x)"),
      matchPtr<IdExpression>(AD_PROPERTY(IdExpression, value,
                                         ::testing::Eq(Id::makeUndefined()))));
}

// ______________________________________________________________________________
TEST(SparqlParser, substringExpression) {
  using namespace sparqlExpression;
  using namespace m::builtInCall;
  using V = Variable;
  auto expectBuiltInCall = ExpectCompleteParse<&Parser::builtInCall>{};
  auto expectBuiltInCallFails = ExpectParseFails<&Parser::builtInCall>{};
  expectBuiltInCall("SUBSTR(?x, ?y, ?z)", matchNary(&makeSubstrExpression,
                                                    V{"?x"}, V{"?y"}, V{"?z"}));
  // Note: The large number (the default value for the length, which is
  // automatically truncated) is the largest integer that is representable by
  // QLever. Should this ever change, then this test has to be changed
  // accordingly.
  expectBuiltInCall(
      "SUBSTR(?x, 7)",
      matchNaryWithChildrenMatchers(&makeSubstrExpression,
                                    variableExpressionMatcher(V{"?x"}),
                                    idExpressionMatcher(IntId(7)),
                                    idExpressionMatcher(IntId(Id::maxInt))));
  // Too few arguments
  expectBuiltInCallFails("SUBSTR(?x)");
  // Too many arguments
  expectBuiltInCallFails("SUBSTR(?x, 3, 8, 12)");
}

// _________________________________________________________
TEST(SparqlParser, binaryStringExpressions) {
  using namespace sparqlExpression;
  using namespace m::builtInCall;
  using V = Variable;
  auto expectBuiltInCall = ExpectCompleteParse<&Parser::builtInCall>{};
  auto expectBuiltInCallFails = ExpectParseFails<&Parser::builtInCall>{};

  auto makeMatcher = [](auto function) {
    return matchNary(function, V{"?x"}, V{"?y"});
  };

  expectBuiltInCall("STRSTARTS(?x, ?y)", makeMatcher(&makeStrStartsExpression));
  expectBuiltInCall("STRENDS(?x, ?y)", makeMatcher(&makeStrEndsExpression));
  expectBuiltInCall("CONTAINS(?x, ?y)", makeMatcher(&makeContainsExpression));
  expectBuiltInCall("STRAFTER(?x, ?y)", makeMatcher(&makeStrAfterExpression));
  expectBuiltInCall("STRBEFORE(?x, ?y)", makeMatcher(&makeStrBeforeExpression));
}

=======
>>>>>>> c18e12b7
// _____________________________________________________________________________
TEST(SparqlParser, Exists) {
  auto expectBuiltInCall = ExpectCompleteParse<&Parser::builtInCall>{};

  // A matcher that matches the query `SELECT * { ?x <bar> ?foo }`, where the
  // FROM and FROM NAMED clauses can be specified as arguments.
  using Graphs = ScanSpecificationAsTripleComponent::Graphs;
  auto selectABarFooMatcher =
      [](Graphs defaultGraphs = std::nullopt, Graphs namedGraphs = std::nullopt,
         const std::optional<std::vector<std::string>>& variables =
             std::nullopt) {
        auto selectMatcher = variables.has_value()
                                 ? m::VariablesSelect(variables.value())
                                 : AllOf(m::AsteriskSelect(),
                                         m::VariablesSelect({"?a", "?foo"}));
        return m::SelectQuery(
            selectMatcher,
            m::GraphPattern(m::Triples({{Var{"?a"}, "<bar>", Var{"?foo"}}})),
            defaultGraphs, namedGraphs);
      };

  expectBuiltInCall("EXISTS {?a <bar> ?foo}",
                    m::Exists(selectABarFooMatcher()));
  expectBuiltInCall("NOT EXISTS {?a <bar> ?foo}",
                    m::NotExists(selectABarFooMatcher()));

  Graphs defaultGraphs{ad_utility::HashSet<TripleComponent>{iri("<blubb>")}};
  Graphs namedGraphs{ad_utility::HashSet<TripleComponent>{iri("<blabb>")}};

  // Now run the same tests, but with non-empty dataset clauses, that have to be
  // propagated to the `ParsedQuery` stored inside the `ExistsExpression`.
  ParsedQuery::DatasetClauses datasetClauses{defaultGraphs, namedGraphs};
  expectBuiltInCall("EXISTS {?a <bar> ?foo}",
                    m::Exists(selectABarFooMatcher()));
  expectBuiltInCall("NOT EXISTS {?a <bar> ?foo}",
                    m::NotExists(selectABarFooMatcher()));

  expectBuiltInCall("EXISTS {?a <bar> ?foo}",
                    m::Exists(selectABarFooMatcher(defaultGraphs, namedGraphs)),
                    datasetClauses);
  expectBuiltInCall(
      "NOT EXISTS {?a <bar> ?foo}",
      m::NotExists(selectABarFooMatcher(defaultGraphs, namedGraphs)),
      datasetClauses);

  auto expectGroupGraphPattern =
      ExpectCompleteParse<&Parser::groupGraphPattern>{};
  expectGroupGraphPattern("{ ?a ?b ?c . FILTER EXISTS {?a <bar> ?foo} }",
                          m::ContainsExistsFilter(selectABarFooMatcher(
                              std::nullopt, std::nullopt, {{"?a"}})));
  expectGroupGraphPattern("{ ?a ?b ?c . FILTER NOT EXISTS {?a <bar> ?foo} }",
                          m::ContainsExistsFilter(selectABarFooMatcher(
                              std::nullopt, std::nullopt, {{"?a"}})));
  expectGroupGraphPattern("{ FILTER EXISTS {?a <bar> ?foo} . ?a ?b ?c }",
                          m::ContainsExistsFilter(selectABarFooMatcher(
                              std::nullopt, std::nullopt, {{"?a"}})));
  expectGroupGraphPattern("{ FILTER NOT EXISTS {?a <bar> ?foo} . ?a ?b ?c }",
                          m::ContainsExistsFilter(selectABarFooMatcher(
                              std::nullopt, std::nullopt, {{"?a"}})));

  auto doesNotBindExists = [&]() {
    auto innerMatcher = m::ContainsExistsFilter(selectABarFooMatcher(
        std::nullopt, std::nullopt, std::vector<std::string>{}));
    using parsedQuery::GroupGraphPattern;
    return AD_FIELD(parsedQuery::GraphPattern, _graphPatterns,
                    ::testing::ElementsAre(
                        ::testing::VariantWith<GroupGraphPattern>(
                            AD_FIELD(GroupGraphPattern, _child, innerMatcher)),
                        ::testing::_));
  };

  expectGroupGraphPattern(
      "{ { FILTER EXISTS {?a <bar> ?foo} . ?d ?e ?f } . ?a ?b ?c }",
      doesNotBindExists());
  expectGroupGraphPattern(
      "{ { FILTER NOT EXISTS {?a <bar> ?foo} . ?d ?e ?f  } ?a ?b ?c }",
      doesNotBindExists());
}

TEST(SparqlParser, Quads) {
  auto expectQuads = ExpectCompleteParse<&Parser::quads>{defaultPrefixMap};
  auto expectQuadsFails = ExpectParseFails<&Parser::quads>{};
  auto Iri = [](std::string_view stringWithBrackets) {
    return TripleComponent::Iri::fromIriref(stringWithBrackets);
  };

  expectQuads("?a <b> <c>",
              m::Quads({{Var("?a"), ::Iri("<b>"), ::Iri("<c>")}}, {}));
  expectQuads("GRAPH <foo> { ?a <b> <c> }",
              m::Quads({}, {{Iri("<foo>"),
                             {{Var("?a"), ::Iri("<b>"), ::Iri("<c>")}}}}));
  expectQuads(
      "GRAPH <foo> { ?a <b> <c> } GRAPH <bar> { <d> <e> ?f }",
      m::Quads({},
               {{Iri("<foo>"), {{Var("?a"), ::Iri("<b>"), ::Iri("<c>")}}},
                {Iri("<bar>"), {{::Iri("<d>"), ::Iri("<e>"), Var("?f")}}}}));
  expectQuads(
      "GRAPH <foo> { ?a <b> <c> } . <d> <e> <f> . <g> <h> <i> ",
      m::Quads({{::Iri("<d>"), ::Iri("<e>"), ::Iri("<f>")},
                {::Iri("<g>"), ::Iri("<h>"), ::Iri("<i>")}},
               {{Iri("<foo>"), {{Var("?a"), ::Iri("<b>"), ::Iri("<c>")}}}}));
  expectQuads(
      "GRAPH <foo> { ?a <b> <c> } . <d> <e> <f> . <g> <h> <i> GRAPH <bar> { "
      "<j> <k> <l> }",
      m::Quads({{::Iri("<d>"), ::Iri("<e>"), ::Iri("<f>")},
                {::Iri("<g>"), ::Iri("<h>"), ::Iri("<i>")}},
               {{Iri("<foo>"), {{Var("?a"), ::Iri("<b>"), ::Iri("<c>")}}},
                {Iri("<bar>"), {{::Iri("<j>"), ::Iri("<k>"), ::Iri("<l>")}}}}));
}

TEST(SparqlParser, QuadData) {
  auto expectQuadData =
      ExpectCompleteParse<&Parser::quadData>{defaultPrefixMap};
  auto expectQuadDataFails = ExpectParseFails<&Parser::quadData>{};

  expectQuadData("{ <a> <b> <c> }",
                 Quads{{{Iri("<a>"), Iri("<b>"), Iri("<c>")}}, {}});
  expectQuadDataFails("{ <a> <b> ?c }");
  expectQuadDataFails("{ <a> <b> <c> . GRAPH <foo> { <d> ?e <f> } }");
  expectQuadDataFails("{ <a> <b> <c> . ?d <e> <f> } }");
  expectQuadDataFails("{ GRAPH ?foo { <a> <b> <c> } }");
}

TEST(SparqlParser, Update) {
  auto expectUpdate_ = ExpectCompleteParse<&Parser::update>{defaultPrefixMap};
  // Automatically test all updates for their `_originalString`.
  auto expectUpdate = [&expectUpdate_](
                          const std::string& query, auto&& expected,
                          ad_utility::source_location l =
                              ad_utility::source_location::current()) {
    expectUpdate_(query,
                  testing::ElementsAre(
                      testing::AllOf(expected, m::pq::OriginalString(query))),
                  l);
  };
  auto expectUpdateFails = ExpectParseFails<&Parser::update>{};
  auto Iri = [](std::string_view stringWithBrackets) {
    return TripleComponent::Iri::fromIriref(stringWithBrackets);
  };
  auto Literal = [](std::string s) {
    return TripleComponent::Literal::fromStringRepresentation(std::move(s));
  };
  auto noGraph = std::monostate{};

  // Test the parsing of the update clause in the ParsedQuery.
  expectUpdate(
      "INSERT DATA { <a> <b> <c> }",
      m::UpdateClause(
          m::GraphUpdate({}, {{Iri("<a>"), Iri("<b>"), Iri("<c>"), noGraph}}),
          m::GraphPattern()));
  expectUpdate(
      "INSERT DATA { <a> <b> \"foo:bar\" }",
      m::UpdateClause(m::GraphUpdate({}, {{Iri("<a>"), Iri("<b>"),
                                           Literal("\"foo:bar\""), noGraph}}),
                      m::GraphPattern()));
  expectUpdate(
      "DELETE DATA { <a> <b> <c> }",
      m::UpdateClause(
          m::GraphUpdate({{Iri("<a>"), Iri("<b>"), Iri("<c>"), noGraph}}, {}),
          m::GraphPattern()));
  expectUpdate(
      "DELETE { ?a <b> <c> } WHERE { <d> <e> ?a }",
      m::UpdateClause(
          m::GraphUpdate({{Var("?a"), Iri("<b>"), Iri("<c>"), noGraph}}, {}),
          m::GraphPattern(m::Triples({{Iri("<d>"), "<e>", Var{"?a"}}}))));
  // Use variables that are not visible in the query body. Do this for all parts
  // of the quad for coverage reasons.
  expectUpdateFails("DELETE { ?a <b> <c> } WHERE { <a> ?b ?c }");
  expectUpdateFails("DELETE { <c> <d> <c> . <e> ?a <f> } WHERE { <a> ?b ?c }");
  expectUpdateFails(
      "DELETE { GRAPH <foo> { <c> <d> <c> . <e> <f> ?a } } WHERE { <a> ?b ?c "
      "}");
  expectUpdateFails("DELETE { GRAPH ?a { <c> <d> <c> } } WHERE { <a> ?b ?c }");
  expectUpdate(
      "DELETE { ?a <b> <c> } INSERT { <a> ?a <c> } WHERE { <d> <e> ?a }",
      m::UpdateClause(
          m::GraphUpdate({{Var("?a"), Iri("<b>"), Iri("<c>"), noGraph}},
                         {{Iri("<a>"), Var("?a"), Iri("<c>"), noGraph}}),
          m::GraphPattern(m::Triples({{Iri("<d>"), "<e>", Var{"?a"}}}))));
  expectUpdate(
      "DELETE WHERE { ?a <foo> ?c }",
      m::UpdateClause(
          m::GraphUpdate({{Var("?a"), Iri("<foo>"), Var("?c"), noGraph}}, {}),
          m::GraphPattern(m::Triples({{Var{"?a"}, "<foo>", Var{"?c"}}}))));
  expectUpdateFails("INSERT DATA { ?a ?b ?c }");  // Variables are not allowed
  // inside INSERT DATA.
  expectUpdate(
      "WITH <foo> DELETE { ?a ?b ?c } WHERE { ?a ?b ?c }",
      m::UpdateClause(
          m::GraphUpdate({{Var("?a"), Var("?b"), Var("?c"), Iri("<foo>")}}, {}),
          m::GraphPattern(m::Triples({{Var{"?a"}, Var{"?b"}, Var{"?c"}}})),
          m::datasetClausesMatcher(m::Graphs{TripleComponent(Iri("<foo>"))},
                                   std::nullopt)));
  expectUpdate(
      "DELETE { ?a ?b ?c } USING <foo> WHERE { ?a ?b ?c }",
      m::UpdateClause(
          m::GraphUpdate({{Var("?a"), Var("?b"), Var("?c"), noGraph}}, {}),
          m::GraphPattern(m::Triples({{Var{"?a"}, Var{"?b"}, Var{"?c"}}})),
          m::datasetClausesMatcher(m::Graphs{TripleComponent(Iri("<foo>"))},
                                   m::Graphs{})));
  expectUpdate("INSERT DATA { GRAPH <foo> { } }",
               m::UpdateClause(m::GraphUpdate({}, {}), m::GraphPattern()));
  expectUpdate("INSERT DATA { GRAPH <foo> { <a> <b> <c> } }",
               m::UpdateClause(m::GraphUpdate({}, {{Iri("<a>"), Iri("<b>"),
                                                    Iri("<c>"), Iri("<foo>")}}),
                               m::GraphPattern()));
  expectUpdateFails(
      "INSERT DATA { GRAPH ?f { } }",
      testing::HasSubstr(
          "Invalid SPARQL query: Variables (?f) are not allowed here."));
  expectUpdate(
      "DELETE { ?a <b> <c> } USING NAMED <foo> WHERE { <d> <e> ?a }",
      m::UpdateClause(
          m::GraphUpdate({{Var("?a"), Iri("<b>"), Iri("<c>"), noGraph}}, {}),
          m::GraphPattern(m::Triples({{Iri("<d>"), "<e>", Var{"?a"}}})),
          m::datasetClausesMatcher(m::Graphs{},
                                   m::Graphs{TripleComponent(Iri("<foo>"))})));
  expectUpdate(
      "WITH <foo> DELETE { ?a <b> <c> } WHERE { <d> <e> ?a }",
      m::UpdateClause(
          m::GraphUpdate({{Var("?a"), Iri("<b>"), Iri("<c>"), Iri("<foo>")}},
                         {}),
          m::GraphPattern(m::Triples({{Iri("<d>"), "<e>", Var{"?a"}}})),
          m::datasetClausesMatcher(m::Graphs{TripleComponent(Iri("<foo>"))},
                                   std::nullopt)));
  const auto insertMatcher = m::UpdateClause(
      m::GraphUpdate({}, {{Iri("<a>"), Iri("<b>"), Iri("<c>"), noGraph}}),
      m::GraphPattern());
  const auto fooInsertMatcher = m::UpdateClause(
      m::GraphUpdate(
          {}, {{Iri("<foo/a>"), Iri("<foo/b>"), Iri("<foo/c>"), noGraph}}),
      m::GraphPattern());
  const auto deleteWhereAllMatcher = m::UpdateClause(
      m::GraphUpdate({{Var("?s"), Var("?p"), Var("?o"), noGraph}}, {}),
      m::GraphPattern(m::Triples({{Var("?s"), Var{"?p"}, Var("?o")}})));
  expectUpdate("INSERT DATA { <a> <b> <c> }", insertMatcher);
  // Multiple Updates
  expectUpdate_(
      "INSERT DATA { <a> <b> <c> };",
      ElementsAre(AllOf(insertMatcher,
                        m::pq::OriginalString("INSERT DATA { <a> <b> <c> }"))));
  expectUpdate_(
      "INSERT DATA { <a> <b> <c> }; BASE <https://example.org> PREFIX foo: "
      "<foo>",
      ElementsAre(AllOf(insertMatcher,
                        m::pq::OriginalString("INSERT DATA { <a> <b> <c> }"))));
  expectUpdate_(
      "INSERT DATA { <a> <b> <c> }; DELETE WHERE { ?s ?p ?o }",
      ElementsAre(AllOf(insertMatcher,
                        m::pq::OriginalString("INSERT DATA { <a> <b> <c> }")),
                  AllOf(deleteWhereAllMatcher,
                        m::pq::OriginalString("DELETE WHERE { ?s ?p ?o }"))));
  expectUpdate_(
      "PREFIX foo: <foo/> INSERT DATA { <a> <b> <c> }; INSERT DATA { foo:a "
      "foo:b foo:c }",
      ElementsAre(
          AllOf(insertMatcher,
                m::pq::OriginalString(
                    "PREFIX foo: <foo/> INSERT DATA { <a> <b> <c> }")),
          AllOf(fooInsertMatcher,
                m::pq::OriginalString("INSERT DATA { foo:a foo:b foo:c }"))));
  expectUpdate_(
      "PREFIX foo: <bar/> INSERT DATA { <a> <b> <c> }; PREFIX foo: <foo/> "
      "INSERT DATA { foo:a foo:b foo:c }",
      ElementsAre(
          AllOf(insertMatcher,
                m::pq::OriginalString(
                    "PREFIX foo: <bar/> INSERT DATA { <a> <b> <c> }")),
          AllOf(fooInsertMatcher,
                m::pq::OriginalString(
                    "PREFIX foo: <foo/> INSERT DATA { foo:a foo:b foo:c }"))));
  expectUpdate_("", testing::IsEmpty());
  expectUpdate_(" ", testing::IsEmpty());
  expectUpdate_("PREFIX ex: <http://example.org>", testing::IsEmpty());
  expectUpdate_("INSERT DATA { <a> <b> <c> }; PREFIX ex: <http://example.org>",
                testing::ElementsAre(insertMatcher));
  expectUpdate_("### Some comment \n \n #someMoreComments", testing::IsEmpty());
  expectUpdate_(
      "INSERT DATA { <a> <b> <c> };### Some comment \n \n #someMoreComments",
      testing::ElementsAre(insertMatcher));
}

TEST(SparqlParser, Create) {
  auto expectCreate = ExpectCompleteParse<&Parser::create>{defaultPrefixMap};
  auto expectCreateFails = ExpectParseFails<&Parser::create>{defaultPrefixMap};

  expectCreate("CREATE GRAPH <foo>", testing::IsEmpty());
  expectCreate("CREATE SILENT GRAPH <foo>", testing::IsEmpty());
  expectCreateFails("CREATE <foo>");
  expectCreateFails("CREATE ?foo");
}

TEST(SparqlParser, Add) {
  auto expectAdd = ExpectCompleteParse<&Parser::add>{defaultPrefixMap};
  auto expectAddFails = ExpectParseFails<&Parser::add>{defaultPrefixMap};
  auto Iri = TripleComponent::Iri::fromIriref;

  auto addMatcher = ElementsAre(m::AddAll(Iri("<foo>"), Iri("<bar>")));
  expectAdd("ADD GRAPH <baz> to GRAPH <baz>", IsEmpty());
  expectAdd("ADD DEFAULT TO DEFAULT", IsEmpty());
  expectAdd("ADD GRAPH <foo> TO GRAPH <bar>", addMatcher);
  expectAdd("ADD SILENT GRAPH <foo> TO <bar>", addMatcher);
  expectAdd("ADD <foo> to DEFAULT",
            ElementsAre(m::AddAll(Iri("<foo>"), Iri(DEFAULT_GRAPH_IRI))));
  expectAdd("ADD GRAPH <foo> to GRAPH <foo>", testing::IsEmpty());
  expectAddFails("ADD ALL TO NAMED");
}

TEST(SparqlParser, Clear) {
  auto expectClear = ExpectCompleteParse<&Parser::clear>{defaultPrefixMap};
  auto expectClearFails = ExpectParseFails<&Parser::clear>{defaultPrefixMap};
  auto Iri = TripleComponent::Iri::fromIriref;

  expectClear("CLEAR ALL", m::Clear(Variable("?g")));
  expectClear("CLEAR SILENT GRAPH <foo>", m::Clear(Iri("<foo>")));
  expectClear("CLEAR NAMED", m::Clear(Variable("?g"),
                                      "?g != "
                                      "<http://qlever.cs.uni-freiburg.de/"
                                      "builtin-functions/default-graph>"));
  expectClear("CLEAR DEFAULT", m::Clear(Iri(DEFAULT_GRAPH_IRI)));
}

TEST(SparqlParser, Drop) {
  // TODO: deduplicate with clear which is the same in our case (implicit
  // graph existence)
  auto expectDrop = ExpectCompleteParse<&Parser::drop>{defaultPrefixMap};
  auto expectDropFails = ExpectParseFails<&Parser::drop>{defaultPrefixMap};
  auto Iri = TripleComponent::Iri::fromIriref;

  expectDrop("DROP ALL", m::Clear(Variable("?g")));
  expectDrop("DROP SILENT GRAPH <foo>", m::Clear(Iri("<foo>")));
  expectDrop("DROP NAMED", m::Clear(Variable("?g"),
                                    "?g != "
                                    "<http://qlever.cs.uni-freiburg.de/"
                                    "builtin-functions/default-graph>"));
  expectDrop("DROP DEFAULT", m::Clear(Iri(DEFAULT_GRAPH_IRI)));
}

TEST(SparqlParser, Move) {
  auto expectMove = ExpectCompleteParse<&Parser::move>{defaultPrefixMap};
  auto expectMoveFails = ExpectParseFails<&Parser::move>{defaultPrefixMap};
  auto Iri = TripleComponent::Iri::fromIriref;

  // Moving a graph onto itself changes nothing
  expectMove("MOVE SILENT DEFAULT TO DEFAULT", testing::IsEmpty());
  expectMove("MOVE GRAPH <foo> TO <foo>", testing::IsEmpty());
  expectMove("MOVE GRAPH <foo> TO DEFAULT",
             ElementsAre(m::Clear(Iri(DEFAULT_GRAPH_IRI)),
                         m::AddAll(Iri("<foo>"), Iri(DEFAULT_GRAPH_IRI)),
                         m::Clear(Iri("<foo>"))));
}

TEST(SparqlParser, Copy) {
  auto expectCopy = ExpectCompleteParse<&Parser::copy>{defaultPrefixMap};
  auto expectCopyFails = ExpectParseFails<&Parser::copy>{defaultPrefixMap};
  auto Iri = TripleComponent::Iri::fromIriref;

  // Copying a graph onto itself changes nothing
  expectCopy("COPY SILENT DEFAULT TO DEFAULT", testing::IsEmpty());
  expectCopy("COPY GRAPH <foo> TO <foo>", testing::IsEmpty());
  expectCopy("COPY DEFAULT TO GRAPH <foo>",
             ElementsAre(m::Clear(Iri("<foo>")),
                         m::AddAll(Iri(DEFAULT_GRAPH_IRI), Iri("<foo>"))));
}

TEST(SparqlParser, Load) {
  auto expectLoad = ExpectCompleteParse<&Parser::load>{defaultPrefixMap};
  auto Iri = [](std::string_view stringWithBrackets) {
    return TripleComponent::Iri::fromIriref(stringWithBrackets);
  };
  auto noGraph = std::monostate{};

  expectLoad(
      "LOAD <https://example.com>",
      m::UpdateClause(
          m::GraphUpdate({}, {SparqlTripleSimpleWithGraph{Var("?s"), Var("?p"),
                                                          Var("?o"), noGraph}}),
          m::GraphPattern(m::Load(Iri("<https://example.com>"), false))));
  expectLoad("LOAD SILENT <http://example.com> into GRAPH <bar>",
             m::UpdateClause(
                 m::GraphUpdate(
                     {}, {SparqlTripleSimpleWithGraph{
                             Var("?s"), Var("?p"), Var("?o"), Iri("<bar>")}}),
                 m::GraphPattern(m::Load(Iri("<http://example.com>"), true))));
}

TEST(SparqlParser, GraphOrDefault) {
  // Explicitly test this part, because all features that use it are not yet
  // supported.
  auto expectGraphOrDefault =
      ExpectCompleteParse<&Parser::graphOrDefault>{defaultPrefixMap};
  expectGraphOrDefault("DEFAULT", testing::VariantWith<DEFAULT>(testing::_));
  expectGraphOrDefault(
      "GRAPH <foo>",
      testing::VariantWith<GraphRef>(AD_PROPERTY(
          TripleComponent::Iri, toStringRepresentation, testing::Eq("<foo>"))));
}

TEST(SparqlParser, GraphRef) {
  auto expectGraphRefAll =
      ExpectCompleteParse<&Parser::graphRefAll>{defaultPrefixMap};
  expectGraphRefAll("DEFAULT", m::Variant<DEFAULT>());
  expectGraphRefAll("NAMED", m::Variant<NAMED>());
  expectGraphRefAll("ALL", m::Variant<ALL>());
  expectGraphRefAll("GRAPH <foo>", m::GraphRefIri("<foo>"));
}

TEST(SparqlParser, QuadsNotTriples) {
  auto expectQuadsNotTriples =
      ExpectCompleteParse<&Parser::quadsNotTriples>{defaultPrefixMap};
  auto expectQuadsNotTriplesFails =
      ExpectParseFails<&Parser::quadsNotTriples>{};
  const auto Iri = TripleComponent::Iri::fromIriref;
  auto GraphBlock = [](const ad_utility::sparql_types::VarOrIri& graph,
                       const ad_utility::sparql_types::Triples& triples)
      -> testing::Matcher<const Quads::GraphBlock&> {
    return testing::FieldsAre(testing::Eq(graph),
                              testing::ElementsAreArray(triples));
  };

  expectQuadsNotTriples(
      "GRAPH <foo> { <a> <b> <c> }",
      GraphBlock(Iri("<foo>"), {{::Iri("<a>"), ::Iri("<b>"), ::Iri("<c>")}}));
  expectQuadsNotTriples(
      "GRAPH ?f { <a> <b> <c> }",
      GraphBlock(Var("?f"), {{::Iri("<a>"), ::Iri("<b>"), ::Iri("<c>")}}));
  expectQuadsNotTriplesFails("GRAPH \"foo\" { <a> <b> <c> }");
  expectQuadsNotTriplesFails("GRAPH _:blankNode { <a> <b> <c> }");
}

TEST(SparqlParser, SourceSelector) {
  // This will be implemented soon, but for now we test the failure for the
  // coverage tool.
  auto expectSelector = ExpectCompleteParse<&Parser::sourceSelector>{};
  expectSelector("<x>", m::TripleComponentIri("<x>"));

  auto expectNamedGraph = ExpectCompleteParse<&Parser::namedGraphClause>{};
  expectNamedGraph("NAMED <x>", m::TripleComponentIri("<x>"));

  auto expectDefaultGraph = ExpectCompleteParse<&Parser::defaultGraphClause>{};
  expectDefaultGraph("<x>", m::TripleComponentIri("<x>"));
}

// _____________________________________________________________________________
TEST(ParserTest, propertyPathInCollection) {
  std::string query =
      "PREFIX : <http://example.org/>\n"
      "SELECT * { ?s ?p ([:p* 123] [^:r \"hello\"]) }";
  EXPECT_THAT(
      SparqlParser::parseQuery(std::move(query)),
      m::SelectQuery(
          m::AsteriskSelect(),
          m::GraphPattern(m::Triples(
              {{Var{"?_QLever_internal_variable_2"},
                "<http://www.w3.org/1999/02/22-rdf-syntax-ns#first>",
                Var{"?_QLever_internal_variable_1"}},
               {Var{"?_QLever_internal_variable_2"},
                "<http://www.w3.org/1999/02/22-rdf-syntax-ns#rest>",
                iri("<http://www.w3.org/1999/02/22-rdf-syntax-ns#nil>")},
               {Var{"?_QLever_internal_variable_1"},
                PropertyPath::makeWithChildren(
                    {PropertyPath::fromIri("<http://example.org/r>")},
                    PropertyPath::Operation::INVERSE),
                lit("\"hello\"")},
               {Var{"?_QLever_internal_variable_3"},
                "<http://www.w3.org/1999/02/22-rdf-syntax-ns#first>",
                Var{"?_QLever_internal_variable_0"}},
               {Var{"?_QLever_internal_variable_3"},
                "<http://www.w3.org/1999/02/22-rdf-syntax-ns#rest>",
                Var{"?_QLever_internal_variable_2"}},
               {Var{"?_QLever_internal_variable_0"},
                PropertyPath::makeModified(
                    PropertyPath::fromIri("<http://example.org/p>"), "*"),
                123},
               {Var{"?s"}, Var{"?p"}, Var{"?_QLever_internal_variable_3"}}}))));
}

TEST(SparqlParser, Datasets) {
  auto expectUpdate = ExpectCompleteParse<&Parser::update>{defaultPrefixMap};
  auto expectQuery = ExpectCompleteParse<&Parser::query>{defaultPrefixMap};
  auto expectAsk = ExpectCompleteParse<&Parser::askQuery>{defaultPrefixMap};
  auto expectConstruct =
      ExpectCompleteParse<&Parser::constructQuery>{defaultPrefixMap};
  auto expectDescribe =
      ExpectCompleteParse<&Parser::describeQuery>{defaultPrefixMap};
  auto Iri = [](std::string_view stringWithBrackets) {
    return TripleComponent::Iri::fromIriref(stringWithBrackets);
  };
  auto noGraph = std::monostate{};
  auto noGraphs = m::Graphs{};
  ScanSpecificationAsTripleComponent::Graphs datasets{{Iri("<g>")}};
  // Only checks `_filters` on the GraphPattern. We are not concerned with the
  // `_graphPatterns` here.
  auto filterGraphPattern = m::Filters(m::ExistsFilter(
      m::GraphPattern(m::Triples({{Var("?a"), Var{"?b"}, Var("?c")}})),
      datasets, noGraphs));
  // Check that datasets are propagated correctly into the different types of
  // operations.
  expectUpdate(
      "DELETE { ?x <b> <c> } USING <g> WHERE { ?x ?y ?z FILTER EXISTS {?a ?b "
      "?c} }",
      testing::ElementsAre(m::UpdateClause(
          m::GraphUpdate({{Var("?x"), Iri("<b>"), Iri("<c>"), noGraph}}, {}),
          filterGraphPattern, m::datasetClausesMatcher(datasets, noGraphs))));
  expectQuery("SELECT * FROM <g> WHERE { ?x ?y ?z FILTER EXISTS {?a ?b ?c} }",
              m::SelectQuery(m::AsteriskSelect(), filterGraphPattern, datasets,
                             noGraphs));
  expectAsk("ASK FROM <g> { ?x ?y ?z FILTER EXISTS {?a ?b ?c}}",
            m::AskQuery(filterGraphPattern, datasets, noGraphs));
  expectConstruct(
      "CONSTRUCT {<a> <b> <c>} FROM <g> { ?x ?y ?z FILTER EXISTS {?a ?b?c}}",
      m::ConstructQuery(
          {std::array<GraphTerm, 3>{::Iri("<a>"), ::Iri("<b>"), ::Iri("<c>")}},
          filterGraphPattern, datasets, noGraphs));
  // See comment in visit function for `DescribeQueryContext`.
  expectDescribe(
      "Describe ?x FROM <g> { ?x ?y ?z FILTER EXISTS {?a ?b ?c}}",
      m::DescribeQuery(
          m::Describe({Var("?x")}, {datasets, {}},
                      m::SelectQuery(m::VariablesSelect({"?x"}, false, false),
                                     filterGraphPattern)),
          datasets, noGraphs));
}<|MERGE_RESOLUTION|>--- conflicted
+++ resolved
@@ -1441,473 +1441,6 @@
   RuntimeParameters().set<"throw-on-unbound-variables">(false);
 }
 
-<<<<<<< HEAD
-// ___________________________________________________________________________
-TEST(SparqlParser, primaryExpression) {
-  using namespace sparqlExpression;
-  using namespace m::builtInCall;
-  auto expectPrimaryExpression =
-      ExpectCompleteParse<&Parser::primaryExpression>{};
-  auto expectFails = ExpectParseFails<&Parser::primaryExpression>{};
-
-  expectPrimaryExpression("<x>", matchLiteralExpression(iri("<x>")));
-  expectPrimaryExpression("\"x\"@en",
-                          matchLiteralExpression(lit("\"x\"", "@en")));
-  expectPrimaryExpression("27", matchLiteralExpression(IntId(27)));
-}
-
-// ___________________________________________________________________________
-TEST(SparqlParser, builtInCall) {
-  using namespace sparqlExpression;
-  using namespace m::builtInCall;
-  auto expectBuiltInCall = ExpectCompleteParse<&Parser::builtInCall>{};
-  auto expectFails = ExpectParseFails<&Parser::builtInCall>{};
-  expectBuiltInCall("StrLEN(?x)", matchUnary(&makeStrlenExpression));
-  expectBuiltInCall("ucaSe(?x)", matchUnary(&makeUppercaseExpression));
-  expectBuiltInCall("lCase(?x)", matchUnary(&makeLowercaseExpression));
-  expectBuiltInCall("StR(?x)", matchUnary(&makeStrExpression));
-  expectBuiltInCall(
-      "iRI(?x)",
-      matchNaryWithChildrenMatchers(
-          &makeIriOrUriExpression, variableExpressionMatcher(Variable{"?x"}),
-          matchLiteralExpression(ad_utility::triple_component::Iri{})));
-  expectBuiltInCall(
-      "uRI(?x)",
-      matchNaryWithChildrenMatchers(
-          &makeIriOrUriExpression, variableExpressionMatcher(Variable{"?x"}),
-          matchLiteralExpression(ad_utility::triple_component::Iri{})));
-  expectBuiltInCall("year(?x)", matchUnary(&makeYearExpression));
-  expectBuiltInCall("month(?x)", matchUnary(&makeMonthExpression));
-  expectBuiltInCall("tz(?x)", matchUnary(&makeTimezoneStrExpression));
-  expectBuiltInCall("timezone(?x)", matchUnary(&makeTimezoneExpression));
-  expectBuiltInCall("day(?x)", matchUnary(&makeDayExpression));
-  expectBuiltInCall("NOW()", matchPtr<NowDatetimeExpression>());
-  expectBuiltInCall("hours(?x)", matchUnary(&makeHoursExpression));
-  expectBuiltInCall("minutes(?x)", matchUnary(&makeMinutesExpression));
-  expectBuiltInCall("seconds(?x)", matchUnary(&makeSecondsExpression));
-  expectBuiltInCall("abs(?x)", matchUnary(&makeAbsExpression));
-  expectBuiltInCall("ceil(?x)", matchUnary(&makeCeilExpression));
-  expectBuiltInCall("floor(?x)", matchUnary(&makeFloorExpression));
-  expectBuiltInCall("round(?x)", matchUnary(&makeRoundExpression));
-  expectBuiltInCall("ISIRI(?x)", matchUnary(&makeIsIriExpression));
-  expectBuiltInCall("ISUri(?x)", matchUnary(&makeIsIriExpression));
-  expectBuiltInCall("ISBLANK(?x)", matchUnary(&makeIsBlankExpression));
-  expectBuiltInCall("ISLITERAL(?x)", matchUnary(&makeIsLiteralExpression));
-  expectBuiltInCall("ISNUMERIC(?x)", matchUnary(&makeIsNumericExpression));
-  expectBuiltInCall("DATATYPE(?x)", matchUnary(&makeDatatypeExpression));
-  expectBuiltInCall("BOUND(?x)", matchUnary(&makeBoundExpression));
-  expectBuiltInCall("RAND()", matchPtr<RandomExpression>());
-  expectBuiltInCall("STRUUID()", matchPtr<StrUuidExpression>());
-  expectBuiltInCall("UUID()", matchPtr<UuidExpression>());
-  expectBuiltInCall("COALESCE(?x)", matchUnary(makeCoalesceExpressionVariadic));
-  expectBuiltInCall("COALESCE()", matchNary(makeCoalesceExpressionVariadic));
-  expectBuiltInCall("COALESCE(?x, ?y, ?z)",
-                    matchNary(makeCoalesceExpressionVariadic, Var{"?x"},
-                              Var{"?y"}, Var{"?z"}));
-  expectBuiltInCall("CONCAT(?x)", matchUnary(makeConcatExpressionVariadic));
-  expectBuiltInCall("concaT()", matchNary(makeConcatExpressionVariadic));
-  expectBuiltInCall(
-      "concat(?x, ?y, ?z)",
-      matchNary(makeConcatExpressionVariadic, Var{"?x"}, Var{"?y"}, Var{"?z"}));
-
-  auto makeReplaceExpressionThreeArgs = [](auto&& arg0, auto&& arg1,
-                                           auto&& arg2) {
-    return makeReplaceExpression(AD_FWD(arg0), AD_FWD(arg1), AD_FWD(arg2),
-                                 nullptr);
-  };
-
-  expectBuiltInCall("replace(?x, ?y, ?z)",
-                    matchNary(makeReplaceExpressionThreeArgs, Var{"?x"},
-                              Var{"?y"}, Var{"?z"}));
-  expectBuiltInCall(
-      "replace(?x, ?y, ?z, \"imsU\")",
-      matchNaryWithChildrenMatchers(
-          makeReplaceExpressionThreeArgs, variableExpressionMatcher(Var{"?x"}),
-          matchNaryWithChildrenMatchers(
-              &makeMergeRegexPatternAndFlagsExpression,
-              variableExpressionMatcher(Var{"?y"}),
-              matchLiteralExpression(lit("imsU"))),
-          variableExpressionMatcher(Var{"?z"})));
-  expectBuiltInCall("IF(?a, ?h, ?c)", matchNary(&makeIfExpression, Var{"?a"},
-                                                Var{"?h"}, Var{"?c"}));
-  expectBuiltInCall("LANG(?x)", matchUnary(&makeLangExpression));
-  expectFails("LANGMATCHES()");
-  expectFails("LANGMATCHES(?x)");
-
-  expectBuiltInCall("LANGMATCHES(?x, ?y)", matchNary(&makeLangMatchesExpression,
-                                                     Var{"?x"}, Var{"?y"}));
-  expectFails("STRDT()");
-  expectFails("STRDT(?x)");
-  expectBuiltInCall("STRDT(?x, ?y)",
-                    matchNary(&makeStrIriDtExpression, Var{"?x"}, Var{"?y"}));
-  expectBuiltInCall(
-      "STRDT(?x, <http://example/romanNumeral>)",
-      matchNaryWithChildrenMatchers(
-          &makeStrIriDtExpression, variableExpressionMatcher(Var{"?x"}),
-          matchLiteralExpression(iri("<http://example/romanNumeral>"))));
-
-  expectFails("STRLANG()");
-  expectFails("STRALANG(?x)");
-  expectBuiltInCall("STRLANG(?x, ?y)",
-                    matchNary(&makeStrLangTagExpression, Var{"?x"}, Var{"?y"}));
-  expectBuiltInCall(
-      "STRLANG(?x, \"en\")",
-      matchNaryWithChildrenMatchers(&makeStrLangTagExpression,
-                                    variableExpressionMatcher(Var{"?x"}),
-                                    matchLiteralExpression(lit("en"))));
-
-  // The following three cases delegate to a separate parsing function, so we
-  // only perform rather simple checks.
-  expectBuiltInCall("COUNT(?x)", matchPtr<CountExpression>());
-  auto makeRegexExpressionTwoArgs = [](auto&& arg0, auto&& arg1) {
-    return makeRegexExpression(AD_FWD(arg0), AD_FWD(arg1), nullptr);
-  };
-  expectBuiltInCall(
-      "regex(?x, \"ab\")",
-      matchNaryWithChildrenMatchers(makeRegexExpressionTwoArgs,
-                                    variableExpressionMatcher(Var{"?x"}),
-                                    matchLiteralExpression(lit("ab"))));
-  expectBuiltInCall(
-      "regex(?x, \"ab\", \"imsU\")",
-      matchNaryWithChildrenMatchers(
-          makeRegexExpressionTwoArgs, variableExpressionMatcher(Var{"?x"}),
-          matchNaryWithChildrenMatchers(
-              &makeMergeRegexPatternAndFlagsExpression,
-              matchLiteralExpression(lit("ab")),
-              matchLiteralExpression(lit("imsU")))));
-
-  expectBuiltInCall("MD5(?x)", matchUnary(&makeMD5Expression));
-  expectBuiltInCall("SHA1(?x)", matchUnary(&makeSHA1Expression));
-  expectBuiltInCall("SHA256(?x)", matchUnary(&makeSHA256Expression));
-  expectBuiltInCall("SHA384(?x)", matchUnary(&makeSHA384Expression));
-  expectBuiltInCall("SHA512(?x)", matchUnary(&makeSHA512Expression));
-
-  expectBuiltInCall("encode_for_uri(?x)",
-                    matchUnary(&makeEncodeForUriExpression));
-
-  const auto& blankNodeExpression = makeUniqueBlankNodeExpression();
-  const auto& reference = *blankNodeExpression;
-  expectBuiltInCall(
-      "bnode()", testing::Pointee(::testing::ResultOf(
-                     [](const SparqlExpression& expr) -> const std::type_info& {
-                       return typeid(expr);
-                     },
-                     Eq(std::reference_wrapper(typeid(reference))))));
-  expectBuiltInCall("bnode(?x)", matchUnary(&makeBlankNodeExpression));
-  // Not implemented yet
-  expectFails("sameTerm(?a, ?b)");
-}
-
-TEST(SparqlParser, unaryExpression) {
-  using namespace sparqlExpression;
-  using namespace m::builtInCall;
-  auto expectUnary = ExpectCompleteParse<&Parser::unaryExpression>{};
-
-  expectUnary("-?x", matchUnary(&makeUnaryMinusExpression));
-  expectUnary("!?x", matchUnary(&makeUnaryNegateExpression));
-}
-
-TEST(SparqlParser, multiplicativeExpression) {
-  using namespace sparqlExpression;
-  using namespace m::builtInCall;
-  Variable x{"?x"};
-  Variable y{"?y"};
-  Variable z{"?z"};
-  auto expectMultiplicative =
-      ExpectCompleteParse<&Parser::multiplicativeExpression>{};
-  expectMultiplicative("?x * ?y", matchNary(&makeMultiplyExpression, x, y));
-  expectMultiplicative("?y / ?x", matchNary(&makeDivideExpression, y, x));
-  expectMultiplicative(
-      "?z * ?y / abs(?x)",
-      matchNaryWithChildrenMatchers(&makeDivideExpression,
-                                    matchNary(&makeMultiplyExpression, z, y),
-                                    matchUnary(&makeAbsExpression)));
-  expectMultiplicative(
-      "?y / ?z * abs(?x)",
-      matchNaryWithChildrenMatchers(&makeMultiplyExpression,
-                                    matchNary(&makeDivideExpression, y, z),
-                                    matchUnary(&makeAbsExpression)));
-}
-
-TEST(SparqlParser, relationalExpression) {
-  Variable x{"?x"};
-  Variable y{"?y"};
-  Variable z{"?z"};
-  using namespace sparqlExpression;
-  using namespace m::builtInCall;
-  auto expectRelational = ExpectCompleteParse<&Parser::relationalExpression>{};
-  expectRelational("?x IN (?y, ?z)",
-                   matchPtrWithVariables<InExpression>(x, y, z));
-  expectRelational("?x NOT IN (?y, ?z)",
-                   matchNaryWithChildrenMatchers(
-                       &makeUnaryNegateExpression,
-                       matchPtrWithVariables<InExpression>(x, y, z)));
-  // TODO<joka921> Technically the other relational expressions (=, <, >, etc.)
-  // are also untested.
-}
-
-// Return a matcher for an `OperatorAndExpression`.
-::testing::Matcher<const SparqlQleverVisitor::OperatorAndExpression&>
-matchOperatorAndExpression(
-    SparqlQleverVisitor::Operator op,
-    const ::testing::Matcher<const sparqlExpression::SparqlExpression::Ptr&>&
-        expressionMatcher) {
-  using OpAndExp = SparqlQleverVisitor::OperatorAndExpression;
-  return ::testing::AllOf(AD_FIELD(OpAndExp, operator_, ::testing::Eq(op)),
-                          AD_FIELD(OpAndExp, expression_, expressionMatcher));
-}
-
-TEST(SparqlParser, multiplicativeExpressionLeadingSignButNoSpaceContext) {
-  using namespace sparqlExpression;
-  using namespace m::builtInCall;
-  Variable x{"?x"};
-  Variable y{"?y"};
-  Variable z{"?z"};
-  using Op = SparqlQleverVisitor::Operator;
-  auto expectMultiplicative = ExpectCompleteParse<
-      &Parser::multiplicativeExpressionWithLeadingSignButNoSpace>{};
-  auto matchVariableExpression = [](Variable var) {
-    return matchPtr<VariableExpression>(
-        AD_PROPERTY(VariableExpression, value, ::testing::Eq(var)));
-  };
-  auto matchIdExpression = [](Id id) {
-    return matchPtr<IdExpression>(
-        AD_PROPERTY(IdExpression, value, ::testing::Eq(id)));
-  };
-
-  expectMultiplicative("-3 * ?y",
-                       matchOperatorAndExpression(
-                           Op::Minus, matchNaryWithChildrenMatchers(
-                                          &makeMultiplyExpression,
-                                          matchIdExpression(Id::makeFromInt(3)),
-                                          matchVariableExpression(y))));
-  expectMultiplicative(
-      "-3.7 / ?y",
-      matchOperatorAndExpression(
-          Op::Minus,
-          matchNaryWithChildrenMatchers(
-              &makeDivideExpression, matchIdExpression(Id::makeFromDouble(3.7)),
-              matchVariableExpression(y))));
-
-  expectMultiplicative("+5 * ?y",
-                       matchOperatorAndExpression(
-                           Op::Plus, matchNaryWithChildrenMatchers(
-                                         &makeMultiplyExpression,
-                                         matchIdExpression(Id::makeFromInt(5)),
-                                         matchVariableExpression(y))));
-  expectMultiplicative(
-      "+3.9 / ?y", matchOperatorAndExpression(
-                       Op::Plus, matchNaryWithChildrenMatchers(
-                                     &makeDivideExpression,
-                                     matchIdExpression(Id::makeFromDouble(3.9)),
-                                     matchVariableExpression(y))));
-  expectMultiplicative(
-      "-3.2 / abs(?x) * ?y",
-      matchOperatorAndExpression(
-          Op::Minus, matchNaryWithChildrenMatchers(
-                         &makeMultiplyExpression,
-                         matchNaryWithChildrenMatchers(
-                             &makeDivideExpression,
-                             matchIdExpression(Id::makeFromDouble(3.2)),
-                             matchUnary(&makeAbsExpression)),
-                         matchVariableExpression(y))));
-}
-
-TEST(SparqlParser, FunctionCall) {
-  using namespace sparqlExpression;
-  using namespace m::builtInCall;
-  auto expectFunctionCall = ExpectCompleteParse<&Parser::functionCall>{};
-  auto expectFunctionCallFails = ExpectParseFails<&Parser::functionCall>{};
-  // These prefixes are currently stored without the leading "<", so we have to
-  // manually add it when constructing parser inputs.
-  auto geof = absl::StrCat("<", GEOF_PREFIX.second);
-  auto math = absl::StrCat("<", MATH_PREFIX.second);
-  auto xsd = absl::StrCat("<", XSD_PREFIX.second);
-  auto ql = absl::StrCat("<", QL_PREFIX.second);
-
-  // Correct function calls. Check that the parser picks the correct expression.
-  expectFunctionCall(absl::StrCat(geof, "latitude>(?x)"),
-                     matchUnary(&makeLatitudeExpression));
-  expectFunctionCall(absl::StrCat(geof, "longitude>(?x)"),
-                     matchUnary(&makeLongitudeExpression));
-  expectFunctionCall(absl::StrCat(geof, "centroid>(?x)"),
-                     matchUnary(&makeCentroidExpression));
-  expectFunctionCall(absl::StrCat(ql, "isGeoPoint>(?x)"),
-                     matchUnary(&makeIsGeoPointExpression));
-  expectFunctionCall(absl::StrCat(geof, "envelope>(?x)"),
-                     matchUnary(&makeEnvelopeExpression));
-
-  // Length functions
-  expectFunctionCall(absl::StrCat(geof, "metricLength>(?x)"),
-                     matchUnary(&makeMetricLengthExpression));
-  expectFunctionCall(
-      absl::StrCat(geof, "length>(?a, ?b)"),
-      matchNary(&makeLengthExpression, Variable{"?a"}, Variable{"?b"}));
-
-  // The different distance functions:
-  expectFunctionCall(
-      absl::StrCat(geof, "metricDistance>(?a, ?b)"),
-      matchNary(&makeMetricDistExpression, Variable{"?a"}, Variable{"?b"}));
-  // Compatibility version of geof:distance with two arguments
-  expectFunctionCall(
-      absl::StrCat(geof, "distance>(?a, ?b)"),
-      matchNary(&makeDistExpression, Variable{"?a"}, Variable{"?b"}));
-  // geof:distance with IRI as unit in third argument
-  expectFunctionCall(
-      absl::StrCat(geof, "distance>(?a, ?b, <http://qudt.org/vocab/unit/M>)"),
-      matchNaryWithChildrenMatchers(
-          &makeDistWithUnitExpression,
-          variableExpressionMatcher(Variable{"?a"}),
-          variableExpressionMatcher(Variable{"?b"}),
-          matchLiteralExpression<ad_utility::triple_component::Iri>(
-              ad_utility::triple_component::Iri::fromIriref(
-                  "<http://qudt.org/vocab/unit/M>"))));
-
-  // geof:distance with xsd:anyURI literal as unit in third argument
-  expectFunctionCall(
-      absl::StrCat(geof,
-                   "distance>(?a, ?b, "
-                   "\"http://qudt.org/vocab/unit/M\"^^<http://www.w3.org/2001/"
-                   "XMLSchema#anyURI>)"),
-      matchNaryWithChildrenMatchers(
-          &makeDistWithUnitExpression,
-          variableExpressionMatcher(Variable{"?a"}),
-          variableExpressionMatcher(Variable{"?b"}),
-          matchLiteralExpression<ad_utility::triple_component::Literal>(
-              ad_utility::triple_component::Literal::fromStringRepresentation(
-                  "\"http://qudt.org/vocab/unit/M\"^^<http://www.w3.org/2001/"
-                  "XMLSchema#anyURI>"))));
-
-  // geof:distance with variable as unit in third argument
-  expectFunctionCall(absl::StrCat(geof, "distance>(?a, ?b, ?unit)"),
-                     matchNaryWithChildrenMatchers(
-                         &makeDistWithUnitExpression,
-                         variableExpressionMatcher(Variable{"?a"}),
-                         variableExpressionMatcher(Variable{"?b"}),
-                         variableExpressionMatcher(Variable{"?unit"})));
-
-  // Math functions
-  expectFunctionCall(absl::StrCat(math, "log>(?x)"),
-                     matchUnary(&makeLogExpression));
-  expectFunctionCall(absl::StrCat(math, "exp>(?x)"),
-                     matchUnary(&makeExpExpression));
-  expectFunctionCall(absl::StrCat(math, "sqrt>(?x)"),
-                     matchUnary(&makeSqrtExpression));
-  expectFunctionCall(absl::StrCat(math, "sin>(?x)"),
-                     matchUnary(&makeSinExpression));
-  expectFunctionCall(absl::StrCat(math, "cos>(?x)"),
-                     matchUnary(&makeCosExpression));
-  expectFunctionCall(absl::StrCat(math, "tan>(?x)"),
-                     matchUnary(&makeTanExpression));
-  expectFunctionCall(
-      absl::StrCat(math, "pow>(?a, ?b)"),
-      matchNary(&makePowExpression, Variable{"?a"}, Variable{"?b"}));
-  expectFunctionCall(absl::StrCat(xsd, "int>(?x)"),
-                     matchUnary(&makeConvertToIntExpression));
-  expectFunctionCall(absl::StrCat(xsd, "integer>(?x)"),
-                     matchUnary(&makeConvertToIntExpression));
-  expectFunctionCall(absl::StrCat(xsd, "double>(?x)"),
-                     matchUnary(&makeConvertToDoubleExpression));
-  expectFunctionCall(absl::StrCat(xsd, "float>(?x)"),
-                     matchUnary(&makeConvertToDoubleExpression));
-  expectFunctionCall(absl::StrCat(xsd, "decimal>(?x)"),
-                     matchUnary(&makeConvertToDecimalExpression));
-  expectFunctionCall(absl::StrCat(xsd, "boolean>(?x)"),
-                     matchUnary(&makeConvertToBooleanExpression));
-  expectFunctionCall(absl::StrCat(xsd, "date>(?x)"),
-                     matchUnary(&makeConvertToDateExpression));
-  expectFunctionCall(absl::StrCat(xsd, "dateTime>(?x)"),
-                     matchUnary(&makeConvertToDateTimeExpression));
-
-  expectFunctionCall(absl::StrCat(xsd, "string>(?x)"),
-                     matchUnary(&makeConvertToStringExpression));
-
-  // Wrong number of arguments.
-  expectFunctionCallFails(absl::StrCat(geof, "distance>(?a)"));
-  expectFunctionCallFails(absl::StrCat(geof, "distance>()"));
-  expectFunctionCallFails(absl::StrCat(geof, "distance>(?a, ?b, ?c, ?d)"));
-  expectFunctionCallFails(absl::StrCat(geof, "metricDistance>(?a)"));
-  expectFunctionCallFails(absl::StrCat(geof, "metricDistance>(?a, ?b, ?c)"));
-  expectFunctionCallFails(absl::StrCat(geof, "centroid>(?a, ?b)"));
-  expectFunctionCallFails(absl::StrCat(geof, "centroid>()"));
-  expectFunctionCallFails(absl::StrCat(geof, "centroid>(?a, ?b, ?c)"));
-  expectFunctionCallFails(absl::StrCat(xsd, "date>(?varYear, ?varMonth)"));
-  expectFunctionCallFails(absl::StrCat(xsd, "dateTime>(?varYear, ?varMonth)"));
-  expectFunctionCallFails(absl::StrCat(geof, "envelope>()"));
-  expectFunctionCallFails(absl::StrCat(geof, "envelope>(?a, ?b)"));
-  expectFunctionCallFails(absl::StrCat(geof, "envelope>(?a, ?b, ?c)"));
-  expectFunctionCallFails(absl::StrCat(geof, "length>()"));
-  expectFunctionCallFails(absl::StrCat(geof, "length>(?a)"));
-  expectFunctionCallFails(absl::StrCat(geof, "length>(?a, ?b, ?c, ?d)"));
-  expectFunctionCallFails(absl::StrCat(geof, "metricLength>()"));
-  expectFunctionCallFails(absl::StrCat(geof, "metricLength>(?a, ?b)"));
-  expectFunctionCallFails(absl::StrCat(geof, "metricLength>(?a, ?b, ?c)"));
-
-  // Unknown function with `geof:`, `math:`, `xsd:`, or `ql` prefix.
-  expectFunctionCallFails(absl::StrCat(geof, "nada>(?x)"));
-  expectFunctionCallFails(absl::StrCat(math, "nada>(?x)"));
-  expectFunctionCallFails(absl::StrCat(xsd, "nada>(?x)"));
-  expectFunctionCallFails(absl::StrCat(ql, "nada>(?x)"));
-
-  // Prefix for which no function is known.
-  std::string prefixNexistepas = "<http://nexiste.pas/";
-  expectFunctionCallFails(absl::StrCat(prefixNexistepas, "nada>(?x)"));
-
-  // Check that arbitrary nonexisting functions with a single argument silently
-  // return an `IdExpression(UNDEF)` in the syntax test mode.
-  auto cleanup = setRuntimeParameterForTest<"syntax-test-mode">(true);
-  expectFunctionCall(
-      absl::StrCat(prefixNexistepas, "nada>(?x)"),
-      matchPtr<IdExpression>(AD_PROPERTY(IdExpression, value,
-                                         ::testing::Eq(Id::makeUndefined()))));
-}
-
-// ______________________________________________________________________________
-TEST(SparqlParser, substringExpression) {
-  using namespace sparqlExpression;
-  using namespace m::builtInCall;
-  using V = Variable;
-  auto expectBuiltInCall = ExpectCompleteParse<&Parser::builtInCall>{};
-  auto expectBuiltInCallFails = ExpectParseFails<&Parser::builtInCall>{};
-  expectBuiltInCall("SUBSTR(?x, ?y, ?z)", matchNary(&makeSubstrExpression,
-                                                    V{"?x"}, V{"?y"}, V{"?z"}));
-  // Note: The large number (the default value for the length, which is
-  // automatically truncated) is the largest integer that is representable by
-  // QLever. Should this ever change, then this test has to be changed
-  // accordingly.
-  expectBuiltInCall(
-      "SUBSTR(?x, 7)",
-      matchNaryWithChildrenMatchers(&makeSubstrExpression,
-                                    variableExpressionMatcher(V{"?x"}),
-                                    idExpressionMatcher(IntId(7)),
-                                    idExpressionMatcher(IntId(Id::maxInt))));
-  // Too few arguments
-  expectBuiltInCallFails("SUBSTR(?x)");
-  // Too many arguments
-  expectBuiltInCallFails("SUBSTR(?x, 3, 8, 12)");
-}
-
-// _________________________________________________________
-TEST(SparqlParser, binaryStringExpressions) {
-  using namespace sparqlExpression;
-  using namespace m::builtInCall;
-  using V = Variable;
-  auto expectBuiltInCall = ExpectCompleteParse<&Parser::builtInCall>{};
-  auto expectBuiltInCallFails = ExpectParseFails<&Parser::builtInCall>{};
-
-  auto makeMatcher = [](auto function) {
-    return matchNary(function, V{"?x"}, V{"?y"});
-  };
-
-  expectBuiltInCall("STRSTARTS(?x, ?y)", makeMatcher(&makeStrStartsExpression));
-  expectBuiltInCall("STRENDS(?x, ?y)", makeMatcher(&makeStrEndsExpression));
-  expectBuiltInCall("CONTAINS(?x, ?y)", makeMatcher(&makeContainsExpression));
-  expectBuiltInCall("STRAFTER(?x, ?y)", makeMatcher(&makeStrAfterExpression));
-  expectBuiltInCall("STRBEFORE(?x, ?y)", makeMatcher(&makeStrBeforeExpression));
-}
-
-=======
->>>>>>> c18e12b7
 // _____________________________________________________________________________
 TEST(SparqlParser, Exists) {
   auto expectBuiltInCall = ExpectCompleteParse<&Parser::builtInCall>{};
