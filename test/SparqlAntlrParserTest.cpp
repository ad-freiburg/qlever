// Copyright 2021, University of Freiburg,
// Chair of Algorithms and Data Structures.
// Authors:
//   2021-     Johannes Kalmbach (kalmbach@informatik.uni-freiburg.de)
//   2022      Julian Mundhahs (mundhahj@tf.uni-freiburg.de)

#include <gtest/gtest.h>

#include <iostream>
#include <type_traits>
#include <utility>

#include "SparqlAntlrParserTestHelpers.h"
#include "parser/SparqlParserHelpers.h"
#include "parser/sparqlParser/SparqlQleverVisitor.h"

using namespace sparqlParserHelpers;
using Parser = SparqlAutomaticParser;

template <auto F>
auto parse =
    [](const string& input, SparqlQleverVisitor::PrefixMap prefixes = {}) {
      ParserAndVisitor p{input, std::move(prefixes)};
      return p.parseTypesafe(F);
    };

auto parseBind = parse<&Parser::bind>;
auto parseBlankNode = parse<&Parser::blankNode>;
auto parseBlankNodePropertyList = parse<&Parser::blankNodePropertyList>;
auto parseCollection = parse<&Parser::collection>;
auto parseConstructTemplate = parse<&Parser::constructTemplate>;
auto parseConstructTriples = parse<&Parser::constructTriples>;
auto parseConstructQuery = parse<&Parser::constructQuery>;
auto parseDataBlock = parse<&Parser::dataBlock>;
auto parseExpression = parse<&Parser::expression>;
auto parseGraphNode = parse<&Parser::graphNode>;
auto parseGraphTerm = parse<&Parser::graphTerm>;
auto parseGroupClause = parse<&Parser::groupClause>;
auto parseGroupCondition = parse<&Parser::groupCondition>;
auto parseGroupGraphPattern = parse<&Parser::groupGraphPattern>;
auto parseHavingCondition = parse<&Parser::havingCondition>;
auto parseInlineData = parse<&Parser::inlineData>;
auto parseInteger = parse<&Parser::integer>;
auto parseIri = parse<&Parser::iri>;
auto parseIriref = parse<&Parser::iriref>;
auto parseLimitOffsetClause = parse<&Parser::limitOffsetClauses>;
auto parseNumericLiteral = parse<&Parser::numericLiteral>;
auto parseObjectList = parse<&Parser::objectList>;
auto parseOrderClause = parse<&Parser::orderClause>;
auto parseOrderCondition = parse<&Parser::orderCondition>;
auto parsePnameLn = parse<&Parser::pnameLn>;
auto parsePnameNs = parse<&Parser::pnameNs>;
auto parsePrefixDecl = parse<&Parser::prefixDecl>;
auto parsePrefixedName = parse<&Parser::prefixedName>;
auto parsePropertyList = parse<&Parser::propertyList>;
auto parsePropertyListNotEmpty = parse<&Parser::propertyListNotEmpty>;
auto parsePropertyListPathNotEmpty = parse<&Parser::propertyListPathNotEmpty>;
auto parseRdfLiteral = parse<&Parser::rdfLiteral>;
auto parseSelectClause = parse<&Parser::selectClause>;
auto parseSelectQuery = parse<&Parser::selectQuery>;
auto parseSolutionModifier = parse<&Parser::solutionModifier>;
auto parseTriplesSameSubject = parse<&Parser::triplesSameSubject>;
auto parseTriplesSameSubjectPath = parse<&Parser::triplesSameSubjectPath>;
auto parseVariable = parse<&Parser::var>;
auto parseVarOrTerm = parse<&Parser::varOrTerm>;
auto parseVerb = parse<&Parser::verb>;
auto parseVerbPathOrSimple = parse<&Parser::verbPathOrSimple>;

namespace {
template <auto parseFunction>
auto makeExpectCompleteParser(SparqlQleverVisitor::PrefixMap&& prefixMap = {}) {
  // Capture `prefixMap` by value to avoid lifetime issues.
  return [prefixMap = std::move(prefixMap)](const string& input,
                                            const auto& matcher) {
    return expectCompleteParse(parseFunction(input, prefixMap), matcher);
  };
}

template <auto parseFunction,
          typename Value = decltype(parseFunction("").resultOfParse_)>
auto makeExpectCompleteParserEq(SparqlQleverVisitor::PrefixMap prefixMap = {}) {
  auto expect = makeExpectCompleteParser<parseFunction>(std::move(prefixMap));
  return [expect = std::move(expect)](const string& input, const Value& value) {
    return expect(input, testing::Eq(value));
  };
}

template <auto parseFunction, typename Exception = ParseException>
auto makeExpectParsingFails(SparqlQleverVisitor::PrefixMap prefixMap = {}) {
  // Capture `prefixMap` by value. See above comment.
  return [prefixMap = std::move(prefixMap)](const string& input) {
    EXPECT_THROW(parseFunction(input), Exception) << input;
  };
}
}  // namespace

template <typename T>
void testNumericLiteral(const std::string& input, T target) {
  auto result = parseNumericLiteral(input);
  ASSERT_EQ(result.remainingText_.size(), 0);
  auto value = get<T>(result.resultOfParse_);

  if constexpr (std::is_floating_point_v<T>) {
    ASSERT_DOUBLE_EQ(target, value);
  } else {
    ASSERT_EQ(target, value);
  }
}

auto nil = "<http://www.w3.org/1999/02/22-rdf-syntax-ns#nil>";
auto first = "<http://www.w3.org/1999/02/22-rdf-syntax-ns#first>";
auto rest = "<http://www.w3.org/1999/02/22-rdf-syntax-ns#rest>";
auto type = "<http://www.w3.org/1999/02/22-rdf-syntax-ns#type>";

using ::testing::ElementsAre;
using ::testing::Eq;
using ::testing::IsEmpty;
using ::testing::Pair;
using ::testing::SizeIs;
using ::testing::StrEq;

namespace {
template <typename Exception = ParseException>
void expectNumericLiteralFails(const string& input) {
  EXPECT_THROW(parseNumericLiteral(input), Exception) << input;
}
}  // namespace

TEST(SparqlParser, NumericLiterals) {
  testNumericLiteral("3.0", 3.0);
  testNumericLiteral("3.0e2", 300.0);
  testNumericLiteral("3.0e-2", 0.030);
  testNumericLiteral("3", (int64_t)3ll);
  testNumericLiteral("-3.0", -3.0);
  testNumericLiteral("-3", (int64_t)-3ll);
  testNumericLiteral("+3", (int64_t)3ll);
  testNumericLiteral("+3.02", 3.02);
  testNumericLiteral("+3.1234e12", 3123400000000.0);
  testNumericLiteral(".234", 0.234);
  testNumericLiteral("+.0123", 0.0123);
  testNumericLiteral("-.5123", -0.5123);
  testNumericLiteral(".234e4", 2340.0);
  testNumericLiteral("+.0123E-3", 0.0000123);
  testNumericLiteral("-.5123E12", -512300000000.0);
  expectNumericLiteralFails("1000000000000000000000000000000000000");
  expectNumericLiteralFails("-99999999999999999999");
  expectNumericLiteralFails("12E400");
  expectNumericLiteralFails("-4.2E550");
}

TEST(SparqlParser, Prefix) {
  SparqlQleverVisitor::PrefixMap prefixMap{{"wd", "<www.wikidata.org/>"}};

  {
    ParserAndVisitor p{"PREFIX wd: <www.wikidata.org/>"};
    auto defaultPrefixes = p.visitor_.prefixMap();
    ASSERT_EQ(defaultPrefixes.size(), 0);
    p.visitor_.visitTypesafe(p.parser_.prefixDecl());
    auto prefixes = p.visitor_.prefixMap();
    ASSERT_EQ(prefixes.size(), 1);
    ASSERT_EQ(prefixes.at("wd"), "<www.wikidata.org/>");
  }
  expectCompleteParse(parsePrefixDecl("PREFIX wd: <www.wikidata.org/>"),
                      Eq(SparqlPrefix("wd", "<www.wikidata.org/>")));
  expectCompleteParse(parsePnameLn("wd:bimbam", prefixMap),
                      StrEq("<www.wikidata.org/bimbam>"));
  expectCompleteParse(parsePnameNs("wd:", prefixMap),
                      StrEq("<www.wikidata.org/>"));
  expectCompleteParse(parsePrefixedName("wd:bimbam", prefixMap),
                      StrEq("<www.wikidata.org/bimbam>"));
  {
    auto result = parseIriref("<somethingsomething> <rest>", prefixMap);
    ASSERT_EQ(result.resultOfParse_, "<somethingsomething>");
    ASSERT_EQ(result.remainingText_, "<rest>");
  }
}

TEST(SparqlExpressionParser, First) {
  string s = "(5 * 5 ) bimbam";
  // This is an example on how to access a certain parsed substring.
  /*
  LOG(INFO) << context->getText() << std::endl;
  LOG(INFO) << p.parser_.getTokenStream()
                   ->getTokenSource()
                   ->getInputStream()
                   ->toString()
            << std::endl;
  LOG(INFO) << p.parser_.getCurrentToken()->getStartIndex() << std::endl;
   */
  auto resultofParse = parseExpression(s);
  EXPECT_EQ(resultofParse.remainingText_.length(), 6);
  auto resultAsExpression = std::move(resultofParse.resultOfParse_);

  QueryExecutionContext* qec = nullptr;
  sparqlExpression::VariableToColumnAndResultTypeMap map;
  ad_utility::AllocatorWithLimit<Id> alloc{
      ad_utility::makeAllocationMemoryLeftThreadsafeObject(1000)};
  IdTable table{alloc};
  ResultTable::LocalVocab localVocab;
  sparqlExpression::EvaluationContext input{*qec, map, table, alloc,
                                            localVocab};
  auto result = resultAsExpression->evaluate(&input);
  AD_CHECK(std::holds_alternative<double>(result));
  ASSERT_FLOAT_EQ(25.0, std::get<double>(result));
}

TEST(SparqlParser, ComplexConstructQuery) {
  string input =
      "CONSTRUCT { [?a ( ?b (?c) )] ?d [?e [?f ?g]] . "
      "<http://wallscope.co.uk/resource/olympics/medal/#something> a "
      "<http://wallscope.co.uk/resource/olympics/medal/#somethingelse> } "
      "WHERE {}";

  expectCompleteArrayParse(
      parseConstructQuery(input),
      ElementsAre(IsBlankNode(true, "0"), IsVariableVariant("?a"),
                  IsBlankNode(true, "3")),
      ElementsAre(IsBlankNode(true, "1"), IsIri(first), IsBlankNode(true, "2")),
      ElementsAre(IsBlankNode(true, "1"), IsIri(rest), IsIri(nil)),
      ElementsAre(IsBlankNode(true, "2"), IsIri(first),
                  IsVariableVariant("?c")),
      ElementsAre(IsBlankNode(true, "2"), IsIri(rest), IsIri(nil)),
      ElementsAre(IsBlankNode(true, "3"), IsIri(first),
                  IsVariableVariant("?b")),
      ElementsAre(IsBlankNode(true, "3"), IsIri(rest), IsBlankNode(true, "1")),
      ElementsAre(IsBlankNode(true, "0"), IsVariableVariant("?d"),
                  IsBlankNode(true, "4")),
      ElementsAre(IsBlankNode(true, "4"), IsVariableVariant("?e"),
                  IsBlankNode(true, "5")),
      ElementsAre(IsBlankNode(true, "5"), IsVariableVariant("?f"),
                  IsVariableVariant("?g")),
      ElementsAre(IsIri("<http://wallscope.co.uk/resource/olympics/medal/"
                        "#something>"),
                  IsIri(type),
                  IsIri("<http://wallscope.co.uk/resource/olympics/medal/"
                        "#somethingelse>")));
}

TEST(SparqlParser, GraphTerm) {
  expectCompleteParse(parseGraphTerm("1337"), IsLiteral("1337"));
  expectCompleteParse(parseGraphTerm("true"), IsLiteral("true"));
  expectCompleteParse(parseGraphTerm("[]"), IsBlankNode(true, "0"));
  {
    const std::string iri = "<http://dummy-iri.com#fragment>";
    expectCompleteParse(parseGraphTerm(iri), IsIri(iri));
  }
  expectCompleteParse(parseGraphTerm("\"abc\""), IsLiteral("\"abc\""));
  expectCompleteParse(parseGraphTerm("()"), IsIri(nil));
}

TEST(SparqlParser, RdfCollectionSingleVar) {
  expectCompleteParse(
      parseCollection("( ?a )"),
      Pair(IsBlankNode(true, "0"),
           ElementsAre(
               ElementsAre(IsBlankNode(true, "0"), IsIri(first),
                           IsVariableVariant("?a")),
               ElementsAre(IsBlankNode(true, "0"), IsIri(rest), IsIri(nil)))));
}

TEST(SparqlParser, RdfCollectionTripleVar) {
  expectCompleteParse(
      parseCollection("( ?a ?b ?c )"),
      Pair(IsBlankNode(true, "2"),
           ElementsAre(
               ElementsAre(IsBlankNode(true, "0"), IsIri(first),
                           IsVariableVariant("?c")),
               ElementsAre(IsBlankNode(true, "0"), IsIri(rest), IsIri(nil)),
               ElementsAre(IsBlankNode(true, "1"), IsIri(first),
                           IsVariableVariant("?b")),
               ElementsAre(IsBlankNode(true, "1"), IsIri(rest),
                           IsBlankNode(true, "0")),
               ElementsAre(IsBlankNode(true, "2"), IsIri(first),
                           IsVariableVariant("?a")),
               ElementsAre(IsBlankNode(true, "2"), IsIri(rest),
                           IsBlankNode(true, "1")))));
}

TEST(SparqlParser, BlankNodeAnonymous) {
  expectCompleteParse(parseBlankNode("[ \t\r\n]"), IsBlankNode(true, "0"));
}

TEST(SparqlParser, BlankNodeLabelled) {
  expectCompleteParse(parseBlankNode("_:label123"),
                      IsBlankNode(false, "label123"));
}

TEST(SparqlParser, ConstructTemplateEmpty) {
  expectCompleteParse(parseConstructTemplate("{}"), testing::Eq(std::nullopt));
}

TEST(SparqlParser, ConstructTriplesSingletonWithTerminator) {
  expectCompleteParse(
      parseConstructTriples("?a ?b ?c ."),
      ElementsAre(ElementsAre(IsVariableVariant("?a"), IsVariableVariant("?b"),
                              IsVariableVariant("?c"))));
}

TEST(SparqlParser, ConstructTriplesWithTerminator) {
  expectCompleteParse(
      parseConstructTriples("?a ?b ?c . ?d ?e ?f . ?g ?h ?i ."),
      ElementsAre(ElementsAre(IsVariableVariant("?a"), IsVariableVariant("?b"),
                              IsVariableVariant("?c")),
                  ElementsAre(IsVariableVariant("?d"), IsVariableVariant("?e"),
                              IsVariableVariant("?f")),
                  ElementsAre(IsVariableVariant("?g"), IsVariableVariant("?h"),
                              IsVariableVariant("?i"))));
}

TEST(SparqlParser, TriplesSameSubjectVarOrTerm) {
  expectCompleteParse(
      parseConstructTriples("?a ?b ?c"),
      ElementsAre(ElementsAre(IsVariableVariant("?a"), IsVariableVariant("?b"),
                              IsVariableVariant("?c"))));
}

TEST(SparqlParser, TriplesSameSubjectTriplesNodeWithPropertyList) {
  expectCompleteParse(
      parseTriplesSameSubject("(?a) ?b ?c"),
      ElementsAre(ElementsAre(IsBlankNode(true, "0"), IsIri(first),
                              IsVariableVariant("?a")),
                  ElementsAre(IsBlankNode(true, "0"), IsIri(rest), IsIri(nil)),
                  ElementsAre(IsBlankNode(true, "0"), IsVariableVariant("?b"),
                              IsVariableVariant("?c"))));
}

TEST(SparqlParser, TriplesSameSubjectTriplesNodeEmptyPropertyList) {
  expectCompleteParse(
      parseTriplesSameSubject("(?a)"),
      ElementsAre(
          ElementsAre(IsBlankNode(true, "0"), IsIri(first),
                      IsVariableVariant("?a")),
          ElementsAre(IsBlankNode(true, "0"), IsIri(rest), IsIri(nil))));
}

TEST(SparqlParser, PropertyList) {
  expectCompleteParse(
      parsePropertyList("a ?a"),
      Pair(ElementsAre(ElementsAre(IsIri(type), IsVariableVariant("?a"))),
           IsEmpty()));
}

TEST(SparqlParser, EmptyPropertyList) {
  expectCompleteParse(parsePropertyList(""), Pair(IsEmpty(), IsEmpty()));
}

TEST(SparqlParser, PropertyListNotEmptySingletonWithTerminator) {
  expectCompleteParse(
      parsePropertyListNotEmpty("a ?a ;"),
      Pair(ElementsAre(ElementsAre(IsIri(type), IsVariableVariant("?a"))),
           IsEmpty()));
}

TEST(SparqlParser, PropertyListNotEmptyWithTerminator) {
  expectCompleteParse(
      parsePropertyListNotEmpty("a ?a ; a ?b ; a ?c ;"),
      Pair(ElementsAre(ElementsAre(IsIri(type), IsVariableVariant("?a")),
                       ElementsAre(IsIri(type), IsVariableVariant("?b")),
                       ElementsAre(IsIri(type), IsVariableVariant("?c"))),
           IsEmpty()));
}

TEST(SparqlParser, VerbA) { expectCompleteParse(parseVerb("a"), IsIri(type)); }

TEST(SparqlParser, VerbVariable) {
  expectCompleteParse(parseVerb("?a"), IsVariableVariant("?a"));
}

TEST(SparqlParser, ObjectListSingleton) {
  expectCompleteParse(parseObjectList("?a"),
                      Pair(ElementsAre(IsVariableVariant("?a")), IsEmpty()));
}

TEST(SparqlParser, ObjectList) {
  expectCompleteParse(
      parseObjectList("?a , ?b , ?c"),
      Pair(ElementsAre(IsVariableVariant("?a"), IsVariableVariant("?b"),
                       IsVariableVariant("?c")),
           IsEmpty()));
}

TEST(SparqlParser, BlankNodePropertyList) {
  expectCompleteParse(
      parseBlankNodePropertyList("[ a ?a ; a ?b ; a ?c ]"),
      Pair(IsBlankNode(true, "0"),
           ElementsAre(ElementsAre(IsBlankNode(true, "0"), IsIri(type),
                                   IsVariableVariant("?a")),
                       ElementsAre(IsBlankNode(true, "0"), IsIri(type),
                                   IsVariableVariant("?b")),
                       ElementsAre(IsBlankNode(true, "0"), IsIri(type),
                                   IsVariableVariant("?c")))));
}

TEST(SparqlParser, GraphNodeVarOrTerm) {
  expectCompleteParse(parseGraphNode("?a"),
                      Pair(IsVariableVariant("?a"), IsEmpty()));
}

TEST(SparqlParser, GraphNodeTriplesNode) {
  expectCompleteParse(
      parseGraphNode("(?a)"),
      Pair(IsBlankNode(true, "0"),
           ElementsAre(
               ElementsAre(IsBlankNode(true, "0"), IsIri(first),
                           IsVariableVariant("?a")),
               ElementsAre(IsBlankNode(true, "0"), IsIri(rest), IsIri(nil)))));
}

TEST(SparqlParser, VarOrTermVariable) {
  expectCompleteParse(parseVarOrTerm("?a"), IsVariableVariant("?a"));
}

TEST(SparqlParser, VarOrTermGraphTerm) {
  expectCompleteParse(parseVarOrTerm("()"), IsIri(nil));
}

TEST(SparqlParser, Iri) {
  auto expectIri = [](const string& input, const string& iri,
                      SparqlQleverVisitor::PrefixMap prefixMap = {}) {
    expectCompleteParse(parseIri(input, std::move(prefixMap)),
                        testing::Eq(iri));
  };
  expectIri("rdfs:label", "<http://www.w3.org/2000/01/rdf-schema#label>",
            {{"rdfs", "<http://www.w3.org/2000/01/rdf-schema#>"}});
  expectIri(
      "rdfs:label", "<http://www.w3.org/2000/01/rdf-schema#label>",
      {{"rdfs", "<http://www.w3.org/2000/01/rdf-schema#>"}, {"foo", "<bar#>"}});
  expectIri("<http://www.w3.org/2000/01/rdf-schema>",
            "<http://www.w3.org/2000/01/rdf-schema>", {});
  expectIri("@en@rdfs:label",
            "@en@<http://www.w3.org/2000/01/rdf-schema#label>",
            {{"rdfs", "<http://www.w3.org/2000/01/rdf-schema#>"}});
  expectIri("@en@<http://www.w3.org/2000/01/rdf-schema>",
            "@en@<http://www.w3.org/2000/01/rdf-schema>", {});
}

TEST(SparqlParser, VarOrIriIri) {
  expectCompleteParse(parseVarOrTerm("<http://testiri>"),
                      IsIri("<http://testiri>"));
}

TEST(SparqlParser, VariableWithQuestionMark) {
  expectCompleteParse(parseVariable("?variableName"),
                      IsVariable("?variableName"));
}

TEST(SparqlParser, VariableWithDollarSign) {
  expectCompleteParse(parseVariable("$variableName"),
                      IsVariable("?variableName"));
}

TEST(SparqlParser, Bind) {
  expectCompleteParse(parseBind("BIND (10 - 5 as ?a)"), IsBind("?a", "10-5"));
  expectCompleteParse(parseBind("bInD (?age - 10 As ?s)"),
                      IsBind("?s", "?age-10"));
}

TEST(SparqlParser, Integer) {
  expectCompleteParse(parseInteger("1931"), Eq(1931ull));
  expectCompleteParse(parseInteger("0"), Eq(0ull));
  expectCompleteParse(parseInteger("18446744073709551615"),
                      Eq(18446744073709551615ull));
  EXPECT_THROW(parseInteger("18446744073709551616"), ParseException);
  EXPECT_THROW(parseInteger("10000000000000000000000000000000000000000"),
               ParseException);
  EXPECT_THROW(parseInteger("-1"), ParseException);
}

TEST(SparqlParser, LimitOffsetClause) {
  auto expectLimitOffset = [](const string& input, uint64_t limit,
                              uint64_t textLimit, uint64_t offset) {
    expectCompleteParse(parseLimitOffsetClause(input),
                        IsLimitOffset(limit, textLimit, offset));
  };
  expectLimitOffset("LIMIT 10", 10, 1, 0);
  expectLimitOffset("OFFSET 31 LIMIT 12 TEXTLIMIT 14", 12, 14, 31);
  expectLimitOffset("textlimit 999", std::numeric_limits<uint64_t>::max(), 999,
                    0);
  expectLimitOffset("LIMIT      999", 999, 1, 0);
  expectLimitOffset("OFFSET 43", std::numeric_limits<uint64_t>::max(), 1, 43);
  expectLimitOffset("TEXTLIMIT 43 LIMIT 19", 19, 43, 0);
  EXPECT_THROW(parseLimitOffsetClause("LIMIT20"), ParseException);
  {
    auto limitOffset =
        parseLimitOffsetClause("Limit 10 TEXTLIMIT 20 offset 0 Limit 20");

    EXPECT_THAT(limitOffset.resultOfParse_, IsLimitOffset(10ull, 20ull, 0ull));
    EXPECT_EQ(limitOffset.remainingText_, "Limit 20");
  }
}

TEST(SparqlParser, OrderCondition) {
<<<<<<< HEAD
  auto expectParseVariable = [](const string& input, const string& variable,
                                bool isDescending) {
    expectCompleteParse(parseOrderCondition(input),
                        IsVariableOrderKeyVariant(variable, isDescending));
  };
  auto expectParseExpression = [](const string& input, const string& expression,
                                  bool isDescending) {
    expectCompleteParse(parseOrderCondition(input),
                        IsExpressionOrderKey(expression, isDescending));
  };
=======
  auto expectOrderCondition = makeExpectCompleteParser<parseOrderCondition>();
  auto expectOrderConditionFails =
      makeExpectParsingFails<parseOrderCondition>();
>>>>>>> 7023e05e
  // var
  expectOrderCondition("?test", IsVariableOrderKey("?test", false));
  // brackettedExpression
  expectOrderCondition("DESC (?foo)", IsVariableOrderKey("?foo", true));
  expectOrderCondition("ASC (?bar)", IsVariableOrderKey("?bar", false));
  expectOrderCondition("ASC(?test - 5)",
                       IsExpressionOrderKey("?test-5", false));
  expectOrderCondition("DESC (10 || (5 && ?foo))",
                       IsExpressionOrderKey("10||(5&&?foo)", true));
  // constraint
  expectOrderCondition("(5 - ?mehr)", IsExpressionOrderKey("5-?mehr", false));
  expectOrderCondition("SUM(?i)", IsExpressionOrderKey("SUM(?i)", false));
  expectOrderConditionFails("ASC SCORE(?i)");
}

TEST(SparqlParser, OrderClause) {
<<<<<<< HEAD
  {
    string input = "ORDER BY ?test DESC(?foo - 5)";
    auto orderKeys = parseOrderClause(input);
    expectCompleteArrayParse(orderKeys,
                             IsVariableOrderKeyVariant("?test", false),
                             IsExpressionOrderKey("?foo-5", true));
  }
=======
  expectCompleteArrayParse(parseOrderClause("ORDER BY ?test DESC(?foo - 5)"),
                           IsVariableOrderKey("?test", false),
                           IsExpressionOrderKey("?foo-5", true));
>>>>>>> 7023e05e
}

TEST(SparqlParser, GroupCondition) {
  auto expectGroupCondition = makeExpectCompleteParser<parseGroupCondition>();
  // variable
  expectGroupCondition("?test", IsVariableGroupKey("?test"));
  // expression without binding
  expectGroupCondition("(?test)", IsExpressionGroupKey("?test"));
  // expression with binding
  expectGroupCondition("(?test AS ?mehr)", IsAliasGroupKey("?test", "?mehr"));
  // builtInCall
  expectGroupCondition("COUNT(?test)", IsExpressionGroupKey("COUNT(?test)"));
  // functionCall
  expectGroupCondition(
      "<http://www.opengis.net/def/function/geosparql/latitude> (?test)",
      IsExpressionGroupKey(
          "<http://www.opengis.net/def/function/geosparql/latitude>(?test)"));
}

TEST(SparqlParser, GroupClause) {
  expectCompleteArrayParse(
      parseGroupClause("GROUP BY ?test (?foo - 10 as ?bar) COUNT(?baz)"),
      IsVariableGroupKey("?test"), IsAliasGroupKey("?foo-10", "?bar"),
      IsExpressionGroupKey("COUNT(?baz)"));
}

TEST(SparqlParser, SolutionModifier) {
  auto expectSolutionModifier =
      [](const string& input,
         const vector<std::variant<std::string, Alias, Variable>>&
             groupByVariables = {},
         const vector<SparqlFilter>& havingClauses = {},
         const vector<std::variant<std::pair<std::string, bool>,
                                   VariableOrderKey>>& orderBy = {},
         const LimitOffsetClause limitOffset = {}) {
        expectCompleteParse(parseSolutionModifier(input),
                            IsSolutionModifier(groupByVariables, havingClauses,
                                               orderBy, limitOffset));
      };
  auto expectIncompleteParse = [](const string& input) {
    EXPECT_FALSE(parseSolutionModifier(input).remainingText_.empty());
  };
  using Var = Variable;
  using VOK = VariableOrderKey;

  expectSolutionModifier("", {}, {}, {}, {});
  // The following are no valid solution modifiers, because ORDER BY
  // has to appear before LIMIT.
  expectIncompleteParse("GROUP BY ?var LIMIT 10 ORDER BY ?var");
  expectSolutionModifier("LIMIT 10", {}, {}, {}, {10, 1, 0});
  expectSolutionModifier(
      "GROUP BY ?var (?b - 10) HAVING (?var != 10) ORDER BY ?var LIMIT 10 "
      "OFFSET 2",
      {Var{"?var"}, "?b-10"}, {{SparqlFilter::FilterType::NE, "?var", "10"}},
      {VOK{"?var", false}}, {10, 1, 2});
  expectSolutionModifier(
      "GROUP BY ?var HAVING (?foo < ?bar) ORDER BY (5 - ?var) TEXTLIMIT 21 "
      "LIMIT 2",
      {Var{"?var"}}, {{SparqlFilter::FilterType::LT, "?foo", "?bar"}},
      {std::pair{"5-?var", false}}, {2, 21, 0});
  expectSolutionModifier("GROUP BY (?var - ?bar) ORDER BY (5 - ?var)",
                         {"?var-?bar"}, {}, {std::pair{"5-?var", false}}, {});
}

TEST(SparqlParser, DataBlock) {
  auto expectDataBlock = makeExpectCompleteParser<parseDataBlock>();
  auto expectDataBlockFails = makeExpectParsingFails<parseDataBlock>();
  expectDataBlock(
      "?test { \"foo\" }",
      IsValues(vector<string>{"?test"}, vector<vector<string>>{{"\"foo\""}}));
  // These are not implemented yet in dataBlockValue
  // (numericLiteral/booleanLiteral)
  // TODO<joka921/qup42> implement
  expectDataBlockFails("?test { true }");
  expectDataBlockFails("?test { 10.0 }");
  expectDataBlockFails("?test { UNDEF }");
  expectDataBlock(R"(?foo { "baz" "bar" })",
                  IsValues(vector<string>{"?foo"},
                           vector<vector<string>>{{"\"baz\""}, {"\"bar\""}}));
  // TODO<joka921/qup42> implement
  expectDataBlockFails(R"(( ) { })");
  expectDataBlockFails(R"(?foo { })");
  expectDataBlockFails(R"(( ?foo ) { })");
  expectDataBlockFails(R"(( ?foo ?bar ) { (<foo>) (<bar>) })");
  expectDataBlock(R"(( ?foo ?bar ) { (<foo> <bar>) })",
                  IsValues(vector<string>{"?foo", "?bar"},
                           vector<vector<string>>{{"<foo>", "<bar>"}}));
  expectDataBlock(
      R"(( ?foo ?bar ) { (<foo> "m") ("1" <bar>) })",
      IsValues(vector<string>{"?foo", "?bar"},
               vector<vector<string>>{{"<foo>", "\"m\""}, {"\"1\"", "<bar>"}}));
  expectDataBlock(
      R"(( ?foo ?bar ) { (<foo> "m") (<bar> <e>) ("1" "f") })",
      IsValues(vector<string>{"?foo", "?bar"},
               vector<vector<string>>{
                   {"<foo>", "\"m\""}, {"<bar>", "<e>"}, {"\"1\"", "\"f\""}}));
  // TODO<joka921/qup42> implement
  expectDataBlockFails(R"(( ) { (<foo>) })");
}

TEST(SparqlParser, InlineData) {
  auto expectInlineData = makeExpectCompleteParser<parseInlineData>();
  auto expectInlineDataFails = makeExpectParsingFails<parseInlineData>();
  expectInlineData("VALUES ?test { \"foo\" }",
                   IsInlineData(vector<string>{"?test"},
                                vector<vector<string>>{{"\"foo\""}}));
  // There must always be a block present for InlineData
  expectInlineDataFails("");
}

TEST(SparqlParser, propertyPaths) {
  auto expectPathOrVar = [](const string& input,
                            const ad_utility::sparql_types::VarOrPath& expected,
                            SparqlQleverVisitor::PrefixMap prefixMap = {}) {
    expectCompleteParse(parseVerbPathOrSimple(input, std::move(prefixMap)),
                        testing::Eq(expected));
  };
  auto Iri = &PropertyPath::fromIri;
  auto Sequence = &PropertyPath::makeSequence;
  auto Alternative = &PropertyPath::makeAlternative;
  auto Transitive = &PropertyPath::makeTransitive;
  auto TransitiveMin = &PropertyPath::makeTransitiveMin;
  auto TransitiveMax = &PropertyPath::makeTransitiveMax;
  using PrefixMap = SparqlQleverVisitor::PrefixMap;
  // Test all the base cases.
  // "a" is a special case. It is a valid PropertyPath.
  // It is short for "<http://www.w3.org/1999/02/22-rdf-syntax-ns#type>".
  expectPathOrVar("a",
                  Iri("<http://www.w3.org/1999/02/22-rdf-syntax-ns#type>"));
  expectPathOrVar(
      "@en@rdfs:label", Iri("@en@<http://www.w3.org/2000/01/rdf-schema#label>"),
      PrefixMap{{"rdfs", "<http://www.w3.org/2000/01/rdf-schema#>"}});
  EXPECT_THROW(parseVerbPathOrSimple("b"), ParseException);
  expectPathOrVar("test:foo", Iri("<http://www.example.com/foo>"),
                  {{"test", "<http://www.example.com/>"}});
  expectPathOrVar("?bar", Variable{"?bar"});
  expectPathOrVar(":", Iri("<http://www.example.com/>"),
                  {{"", "<http://www.example.com/>"}});
  expectPathOrVar("<http://www.w3.org/1999/02/22-rdf-syntax-ns#type>",
                  Iri("<http://www.w3.org/1999/02/22-rdf-syntax-ns#type>"));
  // Test the basic combinators / | (...) + * ?.
  expectPathOrVar("a:a / a:b",
                  Sequence({Iri("<http://www.example.com/a>"),
                            Iri("<http://www.example.com/b>")}),
                  {{"a", "<http://www.example.com/>"}});
  expectPathOrVar("a:a | a:b",
                  Alternative({Iri("<http://www.example.com/a>"),
                               Iri("<http://www.example.com/b>")}),
                  {{"a", "<http://www.example.com/>"}});
  expectPathOrVar("(a:a)", Iri("<http://www.example.com/a>"),
                  {{"a", "<http://www.example.com/>"}});
  expectPathOrVar("a:a+", TransitiveMin({Iri("<http://www.example.com/a>")}, 1),
                  {{"a", "<http://www.example.com/>"}});
  {
    PropertyPath expected =
        TransitiveMax({Iri("<http://www.example.com/a>")}, 1);
    expected._can_be_null = true;
    expectPathOrVar("a:a?", expected, {{"a", "<http://www.example.com/>"}});
  }
  {
    PropertyPath expected = Transitive({Iri("<http://www.example.com/a>")});
    expected._can_be_null = true;
    expectPathOrVar("a:a*", expected, {{"a", "<http://www.example.com/>"}});
  }
  // Test a bigger example that contains everything.
  {
    PropertyPath expected = Alternative(
        {Sequence({
             Iri("<http://www.example.com/a/a>"),
             Transitive({Iri("<http://www.example.com/b/b>")}),
         }),
         Iri("<http://www.example.com/c/c>"),
         TransitiveMin(
             {Sequence({Iri("<http://www.example.com/a/a>"),
                        Iri("<http://www.example.com/b/b>"), Iri("<a/b/c>")})},
             1)});
    expected.computeCanBeNull();
    expected._can_be_null = false;
    expectPathOrVar("a:a/b:b*|c:c|(a:a/b:b/<a/b/c>)+", expected,
                    {{"a", "<http://www.example.com/a/>"},
                     {"b", "<http://www.example.com/b/>"},
                     {"c", "<http://www.example.com/c/>"}});
  }
}

TEST(SparqlParser, propertyListPathNotEmpty) {
  auto expectPropertyListPath =
      makeExpectCompleteParserEq<parsePropertyListPathNotEmpty>();
  auto expectPropertyListPathFails =
      makeExpectParsingFails<parsePropertyListPathNotEmpty>();
  auto Iri = &PropertyPath::fromIri;
  expectPropertyListPath("<bar> ?foo", {{Iri("<bar>"), Variable{"?foo"}}});
  expectPropertyListPath(
      "<bar> ?foo ; <mehr> ?f",
      {{Iri("<bar>"), Variable{"?foo"}}, {Iri("<mehr>"), Variable{"?f"}}});
  expectPropertyListPath(
      "<bar> ?foo , ?baz",
      {{Iri("<bar>"), Variable{"?foo"}}, {Iri("<bar>"), Variable{"?baz"}}});
  // Currently unsupported by QLever
  expectPropertyListPathFails("<bar> ( ?foo ?baz )");
  expectPropertyListPathFails("<bar> [ <foo> ?bar ]");
}

TEST(SparqlParser, triplesSameSubjectPath) {
  auto expectTriples =
      makeExpectCompleteParserEq<parseTriplesSameSubjectPath>();
  auto PathIri = &PropertyPath::fromIri;
  using Var = Variable;
  expectTriples("?foo <bar> ?baz",
                {{Var{"?foo"}, PathIri("<bar>"), Var{"?baz"}}});
  expectTriples("?foo <bar> ?baz ; <mehr> ?t",
                {{Var{"?foo"}, PathIri("<bar>"), Var{"?baz"}},
                 {Var{"?foo"}, PathIri("<mehr>"), Var{"?t"}}});
  expectTriples("?foo <bar> ?baz , ?t",
                {{Var{"?foo"}, PathIri("<bar>"), Var{"?baz"}},
                 {Var{"?foo"}, PathIri("<bar>"), Var{"?t"}}});
  expectTriples("?foo <bar> ?baz , ?t ; <mehr> ?d",
                {{Var{"?foo"}, PathIri("<bar>"), Var{"?baz"}},
                 {Var{"?foo"}, PathIri("<bar>"), Var{"?t"}},
                 {Var{"?foo"}, PathIri("<mehr>"), Var{"?d"}}});
  expectTriples("?foo <bar> ?baz ; <mehr> ?t , ?d",
                {{Var{"?foo"}, PathIri("<bar>"), Var{"?baz"}},
                 {Var{"?foo"}, PathIri("<mehr>"), Var{"?t"}},
                 {Var{"?foo"}, PathIri("<mehr>"), Var{"?d"}}});
  expectTriples("<foo> <bar> ?baz ; ?mehr \"a\"",
                {{Iri("<foo>"), PathIri("<bar>"), Var{"?baz"}},
                 {Iri("<foo>"), Var("?mehr"), Literal("\"a\"")}});
  expectTriples("_:1 <bar> ?baz",
                {{BlankNode(false, "1"), PathIri("<bar>"), Var{"?baz"}}});
  expectTriples("10.0 <bar> true",
                {{Literal(10.0), PathIri("<bar>"), Literal(true)}});
  expectTriples(
      "<foo> <QLever-internal-function/contains-word> \"Berlin Freiburg\"",
      {{Iri("<foo>"), PathIri("<QLever-internal-function/contains-word>"),
        Literal("berlin freiburg")}});
}

TEST(SparqlParser, SelectClause) {
<<<<<<< HEAD
  auto expectVariablesSelect = [](const string& input,
                                  const std::vector<std::string>& variables,
                                  bool distinct = false, bool reduced = false) {
    expectCompleteParse(
        parseSelectClause(input),
        IsVariablesSelect(std::move(variables), distinct, reduced));
  };
=======
  auto expectSelectClause = makeExpectCompleteParser<parseSelectClause>();
  auto expectVariablesSelect =
      [&expectSelectClause](const string& input,
                            std::vector<std::string> variables,
                            bool distinct = false, bool reduced = false) {
        expectSelectClause(
            input, IsVariablesSelect(distinct, reduced, std::move(variables)));
      };
>>>>>>> 7023e05e
  using Alias = std::pair<string, string>;
  auto expectSelect = [&expectSelectClause](
                          const string& input,
                          std::vector<std::variant<Variable, Alias>> selection,
                          bool distinct = false, bool reduced = false) {
    expectSelectClause(input,
                       IsSelect(distinct, reduced, std::move(selection)));
  };
  auto expectSelectFails = makeExpectParsingFails<parseSelectClause>();

  expectCompleteParse(parseSelectClause("SELECT *"),
                      IsAsteriskSelect(false, false));
  expectCompleteParse(parseSelectClause("SELECT DISTINCT *"),
                      IsAsteriskSelect(true, false));
  expectCompleteParse(parseSelectClause("SELECT REDUCED *"),
                      IsAsteriskSelect(false, true));
  expectSelectFails("SELECT DISTINCT REDUCED *");
  expectSelectFails("SELECT");
  expectVariablesSelect("SELECT ?foo", {"?foo"});
  expectVariablesSelect("SELECT ?foo ?baz ?bar", {"?foo", "?baz", "?bar"});
  expectVariablesSelect("SELECT DISTINCT ?foo ?bar", {"?foo", "?bar"}, true,
                        false);
  expectVariablesSelect("SELECT REDUCED ?foo ?bar ?baz",
                        {"?foo", "?bar", "?baz"}, false, true);
  expectSelect("SELECT (10 as ?foo) ?bar",
               {Alias{"10", "?foo"}, Variable{"?bar"}});
  expectSelect("SELECT DISTINCT (5 - 10 as ?m)", {Alias{"5-10", "?m"}}, true,
               false);
  expectSelect("SELECT (5 - 10 as ?m) ?foo (10 as ?bar)",
               {Alias{"5-10", "?m"}, Variable{"?foo"}, Alias{"10", "?bar"}});
}

TEST(SparqlParser, HavingCondition) {
  auto expectHavingCondition =
      makeExpectCompleteParserEq<parseHavingCondition>();
  auto expectHavingConditionFails =
      makeExpectParsingFails<parseHavingCondition>();

  expectHavingCondition("(?x <= 42.3)", {SparqlFilter::LE, "?x", "42.3"});
  expectHavingCondition("(?height > 1.7)",
                        {SparqlFilter::GT, "?height", "1.7"});
  expectHavingCondition("(?predicate < \"<Z\")",
                        {SparqlFilter::LT, "?predicate", "\"<Z\""});
  expectHavingConditionFails("(LANG(?x) = \"en\")");
}

TEST(SparqlParser, GroupGraphPattern) {
  // The types of arguments to gmock matchers are automatically deduced. We
  // explicitly specify the types here. This e.g. allows to write
  // `GraphPattern(false, {}, subMatcher1, subMatcher2)` instead of
  // `IsGraphPattern(false, vector<SparqlFilter>{}, std::tuple{subMatcher1,
  // subMatcher2})`.
  auto GraphPattern = [](bool optional, vector<SparqlFilter>&& filters,
                         const auto&... childMatchers) {
    return IsGraphPattern(optional, filters, std::tuple{childMatchers...});
  };

  auto expectGraphPattern = makeExpectCompleteParser<parseGroupGraphPattern>(
      {{INTERNAL_PREDICATE_PREFIX_NAME, INTERNAL_PREDICATE_PREFIX_IRI}});
  auto expectGroupGraphPatternFails =
      makeExpectParsingFails<parseGroupGraphPattern>();

  // Test the Components alone.
  expectGraphPattern("{ }", GraphPattern(false, {}));
  expectGraphPattern(
      "{ { ?a ?b ?c } }",
      GraphPattern(
          false, {},
          IsGroup(GraphPattern(false, {}, IsTriples({{"?a", "?b", "?c"}})))));
  expectGraphPattern(
      "{ { ?a ?b ?c } UNION { ?d ?e ?f } }",
      GraphPattern(
          false, {},
          IsUnion(GraphPattern(false, {}, IsTriples({{"?a", "?b", "?c"}})),
                  GraphPattern(false, {}, IsTriples({{"?d", "?e", "?f"}})))));
  expectGraphPattern(
      "{ { ?a ?b ?c } UNION { ?d ?e ?f } UNION { ?g ?h ?i } }",
      GraphPattern(
          false, {},
          IsUnion(GraphPattern(
                      false, {},
                      IsUnion(GraphPattern(false, {},
                                           IsTriples({{"?a", "?b", "?c"}})),
                              GraphPattern(false, {},
                                           IsTriples({{"?d", "?e", "?f"}})))),
                  GraphPattern(false, {}, IsTriples({{"?g", "?h", "?i"}})))));
  expectGraphPattern(
      "{ OPTIONAL { ?a <foo> <bar> } }",
      GraphPattern(
          false, {},
          OptionalGraphPattern({}, IsTriples({{"?a", "<foo>", "<bar>"}}))));
  expectGraphPattern(
      "{ MINUS { ?a <foo> <bar> } }",
      GraphPattern(
          false, {},
          MinusGraphPattern({}, IsTriples({{"?a", "<foo>", "<bar>"}}))));
  expectGraphPattern(
      "{ FILTER (?a = 10) }",
      GraphPattern(false, {{SparqlFilter::FilterType::EQ, "?a", "10"}}));
  expectGraphPattern("{ BIND (?f - ?b as ?c) }",
                     GraphPattern(false, {}, IsBind("?c", "?f-?b")));
  expectGraphPattern(
      "{ VALUES (?a ?b) { (<foo> <bar>) (<a> <b>) } }",
      GraphPattern(
          false, {},
          IsInlineData({"?a", "?b"}, {{"<foo>", "<bar>"}, {"<a>", "<b>"}})));
  expectGraphPattern("{ ?x ?y ?z }",
                     GraphPattern(false, {}, IsTriples({{"?x", "?y", "?z"}})));
  expectGraphPattern("{ SELECT *  WHERE { } }",
                     GraphPattern(false, {},
                                  IsSubSelect(IsAsteriskSelect(false, false),
                                              GraphPattern(false, {}))));
  // Test mixes of the components to make sure that they interact correctly.
  expectGraphPattern(
      "{ ?x ?y ?z ; ?f <bar> }",
      GraphPattern(false, {},
                   IsTriples({{"?x", "?y", "?z"}, {"?x", "?f", "<bar>"}})));
  expectGraphPattern(
      "{ ?x ?y ?z . <foo> ?f <bar> }",
      GraphPattern(false, {},
                   IsTriples({{"?x", "?y", "?z"}, {"<foo>", "?f", "<bar>"}})));
  expectGraphPattern(
      "{ ?x <is-a> <Actor> . FILTER(?x != ?y) . ?y <is-a> <Actor> . "
      "FILTER(?y < ?x) }",
      GraphPattern(false,
                   {{SparqlFilter::FilterType::NE, "?x", "?y"},
                    {SparqlFilter::FilterType::LT, "?y", "?x"}},
                   IsTriples({{"?x", "<is-a>", "<Actor>"},
                              {"?y", "<is-a>", "<Actor>"}})));
  expectGraphPattern(
      "{?x <is-a> <Actor> . FILTER(?x != ?y) . ?y <is-a> <Actor> . ?c "
      "ql:contains-entity ?x . ?c ql:contains-word \"coca* abuse\"}",
      GraphPattern(
          false, {{SparqlFilter::FilterType::NE, "?x", "?y"}},
          IsTriples({{"?x", "<is-a>", "<Actor>"},
                     {"?y", "<is-a>", "<Actor>"},
                     {"?c", CONTAINS_ENTITY_PREDICATE, "?x"},
                     {"?c", CONTAINS_WORD_PREDICATE, "coca* abuse"}})));
  expectGraphPattern(
      "{?x <is-a> <Actor> . BIND(10 - ?foo as ?y) }",
      GraphPattern(false, {}, IsTriples({{"?x", "<is-a>", "<Actor>"}}),
                   IsBind("?y", "10-?foo")));
  expectGraphPattern(
      "{?x <is-a> <Actor> . BIND(10 - ?foo as ?y) . ?a ?b ?c }",
      GraphPattern(false, {}, IsTriples({{"?x", "<is-a>", "<Actor>"}}),
                   IsBind("?y", "10-?foo"), IsTriples({{"?a", "?b", "?c"}})));
  expectGraphPattern(
      "{?x <is-a> <Actor> . OPTIONAL { ?x <foo> <bar> } }",
      GraphPattern(
          false, {}, IsTriples({{"?x", "<is-a>", "<Actor>"}}),
          OptionalGraphPattern({}, IsTriples({{"?x", "<foo>", "<bar>"}}))));
  expectGraphPattern("{ SELECT *  WHERE { } VALUES ?a { <a> <b> } }",
                     GraphPattern(false, {},
                                  IsSubSelect(IsAsteriskSelect(false, false),
                                              GraphPattern(false, {})),
                                  IsInlineData({"?a"}, {{"<a>"}, {"<b>"}})));
  // graphGraphPattern and serviceGraphPattern are not supported.
  expectGroupGraphPatternFails("{ GRAPH ?a { } }");
  expectGroupGraphPatternFails("{ GRAPH <foo> { } }");
  expectGroupGraphPatternFails("{ SERVICE <foo> { } }");
  expectGroupGraphPatternFails("{ SERVICE SILENT ?bar { } }");
}

TEST(SparqlParser, RDFLiteral) {
  auto expectRDFLiteral = makeExpectCompleteParserEq<parseRdfLiteral>(
      {{"xsd", "<http://www.w3.org/2001/XMLSchema#>"}});
  auto expectRDFLiteralFails = makeExpectParsingFails<parseRdfLiteral>();

  expectRDFLiteral("   \"Astronaut\"^^xsd:string  \t",
                   "\"Astronaut\"^^<http://www.w3.org/2001/XMLSchema#string>");
  // The conversion to the internal date format
  // (":v:date:0000000000000001950-01-01T00:00:00") is done by
  // TurtleStringParser<TokenizerCtre>::parseTripleObject(resultAsString) which
  // is only called at triplesBlock.
  expectRDFLiteral(
      "\"1950-01-01T00:00:00\"^^xsd:dateTime",
      "\"1950-01-01T00:00:00\"^^<http://www.w3.org/2001/XMLSchema#dateTime>");
  expectRDFLiteralFails(R"(?a ?b "The \"Moon\""@en .)");
}<|MERGE_RESOLUTION|>--- conflicted
+++ resolved
@@ -490,27 +490,14 @@
 }
 
 TEST(SparqlParser, OrderCondition) {
-<<<<<<< HEAD
-  auto expectParseVariable = [](const string& input, const string& variable,
-                                bool isDescending) {
-    expectCompleteParse(parseOrderCondition(input),
-                        IsVariableOrderKeyVariant(variable, isDescending));
-  };
-  auto expectParseExpression = [](const string& input, const string& expression,
-                                  bool isDescending) {
-    expectCompleteParse(parseOrderCondition(input),
-                        IsExpressionOrderKey(expression, isDescending));
-  };
-=======
   auto expectOrderCondition = makeExpectCompleteParser<parseOrderCondition>();
   auto expectOrderConditionFails =
       makeExpectParsingFails<parseOrderCondition>();
->>>>>>> 7023e05e
   // var
-  expectOrderCondition("?test", IsVariableOrderKey("?test", false));
+  expectOrderCondition("?test", IsVariableOrderKeyVariant("?test", false));
   // brackettedExpression
-  expectOrderCondition("DESC (?foo)", IsVariableOrderKey("?foo", true));
-  expectOrderCondition("ASC (?bar)", IsVariableOrderKey("?bar", false));
+  expectOrderCondition("DESC (?foo)", IsVariableOrderKeyVariant("?foo", true));
+  expectOrderCondition("ASC (?bar)", IsVariableOrderKeyVariant("?bar", false));
   expectOrderCondition("ASC(?test - 5)",
                        IsExpressionOrderKey("?test-5", false));
   expectOrderCondition("DESC (10 || (5 && ?foo))",
@@ -522,19 +509,9 @@
 }
 
 TEST(SparqlParser, OrderClause) {
-<<<<<<< HEAD
-  {
-    string input = "ORDER BY ?test DESC(?foo - 5)";
-    auto orderKeys = parseOrderClause(input);
-    expectCompleteArrayParse(orderKeys,
-                             IsVariableOrderKeyVariant("?test", false),
-                             IsExpressionOrderKey("?foo-5", true));
-  }
-=======
   expectCompleteArrayParse(parseOrderClause("ORDER BY ?test DESC(?foo - 5)"),
-                           IsVariableOrderKey("?test", false),
+                           IsVariableOrderKeyVariant("?test", false),
                            IsExpressionOrderKey("?foo-5", true));
->>>>>>> 7023e05e
 }
 
 TEST(SparqlParser, GroupCondition) {
@@ -773,24 +750,14 @@
 }
 
 TEST(SparqlParser, SelectClause) {
-<<<<<<< HEAD
-  auto expectVariablesSelect = [](const string& input,
-                                  const std::vector<std::string>& variables,
-                                  bool distinct = false, bool reduced = false) {
-    expectCompleteParse(
-        parseSelectClause(input),
-        IsVariablesSelect(std::move(variables), distinct, reduced));
+  auto expectSelectClause = makeExpectCompleteParser<parseSelectClause>();
+  auto expectVariablesSelect = [&expectSelectClause](
+                                   const string& input,
+                                   const std::vector<std::string>& variables,
+                                   bool distinct = false,
+                                   bool reduced = false) {
+    expectSelectClause(input, IsVariablesSelect(variables, distinct, reduced));
   };
-=======
-  auto expectSelectClause = makeExpectCompleteParser<parseSelectClause>();
-  auto expectVariablesSelect =
-      [&expectSelectClause](const string& input,
-                            std::vector<std::string> variables,
-                            bool distinct = false, bool reduced = false) {
-        expectSelectClause(
-            input, IsVariablesSelect(distinct, reduced, std::move(variables)));
-      };
->>>>>>> 7023e05e
   using Alias = std::pair<string, string>;
   auto expectSelect = [&expectSelectClause](
                           const string& input,
