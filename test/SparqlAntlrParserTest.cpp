// Copyright 2021 - 2024, University of Freiburg
// Chair of Algorithms and Data Structures
// Authors:
//   2021 -    Johannes Kalmbach <kalmbach@cs.uni-freiburg.de>
//   2022 -    Julian Mundhahs <mundhahj@cs.uni-freiburg.de>
//   2022 -    Hannah Bast <bast@cs.uni-freiburg.de>

#include <gtest/gtest.h>

#include <iostream>
#include <type_traits>
#include <typeindex>
#include <utility>

#include "./SparqlExpressionTestHelpers.h"
#include "./util/GTestHelpers.h"
#include "./util/TripleComponentTestHelpers.h"
#include "SparqlAntlrParserTestHelpers.h"
#include "engine/sparqlExpressions/CountStarExpression.h"
#include "engine/sparqlExpressions/GroupConcatExpression.h"
#include "engine/sparqlExpressions/LiteralExpression.h"
#include "engine/sparqlExpressions/NowDatetimeExpression.h"
#include "engine/sparqlExpressions/RandomExpression.h"
#include "engine/sparqlExpressions/RegexExpression.h"
#include "engine/sparqlExpressions/RelationalExpressions.h"
#include "engine/sparqlExpressions/SampleExpression.h"
#include "engine/sparqlExpressions/UuidExpressions.h"
#include "parser/ConstructClause.h"
#include "parser/SparqlParserHelpers.h"
#include "parser/sparqlParser/SparqlQleverVisitor.h"
#include "util/AllocatorTestHelpers.h"
#include "util/SourceLocation.h"

using namespace sparqlParserHelpers;
namespace m = matchers;
using Parser = SparqlAutomaticParser;
using namespace std::literals;
using Var = Variable;
auto iri = ad_utility::testing::iri;

auto lit = ad_utility::testing::tripleComponentLiteral;

template <auto F, bool testInsideConstructTemplate = false>
auto parse =
    [](const string& input, SparqlQleverVisitor::PrefixMap prefixes = {},
       SparqlQleverVisitor::DisableSomeChecksOnlyForTesting disableSomeChecks =
           SparqlQleverVisitor::DisableSomeChecksOnlyForTesting::False) {
      ParserAndVisitor p{input, std::move(prefixes), disableSomeChecks};
      if (testInsideConstructTemplate) {
        p.visitor_.setParseModeToInsideConstructTemplateForTesting();
      }
      return p.parseTypesafe(F);
    };

auto parseBlankNode = parse<&Parser::blankNode>;
auto parseBlankNodeConstruct = parse<&Parser::blankNode, true>;
auto parseCollection = parse<&Parser::collection>;
auto parseConstructTriples = parse<&Parser::constructTriples>;
auto parseGraphNode = parse<&Parser::graphNode>;
auto parseObjectList = parse<&Parser::objectList>;
auto parsePropertyList = parse<&Parser::propertyList>;
auto parsePropertyListNotEmpty = parse<&Parser::propertyListNotEmpty>;
auto parseSelectClause = parse<&Parser::selectClause>;
auto parseTriplesSameSubject = parse<&Parser::triplesSameSubject>;
auto parseVariable = parse<&Parser::var>;
auto parseVarOrTerm = parse<&Parser::varOrTerm>;
auto parseVerb = parse<&Parser::verb>;

template <auto Clause, bool parseInsideConstructTemplate = false,
          typename Value = decltype(parse<Clause>("").resultOfParse_)>
struct ExpectCompleteParse {
  SparqlQleverVisitor::PrefixMap prefixMap_ = {};
  SparqlQleverVisitor::DisableSomeChecksOnlyForTesting disableSomeChecks =
      SparqlQleverVisitor::DisableSomeChecksOnlyForTesting::False;

  auto operator()(const string& input, const Value& value,
                  ad_utility::source_location l =
                      ad_utility::source_location::current()) const {
    return operator()(input, value, prefixMap_, l);
  };

  auto operator()(const string& input,
                  const testing::Matcher<const Value&>& matcher,
                  ad_utility::source_location l =
                      ad_utility::source_location::current()) const {
    return operator()(input, matcher, prefixMap_, l);
  };

  auto operator()(const string& input, const Value& value,
                  SparqlQleverVisitor::PrefixMap prefixMap,
                  ad_utility::source_location l =
                      ad_utility::source_location::current()) const {
    return operator()(input, testing::Eq(value), std::move(prefixMap), l);
  };

  auto operator()(const string& input,
                  const testing::Matcher<const Value&>& matcher,
                  SparqlQleverVisitor::PrefixMap prefixMap,
                  ad_utility::source_location l =
                      ad_utility::source_location::current()) const {
    auto tr = generateLocationTrace(l, "successful parsing was expected here");
    EXPECT_NO_THROW({
      return expectCompleteParse(
          parse<Clause, parseInsideConstructTemplate>(
              input, std::move(prefixMap), disableSomeChecks),
          matcher, l);
    });
  };
};

template <auto Clause>
struct ExpectParseFails {
  SparqlQleverVisitor::PrefixMap prefixMap_ = {};
  SparqlQleverVisitor::DisableSomeChecksOnlyForTesting disableSomeChecks =
      SparqlQleverVisitor::DisableSomeChecksOnlyForTesting::False;

  auto operator()(
      const string& input,
      const testing::Matcher<const std::string&>& messageMatcher = ::testing::_,
      ad_utility::source_location l = ad_utility::source_location::current()) {
    return operator()(input, prefixMap_, messageMatcher, l);
  }

  auto operator()(
      const string& input, SparqlQleverVisitor::PrefixMap prefixMap,
      const testing::Matcher<const std::string&>& messageMatcher = ::testing::_,
      ad_utility::source_location l = ad_utility::source_location::current()) {
    auto trace = generateLocationTrace(l);
    AD_EXPECT_THROW_WITH_MESSAGE(
        parse<Clause>(input, std::move(prefixMap), disableSomeChecks),
        messageMatcher);
  }
};

// TODO: make function that creates both the complete and fails parser. and use
// them with structured binding.

auto nil = "<http://www.w3.org/1999/02/22-rdf-syntax-ns#nil>";
auto first = "<http://www.w3.org/1999/02/22-rdf-syntax-ns#first>";
auto rest = "<http://www.w3.org/1999/02/22-rdf-syntax-ns#rest>";
auto type = "<http://www.w3.org/1999/02/22-rdf-syntax-ns#type>";

using ::testing::ElementsAre;
using ::testing::Eq;
using ::testing::IsEmpty;
using ::testing::Pair;
using ::testing::SizeIs;
using ::testing::StrEq;

TEST(SparqlParser, NumericLiterals) {
  auto expectNumericLiteral = ExpectCompleteParse<&Parser::numericLiteral>{};
  auto expectNumericLiteralFails = ExpectParseFails<&Parser::numericLiteral>{};
  expectNumericLiteral("3.0", m::NumericLiteralDouble(3.0));
  expectNumericLiteral("3.0e2", m::NumericLiteralDouble(300.0));
  expectNumericLiteral("3.0e-2", m::NumericLiteralDouble(0.030));
  expectNumericLiteral("3", m::NumericLiteralInt(3ll));
  expectNumericLiteral("-3.0", m::NumericLiteralDouble(-3.0));
  expectNumericLiteral("-3", m::NumericLiteralInt(-3ll));
  expectNumericLiteral("+3", m::NumericLiteralInt(3ll));
  expectNumericLiteral("+3.02", m::NumericLiteralDouble(3.02));
  expectNumericLiteral("+3.1234e12", m::NumericLiteralDouble(3123400000000.0));
  expectNumericLiteral(".234", m::NumericLiteralDouble(0.234));
  expectNumericLiteral("+.0123", m::NumericLiteralDouble(0.0123));
  expectNumericLiteral("-.5123", m::NumericLiteralDouble(-0.5123));
  expectNumericLiteral(".234e4", m::NumericLiteralDouble(2340.0));
  expectNumericLiteral("+.0123E-3", m::NumericLiteralDouble(0.0000123));
  expectNumericLiteral("-.5123E12", m::NumericLiteralDouble(-512300000000.0));
  expectNumericLiteralFails("1000000000000000000000000000000000000");
  expectNumericLiteralFails("-99999999999999999999");
  expectNumericLiteralFails("12E400");
  expectNumericLiteralFails("-4.2E550");
}

TEST(SparqlParser, Prefix) {
  SparqlQleverVisitor::PrefixMap prefixMap{{"wd", "<www.wikidata.org/>"}};

  {
    ParserAndVisitor p{"PREFIX wd: <www.wikidata.org/>"};
    auto defaultPrefixes = p.visitor_.prefixMap();
    ASSERT_EQ(defaultPrefixes.size(), 0);
    p.visitor_.visit(p.parser_.prefixDecl());
    auto prefixes = p.visitor_.prefixMap();
    ASSERT_EQ(prefixes.size(), 1);
    ASSERT_EQ(prefixes.at("wd"), "<www.wikidata.org/>");
  }
  expectCompleteParse(parse<&Parser::pnameLn>("wd:bimbam", prefixMap),
                      StrEq("<www.wikidata.org/bimbam>"));
  expectCompleteParse(parse<&Parser::pnameNs>("wd:", prefixMap),
                      StrEq("<www.wikidata.org/>"));
  expectCompleteParse(parse<&Parser::prefixedName>("wd:bimbam", prefixMap),
                      StrEq("<www.wikidata.org/bimbam>"));
  expectIncompleteParse(
      parse<&Parser::iriref>("<somethingsomething> <rest>", prefixMap),
      "<rest>", testing::StrEq("<somethingsomething>"));
}

TEST(SparqlExpressionParser, First) {
  string s = "(5 * 5 ) bimbam";
  // This is an example on how to access a certain parsed substring.
  /*
  LOG(INFO) << context->getText() << std::endl;
  LOG(INFO) << p.parser_.getTokenStream()
                   ->getTokenSource()
                   ->getInputStream()
                   ->toString()
            << std::endl;
  LOG(INFO) << p.parser_.getCurrentToken()->getStartIndex() << std::endl;
   */
  auto resultofParse = parse<&Parser::expression>(s);
  EXPECT_EQ(resultofParse.remainingText_.length(), 6);
  auto resultAsExpression = std::move(resultofParse.resultOfParse_);

  VariableToColumnMap map;
  ad_utility::AllocatorWithLimit<Id> alloc{
      ad_utility::testing::makeAllocator()};
  IdTable table{alloc};
  LocalVocab localVocab;
  sparqlExpression::EvaluationContext input{
      *ad_utility::testing::getQec(),
      map,
      table,
      alloc,
      localVocab,
      std::make_shared<ad_utility::CancellationHandle<>>(),
      sparqlExpression::EvaluationContext::TimePoint::max()};
  auto result = resultAsExpression->evaluate(&input);
  AD_CONTRACT_CHECK(std::holds_alternative<Id>(result));
  ASSERT_EQ(std::get<Id>(result).getDatatype(), Datatype::Int);
  ASSERT_EQ(25, std::get<Id>(result).getInt());
}

TEST(SparqlParser, ComplexConstructTemplate) {
  string input =
      "{ [?a ( ?b (?c) )] ?d [?e [?f ?g]] . "
      "<http://wallscope.co.uk/resource/olympics/medal/#something> a "
      "<http://wallscope.co.uk/resource/olympics/medal/#somethingelse> }";

  auto Blank = [](const std::string& label) { return BlankNode(true, label); };
  expectCompleteParse(
      parse<&Parser::constructTemplate>(input),
      m::ConstructClause(
          {{Blank("0"), Var("?a"), Blank("3")},
           {Blank("1"), Iri(first), Blank("2")},
           {Blank("1"), Iri(rest), Iri(nil)},
           {Blank("2"), Iri(first), Var("?c")},
           {Blank("2"), Iri(rest), Iri(nil)},
           {Blank("3"), Iri(first), Var("?b")},
           {Blank("3"), Iri(rest), Blank("1")},
           {Blank("0"), Var("?d"), Blank("4")},
           {Blank("4"), Var("?e"), Blank("5")},
           {Blank("5"), Var("?f"), Var("?g")},
           {Iri("<http://wallscope.co.uk/resource/olympics/medal/"
                "#something>"),
            Iri(type),
            Iri("<http://wallscope.co.uk/resource/olympics/medal/"
                "#somethingelse>")}}));
}

TEST(SparqlParser, GraphTerm) {
  auto expectGraphTerm = ExpectCompleteParse<&Parser::graphTerm>{};
  expectGraphTerm("1337", m::Literal("1337"));
  expectGraphTerm("true", m::Literal("true"));
  expectGraphTerm("[]", m::InternalVariable("0"));
  auto expectGraphTermConstruct =
      ExpectCompleteParse<&Parser::graphTerm, true>{};
  expectGraphTermConstruct("[]", m::BlankNode(true, "0"));
  {
    const std::string iri = "<http://dummy-iri.com#fragment>";
    expectCompleteParse(parse<&Parser::graphTerm>(iri), m::Iri(iri));
  }
  expectGraphTerm("\"abc\"", m::Literal("\"abc\""));
  expectGraphTerm("()", m::Iri(nil));
}

TEST(SparqlParser, RdfCollectionSingleVar) {
  expectCompleteParse(
      parseCollection("( ?a )"),
      Pair(m::BlankNode(true, "0"),
           ElementsAre(ElementsAre(m::BlankNode(true, "0"), m::Iri(first),
                                   m::VariableVariant("?a")),
                       ElementsAre(m::BlankNode(true, "0"), m::Iri(rest),
                                   m::Iri(nil)))));
}

TEST(SparqlParser, RdfCollectionTripleVar) {
  auto Var = m::VariableVariant;
  auto Blank = [](const std::string& label) {
    return m::BlankNode(true, label);
  };
  expectCompleteParse(
      parseCollection("( ?a ?b ?c )"),
      Pair(m::BlankNode(true, "2"),
           ElementsAre(ElementsAre(Blank("0"), m::Iri(first), Var("?c")),
                       ElementsAre(Blank("0"), m::Iri(rest), m::Iri(nil)),
                       ElementsAre(Blank("1"), m::Iri(first), Var("?b")),
                       ElementsAre(Blank("1"), m::Iri(rest), Blank("0")),
                       ElementsAre(Blank("2"), m::Iri(first), Var("?a")),
                       ElementsAre(Blank("2"), m::Iri(rest), Blank("1")))));
}

TEST(SparqlParser, BlankNodeAnonymous) {
  expectCompleteParse(parseBlankNodeConstruct("[ \t\r\n]"),
                      m::BlankNode(true, "0"));
  expectCompleteParse(parseBlankNode("[ \t\r\n]"), m::InternalVariable("0"));
}

TEST(SparqlParser, BlankNodeLabelled) {
  expectCompleteParse(parseBlankNodeConstruct("_:label123"),
                      m::BlankNode(false, "label123"));
  expectCompleteParse(parseBlankNode("_:label123"),
                      m::InternalVariable("label123"));
}

TEST(SparqlParser, ConstructTemplateEmpty) {
  expectCompleteParse(parse<&Parser::constructTemplate>("{}"),
                      testing::Eq(std::nullopt));
}

TEST(SparqlParser, ConstructTriplesSingletonWithTerminator) {
  expectCompleteParse(parseConstructTriples("?a ?b ?c ."),
                      ElementsAre(ElementsAre(m::VariableVariant("?a"),
                                              m::VariableVariant("?b"),
                                              m::VariableVariant("?c"))));
}

TEST(SparqlParser, ConstructTriplesWithTerminator) {
  auto IsVar = m::VariableVariant;
  expectCompleteParse(
      parseConstructTriples("?a ?b ?c . ?d ?e ?f . ?g ?h ?i ."),
      ElementsAre(
          ElementsAre(IsVar("?a"), IsVar("?b"), IsVar("?c")),
          ElementsAre(IsVar("?d"), IsVar("?e"), IsVar("?f")),
          ElementsAre(IsVar("?g"), IsVar("?h"), m::VariableVariant("?i"))));
}

TEST(SparqlParser, TriplesSameSubjectVarOrTerm) {
  expectCompleteParse(parseConstructTriples("?a ?b ?c"),
                      ElementsAre(ElementsAre(m::VariableVariant("?a"),
                                              m::VariableVariant("?b"),
                                              m::VariableVariant("?c"))));
}

TEST(SparqlParser, TriplesSameSubjectTriplesNodeWithPropertyList) {
  expectCompleteParse(
      parseTriplesSameSubject("(?a) ?b ?c"),
      ElementsAre(
          ElementsAre(m::BlankNode(true, "0"), m::Iri(first),
                      m::VariableVariant("?a")),
          ElementsAre(m::BlankNode(true, "0"), m::Iri(rest), m::Iri(nil)),
          ElementsAre(m::BlankNode(true, "0"), m::VariableVariant("?b"),
                      m::VariableVariant("?c"))));
}

TEST(SparqlParser, TriplesSameSubjectTriplesNodeEmptyPropertyList) {
  expectCompleteParse(
      parseTriplesSameSubject("(?a)"),
      ElementsAre(
          ElementsAre(m::BlankNode(true, "0"), m::Iri(first),
                      m::VariableVariant("?a")),
          ElementsAre(m::BlankNode(true, "0"), m::Iri(rest), m::Iri(nil))));
}

TEST(SparqlParser, TriplesSameSubjectBlankNodePropertyList) {
  auto doTest = []<bool allowPath>() {
    auto input = "[ ?x ?y ] ?a ?b";
    auto [output, internal] = [&input]() {
      if constexpr (allowPath) {
        return std::pair(parse<&Parser::triplesSameSubjectPath>(input),
                         m::InternalVariable("0"));
      } else {
        return std::pair(parse<&Parser::triplesSameSubject, true>(input),
                         m::BlankNode(true, "0"));
      }
    }();

    auto var = m::VariableVariant;
    expectCompleteParse(
        output, UnorderedElementsAre(
                    ::testing::FieldsAre(internal, var("?x"), var("?y")),
                    ::testing::FieldsAre(internal, var("?a"), var("?b"))));
  };
  doTest.template operator()<true>();
  doTest.template operator()<false>();
}

TEST(SparqlParser, PropertyList) {
  expectCompleteParse(
      parsePropertyList("a ?a"),
      Pair(ElementsAre(ElementsAre(m::Iri(type), m::VariableVariant("?a"))),
           IsEmpty()));
}

TEST(SparqlParser, EmptyPropertyList) {
  expectCompleteParse(parsePropertyList(""), Pair(IsEmpty(), IsEmpty()));
}

TEST(SparqlParser, PropertyListNotEmptySingletonWithTerminator) {
  expectCompleteParse(
      parsePropertyListNotEmpty("a ?a ;"),
      Pair(ElementsAre(ElementsAre(m::Iri(type), m::VariableVariant("?a"))),
           IsEmpty()));
}

TEST(SparqlParser, PropertyListNotEmptyWithTerminator) {
  expectCompleteParse(
      parsePropertyListNotEmpty("a ?a ; a ?b ; a ?c ;"),
      Pair(ElementsAre(ElementsAre(m::Iri(type), m::VariableVariant("?a")),
                       ElementsAre(m::Iri(type), m::VariableVariant("?b")),
                       ElementsAre(m::Iri(type), m::VariableVariant("?c"))),
           IsEmpty()));
}

TEST(SparqlParser, VerbA) { expectCompleteParse(parseVerb("a"), m::Iri(type)); }

TEST(SparqlParser, VerbVariable) {
  expectCompleteParse(parseVerb("?a"), m::VariableVariant("?a"));
}

TEST(SparqlParser, ObjectListSingleton) {
  expectCompleteParse(parseObjectList("?a"),
                      Pair(ElementsAre(m::VariableVariant("?a")), IsEmpty()));
}

TEST(SparqlParser, ObjectList) {
  expectCompleteParse(
      parseObjectList("?a , ?b , ?c"),
      Pair(ElementsAre(m::VariableVariant("?a"), m::VariableVariant("?b"),
                       m::VariableVariant("?c")),
           IsEmpty()));
}

TEST(SparqlParser, BlankNodePropertyList) {
  auto doMatch = []<bool InsideConstruct>() {
    const auto blank = [] {
      if constexpr (InsideConstruct) {
        return m::BlankNode(true, "0");
      } else {
        return m::InternalVariable("0");
      }
    }();
    expectCompleteParse(
        parse<&Parser::blankNodePropertyList, InsideConstruct>(
            "[ a ?a ; a ?b ; a ?c ]"),
        Pair(blank,
             ElementsAre(
                 ElementsAre(blank, m::Iri(type), m::VariableVariant("?a")),
                 ElementsAre(blank, m::Iri(type), m::VariableVariant("?b")),
                 ElementsAre(blank, m::Iri(type), m::VariableVariant("?c")))));
  };
  doMatch.template operator()<true>();
  doMatch.template operator()<false>();
}

TEST(SparqlParser, GraphNodeVarOrTerm) {
  expectCompleteParse(parseGraphNode("?a"),
                      Pair(m::VariableVariant("?a"), IsEmpty()));
}

TEST(SparqlParser, GraphNodeTriplesNode) {
  expectCompleteParse(
      parseGraphNode("(?a)"),
      Pair(m::BlankNode(true, "0"),
           ElementsAre(ElementsAre(m::BlankNode(true, "0"), m::Iri(first),
                                   m::VariableVariant("?a")),
                       ElementsAre(m::BlankNode(true, "0"), m::Iri(rest),
                                   m::Iri(nil)))));
}

TEST(SparqlParser, VarOrTermVariable) {
  expectCompleteParse(parseVarOrTerm("?a"), m::VariableVariant("?a"));
}

TEST(SparqlParser, VarOrTermGraphTerm) {
  expectCompleteParse(parseVarOrTerm("()"), m::Iri(nil));
}

TEST(SparqlParser, Iri) {
  auto iri = &TripleComponent::Iri::fromIriref;
  auto expectIri = ExpectCompleteParse<&Parser::iri>{};
  expectIri("rdfs:label", iri("<http://www.w3.org/2000/01/rdf-schema#label>"),
            {{"rdfs", "<http://www.w3.org/2000/01/rdf-schema#>"}});
  expectIri(
      "rdfs:label", iri("<http://www.w3.org/2000/01/rdf-schema#label>"),
      {{"rdfs", "<http://www.w3.org/2000/01/rdf-schema#>"}, {"foo", "<bar#>"}});
  expectIri("<http://www.w3.org/2000/01/rdf-schema>"s,
            iri("<http://www.w3.org/2000/01/rdf-schema>"),
            SparqlQleverVisitor::PrefixMap{});
  expectIri("@en@rdfs:label"s,
            iri("@en@<http://www.w3.org/2000/01/rdf-schema#label>"),
            {{"rdfs", "<http://www.w3.org/2000/01/rdf-schema#>"}});
  expectIri("@en@<http://www.w3.org/2000/01/rdf-schema>"s,
            iri("@en@<http://www.w3.org/2000/01/rdf-schema>"),
            SparqlQleverVisitor::PrefixMap{});
}

TEST(SparqlParser, VarOrIriIri) {
  expectCompleteParse(parseVarOrTerm("<http://testiri>"),
                      m::Iri("<http://testiri>"));
}

TEST(SparqlParser, VariableWithQuestionMark) {
  expectCompleteParse(parseVariable("?variableName"),
                      m::Variable("?variableName"));
}

TEST(SparqlParser, VariableWithDollarSign) {
  expectCompleteParse(parseVariable("$variableName"),
                      m::Variable("?variableName"));
}

TEST(SparqlParser, Bind) {
  auto noChecks = SparqlQleverVisitor::DisableSomeChecksOnlyForTesting::True;
  auto expectBind = ExpectCompleteParse<&Parser::bind>{{}, noChecks};
  expectBind("BIND (10 - 5 as ?a)", m::Bind(Var{"?a"}, "10 - 5"));
  expectBind("bInD (?age - 10 As ?s)", m::Bind(Var{"?s"}, "?age - 10"));
}

TEST(SparqlParser, Integer) {
  auto expectInteger = ExpectCompleteParse<&Parser::integer>{};
  auto expectIntegerFails = ExpectParseFails<&Parser::integer>();
  expectInteger("1931", 1931ull);
  expectInteger("0", 0ull);
  expectInteger("18446744073709551615", 18446744073709551615ull);
  expectIntegerFails("18446744073709551616");
  expectIntegerFails("10000000000000000000000000000000000000000");
  expectIntegerFails("-1");
}

TEST(SparqlParser, LimitOffsetClause) {
  auto expectLimitOffset = ExpectCompleteParse<&Parser::limitOffsetClauses>{};
  auto expectLimitOffsetFails = ExpectParseFails<&Parser::limitOffsetClauses>();
  expectLimitOffset("LIMIT 10", m::LimitOffset(10, std::nullopt, 0));
  expectLimitOffset("OFFSET 31 LIMIT 12 TEXTLIMIT 14",
                    m::LimitOffset(12, 14, 31));
  expectLimitOffset("textlimit 999", m::LimitOffset(std::nullopt, 999, 0));
  expectLimitOffset("LIMIT      999", m::LimitOffset(999, std::nullopt, 0));
  expectLimitOffset("OFFSET 43",
                    m::LimitOffset(std::nullopt, std::nullopt, 43));
  expectLimitOffset("TEXTLIMIT 43 LIMIT 19", m::LimitOffset(19, 43, 0));
  expectLimitOffsetFails("LIMIT20");
  expectIncompleteParse(parse<&Parser::limitOffsetClauses>(
                            "Limit 10 TEXTLIMIT 20 offset 0 Limit 20"),
                        "Limit 20", m::LimitOffset(10ull, 20ull, 0ull));
}

TEST(SparqlParser, OrderCondition) {
  auto expectOrderCondition = ExpectCompleteParse<&Parser::orderCondition>{};
  auto expectOrderConditionFails = ExpectParseFails<&Parser::orderCondition>();
  // var
  expectOrderCondition("?test",
                       m::VariableOrderKeyVariant(Var{"?test"}, false));
  // brackettedExpression
  expectOrderCondition("DESC (?foo)",
                       m::VariableOrderKeyVariant(Var{"?foo"}, true));
  expectOrderCondition("ASC (?bar)",
                       m::VariableOrderKeyVariant(Var{"?bar"}, false));
  expectOrderCondition("ASC(?test - 5)",
                       m::ExpressionOrderKey("(?test - 5)", false));
  expectOrderCondition("DESC (10 || (5 && ?foo))",
                       m::ExpressionOrderKey("(10 || (5 && ?foo))", true));
  // constraint
  expectOrderCondition("(5 - ?mehr)",
                       m::ExpressionOrderKey("(5 - ?mehr)", false));
  expectOrderCondition("SUM(?i)", m::ExpressionOrderKey("SUM(?i)", false));
  expectOrderConditionFails("ASC SCORE(?i)");
}

TEST(SparqlParser, OrderClause) {
  auto expectOrderClause = ExpectCompleteParse<&Parser::orderClause>{};
  auto expectOrderClauseFails = ExpectParseFails<&Parser::orderClause>{};
  expectOrderClause(
      "ORDER BY ?test DESC(?foo - 5)",
      m::OrderKeys({VariableOrderKey{Var{"?test"}, false},
                    m::ExpressionOrderKeyTest{"(?foo - 5)", true}}));

  expectOrderClause("INTERNAL SORT BY ?test",
                    m::OrderKeys({VariableOrderKey{Var{"?test"}, false}},
                                 IsInternalSort::True));

  expectOrderClauseFails("INTERNAL SORT BY ?test DESC(?blubb)");
}

TEST(SparqlParser, GroupCondition) {
  auto expectGroupCondition = ExpectCompleteParse<&Parser::groupCondition>{};
  // variable
  expectGroupCondition("?test", m::VariableGroupKey("?test"));
  // expression without binding
  expectGroupCondition("(?test)", m::ExpressionGroupKey("?test"));
  // expression with binding
  expectGroupCondition("(?test AS ?mehr)",
                       m::AliasGroupKey("?test", Var{"?mehr"}));
  // builtInCall
  expectGroupCondition("COUNT(?test)", m::ExpressionGroupKey("COUNT(?test)"));
  // functionCall
  expectGroupCondition(
      "<http://www.opengis.net/def/function/geosparql/latitude>(?test)",
      m::ExpressionGroupKey(
          "<http://www.opengis.net/def/function/geosparql/latitude>(?test)"));
}

TEST(SparqlParser, GroupClause) {
  expectCompleteParse(
      parse<&Parser::groupClause>(
          "GROUP BY ?test (?foo - 10 as ?bar) COUNT(?baz)"),
      m::GroupKeys(
          {Var{"?test"}, std::pair{"?foo - 10", Var{"?bar"}}, "COUNT(?baz)"}));
}

TEST(SparqlParser, SolutionModifier) {
  auto expectSolutionModifier =
      ExpectCompleteParse<&Parser::solutionModifier>{};
  auto expectIncompleteParse = [](const string& input) {
    EXPECT_FALSE(
        parse<&Parser::solutionModifier>(input).remainingText_.empty());
  };
  using VOK = VariableOrderKey;

  expectSolutionModifier("", m::SolutionModifier({}, {}, {}, {}));
  // The following are no valid solution modifiers, because ORDER BY
  // has to appear before LIMIT.
  expectIncompleteParse("GROUP BY ?var LIMIT 10 ORDER BY ?var");
  expectSolutionModifier("TEXTLIMIT 1 LIMIT 10",
                         m::SolutionModifier({}, {}, {}, {10, 0, 1}));
  expectSolutionModifier(
      "GROUP BY ?var (?b - 10) HAVING (?var != 10) ORDER BY ?var TEXTLIMIT 1 "
      "LIMIT 10 OFFSET 2",
      m::SolutionModifier({Var{"?var"}, "?b - 10"}, {{"(?var != 10)"}},
                          {VOK{Var{"?var"}, false}}, {10, 2, 1}));
  expectSolutionModifier(
      "GROUP BY ?var HAVING (?foo < ?bar) ORDER BY (5 - ?var) TEXTLIMIT 21 "
      "LIMIT 2",
      m::SolutionModifier({Var{"?var"}}, {{"(?foo < ?bar)"}},
                          {std::pair{"(5 - ?var)", false}}, {2, 0, 21}));
  expectSolutionModifier(
      "GROUP BY (?var - ?bar) ORDER BY (5 - ?var)",
      m::SolutionModifier({"?var - ?bar"}, {}, {std::pair{"(5 - ?var)", false}},
                          {}));
}

TEST(SparqlParser, DataBlock) {
  auto expectDataBlock = ExpectCompleteParse<&Parser::dataBlock>{};
  auto expectDataBlockFails = ExpectParseFails<&Parser::dataBlock>();
  expectDataBlock("?test { \"foo\" }",
                  m::Values({Var{"?test"}}, {{lit("\"foo\"")}}));
  expectDataBlock("?test { 10.0 }", m::Values({Var{"?test"}}, {{10.0}}));
  expectDataBlock("?test { UNDEF }",
                  m::Values({Var{"?test"}}, {{TripleComponent::UNDEF{}}}));
  expectDataBlock("?test { false true }",
                  m::Values({Var{"?test"}}, {{false}, {true}}));
  expectDataBlock(
      R"(?foo { "baz" "bar" })",
      m::Values({Var{"?foo"}}, {{lit("\"baz\"")}, {lit("\"bar\"")}}));
  // TODO: Is this semantics correct?
  expectDataBlock(R"(( ) { ( ) })", m::Values({}, {{}}));
  expectDataBlock(R"(( ) { })", m::Values({}, {}));
  expectDataBlockFails("?test { ( ) }");
  expectDataBlock(R"(?foo { })", m::Values({Var{"?foo"}}, {}));
  expectDataBlock(R"(( ?foo ) { })", m::Values({Var{"?foo"}}, {}));
  expectDataBlockFails(R"(( ?foo ?bar ) { (<foo>) (<bar>) })");
  expectDataBlock(
      R"(( ?foo ?bar ) { (<foo> <bar>) })",
      m::Values({Var{"?foo"}, Var{"?bar"}}, {{iri("<foo>"), iri("<bar>")}}));
  expectDataBlock(
      R"(( ?foo ?bar ) { (<foo> "m") ("1" <bar>) })",
      m::Values({Var{"?foo"}, Var{"?bar"}},
                {{iri("<foo>"), lit("\"m\"")}, {lit("\"1\""), iri("<bar>")}}));
  expectDataBlock(
      R"(( ?foo ?bar ) { (<foo> "m") (<bar> <e>) (1 "f") })",
      m::Values({Var{"?foo"}, Var{"?bar"}}, {{iri("<foo>"), lit("\"m\"")},
                                             {iri("<bar>"), iri("<e>")},
                                             {1, lit("\"f\"")}}));
  // TODO<joka921/qup42> implement
  expectDataBlockFails(R"(( ) { (<foo>) })");
}

TEST(SparqlParser, InlineData) {
  auto expectInlineData = ExpectCompleteParse<&Parser::inlineData>{};
  auto expectInlineDataFails = ExpectParseFails<&Parser::inlineData>();
  expectInlineData("VALUES ?test { \"foo\" }",
                   m::InlineData({Var{"?test"}}, {{lit("\"foo\"")}}));
  // There must always be a block present for InlineData
  expectInlineDataFails("");
}

TEST(SparqlParser, propertyPaths) {
  auto expectPathOrVar = ExpectCompleteParse<&Parser::verbPathOrSimple>{};
  auto Iri = &PropertyPath::fromIri;
  auto Sequence = &PropertyPath::makeSequence;
  auto Alternative = &PropertyPath::makeAlternative;
  auto ZeroOrMore = &PropertyPath::makeZeroOrMore;
  auto OneOrMore = &PropertyPath::makeOneOrMore;
  auto ZeroOrOne = &PropertyPath::makeZeroOrOne;
  using PrefixMap = SparqlQleverVisitor::PrefixMap;
  // Test all the base cases.
  // "a" is a special case. It is a valid PropertyPath.
  // It is short for "<http://www.w3.org/1999/02/22-rdf-syntax-ns#type>".
  expectPathOrVar("a",
                  Iri("<http://www.w3.org/1999/02/22-rdf-syntax-ns#type>"));
  expectPathOrVar(
      "@en@rdfs:label", Iri("@en@<http://www.w3.org/2000/01/rdf-schema#label>"),
      PrefixMap{{"rdfs", "<http://www.w3.org/2000/01/rdf-schema#>"}});
  EXPECT_THROW(parse<&Parser::verbPathOrSimple>("b"), ParseException);
  expectPathOrVar("test:foo", Iri("<http://www.example.com/foo>"),
                  {{"test", "<http://www.example.com/>"}});
  expectPathOrVar("?bar", Var{"?bar"});
  expectPathOrVar(":", Iri("<http://www.example.com/>"),
                  {{"", "<http://www.example.com/>"}});
  expectPathOrVar("<http://www.w3.org/1999/02/22-rdf-syntax-ns#type>",
                  Iri("<http://www.w3.org/1999/02/22-rdf-syntax-ns#type>"));
  // Test the basic combinators / | (...) + * ?.
  expectPathOrVar("a:a / a:b",
                  Sequence({Iri("<http://www.example.com/a>"),
                            Iri("<http://www.example.com/b>")}),
                  {{"a", "<http://www.example.com/>"}});
  expectPathOrVar("a:a | a:b",
                  Alternative({Iri("<http://www.example.com/a>"),
                               Iri("<http://www.example.com/b>")}),
                  {{"a", "<http://www.example.com/>"}});
  expectPathOrVar("(a:a)", Iri("<http://www.example.com/a>"),
                  {{"a", "<http://www.example.com/>"}});
  expectPathOrVar("a:a+", OneOrMore({Iri("<http://www.example.com/a>")}),
                  {{"a", "<http://www.example.com/>"}});
  {
    PropertyPath expected = ZeroOrOne({Iri("<http://www.example.com/a>")});
    expected.can_be_null_ = true;
    expectPathOrVar("a:a?", expected, {{"a", "<http://www.example.com/>"}});
  }
  {
    PropertyPath expected = ZeroOrMore({Iri("<http://www.example.com/a>")});
    expected.can_be_null_ = true;
    expectPathOrVar("a:a*", expected, {{"a", "<http://www.example.com/>"}});
  }
  // Test a bigger example that contains everything.
  {
    PropertyPath expected =
        Alternative({Sequence({
                         Iri("<http://www.example.com/a/a>"),
                         ZeroOrMore({Iri("<http://www.example.com/b/b>")}),
                     }),
                     Iri("<http://www.example.com/c/c>"),
                     OneOrMore({Sequence({Iri("<http://www.example.com/a/a>"),
                                          Iri("<http://www.example.com/b/b>"),
                                          Iri("<a/b/c>")})})});
    expected.computeCanBeNull();
    expected.can_be_null_ = false;
    expectPathOrVar("a:a/b:b*|c:c|(a:a/b:b/<a/b/c>)+", expected,
                    {{"a", "<http://www.example.com/a/>"},
                     {"b", "<http://www.example.com/b/>"},
                     {"c", "<http://www.example.com/c/>"}});
  }
}

TEST(SparqlParser, propertyListPathNotEmpty) {
  auto expectPropertyListPath =
      ExpectCompleteParse<&Parser::propertyListPathNotEmpty>{};
  auto expectPropertyListPathFails =
      ExpectParseFails<&Parser::propertyListPathNotEmpty>();
  auto Iri = &PropertyPath::fromIri;
  expectPropertyListPath("<bar> ?foo", {{{Iri("<bar>"), Var{"?foo"}}}, {}});
  expectPropertyListPath(
      "<bar> ?foo ; <mehr> ?f",
      {{{Iri("<bar>"), Var{"?foo"}}, {Iri("<mehr>"), Var{"?f"}}}, {}});
  expectPropertyListPath(
      "<bar> ?foo , ?baz",
      {{{Iri("<bar>"), Var{"?foo"}}, {Iri("<bar>"), Var{"?baz"}}}, {}});

  // A more complex example.
  expectPropertyListPathFails("<bar> ( ?foo ?baz )");
  auto V = m::VariableVariant;
  auto internal0 = m::InternalVariable("0");
  auto internal1 = m::InternalVariable("1");
  auto internal2 = m::InternalVariable("2");
  auto bar = m::Predicate("<bar>");
  expectPropertyListPath(
      "?x [?y ?z; <bar> ?b, ?p, [?d ?e], [<bar> ?e]]; ?u ?v",
      Pair(ElementsAre(Pair(V("?x"), internal0), Pair(V("?u"), V("?v"))),
           UnorderedElementsAre(
               ::testing::FieldsAre(internal0, V("?y"), V("?z")),
               ::testing::FieldsAre(internal0, bar, V("?b")),
               ::testing::FieldsAre(internal0, bar, V("?p")),
               ::testing::FieldsAre(internal0, bar, internal1),
               ::testing::FieldsAre(internal1, V("?d"), V("?e")),
               ::testing::FieldsAre(internal0, bar, internal2),
               ::testing::FieldsAre(internal2, bar, V("?e")))));
}

TEST(SparqlParser, triplesSameSubjectPath) {
  auto expectTriples = ExpectCompleteParse<&Parser::triplesSameSubjectPath>{};
  auto PathIri = &PropertyPath::fromIri;
  expectTriples("?foo <bar> ?baz",
                {{Var{"?foo"}, PathIri("<bar>"), Var{"?baz"}}});
  expectTriples("?foo <bar> ?baz ; <mehr> ?t",
                {{Var{"?foo"}, PathIri("<bar>"), Var{"?baz"}},
                 {Var{"?foo"}, PathIri("<mehr>"), Var{"?t"}}});
  expectTriples("?foo <bar> ?baz , ?t",
                {{Var{"?foo"}, PathIri("<bar>"), Var{"?baz"}},
                 {Var{"?foo"}, PathIri("<bar>"), Var{"?t"}}});
  expectTriples("?foo <bar> ?baz , ?t ; <mehr> ?d",
                {{Var{"?foo"}, PathIri("<bar>"), Var{"?baz"}},
                 {Var{"?foo"}, PathIri("<bar>"), Var{"?t"}},
                 {Var{"?foo"}, PathIri("<mehr>"), Var{"?d"}}});
  expectTriples("?foo <bar> ?baz ; <mehr> ?t , ?d",
                {{Var{"?foo"}, PathIri("<bar>"), Var{"?baz"}},
                 {Var{"?foo"}, PathIri("<mehr>"), Var{"?t"}},
                 {Var{"?foo"}, PathIri("<mehr>"), Var{"?d"}}});
  expectTriples("<foo> <bar> ?baz ; ?mehr \"a\"",
                {{Iri("<foo>"), PathIri("<bar>"), Var{"?baz"}},
                 {Iri("<foo>"), Var("?mehr"), Literal("\"a\"")}});
  auto expectTriplesConstruct =
      ExpectCompleteParse<&Parser::triplesSameSubjectPath, true>{};
  expectTriplesConstruct("_:1 <bar> ?baz", {{BlankNode(false, "1"),
                                             PathIri("<bar>"), Var{"?baz"}}});
  expectTriples("_:one <bar> ?baz",
                {{Var{absl::StrCat(INTERNAL_BLANKNODE_VARIABLE_PREFIX, "one")},
                  PathIri("<bar>"), Var{"?baz"}}});
  expectTriples("10.0 <bar> true",
                {{Literal(10.0), PathIri("<bar>"), Literal(true)}});
  expectTriples(
      "<foo> "
      "<http://qlever.cs.uni-freiburg.de/builtin-functions/contains-word> "
      "\"Berlin Freiburg\"",
      {{Iri("<foo>"),
        PathIri("<http://qlever.cs.uni-freiburg.de/builtin-functions/"
                "contains-word>"),
        Literal("\"Berlin Freiburg\"")}});
}

TEST(SparqlParser, SelectClause) {
  auto expectSelectClause = ExpectCompleteParse<&Parser::selectClause>{};
  auto expectSelectFails = ExpectParseFails<&Parser::selectClause>();

  using Alias = std::pair<string, ::Variable>;
  expectCompleteParse(parseSelectClause("SELECT *"),
                      m::AsteriskSelect(false, false));
  expectCompleteParse(parseSelectClause("SELECT DISTINCT *"),
                      m::AsteriskSelect(true, false));
  expectCompleteParse(parseSelectClause("SELECT REDUCED *"),
                      m::AsteriskSelect(false, true));
  expectSelectFails("SELECT DISTINCT REDUCED *");
  expectSelectFails("SELECT");
  expectSelectClause("SELECT ?foo", m::VariablesSelect({"?foo"}));
  expectSelectClause("SELECT ?foo ?baz ?bar",
                     m::VariablesSelect({"?foo", "?baz", "?bar"}));
  expectSelectClause("SELECT DISTINCT ?foo ?bar",
                     m::VariablesSelect({"?foo", "?bar"}, true, false));
  expectSelectClause("SELECT REDUCED ?foo ?bar ?baz",
                     m::VariablesSelect({"?foo", "?bar", "?baz"}, false, true));
  expectSelectClause("SELECT (10 as ?foo) ?bar",
                     m::Select({Alias{"10", Var{"?foo"}}, Var{"?bar"}}));
  expectSelectClause("SELECT DISTINCT (5 - 10 as ?m)",
                     m::Select({Alias{"5 - 10", Var{"?m"}}}, true, false));
  expectSelectClause(
      "SELECT (5 - 10 as ?m) ?foo (10 as ?bar)",
      m::Select({Alias{"5 - 10", "?m"}, Var{"?foo"}, Alias{"10", "?bar"}}));
}

TEST(SparqlParser, HavingCondition) {
  auto expectHavingCondition = ExpectCompleteParse<&Parser::havingCondition>{};
  auto expectHavingConditionFails =
      ExpectParseFails<&Parser::havingCondition>();

  expectHavingCondition("(?x <= 42.3)", m::stringMatchesFilter("(?x <= 42.3)"));
  expectHavingCondition("(?height > 1.7)",
                        m::stringMatchesFilter("(?height > 1.7)"));
  expectHavingCondition("(?predicate < \"<Z\")",
                        m::stringMatchesFilter("(?predicate < \"<Z\")"));
  expectHavingCondition("(LANG(?x) = \"en\")",
                        m::stringMatchesFilter("(LANG(?x) = \"en\")"));
}

TEST(SparqlParser, GroupGraphPattern) {
  auto expectGraphPattern = ExpectCompleteParse<&Parser::groupGraphPattern>{
      {{INTERNAL_PREDICATE_PREFIX_NAME, INTERNAL_PREDICATE_PREFIX_IRI}}};
  auto expectGroupGraphPatternFails =
      ExpectParseFails<&Parser::groupGraphPattern>{{}};
  auto DummyTriplesMatcher = m::Triples({{Var{"?x"}, "?y", Var{"?z"}}});

  // Empty GraphPatterns.
  expectGraphPattern("{ }", m::GraphPattern());
  expectGraphPattern(
      "{ SELECT *  WHERE { } }",
      m::GraphPattern(m::SubSelect(::testing::_, m::GraphPattern())));

  SparqlTriple abc{Var{"?a"}, "?b", Var{"?c"}};
  SparqlTriple def{Var{"?d"}, "?e", Var{"?f"}};
  // Test the Components alone.
  expectGraphPattern("{ { ?a ?b ?c } }",
                     m::GraphPattern(m::GroupGraphPattern(m::Triples({abc}))));
  expectGraphPattern(
      "{ { ?a ?b ?c } UNION { ?d ?e ?f } }",
      m::GraphPattern(m::Union(m::GraphPattern(m::Triples({abc})),
                               m::GraphPattern(m::Triples({def})))));
  expectGraphPattern(
      "{ { ?a ?b ?c } UNION { ?d ?e ?f } UNION { ?g ?h ?i } }",
      m::GraphPattern(m::Union(
          m::GraphPattern(m::Union(m::GraphPattern(m::Triples({abc})),
                                   m::GraphPattern(m::Triples({def})))),
          m::GraphPattern(m::Triples({{Var{"?g"}, "?h", Var{"?i"}}})))));
  expectGraphPattern("{ OPTIONAL { ?a <foo> <bar> } }",
                     m::GraphPattern(m::OptionalGraphPattern(
                         m::Triples({{Var{"?a"}, "<foo>", iri("<bar>")}}))));
  expectGraphPattern("{ MINUS { ?a <foo> <bar> } }",
                     m::GraphPattern(m::MinusGraphPattern(
                         m::Triples({{Var{"?a"}, "<foo>", iri("<bar>")}}))));
  expectGraphPattern(
      "{ FILTER (?a = 10) . ?x ?y ?z }",
      m::GraphPattern(false, {"(?a = 10)"}, DummyTriplesMatcher));
  expectGraphPattern("{ BIND (3 as ?c) }",
                     m::GraphPattern(m::Bind(Var{"?c"}, "3")));
  // The variables `?f` and `?b` have not been used before the BIND clause.
  expectGroupGraphPatternFails("{ BIND (?f - ?b as ?c) }");
  expectGraphPattern("{ VALUES (?a ?b) { (<foo> <bar>) (<a> <b>) } }",
                     m::GraphPattern(m::InlineData(
                         {Var{"?a"}, Var{"?b"}}, {{iri("<foo>"), iri("<bar>")},
                                                  {iri("<a>"), iri("<b>")}})));
  expectGraphPattern("{ ?x ?y ?z }", m::GraphPattern(DummyTriplesMatcher));
  expectGraphPattern(
      "{ SELECT *  WHERE { ?x ?y ?z } }",
      m::GraphPattern(m::SubSelect(m::AsteriskSelect(false, false),
                                   m::GraphPattern(DummyTriplesMatcher))));
  // Test mixes of the components to make sure that they interact correctly.
  expectGraphPattern(
      "{ ?x ?y ?z ; ?f <bar> }",
      m::GraphPattern(m::Triples(
          {{Var{"?x"}, "?y", Var{"?z"}}, {Var{"?x"}, "?f", iri("<bar>")}})));
  expectGraphPattern(
      "{ ?x ?y ?z . <foo> ?f <bar> }",
      m::GraphPattern(m::Triples(
          {{Var{"?x"}, "?y", Var{"?z"}}, {iri("<foo>"), "?f", iri("<bar>")}})));
  expectGraphPattern(
      "{ ?x <is-a> <Actor> . FILTER(?x != ?y) . ?y <is-a> <Actor> . "
      "FILTER(?y < ?x) }",
      m::GraphPattern(false, {"(?x != ?y)", "(?y < ?x)"},
                      m::Triples({{Var{"?x"}, "<is-a>", iri("<Actor>")},
                                  {Var{"?y"}, "<is-a>", iri("<Actor>")}})));
  expectGraphPattern(
      "{?x <is-a> \"Actor\" . FILTER(?x != ?y) . ?y <is-a> <Actor> . ?c "
      "ql:contains-entity ?x . ?c ql:contains-word \"coca* abuse\"}",
      m::GraphPattern(
          false, {"(?x != ?y)"},
          m::Triples(
              {{Var{"?x"}, "<is-a>", lit("\"Actor\"")},
               {Var{"?y"}, "<is-a>", iri("<Actor>")},
               {Var{"?c"}, CONTAINS_ENTITY_PREDICATE, Var{"?x"}},
               {Var{"?c"}, CONTAINS_WORD_PREDICATE, lit("\"coca* abuse\"")}})));

  // Scoping of variables in combination with a BIND clause.
  expectGraphPattern(
      "{?x <is-a> <Actor> . BIND(10 - ?x as ?y) }",
      m::GraphPattern(m::Triples({{Var{"?x"}, "<is-a>", iri("<Actor>")}}),
                      m::Bind(Var{"?y"}, "10 - ?x")));
  expectGraphPattern(
      "{?x <is-a> <Actor> . BIND(10 - ?x as ?y) . ?a ?b ?c }",
      m::GraphPattern(m::Triples({{Var{"?x"}, "<is-a>", iri("<Actor>")}}),
                      m::Bind(Var{"?y"}, "10 - ?x"),
                      m::Triples({{Var{"?a"}, "?b", Var{"?c"}}})));
  expectGroupGraphPatternFails("{?x <is-a> <Actor> . {BIND(10 - ?x as ?y)}}");
  expectGroupGraphPatternFails("{?x <is-a> <Actor> . BIND(3 as ?x)}");
  expectGraphPattern(
      "{?x <is-a> <Actor> . {BIND(3 as ?x)} }",
      m::GraphPattern(m::Triples({{Var{"?x"}, "<is-a>", iri("<Actor>")}}),
                      m::GroupGraphPattern(m::Bind(Var{"?x"}, "3"))));
  expectGroupGraphPatternFails(
      "{?x <is-a> <Actor> . OPTIONAL {BIND(?x as ?y)}}");

  expectGraphPattern(
      "{?x <is-a> <Actor> . OPTIONAL {BIND(3 as ?x)} }",
      m::GraphPattern(m::Triples({{Var{"?x"}, "<is-a>", iri("<Actor>")}}),
                      m::OptionalGraphPattern(m::Bind(Var{"?x"}, "3"))));
  expectGraphPattern(
      "{ {?x <is-a> <Actor>} UNION { BIND (3 as ?x)}}",
      m::GraphPattern(m::Union(
          m::GraphPattern(m::Triples({{Var{"?x"}, "<is-a>", iri("<Actor>")}})),
          m::GraphPattern(m::Bind(Var{"?x"}, "3")))));

  expectGraphPattern(
      "{?x <is-a> <Actor> . OPTIONAL { ?x <foo> <bar> } }",
      m::GraphPattern(m::Triples({{Var{"?x"}, "<is-a>", iri("<Actor>")}}),
                      m::OptionalGraphPattern(
                          m::Triples({{Var{"?x"}, "<foo>", iri("<bar>")}}))));
  expectGraphPattern(
      "{ SELECT *  WHERE { ?x ?y ?z } VALUES ?a { <a> <b> } }",
      m::GraphPattern(
          m::SubSelect(m::AsteriskSelect(false, false),
                       m::GraphPattern(DummyTriplesMatcher)),
          m::InlineData({Var{"?a"}}, {{iri("<a>")}, {iri("<b>")}})));
  expectGraphPattern("{ SERVICE <endpoint> { ?s ?p ?o } }",
                     m::GraphPattern(m::Service(
                         Iri{"<endpoint>"}, {Var{"?s"}, Var{"?p"}, Var{"?o"}},
                         "{ ?s ?p ?o }")));
  expectGraphPattern(
      "{ SERVICE <ep> { { SELECT ?s ?o WHERE { ?s ?p ?o } } } }",
      m::GraphPattern(m::Service(Iri{"<ep>"}, {Var{"?s"}, Var{"?o"}},
                                 "{ { SELECT ?s ?o WHERE { ?s ?p ?o } } }")));

  // SERVICE with SILENT or a variable endpoint is not yet supported.
  expectGroupGraphPatternFails("{ SERVICE SILENT <ep> { ?s ?p ?o } }");
  expectGroupGraphPatternFails("{ SERVICE ?endpoint { ?s ?p ?o } }");

  // graphGraphPattern is not supported.
  expectGroupGraphPatternFails("{ GRAPH ?a { } }");
  expectGroupGraphPatternFails("{ GRAPH <foo> { } }");
}

TEST(SparqlParser, RDFLiteral) {
  auto expectRDFLiteral = ExpectCompleteParse<&Parser::rdfLiteral>{
      {{"xsd", "<http://www.w3.org/2001/XMLSchema#>"}}};
  auto expectRDFLiteralFails = ExpectParseFails<&Parser::rdfLiteral>();

  expectRDFLiteral("   \"Astronaut\"^^xsd:string  \t",
                   "\"Astronaut\"^^<http://www.w3.org/2001/XMLSchema#string>"s);
  // The conversion to the internal date format
  // (":v:date:0000000000000001950-01-01T00:00:00") is done by
  // TurtleStringParser<TokenizerCtre>::parseTripleObject(resultAsString) which
  // is only called at triplesBlock.
  expectRDFLiteral(
      "\"1950-01-01T00:00:00\"^^xsd:dateTime",
      "\"1950-01-01T00:00:00\"^^<http://www.w3.org/2001/XMLSchema#dateTime>"s);
  expectRDFLiteralFails(R"(?a ?b "The \"Moon\""@en .)");
}

TEST(SparqlParser, SelectQuery) {
  auto contains = [](const std::string& s) { return ::testing::HasSubstr(s); };
  auto expectSelectQuery = ExpectCompleteParse<&Parser::selectQuery>{
      {{INTERNAL_PREDICATE_PREFIX_NAME, INTERNAL_PREDICATE_PREFIX_IRI}}};
  auto expectSelectQueryFails = ExpectParseFails<&Parser::selectQuery>{};
  auto DummyGraphPatternMatcher =
      m::GraphPattern(m::Triples({{Var{"?x"}, "?y", Var{"?z"}}}));
  expectSelectQuery(
      "SELECT * WHERE { ?a <bar> ?foo }",
      testing::AllOf(m::SelectQuery(
          m::AsteriskSelect(),
          m::GraphPattern(m::Triples({{Var{"?a"}, "<bar>", Var{"?foo"}}})))));
  expectSelectQuery("SELECT * WHERE { ?x ?y ?z }",
                    testing::AllOf(m::SelectQuery(m::AsteriskSelect(),
                                                  DummyGraphPatternMatcher)));
  expectSelectQuery(
      "SELECT ?x WHERE { ?x ?y ?z . FILTER(?x != <foo>) } LIMIT 10 TEXTLIMIT 5",
      testing::AllOf(
          m::SelectQuery(
              m::Select({Var{"?x"}}),
              m::GraphPattern(false, {"(?x != <foo>)"},
                              m::Triples({{Var{"?x"}, "?y", Var{"?z"}}}))),
          m::pq::LimitOffset({10, 0, 5})));

  // ORDER BY
  expectSelectQuery("SELECT ?x WHERE { ?x ?y ?z } ORDER BY ?y ",
                    testing::AllOf(m::SelectQuery(m::Select({Var{"?x"}}),
                                                  DummyGraphPatternMatcher),
                                   m::pq::OrderKeys({{Var{"?y"}, false}})));

  // Ordering by a variable or expression which contains a variable that is not
  // visible in the query body is not allowed.
  expectSelectQueryFails("SELECT ?a WHERE { ?a ?b ?c } ORDER BY ?x",
                         contains("Variable ?x was used by "
                                  "ORDER BY, but is not"));
  expectSelectQueryFails("SELECT ?a WHERE { ?a ?b ?c } ORDER BY (?x - 10)");

  // Explicit GROUP BY
  expectSelectQuery("SELECT ?x WHERE { ?x ?y ?z } GROUP BY ?x",
                    testing::AllOf(m::SelectQuery(m::VariablesSelect({"?x"}),
                                                  DummyGraphPatternMatcher),
                                   m::pq::GroupKeys({Var{"?x"}})));
  expectSelectQuery(
      "SELECT (COUNT(?y) as ?a) WHERE { ?x ?y ?z } GROUP BY ?x",
      testing::AllOf(
          m::SelectQuery(m::Select({std::pair{"COUNT(?y)", Var{"?a"}}}),
                         DummyGraphPatternMatcher),
          m::pq::GroupKeys({Var{"?x"}})));

  expectSelectQuery(
      "SELECT (SUM(?x) as ?a) (COUNT(?y) + ?z AS ?b)  WHERE { ?x ?y ?z } GROUP "
      "BY ?z",
      testing::AllOf(
          m::SelectQuery(m::Select({std::pair{"SUM(?x)", Var{"?a"}},
                                    std::pair{"COUNT(?y) + ?z", Var{"?b"}}}),
                         DummyGraphPatternMatcher)));

  expectSelectQuery(
      "SELECT (SUM(?x) as ?a)  WHERE { ?x ?y ?z } GROUP "
      "BY ?z ORDER BY (COUNT(?y) + ?z)",
      testing::AllOf(
          m::SelectQuery(
              m::Select({std::pair{"SUM(?x)", Var{"?a"}}}, false, false,
                        {std::pair{"(COUNT(?y) + ?z)",
                                   Var{"?_QLever_internal_variable_0"}}}),
              DummyGraphPatternMatcher),
          m::pq::OrderKeys({{Var{"?_QLever_internal_variable_0"}, false}})));

  // It is also illegal to reuse a variable from the body of a query with a
  // GROUP BY as the target of an alias, even if it is the aggregated variable
  // itself.
  expectSelectQueryFails(
      "SELECT (SUM(?y) AS ?y) WHERE { ?x <is-a> ?y } GROUP BY ?x");

  // Grouping by a variable or expression which contains a variable
  // that is not visible in the query body is not allowed.
  expectSelectQueryFails("SELECT ?x WHERE { ?a ?b ?c } GROUP BY ?x");
  expectSelectQueryFails(
      "SELECT (COUNT(?a) as ?d) WHERE { ?a ?b ?c } GROUP BY (?x - 10)");

  // All variables used in an aggregate must be visible in the query body.
  expectSelectQueryFails(
      "SELECT (COUNT(?x) as ?y) WHERE { ?a ?b ?c } GROUP BY ?a");
  // `SELECT *` is not allowed while grouping.
  expectSelectQueryFails("SELECT * WHERE { ?x ?y ?z } GROUP BY ?x");
  // When grouping selected variables must either be grouped by or aggregated.
  // `?y` is neither.
  expectSelectQueryFails("SELECT (?y as ?a) WHERE { ?x ?y ?z } GROUP BY ?x");

  // Explicit GROUP BY but the target of an alias is used twice.
  expectSelectQueryFails(
      "SELECT (?x AS ?z) (?x AS ?z) WHERE { ?x <p> ?y} GROUP BY ?x");

  // Explicit GROUP BY but the second alias uses the target of the first alias
  // as input.
  expectSelectQuery(
      "SELECT (?x AS ?a) (?a AS ?aa) WHERE { ?x ?y ?z} GROUP BY ?x",
      testing::AllOf(m::SelectQuery(m::Select({std::pair{"?x", Var{"?a"}},
                                               std::pair{"?a", Var{"?aa"}}}),
                                    DummyGraphPatternMatcher),
                     m::pq::GroupKeys({Var{"?x"}})));

  // Implicit GROUP BY.
  expectSelectQuery(
      "SELECT (SUM(?x) as ?a) (COUNT(?y) + AVG(?z) AS ?b)  WHERE { ?x ?y ?z }",
      testing::AllOf(m::SelectQuery(m::Select({std::pair{"SUM(?x)", Var{"?a"}},
                                               std::pair{"COUNT(?y) + AVG(?z)",
                                                         Var{"?b"}}}),
                                    DummyGraphPatternMatcher),
                     m::pq::GroupKeys({})));
  // Implicit GROUP BY but the variable `?x` is not aggregated.
  expectSelectQueryFails("SELECT ?x (SUM(?y) AS ?z) WHERE { ?x <p> ?y}");
  // Implicit GROUP BY but the variable `?x` is not aggregated inside the
  // expression that also contains the aggregate.
  expectSelectQueryFails("SELECT (?x + SUM(?y) AS ?z) WHERE { ?x <p> ?y}");

  // When there is no GROUP BY (implicit or explicit), the aliases are
  // equivalently transformed into BINDs and then deleted from the SELECT
  // clause.
  expectSelectQuery("SELECT (?x AS ?y) (?y AS ?z) WHERE { BIND(1 AS ?x)}",
                    m::SelectQuery(m::Select({Var("?y"), Var("?z")}),
                                   m::GraphPattern(m::Bind(Var("?x"), "1"),
                                                   m::Bind(Var("?y"), "?x"),
                                                   m::Bind(Var{"?z"}, "?y"))));

  // No GROUP BY but the target of an alias is used twice.
  expectSelectQueryFails("SELECT (?x AS ?z) (?x AS ?z) WHERE { ?x <p> ?y}",
                         contains("The target ?z of an AS clause was already "
                                  "used before in the SELECT clause."));

  // `?x` is selected twice. Once as variable and once as the result of an
  // alias. This is not allowed.
  expectSelectQueryFails(
      "SELECT ?x (?y as ?x) WHERE { ?x ?y ?z }",
      contains(
          "The target ?x of an AS clause was already used in the query body."));

  // HAVING is not allowed without GROUP BY
  expectSelectQueryFails(
      "SELECT ?x WHERE { ?x ?y ?z } HAVING (?x < 3)",
      contains("HAVING clause is only supported in queries with GROUP BY"));

  // The target of the alias (`?y`) is already bound in the WHERE clause. This
  // is forbidden by the SPARQL standard.
  expectSelectQueryFails(
      "SELECT (?x AS ?y) WHERE { ?x <is-a> ?y }",
      contains(
          "The target ?y of an AS clause was already used in the query body."));

  // Datasets are not supported.
  expectSelectQueryFails("SELECT * FROM <defaultDataset> WHERE { ?x ?y ?z }",
                         contains("FROM clauses are currently not supported"));
}

TEST(SparqlParser, ConstructQuery) {
  auto contains = [](const std::string& s) { return ::testing::HasSubstr(s); };
  auto expectConstructQuery = ExpectCompleteParse<&Parser::constructQuery>{
      {{INTERNAL_PREDICATE_PREFIX_NAME, INTERNAL_PREDICATE_PREFIX_IRI}}};
  auto expectConstructQueryFails = ExpectParseFails<&Parser::constructQuery>{};
  expectConstructQuery(
      "CONSTRUCT { } WHERE { ?a ?b ?c }",
      m::ConstructQuery(
          {}, m::GraphPattern(m::Triples({{Var{"?a"}, "?b", Var{"?c"}}}))));
  expectConstructQuery(
      "CONSTRUCT { ?a <foo> ?c . } WHERE { ?a ?b ?c }",
      testing::AllOf(m::ConstructQuery(
          {{Var{"?a"}, Iri{"<foo>"}, Var{"?c"}}},
          m::GraphPattern(m::Triples({{Var{"?a"}, "?b", Var{"?c"}}})))));
  expectConstructQuery(
      "CONSTRUCT { ?a <foo> ?c . <bar> ?b <baz> } WHERE { ?a ?b ?c . FILTER(?a "
      "> 0) .}",
      m::ConstructQuery(
          {{Var{"?a"}, Iri{"<foo>"}, Var{"?c"}},
           {Iri{"<bar>"}, Var{"?b"}, Iri{"<baz>"}}},
          m::GraphPattern(false, {"(?a > 0)"},
                          m::Triples({{Var{"?a"}, "?b", Var{"?c"}}}))));
  expectConstructQuery(
      "CONSTRUCT { ?a <foo> ?c . } WHERE { ?a ?b ?c } ORDER BY ?a LIMIT 10",
      testing::AllOf(
          m::ConstructQuery(
              {{Var{"?a"}, Iri{"<foo>"}, Var{"?c"}}},
              m::GraphPattern(m::Triples({{Var{"?a"}, "?b", Var{"?c"}}}))),
          m::pq::LimitOffset({10}), m::pq::OrderKeys({{Var{"?a"}, false}})));
  // This case of the grammar is not useful without Datasets, but we still
  // support it.
  expectConstructQuery("CONSTRUCT WHERE { ?a <foo> ?b }",
                       m::ConstructQuery({{Var{"?a"}, Iri{"<foo>"}, Var{"?b"}}},
                                         m::GraphPattern()));
  // Datasets are not supported.
  expectConstructQueryFails(
      "CONSTRUCT { } FROM <foo> WHERE { ?a ?b ?c }",
      contains("FROM clauses are currently not supported by QLever."));
  expectConstructQueryFails(
      "CONSTRUCT FROM <foo> WHERE { }",
      contains("FROM clauses are currently not supported by QLever."));

  // GROUP BY and ORDER BY, but the ordered variable is not grouped
  expectConstructQueryFails(
      "CONSTRUCT {?a <b> <c> } WHERE { ?a ?b ?c } GROUP BY ?a ORDER BY ?b",
      contains("Variable ?b was used in an ORDER BY clause, but is neither "
               "grouped nor created as an alias in the SELECT clause"));
}

TEST(SparqlParser, Query) {
  auto expectQuery = ExpectCompleteParse<&Parser::query>{
      {{INTERNAL_PREDICATE_PREFIX_NAME, INTERNAL_PREDICATE_PREFIX_IRI}}};
  auto expectQueryFails = ExpectParseFails<&Parser::query>{};
  // Test that `_originalString` is correctly set.
  expectQuery(
      "SELECT * WHERE { ?a <bar> ?foo }",
      testing::AllOf(m::SelectQuery(m::AsteriskSelect(),
                                    m::GraphPattern(m::Triples(
                                        {{Var{"?a"}, "<bar>", Var{"?foo"}}}))),
                     m::pq::OriginalString("SELECT * WHERE { ?a <bar> ?foo }"),
                     m::VisibleVariables({Var{"?a"}, Var{"?foo"}})));
  expectQuery("SELECT * WHERE { ?x ?y ?z }",
              m::pq::OriginalString("SELECT * WHERE { ?x ?y ?z }"));
  expectQuery(
      "SELECT ?x WHERE { ?x ?y ?z } GROUP BY ?x",
      m::pq::OriginalString("SELECT ?x WHERE { ?x ?y ?z } GROUP BY ?x"));
  expectQuery(
      "PREFIX a: <foo> SELECT (COUNT(?y) as ?a) WHERE { ?x ?y ?z } GROUP BY ?x",
      m::pq::OriginalString("PREFIX a: <foo> SELECT (COUNT(?y) as ?a) WHERE { "
                            "?x ?y ?z } GROUP BY ?x"));
  expectQuery(
      "CONSTRUCT { ?a <foo> ?c . } WHERE { ?a ?b ?c }",
      testing::AllOf(m::ConstructQuery({{Var{"?a"}, Iri{"<foo>"}, Var{"?c"}}},
                                       m::GraphPattern(m::Triples(
                                           {{Var{"?a"}, "?b", Var{"?c"}}}))),
                     m::VisibleVariables({Var{"?a"}, Var{"?b"}, Var{"?c"}})));
  expectQuery(
      "CONSTRUCT { ?x <foo> <bar> } WHERE { ?x ?y ?z } LIMIT 10",
      testing::AllOf(
          m::ConstructQuery(
              {{Var{"?x"}, Iri{"<foo>"}, Iri{"<bar>"}}},
              m::GraphPattern(m::Triples({{Var{"?x"}, "?y", Var{"?z"}}}))),
          m::pq::OriginalString(
              "CONSTRUCT { ?x <foo> <bar> } WHERE { ?x ?y ?z } LIMIT 10"),
          m::pq::LimitOffset({10}),
          m::VisibleVariables({Var{"?x"}, Var{"?y"}, Var{"?z"}})));

  // Construct query with GROUP BY
  expectQuery(
      "CONSTRUCT { ?x <foo> <bar> } WHERE { ?x ?y ?z } GROUP BY ?x",
      testing::AllOf(
          m::ConstructQuery(
              {{Var{"?x"}, Iri{"<foo>"}, Iri{"<bar>"}}},
              m::GraphPattern(m::Triples({{Var{"?x"}, "?y", Var{"?z"}}}))),
          m::pq::OriginalString(
              "CONSTRUCT { ?x <foo> <bar> } WHERE { ?x ?y ?z } GROUP BY ?x"),
          m::VisibleVariables({Var{"?x"}, Var{"?y"}, Var{"?z"}})));
  // Construct query with GROUP BY, but a variable that is not grouped is used.
  expectQueryFails(
      "CONSTRUCT { ?x <foo> <bar> } WHERE { ?x ?y ?z } GROUP BY ?y");

  // Test that the prologue is parsed properly. We use `m::Service` here
  // because the parsing of a SERVICE clause is the only place where the
  // prologue is explicitly passed on to a `parsedQuery::` object.
  expectQuery(
      "PREFIX doof: <http://doof.org/> "
      "SELECT * WHERE { SERVICE <endpoint> { ?s ?p ?o } }",
      m::SelectQuery(m::AsteriskSelect(),
                     m::GraphPattern(m::Service(
                         Iri{"<endpoint>"}, {Var{"?s"}, Var{"?p"}, Var{"?o"}},
                         "{ ?s ?p ?o }", "PREFIX doof: <http://doof.org/>"))));

  // Describe and Ask Queries are not supported.
  expectQueryFails("DESCRIBE *");
  expectQueryFails("ASK WHERE { ?x <foo> <bar> }");
}

// Some helper matchers for the `builtInCall` test below.
namespace builtInCallTestHelpers {
using namespace sparqlExpression;

// Return a matcher that checks whether a given `SparqlExpression::Ptr` actually
// (via `dynamic_cast`) points to an object of type `Expression`, and that this
// `Expression` matches the `matcher`.
template <typename Expression, typename Matcher = decltype(testing::_)>
auto matchPtr(Matcher matcher = Matcher{})
    -> ::testing::Matcher<const sparqlExpression::SparqlExpression::Ptr&> {
  return testing::Pointee(
      testing::WhenDynamicCastTo<const Expression&>(matcher));
}

// Return a matcher that matches a `SparqlExpression::Ptr` that stores a
// `VariableExpression` with the given  `variable`.
auto variableExpressionMatcher = [](const Variable& variable) {
  return matchPtr<VariableExpression>(
      AD_PROPERTY(VariableExpression, value, testing::Eq(variable)));
};

// Return a matcher that matches a `SparqlExpression::Ptr`that stores an
// `Expression` (template argument), the children of which match the
// `childrenMatchers`.
template <typename Expression>
auto matchPtrWithChildren(auto&&... childrenMatchers)
    -> ::testing::Matcher<const sparqlExpression::SparqlExpression::Ptr&> {
  return matchPtr<Expression>(
      AD_PROPERTY(SparqlExpression, childrenForTesting,
                  testing::ElementsAre(childrenMatchers...)));
}

// Same as `matchPtrWithChildren` above, but the children are all variables.
template <typename Expression>
auto matchPtrWithVariables(const std::same_as<Variable> auto&... children)
    -> ::testing::Matcher<const sparqlExpression::SparqlExpression::Ptr&> {
  return matchPtrWithChildren<Expression>(
      variableExpressionMatcher(children)...);
}

// Return a matcher  that checks whether a given `SparqlExpression::Ptr` points
// (via `dynamic_cast`) to an object of the same type that a call to the
// `makeFunction` yields. The matcher also checks that the expression's children
// match the `childrenMatchers`.
auto matchNaryWithChildrenMatchers(auto makeFunction,
                                   auto&&... childrenMatchers)
    -> ::testing::Matcher<const sparqlExpression::SparqlExpression::Ptr&> {
  using namespace sparqlExpression;
  auto typeIdLambda = [](const auto& ptr) {
    return std::type_index{typeid(*ptr)};
  };

  [[maybe_unused]] auto makeDummyChild = [](auto&&) -> SparqlExpression::Ptr {
    return std::make_unique<VariableExpression>(Variable{"?x"});
  };
  auto expectedTypeIndex =
      typeIdLambda(makeFunction(makeDummyChild(childrenMatchers)...));
  ::testing::Matcher<const SparqlExpression::Ptr&> typeIdMatcher =
      ::testing::ResultOf(typeIdLambda, ::testing::Eq(expectedTypeIndex));
  return ::testing::AllOf(typeIdMatcher,
                          ::testing::Pointee(AD_PROPERTY(
                              SparqlExpression, childrenForTesting,
                              ::testing::ElementsAre(childrenMatchers...))));
}

auto idExpressionMatcher = [](Id id) {
  return matchPtr<IdExpression>(
      AD_PROPERTY(IdExpression, value, testing::Eq(id)));
};

// Return a matcher  that checks whether a given `SparqlExpression::Ptr` points
// (via `dynamic_cast`) to an object of the same type that a call to the
// `makeFunction` yields. The matcher also checks that the expression's children
// are the `variables`.
auto matchNary(auto makeFunction,
               ad_utility::SimilarTo<Variable> auto&&... variables)
    -> ::testing::Matcher<const sparqlExpression::SparqlExpression::Ptr&> {
  using namespace sparqlExpression;
  return matchNaryWithChildrenMatchers(makeFunction,
                                       variableExpressionMatcher(variables)...);
}
auto matchUnary(auto makeFunction)
    -> ::testing::Matcher<const sparqlExpression::SparqlExpression::Ptr&> {
  return matchNary(makeFunction, Variable{"?x"});
}

template <typename T>
auto matchLiteralExpression(const T& value)
    -> ::testing::Matcher<const sparqlExpression::SparqlExpression::Ptr&> {
  using Expr = sparqlExpression::detail::LiteralExpression<T>;
  return ::testing::Pointee(::testing::WhenDynamicCastTo<const Expr&>(
      AD_PROPERTY(Expr, value, ::testing::Eq(value))));
}
}  // namespace builtInCallTestHelpers

// ___________________________________________________________________________
TEST(SparqlParser, primaryExpression) {
  using namespace sparqlExpression;
  using namespace builtInCallTestHelpers;
  auto expectPrimaryExpression =
      ExpectCompleteParse<&Parser::primaryExpression>{};
  auto expectFails = ExpectParseFails<&Parser::primaryExpression>{};

  expectPrimaryExpression("<x>", matchLiteralExpression(iri("<x>")));
  expectPrimaryExpression("\"x\"@en",
                          matchLiteralExpression(lit("\"x\"", "@en")));
  expectPrimaryExpression("27", matchLiteralExpression(IntId(27)));
}

// ___________________________________________________________________________
TEST(SparqlParser, builtInCall) {
  using namespace sparqlExpression;
  using namespace builtInCallTestHelpers;
  auto expectBuiltInCall = ExpectCompleteParse<&Parser::builtInCall>{};
  auto expectFails = ExpectParseFails<&Parser::builtInCall>{};
  expectBuiltInCall("StrLEN(?x)", matchUnary(&makeStrlenExpression));
  expectBuiltInCall("ucaSe(?x)", matchUnary(&makeUppercaseExpression));
  expectBuiltInCall("lCase(?x)", matchUnary(&makeLowercaseExpression));
  expectBuiltInCall("StR(?x)", matchUnary(&makeStrExpression));
  expectBuiltInCall("iRI(?x)", matchUnary(&makeIriOrUriExpression));
  expectBuiltInCall("uRI(?x)", matchUnary(&makeIriOrUriExpression));
  expectBuiltInCall("year(?x)", matchUnary(&makeYearExpression));
  expectBuiltInCall("month(?x)", matchUnary(&makeMonthExpression));
  expectBuiltInCall("tz(?x)", matchUnary(&makeTimezoneStrExpression));
  expectBuiltInCall("timezone(?x)", matchUnary(&makeTimezoneExpression));
  expectBuiltInCall("day(?x)", matchUnary(&makeDayExpression));
  expectBuiltInCall("NOW()", matchPtr<NowDatetimeExpression>());
  expectBuiltInCall("hours(?x)", matchUnary(&makeHoursExpression));
  expectBuiltInCall("minutes(?x)", matchUnary(&makeMinutesExpression));
  expectBuiltInCall("seconds(?x)", matchUnary(&makeSecondsExpression));
  expectBuiltInCall("abs(?x)", matchUnary(&makeAbsExpression));
  expectBuiltInCall("ceil(?x)", matchUnary(&makeCeilExpression));
  expectBuiltInCall("floor(?x)", matchUnary(&makeFloorExpression));
  expectBuiltInCall("round(?x)", matchUnary(&makeRoundExpression));
  expectBuiltInCall("ISIRI(?x)", matchUnary(&makeIsIriExpression));
  expectBuiltInCall("ISBLANK(?x)", matchUnary(&makeIsBlankExpression));
  expectBuiltInCall("ISLITERAL(?x)", matchUnary(&makeIsLiteralExpression));
  expectBuiltInCall("ISNUMERIC(?x)", matchUnary(&makeIsNumericExpression));
  expectBuiltInCall("DATATYPE(?x)", matchUnary(&makeDatatypeExpression));
  expectBuiltInCall("BOUND(?x)", matchUnary(&makeBoundExpression));
  expectBuiltInCall("RAND()", matchPtr<RandomExpression>());
  expectBuiltInCall("STRUUID()", matchPtr<StrUuidExpression>());
  expectBuiltInCall("UUID()", matchPtr<UuidExpression>());
  expectBuiltInCall("COALESCE(?x)", matchUnary(makeCoalesceExpressionVariadic));
  expectBuiltInCall("COALESCE()", matchNary(makeCoalesceExpressionVariadic));
  expectBuiltInCall("COALESCE(?x, ?y, ?z)",
                    matchNary(makeCoalesceExpressionVariadic, Var{"?x"},
                              Var{"?y"}, Var{"?z"}));
  expectBuiltInCall("CONCAT(?x)", matchUnary(makeConcatExpressionVariadic));
  expectBuiltInCall("concaT()", matchNary(makeConcatExpressionVariadic));
  expectBuiltInCall(
      "concat(?x, ?y, ?z)",
      matchNary(makeConcatExpressionVariadic, Var{"?x"}, Var{"?y"}, Var{"?z"}));

  expectBuiltInCall(
      "replace(?x, ?y, ?z)",
      matchNary(&makeReplaceExpression, Var{"?x"}, Var{"?y"}, Var{"?z"}));
  expectFails("replace(?x, ?y, ?z, \"i\")",
              ::testing::AllOf(::testing::ContainsRegex("regex"),
                               ::testing::ContainsRegex("flags")));
  expectBuiltInCall("IF(?a, ?h, ?c)", matchNary(&makeIfExpression, Var{"?a"},
                                                Var{"?h"}, Var{"?c"}));
  expectBuiltInCall("LANG(?x)", matchUnary(&makeLangExpression));
  expectFails("LANGMATCHES()");
  expectFails("LANGMATCHES(?x)");

  expectBuiltInCall("LANGMATCHES(?x, ?y)", matchNary(&makeLangMatchesExpression,
                                                     Var{"?x"}, Var{"?y"}));
  expectFails("STRDT()");
  expectFails("STRDT(?x)");
  expectBuiltInCall("STRDT(?x, ?y)",
                    matchNary(&makeStrIriDtExpression, Var{"?x"}, Var{"?y"}));
  expectBuiltInCall(
      "STRDT(?x, <http://example/romanNumeral>)",
      matchNaryWithChildrenMatchers(
          &makeStrIriDtExpression, variableExpressionMatcher(Var{"?x"}),
          matchLiteralExpression(iri("<http://example/romanNumeral>"))));

  expectFails("STRLANG()");
  expectFails("STRALANG(?x)");
  expectBuiltInCall("STRLANG(?x, ?y)",
                    matchNary(&makeStrLangTagExpression, Var{"?x"}, Var{"?y"}));
  expectBuiltInCall(
      "STRLANG(?x, \"en\")",
      matchNaryWithChildrenMatchers(&makeStrLangTagExpression,
                                    variableExpressionMatcher(Var{"?x"}),
                                    matchLiteralExpression(lit("en"))));

  // The following three cases delegate to a separate parsing function, so we
  // only perform rather simple checks.
  expectBuiltInCall("COUNT(?x)", matchPtr<CountExpression>());
  expectBuiltInCall("regex(?x, \"ab\")", matchPtr<RegexExpression>());

  expectBuiltInCall("MD5(?x)", matchUnary(&makeMD5Expression));
  expectBuiltInCall("SHA1(?x)", matchUnary(&makeSHA1Expression));
  expectBuiltInCall("SHA256(?x)", matchUnary(&makeSHA256Expression));
  expectBuiltInCall("SHA384(?x)", matchUnary(&makeSHA384Expression));
  expectBuiltInCall("SHA512(?x)", matchUnary(&makeSHA512Expression));

  expectBuiltInCall("encode_for_uri(?x)",
                    matchUnary(&makeEncodeForUriExpression));
}

TEST(SparqlParser, unaryExpression) {
  using namespace sparqlExpression;
  using namespace builtInCallTestHelpers;
  auto expectUnary = ExpectCompleteParse<&Parser::unaryExpression>{};

  expectUnary("-?x", matchUnary(&makeUnaryMinusExpression));
  expectUnary("!?x", matchUnary(&makeUnaryNegateExpression));
}

TEST(SparqlParser, multiplicativeExpression) {
  using namespace sparqlExpression;
  using namespace builtInCallTestHelpers;
  Variable x{"?x"};
  Variable y{"?y"};
  Variable z{"?z"};
  auto expectMultiplicative =
      ExpectCompleteParse<&Parser::multiplicativeExpression>{};
  expectMultiplicative("?x * ?y", matchNary(&makeMultiplyExpression, x, y));
  expectMultiplicative("?y / ?x", matchNary(&makeDivideExpression, y, x));
  expectMultiplicative(
      "?z * ?y / abs(?x)",
      matchNaryWithChildrenMatchers(&makeDivideExpression,
                                    matchNary(&makeMultiplyExpression, z, y),
                                    matchUnary(&makeAbsExpression)));
  expectMultiplicative(
      "?y / ?z * abs(?x)",
      matchNaryWithChildrenMatchers(&makeMultiplyExpression,
                                    matchNary(&makeDivideExpression, y, z),
                                    matchUnary(&makeAbsExpression)));
}

TEST(SparqlParser, relationalExpression) {
  Variable x{"?x"};
  Variable y{"?y"};
  Variable z{"?z"};
  using namespace sparqlExpression;
  using namespace builtInCallTestHelpers;
  auto expectRelational = ExpectCompleteParse<&Parser::relationalExpression>{};
  expectRelational("?x IN (?y, ?z)",
                   matchPtrWithVariables<InExpression>(x, y, z));
  expectRelational("?x NOT IN (?y, ?z)",
                   matchNaryWithChildrenMatchers(
                       &makeUnaryNegateExpression,
                       matchPtrWithVariables<InExpression>(x, y, z)));
  // TODO<joka921> Technically the other relational expressions (=, <, >, etc.)
  // are also untested.
}

// Return a matcher for an `OperatorAndExpression`.
::testing::Matcher<const SparqlQleverVisitor::OperatorAndExpression&>
matchOperatorAndExpression(
    SparqlQleverVisitor::Operator op,
    const ::testing::Matcher<const sparqlExpression::SparqlExpression::Ptr&>&
        expressionMatcher) {
  using OpAndExp = SparqlQleverVisitor::OperatorAndExpression;
  return ::testing::AllOf(AD_FIELD(OpAndExp, operator_, ::testing::Eq(op)),
                          AD_FIELD(OpAndExp, expression_, expressionMatcher));
}

TEST(SparqlParser, multiplicativeExpressionLeadingSignButNoSpaceContext) {
  using namespace sparqlExpression;
  using namespace builtInCallTestHelpers;
  Variable x{"?x"};
  Variable y{"?y"};
  Variable z{"?z"};
  using Op = SparqlQleverVisitor::Operator;
  auto expectMultiplicative = ExpectCompleteParse<
      &Parser::multiplicativeExpressionWithLeadingSignButNoSpace>{};
  auto matchVariableExpression = [](Variable var) {
    return matchPtr<VariableExpression>(
        AD_PROPERTY(VariableExpression, value, ::testing::Eq(var)));
  };
  auto matchIdExpression = [](Id id) {
    return matchPtr<IdExpression>(
        AD_PROPERTY(IdExpression, value, ::testing::Eq(id)));
  };

  expectMultiplicative("-3 * ?y",
                       matchOperatorAndExpression(
                           Op::Minus, matchNaryWithChildrenMatchers(
                                          &makeMultiplyExpression,
                                          matchIdExpression(Id::makeFromInt(3)),
                                          matchVariableExpression(y))));
  expectMultiplicative(
      "-3.7 / ?y",
      matchOperatorAndExpression(
          Op::Minus,
          matchNaryWithChildrenMatchers(
              &makeDivideExpression, matchIdExpression(Id::makeFromDouble(3.7)),
              matchVariableExpression(y))));

  expectMultiplicative("+5 * ?y",
                       matchOperatorAndExpression(
                           Op::Plus, matchNaryWithChildrenMatchers(
                                         &makeMultiplyExpression,
                                         matchIdExpression(Id::makeFromInt(5)),
                                         matchVariableExpression(y))));
  expectMultiplicative(
      "+3.9 / ?y", matchOperatorAndExpression(
                       Op::Plus, matchNaryWithChildrenMatchers(
                                     &makeDivideExpression,
                                     matchIdExpression(Id::makeFromDouble(3.9)),
                                     matchVariableExpression(y))));
  expectMultiplicative(
      "-3.2 / abs(?x) * ?y",
      matchOperatorAndExpression(
          Op::Minus, matchNaryWithChildrenMatchers(
                         &makeMultiplyExpression,
                         matchNaryWithChildrenMatchers(
                             &makeDivideExpression,
                             matchIdExpression(Id::makeFromDouble(3.2)),
                             matchUnary(&makeAbsExpression)),
                         matchVariableExpression(y))));
}

TEST(SparqlParser, FunctionCall) {
  using namespace sparqlExpression;
  using namespace builtInCallTestHelpers;
  auto expectFunctionCall = ExpectCompleteParse<&Parser::functionCall>{};
  auto expectFunctionCallFails = ExpectParseFails<&Parser::functionCall>{};
  // These prefixes are currently stored without the leading "<", so we have to
  // manually add it when constructing parser inputs.
  auto geof = absl::StrCat("<", GEOF_PREFIX.second);
  auto math = absl::StrCat("<", MATH_PREFIX.second);
  auto xsd = absl::StrCat("<", XSD_PREFIX.second);

  // Correct function calls. Check that the parser picks the correct expression.
  expectFunctionCall(absl::StrCat(geof, "latitude>(?x)"),
                     matchUnary(&makeLatitudeExpression));
  expectFunctionCall(absl::StrCat(geof, "longitude>(?x)"),
                     matchUnary(&makeLongitudeExpression));
  expectFunctionCall(
      absl::StrCat(geof, "distance>(?a, ?b)"),
      matchNary(&makeDistExpression, Variable{"?a"}, Variable{"?b"}));
  expectFunctionCall(absl::StrCat(math, "log>(?x)"),
                     matchUnary(&makeLogExpression));
  expectFunctionCall(absl::StrCat(math, "exp>(?x)"),
                     matchUnary(&makeExpExpression));
  expectFunctionCall(absl::StrCat(math, "sqrt>(?x)"),
                     matchUnary(&makeSqrtExpression));
  expectFunctionCall(absl::StrCat(math, "sin>(?x)"),
                     matchUnary(&makeSinExpression));
  expectFunctionCall(absl::StrCat(math, "cos>(?x)"),
                     matchUnary(&makeCosExpression));
  expectFunctionCall(absl::StrCat(math, "tan>(?x)"),
                     matchUnary(&makeTanExpression));
  expectFunctionCall(absl::StrCat(xsd, "int>(?x)"),
<<<<<<< HEAD
                     matchUnary(&makeIntExpression));
  expectFunctionCall(absl::StrCat(xsd, "integer>(?x)"),
                     matchUnary(&makeIntExpression));
  expectFunctionCall(absl::StrCat(xsd, "double>(?x)"),
                     matchUnary(&makeDoubleExpression));
  expectFunctionCall(absl::StrCat(xsd, "decimal>(?x)"),
                     matchUnary(&makeDoubleExpression));
=======
                     matchUnary(&makeConvertToIntExpression));
  expectFunctionCall(absl::StrCat(xsd, "integer>(?x)"),
                     matchUnary(&makeConvertToIntExpression));
  expectFunctionCall(absl::StrCat(xsd, "double>(?x)"),
                     matchUnary(&makeConvertToDoubleExpression));
  expectFunctionCall(absl::StrCat(xsd, "decimal>(?x)"),
                     matchUnary(&makeConvertToDoubleExpression));
>>>>>>> c97793f8

  // Wrong number of arguments.
  expectFunctionCallFails(
      "<http://www.opengis.net/def/function/geosparql/distance>(?a)");
  // Unknown function with the `geof:` prefix.
  expectFunctionCallFails(
      "<http://www.opengis.net/def/function/geosparql/notExisting>()");
  // Prefix for which no function is known.
  expectFunctionCallFails(
      "<http://www.no-existing-prefixes.com/notExisting>()");
}

// ______________________________________________________________________________
TEST(SparqlParser, substringExpression) {
  using namespace sparqlExpression;
  using namespace builtInCallTestHelpers;
  using V = Variable;
  auto expectBuiltInCall = ExpectCompleteParse<&Parser::builtInCall>{};
  auto expectBuiltInCallFails = ExpectParseFails<&Parser::builtInCall>{};
  expectBuiltInCall("SUBSTR(?x, ?y, ?z)", matchNary(&makeSubstrExpression,
                                                    V{"?x"}, V{"?y"}, V{"?z"}));
  // Note: The large number (the default value for the length, which is
  // automatically truncated) is the largest integer that is representable by
  // QLever. Should this ever change, then this test has to be changed
  // accordingly.
  expectBuiltInCall(
      "SUBSTR(?x, 7)",
      matchNaryWithChildrenMatchers(&makeSubstrExpression,
                                    variableExpressionMatcher(V{"?x"}),
                                    idExpressionMatcher(IntId(7)),
                                    idExpressionMatcher(IntId(Id::maxInt))));
  // Too few arguments
  expectBuiltInCallFails("SUBSTR(?x)");
  // Too many arguments
  expectBuiltInCallFails("SUBSTR(?x, 3, 8, 12)");
}

// _________________________________________________________
TEST(SparqlParser, binaryStringExpressions) {
  using namespace sparqlExpression;
  using namespace builtInCallTestHelpers;
  using V = Variable;
  auto expectBuiltInCall = ExpectCompleteParse<&Parser::builtInCall>{};
  auto expectBuiltInCallFails = ExpectParseFails<&Parser::builtInCall>{};

  auto makeMatcher = [](auto function) {
    return matchNary(function, V{"?x"}, V{"?y"});
  };

  expectBuiltInCall("STRSTARTS(?x, ?y)", makeMatcher(&makeStrStartsExpression));
  expectBuiltInCall("STRENDS(?x, ?y)", makeMatcher(&makeStrEndsExpression));
  expectBuiltInCall("CONTAINS(?x, ?y)", makeMatcher(&makeContainsExpression));
  expectBuiltInCall("STRAFTER(?x, ?y)", makeMatcher(&makeStrAfterExpression));
  expectBuiltInCall("STRBEFORE(?x, ?y)", makeMatcher(&makeStrBeforeExpression));
}

namespace aggregateTestHelpers {
using namespace sparqlExpression;

// Return a matcher that checks whether a given `SparqlExpression::Ptr` actually
// points to an `AggregateExpr`, that the distinctness and the child variable of
// the aggregate expression match, and that the `AggregateExpr`(via dynamic
// cast) matches all the `additionalMatchers`.
template <typename AggregateExpr>
::testing::Matcher<const SparqlExpression::Ptr&> matchAggregate(
    bool distinct, const Variable& child, const auto&... additionalMatchers) {
  using namespace ::testing;
  using namespace builtInCallTestHelpers;
  using Exp = SparqlExpression;

  auto innerMatcher = [&]() -> Matcher<const AggregateExpr&> {
    if constexpr (sizeof...(additionalMatchers) > 0) {
      return AllOf(additionalMatchers...);
    } else {
      return ::testing::_;
    }
  }();
  return Pointee(AllOf(
      AD_PROPERTY(Exp, isDistinct, Eq(distinct)),
      AD_PROPERTY(Exp, children, ElementsAre(variableExpressionMatcher(child))),
      WhenDynamicCastTo<const AggregateExpr&>(innerMatcher)));
}
}  // namespace aggregateTestHelpers

// ___________________________________________________________
TEST(SparqlParser, aggregateExpressions) {
  using namespace sparqlExpression;
  using namespace builtInCallTestHelpers;
  using namespace aggregateTestHelpers;
  using V = Variable;
  auto expectAggregate = ExpectCompleteParse<&Parser::aggregate>{};
  auto expectAggregateFails = ExpectParseFails<&Parser::aggregate>{};

  // For the `COUNT *` expression we have completely hidden the type. So we need
  // to match it via RTTI.
  auto typeIdLambda = [](const auto& ptr) {
    return std::type_index{typeid(ptr)};
  };
  auto typeIdxCountStar = typeIdLambda(*makeCountStarExpression(true));

  // A matcher that matches a `COUNT *` expression with the given distinctness.
  auto matchCountStar =
      [&typeIdLambda, typeIdxCountStar](
          bool distinct) -> ::testing::Matcher<const SparqlExpression::Ptr&> {
    using namespace ::testing;
    return Pointee(
        AllOf(AD_PROPERTY(SparqlExpression, isDistinct, Eq(distinct)),
              ResultOf(typeIdLambda, Eq(typeIdxCountStar))));
  };

  expectAggregate("COUNT(*)", matchCountStar(false));
  expectAggregate("COUNT(DISTINCT *)", matchCountStar(true));

  expectAggregate("SAMPLE(?x)",
                  matchPtrWithVariables<SampleExpression>(V{"?x"}));
  expectAggregate("Min(?x)", matchAggregate<MinExpression>(false, V{"?x"}));
  expectAggregate("Min(DISTINCT ?x)",
                  matchAggregate<MinExpression>(true, V{"?x"}));

  expectAggregate("Max(?x)", matchAggregate<MaxExpression>(false, V{"?x"}));
  expectAggregate("Max(DISTINCT ?x)",
                  matchAggregate<MaxExpression>(true, V{"?x"}));

  expectAggregate("Count(?x)", matchAggregate<CountExpression>(false, V{"?x"}));
  expectAggregate("Count(DISTINCT ?x)",
                  matchAggregate<CountExpression>(true, V{"?x"}));

  expectAggregate("Avg(?x)", matchAggregate<AvgExpression>(false, V{"?x"}));
  expectAggregate("Avg(DISTINCT ?x)",
                  matchAggregate<AvgExpression>(true, V{"?x"}));

  // A matcher for the separator of `GROUP_CONCAT`.
  auto separator = [](const std::string& sep) {
    return AD_PROPERTY(GroupConcatExpression, getSeparator, Eq(sep));
  };
  expectAggregate("GROUP_CONCAT(?x)", matchAggregate<GroupConcatExpression>(
                                          false, V{"?x"}, separator(" ")));
  expectAggregate(
      "group_concat(DISTINCT ?x)",
      matchAggregate<GroupConcatExpression>(true, V{"?x"}, separator(" ")));

  expectAggregate(
      "GROUP_CONCAT(?x; SEPARATOR= \";\")",
      matchAggregate<GroupConcatExpression>(false, V{"?x"}, separator(";")));
  expectAggregate(
      "group_concat(DISTINCT ?x; SEPARATOR=\";\")",
      matchAggregate<GroupConcatExpression>(true, V{"?x"}, separator(";")));
}

// Update queries are WIP. The individual parts to parse some update queries
// are in place the code to process them is still unfinished. Therefore we
// don't accept update queries.
TEST(SparqlParser, updateQueryUnsupported) {
  auto expectUpdateFails = ExpectParseFails<&Parser::queryOrUpdate>{};
  auto contains = [](const std::string& s) { return ::testing::HasSubstr(s); };
  auto updateUnsupported =
      contains("SPARQL 1.1 Update is currently not supported by QLever.");

  // Test all the cases because some functionality will be enabled shortly.
  expectUpdateFails("INSERT DATA { <a> <b> <c> }", updateUnsupported);
  expectUpdateFails("DELETE DATA { <a> <b> <c> }", updateUnsupported);
  expectUpdateFails("DELETE { <a> <b> <c> } WHERE { ?s ?p ?o }",
                    updateUnsupported);
  expectUpdateFails("INSERT { <a> <b> <c> } WHERE { ?s ?p ?o }",
                    updateUnsupported);
  expectUpdateFails("DELETE WHERE { <a> <b> <c> }", updateUnsupported);
  expectUpdateFails("LOAD <a>", updateUnsupported);
  expectUpdateFails("CLEAR GRAPH <a>", updateUnsupported);
  expectUpdateFails("DROP GRAPH <a>", updateUnsupported);
  expectUpdateFails("CREATE GRAPH <a>", updateUnsupported);
  expectUpdateFails("ADD GRAPH <a> TO DEFAULT", updateUnsupported);
  expectUpdateFails("MOVE DEFAULT TO GRAPH <a>", updateUnsupported);
  expectUpdateFails("COPY GRAPH <a> TO GRAPH <a>", updateUnsupported);
}

TEST(SparqlParser, UpdateQuery) {
  auto expectUpdate = ExpectCompleteParse<&Parser::update>{
      {{INTERNAL_PREDICATE_PREFIX_NAME, INTERNAL_PREDICATE_PREFIX_IRI}}};
  auto expectUpdateFails = ExpectParseFails<&Parser::update>{};
  auto Iri = [](std::string_view stringWithBrackets) {
    return TripleComponent::Iri::fromIriref(stringWithBrackets);
  };
  auto Literal = [](std::string s) {
    return TripleComponent::Literal::fromStringRepresentation(s);
  };

  expectUpdate("INSERT DATA { <a> <b> <c> }",
               m::UpdateQuery({}, {{Iri("<a>"), Iri("<b>"), Iri("<c>")}},
                              m::GraphPattern()));
  expectUpdate(
      "INSERT DATA { <a> <b> \"foo:bar\" }",
      m::UpdateQuery({}, {{Iri("<a>"), Iri("<b>"), Literal("\"foo:bar\"")}},
                     m::GraphPattern()));
  expectUpdate("DELETE DATA { <a> <b> <c> }",
               m::UpdateQuery({{Iri("<a>"), Iri("<b>"), Iri("<c>")}}, {},
                              m::GraphPattern()));
  expectUpdate(
      "DELETE { ?a <b> <c> } WHERE { <d> <e> ?a }",
      m::UpdateQuery(
          {{Var("?a"), Iri("<b>"), Iri("<c>")}}, {},
          m::GraphPattern(m::Triples({{Iri("<d>"), "<e>", Var{"?a"}}}))));
  expectUpdate(
      "DELETE { ?a <b> <c> } INSERT { <a> ?a <c> } WHERE { <d> <e> ?a }",
      m::UpdateQuery(
          {{Var("?a"), Iri("<b>"), Iri("<c>")}},
          {{Iri("<a>"), Var("?a"), Iri("<c>")}},
          m::GraphPattern(m::Triples({{Iri("<d>"), "<e>", Var{"?a"}}}))));
  expectUpdate(
      "DELETE WHERE { ?a <foo> ?c }",
      m::UpdateQuery(
          {{Var("?a"), Iri("<foo>"), Var("?c")}}, {},
          m::GraphPattern(m::Triples({{Var{"?a"}, "<foo>", Var{"?c"}}}))));
  expectUpdate("CLEAR DEFAULT",
               m::UpdateQuery({{Var("?s"), Var("?p"), Var("?o")}}, {},
                              m::GraphPattern(
                                  m::Triples({{Var("?s"), "?p", Var("?o")}}))));
  expectUpdateFails("INSERT DATA { ?a ?b ?c }");
  expectUpdateFails("WITH <foo> DELETE { ?a ?b ?c } WHERE { ?a ?b ?c }");
  expectUpdateFails("DELETE { ?a ?b ?c } USING <foo> WHERE { ?a ?b ?c }");
  expectUpdateFails("INSERT DATA { GRAPH <foo> { } }");
  // Unsupported features.
  expectUpdateFails(
      "INSERT DATA { <a> <b> <c> } ; INSERT { ?a <b> <c> } WHERE { <d> <e> ?a "
      "}");
  expectUpdateFails("LOAD <foo>");
  expectUpdateFails("CLEAR NAMED");
  expectUpdateFails("CLEAR GRAPH <foo>");
  expectUpdateFails("CREATE GRAPH <foo>");
  expectUpdateFails("DROP GRAPH <foo>");
  expectUpdateFails("MOVE GRAPH <foo> TO DEFAULT");
  expectUpdateFails("ADD DEFAULT TO GRAPH <foo>");
  expectUpdateFails("COPY DEFAULT TO GRAPH <foo>");
  expectUpdateFails(
      "DELETE { ?a <b> <c> } USING NAMED <foo> WHERE { <d> <e> ?a }");
  expectUpdateFails("WITH <foo> DELETE { ?a <b> <c> } WHERE { <d> <e> ?a }");
}

TEST(SparqlParser, EmptyQuery) {
  auto expectQueryFails = ExpectParseFails<&Parser::queryOrUpdate>{};
  auto emptyMatcher = ::testing::HasSubstr("Empty quer");
  expectQueryFails("", emptyMatcher);
  expectQueryFails(" ", emptyMatcher);
  expectQueryFails("PREFIX ex: <http://example.org>", emptyMatcher);
  expectQueryFails("### Some comment \n \n #someMoreComments", emptyMatcher);
}

TEST(SparqlParser, GraphOrDefault) {
  // Explicitly test this part, because all features that use it are not yet
  // supported.
  auto expectGraphOrDefault = ExpectCompleteParse<&Parser::graphOrDefault>{
      {{INTERNAL_PREDICATE_PREFIX_NAME, INTERNAL_PREDICATE_PREFIX_IRI}}};
  expectGraphOrDefault("DEFAULT", testing::VariantWith<DEFAULT>(testing::_));
  expectGraphOrDefault(
      "GRAPH <foo>",
      testing::VariantWith<GraphRef>(AD_PROPERTY(
          TripleComponent::Iri, toStringRepresentation, testing::Eq("<foo>"))));
}

TEST(SparqlParser, GraphRef) {
  auto expectGraphRefAll = ExpectCompleteParse<&Parser::graphRefAll>{
      {{INTERNAL_PREDICATE_PREFIX_NAME, INTERNAL_PREDICATE_PREFIX_IRI}}};
  expectGraphRefAll("DEFAULT", m::Variant<DEFAULT>());
  expectGraphRefAll("NAMED", m::Variant<NAMED>());
  expectGraphRefAll("ALL", m::Variant<ALL>());
  expectGraphRefAll("GRAPH <foo>", m::GraphRefIri("<foo>"));
}<|MERGE_RESOLUTION|>--- conflicted
+++ resolved
@@ -1640,15 +1640,6 @@
   expectFunctionCall(absl::StrCat(math, "tan>(?x)"),
                      matchUnary(&makeTanExpression));
   expectFunctionCall(absl::StrCat(xsd, "int>(?x)"),
-<<<<<<< HEAD
-                     matchUnary(&makeIntExpression));
-  expectFunctionCall(absl::StrCat(xsd, "integer>(?x)"),
-                     matchUnary(&makeIntExpression));
-  expectFunctionCall(absl::StrCat(xsd, "double>(?x)"),
-                     matchUnary(&makeDoubleExpression));
-  expectFunctionCall(absl::StrCat(xsd, "decimal>(?x)"),
-                     matchUnary(&makeDoubleExpression));
-=======
                      matchUnary(&makeConvertToIntExpression));
   expectFunctionCall(absl::StrCat(xsd, "integer>(?x)"),
                      matchUnary(&makeConvertToIntExpression));
@@ -1656,7 +1647,6 @@
                      matchUnary(&makeConvertToDoubleExpression));
   expectFunctionCall(absl::StrCat(xsd, "decimal>(?x)"),
                      matchUnary(&makeConvertToDoubleExpression));
->>>>>>> c97793f8
 
   // Wrong number of arguments.
   expectFunctionCallFails(
