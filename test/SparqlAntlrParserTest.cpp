--- conflicted
+++ resolved
@@ -1225,20 +1225,11 @@
     return std::type_index{typeid(*ptr)};
   };
 
-<<<<<<< HEAD
-  std::array<SparqlExpression::Ptr, sizeof...(childrenMatchers)> dummyChildren;
-  std::ranges::generate(dummyChildren, []() {
-    return std::make_unique<VariableExpression>(Variable{"?x"});
-  });
-  auto expectedTypeIndex =
-      typeIdLambda(std::apply(makeFunction, std::move(dummyChildren)));
-=======
   auto makeDummyChild = [](auto&&) -> SparqlExpression::Ptr {
     return std::make_unique<VariableExpression>(Variable{"?x"});
   };
   auto expectedTypeIndex =
       typeIdLambda(makeFunction(makeDummyChild(childrenMatchers)...));
->>>>>>> d50499f9
   ::testing::Matcher<const SparqlExpression::Ptr&> typeIdMatcher =
       ::testing::ResultOf(typeIdLambda, ::testing::Eq(expectedTypeIndex));
   return ::testing::AllOf(typeIdMatcher,
@@ -1324,11 +1315,7 @@
                                     matchUnary(&makeAbsExpression)));
 }
 
-<<<<<<< HEAD
-// TODO<joka921> Comment
-=======
 // Return a matcher for an `OperatorAndExpression`.
->>>>>>> d50499f9
 ::testing::Matcher<const SparqlQleverVisitor::OperatorAndExpression&>
 matchOperatorAndExpression(
     SparqlQleverVisitor::Operator op,
@@ -1369,11 +1356,7 @@
           Op::Minus,
           matchNaryWithChildrenMatchers(
               &makeDivideExpression, matchIdExpression(Id::makeFromDouble(3.7)),
-<<<<<<< HEAD
-              matchPtr<VariableExpression>())));
-=======
               matchVariableExpression(y))));
->>>>>>> d50499f9
 
   expectMultiplicative("+5 * ?y",
                        matchOperatorAndExpression(
@@ -1386,11 +1369,7 @@
                        Op::Plus, matchNaryWithChildrenMatchers(
                                      &makeDivideExpression,
                                      matchIdExpression(Id::makeFromDouble(3.9)),
-<<<<<<< HEAD
-                                     matchPtr<VariableExpression>())));
-=======
                                      matchVariableExpression(y))));
->>>>>>> d50499f9
   expectMultiplicative(
       "-3.2 / abs(?x) * ?y",
       matchOperatorAndExpression(
@@ -1400,11 +1379,7 @@
                              &makeDivideExpression,
                              matchIdExpression(Id::makeFromDouble(3.2)),
                              matchUnary(&makeAbsExpression)),
-<<<<<<< HEAD
-                         matchPtr<VariableExpression>())));
-=======
                          matchVariableExpression(y))));
->>>>>>> d50499f9
 }
 
 TEST(SparqlParser, FunctionCall) {
