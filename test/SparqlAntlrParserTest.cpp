--- conflicted
+++ resolved
@@ -1249,20 +1249,8 @@
   // CONSTRUCT with datasets.
   expectConstructQuery(
       "CONSTRUCT { } FROM <foo> FROM NAMED <foo2> FROM NAMED <foo3> WHERE { }",
-<<<<<<< HEAD
-      m::ConstructQuery({}, m::GraphPattern(), Graphs{iri("<foo>")},
-                        Graphs{iri("<foo2>"), iri("<foo3>")}));
-  /*
-=======
       m::ConstructQuery({}, m::GraphPattern(), m::Graphs{iri("<foo>")},
                         m::Graphs{iri("<foo2>"), iri("<foo3>")}));
->>>>>>> d60b6101
-  // GROUP BY and ORDER BY, but the ordered variable is not grouped
-  expectConstructQueryFails(
-      "CONSTRUCT {?a <b> <c> } WHERE { ?a ?b ?c } GROUP BY ?a ORDER BY ?b",
-      contains("Variable ?b was used in an ORDER BY clause, but is neither "
-               "grouped nor created as an alias in the SELECT clause"));
-               */
 }
 
 // Test that ASK queries are parsed as they should.
