--- conflicted
+++ resolved
@@ -32,7 +32,7 @@
 namespace computeResultTest {
 
 class SpatialJoinParamTest
-    : public ::testing::TestWithParam<SpatialJoin::Algorithm> {
+    : public ::testing::TestWithParam<SpatialJoinAlgorithm> {
  public:
   void createAndTestSpatialJoin(
       QueryExecutionContext* qec, Variable left, SJ task, Variable right,
@@ -95,9 +95,7 @@
         createRowVectorFromColumnVector(expectedOutputOrdered);
 
     // Select algorithm
-    spatialJoin->selectAlgorithm(GetParam()
-                                     ? SpatialJoinAlgorithm::BASELINE
-                                     : SpatialJoinAlgorithm::S2_GEOMETRY);
+    spatialJoin->selectAlgorithm(GetParam());
 
     // At worst quadratic time
     ASSERT_LE(
@@ -114,7 +112,7 @@
     EXPECT_THAT(vec, ::testing::UnorderedElementsAreArray(expectedOutput));
 
     if (isWrongPointInputTest &&
-        GetParam() == SpatialJoin::Algorithm::BoundingBox) {
+        GetParam() == SpatialJoinAlgorithm::BOUNDING_BOX) {
       auto warnings = spatialJoin->collectWarnings();
       bool containsWrongPointWarning = false;
       std::string warningMessage =
@@ -217,14 +215,9 @@
         {"?obj1", std::string{"<hasGeometry>"}, "?geo1"},
         {"?geo1", std::string{"<asWKT>"}, "?point1"}, "?obj1", "?geo1");
 
-<<<<<<< HEAD
     // ========================= build small child
     // ===============================
     Variable point2{"?point2"};
-=======
-    // ========================= build small child ===========================
-    TripleComponent point2{Variable{"?point2"}};
->>>>>>> 7bffcd53
     auto smallChild =
         buildIndexScan(qec, {"?obj2", std::string{"<asWKT>"}, "?point2"});
 
@@ -263,10 +256,9 @@
     auto secondVariable =
         bigChildLeft ? point1 : TripleComponent{Variable{"?point2"}};
 
-    createAndTestSpatialJoin(
-        qec, SparqlTriple{firstVariable, specialPredicate, secondVariable},
-        firstChild, secondChild, addLeftChildFirst, expectedOutput,
-        columnNames);
+    createAndTestSpatialJoin(qec, firstVariable, task, secondVariable,
+                             firstChild, secondChild, addLeftChildFirst,
+                             expectedOutput, columnNames);
   }
 
   void testWrongPointInInput(
