--- conflicted
+++ resolved
@@ -128,12 +128,6 @@
       auto blocksize = k == 1 ? 1 : 17;
       using namespace ::testing;
       auto generator = [&]() {
-<<<<<<< HEAD
-        return k == 0 ? ql::views::join(ad_utility::OwningView{
-                            writer.getSortedBlocks(blocksize)})
-                      : writer.sortedView();
-      };
-=======
         if constexpr (k == 0) {
           // Also check that we don't accidentally get empty blocks yielded,
           // which would be unexpected.
@@ -148,7 +142,6 @@
           return writer.sortedView();
         }
       }();
->>>>>>> baa8421d
       if (mergeMultipleTimes || k == 0) {
         auto result = idTableFromRowGenerator<NumStaticColumns>(
             generator(), numDynamicColumns);
