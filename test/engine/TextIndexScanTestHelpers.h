//  Copyright 2024, University of Freiburg,
//                  Chair of Algorithms and Data Structures.
//  Author: Nick Göckel <nick.goeckel@students.uni-freiburg.de>

#ifndef QLEVER_TEST_ENGINE_TEXTINDEXSCANTESTHELPERS_H
#define QLEVER_TEST_ENGINE_TEXTINDEXSCANTESTHELPERS_H

#include "engine/QueryExecutionContext.h"
#include "engine/Result.h"
#include "global/Id.h"
#include "global/IndexTypes.h"

namespace textIndexScanTestHelpers {
// NOTE: this function exploits a "lucky accident" that allows us to
// obtain the textRecord using indexToString.
// TODO: Implement a more elegant/stable version
// Idea for a more stable version is to add the literals to the docsfile
// which is later parsed and written to the docsDB. This would lead to a
// possible retrieval of the literals text with the getTextExcerpt function.
// The only problem is the increased size of the docsDB and the double saving
// of the literals.
inline std::string getTextRecordFromResultTable(
    const QueryExecutionContext* qec, const Result& result,
    const size_t& rowIndex) {
  size_t lastTextRecordIndexOfNonLiterals =
      qec->getIndex().getLastTextRecordIndexOfNonLiterals();
  uint64_t textRecordIdFromTable =
      result.idTable().getColumn(0)[rowIndex].getTextRecordIndex().get();
  if (lastTextRecordIndexOfNonLiterals < textRecordIdFromTable) {
    // Return when from Literals
<<<<<<< HEAD
    return qec->getIndex().indexToString(VocabIndex::make(
        textRecordIdFromTable - (lastTextRecordIndexOfNonLiterals + 1)));
=======
    // Note: the return type of `indexToString` might be `string_view` if the
    // vocabulary is stored uncompressed in memory, hence the explicit cast to
    // `std::string`.
    return std::string{qec->getIndex().indexToString(
        VocabIndex::make(textRecordIdFromTable - nofNonLiterals))};
>>>>>>> 604ba7bc
  } else {
    // Return when from DocsDB
    return std::string{qec->getIndex().getTextExcerpt(
        result.idTable().getColumn(0)[rowIndex].getTextRecordIndex())};
  }
}

inline const TextRecordIndex getTextRecordIdFromResultTable(
    [[maybe_unused]] const QueryExecutionContext* qec, const Result& result,
    const size_t& rowIndex) {
  return result.idTable().getColumn(0)[rowIndex].getTextRecordIndex();
}

// Only use on prefix search results
inline std::string getEntityFromResultTable(const QueryExecutionContext* qec,
                                            const Result& result,
                                            const size_t& rowIndex) {
  return qec->getIndex().indexToString(
      result.idTable().getColumn(1)[rowIndex].getVocabIndex());
}

// Only use on prefix search results
inline std::string getWordFromResultTable(const QueryExecutionContext* qec,
                                          const Result& result,
                                          const size_t& rowIndex) {
  return std::string{qec->getIndex().indexToString(
      result.idTable().getColumn(1)[rowIndex].getWordVocabIndex())};
}

inline Score getScoreFromResultTable(
    [[maybe_unused]] const QueryExecutionContext* qec, const Result& result,
    const size_t& rowIndex, bool wasPrefixSearch, bool scoreIsInt = true) {
  size_t colToRetrieve = wasPrefixSearch ? 2 : 1;
  if (scoreIsInt) {
    return static_cast<Score>(
        result.idTable().getColumn(colToRetrieve)[rowIndex].getInt());
  } else {
    return static_cast<Score>(
        result.idTable().getColumn(colToRetrieve)[rowIndex].getDouble());
  }
}

inline float calculateBM25FromParameters(size_t tf, size_t df, size_t nofDocs,
                                         size_t avdl, size_t dl, float b,
                                         float k) {
  float idf = log2f(nofDocs / df);
  float alpha = 1 - b + b * dl / avdl;
  float tf_star = (tf * (k + 1)) / (k * alpha + tf);
  return tf_star * idf;
}

inline float calculateTFIDFFromParameters(size_t tf, size_t df,
                                          size_t nofDocs) {
  float idf = log2f(nofDocs / df);
  return tf * idf;
}

inline std::string combineToString(const std::string& text,
                                   const std::string& word) {
  std::stringstream ss;
  ss << "Text: " << text << ", Word: " << word << std::endl;
  return ss.str();
}
}  // namespace textIndexScanTestHelpers

#endif  // QLEVER_TEST_ENGINE_TEXTINDEXSCANTESTHELPERS_H<|MERGE_RESOLUTION|>--- conflicted
+++ resolved
@@ -28,16 +28,11 @@
       result.idTable().getColumn(0)[rowIndex].getTextRecordIndex().get();
   if (lastTextRecordIndexOfNonLiterals < textRecordIdFromTable) {
     // Return when from Literals
-<<<<<<< HEAD
-    return qec->getIndex().indexToString(VocabIndex::make(
-        textRecordIdFromTable - (lastTextRecordIndexOfNonLiterals + 1)));
-=======
     // Note: the return type of `indexToString` might be `string_view` if the
     // vocabulary is stored uncompressed in memory, hence the explicit cast to
     // `std::string`.
-    return std::string{qec->getIndex().indexToString(
-        VocabIndex::make(textRecordIdFromTable - nofNonLiterals))};
->>>>>>> 604ba7bc
+    return std::string{qec->getIndex().indexToString(VocabIndex::make(
+        textRecordIdFromTable - (lastTextRecordIndexOfNonLiterals + 1)))};
   } else {
     // Return when from DocsDB
     return std::string{qec->getIndex().getTextExcerpt(
