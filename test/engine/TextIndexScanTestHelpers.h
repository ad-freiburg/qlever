--- conflicted
+++ resolved
@@ -17,7 +17,6 @@
 inline string getTextRecordFromResultTable(const QueryExecutionContext* qec,
                                            const ProtoResult& result,
                                            const size_t& rowIndex) {
-<<<<<<< HEAD
   size_t nofNonLiterals = qec->getIndex().getNofNonLiteralsInTextIndex();
   uint64_t textRecordIdFromTable =
       result.idTable().getColumn(0)[rowIndex].getTextRecordIndex().get();
@@ -25,16 +24,6 @@
     // Return when from Literals
     return qec->getIndex().indexToString(
         VocabIndex::make(textRecordIdFromTable - nofNonLiterals));
-=======
-  uint64_t nofLiterals = qec->getIndex().getNofLiteralsInTextIndex();
-  uint64_t nofContexts = qec->getIndex().getNofTextRecords();
-  uint64_t textRecordIdFromTable =
-      result.idTable().getColumn(0)[rowIndex].getTextRecordIndex().get();
-  if ((nofContexts - nofLiterals) <= textRecordIdFromTable) {
-    // Return when from Literals
-    return qec->getIndex().indexToString(
-        VocabIndex::make(textRecordIdFromTable - (nofContexts - nofLiterals)));
->>>>>>> 556fed49
   } else {
     // Return when from DocsDB
     return qec->getIndex().getTextExcerpt(
@@ -64,14 +53,6 @@
       result.idTable().getColumn(1)[rowIndex].getWordVocabIndex())};
 }
 
-<<<<<<< HEAD
-inline size_t getScoreFromResultTable(
-    [[maybe_unused]] const QueryExecutionContext* qec,
-    const ProtoResult& result, const size_t& rowIndex, bool wasPrefixSearch) {
-  size_t colToRetrieve = wasPrefixSearch ? 2 : 1;
-  return static_cast<size_t>(
-      result.idTable().getColumn(colToRetrieve)[rowIndex].getInt());
-=======
 inline Score getScoreFromResultTable(
     [[maybe_unused]] const QueryExecutionContext* qec,
     const ProtoResult& result, const size_t& rowIndex, bool wasPrefixSearch) {
@@ -93,7 +74,6 @@
                                           size_t nofDocs) {
   float idf = log2f(nofDocs / df);
   return tf * idf;
->>>>>>> 556fed49
 }
 
 inline string combineToString(const string& text, const string& word) {
@@ -102,7 +82,6 @@
   return ss.str();
 }
 
-<<<<<<< HEAD
 inline std::string inlineSeparator = "\t";
 inline std::string lineSeparator = "\n";
 
@@ -115,19 +94,5 @@
 
 inline string createDocsFileLine(size_t docId, std::string docContent) {
   return std::to_string(docId) + inlineSeparator + docContent + lineSeparator;
-=======
-std::string inlineSeperator = "\t";
-std::string lineSeperator = "\n";
-
-inline string createWordsFileLine(std::string word, bool isEntity,
-                                  size_t contextId, size_t score) {
-  return word + inlineSeperator + (isEntity ? "1" : "0") + inlineSeperator +
-         std::to_string(contextId) + inlineSeperator + std::to_string(score) +
-         lineSeperator;
-};
-
-inline string createDocsFileLine(size_t docId, std::string docContent) {
-  return std::to_string(docId) + inlineSeperator + docContent + lineSeperator;
->>>>>>> 556fed49
 };
 }  // namespace textIndexScanTestHelpers