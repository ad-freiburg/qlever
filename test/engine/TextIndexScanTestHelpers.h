--- conflicted
+++ resolved
@@ -53,16 +53,9 @@
       result.idTable().getColumn(1)[rowIndex].getWordVocabIndex())};
 }
 
-<<<<<<< HEAD
 inline Score getScoreFromResultTable(
-    [[maybe_unused]] const QueryExecutionContext* qec,
-    const ProtoResult& result, const size_t& rowIndex, bool wasPrefixSearch,
-    bool scoreIsInt = true) {
-=======
-inline size_t getScoreFromResultTable(
     [[maybe_unused]] const QueryExecutionContext* qec, const Result& result,
-    const size_t& rowIndex, bool wasPrefixSearch) {
->>>>>>> c5ab4131
+    const size_t& rowIndex, bool wasPrefixSearch, bool scoreIsInt = true) {
   size_t colToRetrieve = wasPrefixSearch ? 2 : 1;
   if (scoreIsInt) {
     return static_cast<Score>(
