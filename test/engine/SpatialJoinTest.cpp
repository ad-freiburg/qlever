//  Copyright 2024, University of Freiburg,
//  Chair of Algorithms and Data Structures.
//  Author: @Jonathan24680
//  Author: Christoph Ullinger <ullingec@informatik.uni-freiburg.de>

#include <gmock/gmock.h>
#include <gtest/gtest.h>
#include <s2/s2earth.h>
#include <s2/s2point.h>

#include <cstdlib>
#include <fstream>
#include <regex>

#include "../util/IndexTestHelpers.h"
#include "./../../src/global/ValueId.h"
#include "./../../src/util/GeoSparqlHelpers.h"
#include "./SpatialJoinTestHelpers.h"
#include "engine/ExportQueryExecutionTrees.h"
#include "engine/IndexScan.h"
#include "engine/Join.h"
#include "engine/QueryExecutionTree.h"
#include "engine/SpatialJoin.h"
#include "global/Constants.h"
#include "parser/data/Variable.h"

namespace {  // anonymous namespace to avoid linker problems

using namespace ad_utility::testing;
<<<<<<< HEAD

auto makePointLiteral = [](std::string_view c1, std::string_view c2) {
  return absl::StrCat(" \"POINT(", c1, " ", c2, ")\"^^<", GEO_WKT_LITERAL, ">");
};

namespace localTestHelpers {

// helper function to create a vector of strings from a result table
std::vector<std::string> printTable(const QueryExecutionContext* qec,
                                    const Result* table) {
  std::vector<std::string> output;
  for (size_t i = 0; i < table->idTable().numRows(); i++) {
    std::string line = "";
    for (size_t k = 0; k < table->idTable().numColumns(); k++) {
      auto test = ExportQueryExecutionTrees::idToStringAndType(
          qec->getIndex(), table->idTable().at(i, k), {});
      line += test.value().first;
      line += " ";
    }
    output.push_back(line.substr(0, line.size() - 1));  // ignore last " "
  }
  return output;
}

// this helper function reorders an input vector according to the variable to
// column map to make the string array match the order of the result, which
// should be tested (it uses a vector of vectors (the first vector is containing
// each column of the result, each column consist of a vector, where each entry
// is a row of this column))
std::vector<std::vector<std::string>> orderColAccordingToVarColMap(
    VariableToColumnMap varColMaps,
    std::vector<std::vector<std::string>> columns,
    std::vector<std::string> columnNames) {
  std::vector<std::vector<std::string>> result;
  auto indVariableMap = copySortedByColumnIndex(varColMaps);
  for (size_t i = 0; i < indVariableMap.size(); i++) {
    for (size_t k = 0; k < columnNames.size(); k++) {
      if (indVariableMap.at(i).first.name() == columnNames.at(k)) {
        result.push_back(columns.at(k));
        break;
      }
    }
  }
  return result;
}

// helper function to create a vector of strings representing rows, from a
// vector of strings representing columns. Please make sure, that the order of
// the columns is already matching the order of the result. If this is not the
// case call the function orderColAccordingToVarColMap
std::vector<std::string> createRowVectorFromColumnVector(
    std::vector<std::vector<std::string>> column_vector) {
  std::vector<std::string> result;
  if (column_vector.size() > 0) {
    for (size_t i = 0; i < column_vector.at(0).size(); i++) {
      std::string str = "";
      for (size_t k = 0; k < column_vector.size(); k++) {
        str += column_vector.at(k).at(i);
        str += " ";
      }
      result.push_back(str.substr(0, str.size() - 1));
    }
  }
  return result;
}

// create a small test dataset, which focuses on points as geometry objects.
// Note, that some of these objects have a polygon representation, but for
// testing purposes, they get represented as a point here. I took those
// points, such that it is obvious, which pair of objects should be included,
// when the maximum distance is x meters. Please note, that these datapoints
// are not copied from a real input file. Copying the query will therefore
// likely not result in the same results as here (also the names, coordinates,
// etc. might be different in the real datasets)
std::string createSmallDatasetWithPoints() {
  auto addPoint = [](std::string& kg, std::string number, std::string name,
                     std::string point) {
    kg += absl::StrCat("<node_", number, "> <name> ", name, " .<node_", number,
                       "> <hasGeometry> <geometry", number, "> .<geometry",
                       number, "> <asWKT> ", point, " .");
  };
  std::string kg2;
  auto p = makePointLiteral;
  addPoint(kg2, "1", "\"Uni Freiburg TF\"", p("7.83505", "48.01267"));
  addPoint(kg2, "2", "\"Minster Freiburg\"", p("7.85298", "47.99557"));
  addPoint(kg2, "3", "\"London Eye\"", p("-0.11957", "51.50333"));
  addPoint(kg2, "4", "\"Statue of liberty\"", p("-74.04454", "40.68925"));
  addPoint(kg2, "5", "\"eiffel tower\"", p("2.29451", "48.85825"));

  return kg2;
}

QueryExecutionContext* buildTestQEC() {
  std::string kg = localTestHelpers::createSmallDatasetWithPoints();
  ad_utility::MemorySize blocksizePermutations = 16_MB;
  auto qec = getQec(kg, true, true, false, blocksizePermutations, false);
  return qec;
}

};  // namespace localTestHelpers

namespace computeResultTest {

std::shared_ptr<QueryExecutionTree> buildIndexScan(
    QueryExecutionContext* qec, std::array<std::string, 3> triple) {
  TripleComponent subject{Variable{triple.at(0)}};
  TripleComponent object{Variable{triple.at(2)}};
  return ad_utility::makeExecutionTree<IndexScan>(
      qec, Permutation::Enum::PSO, SparqlTriple{subject, triple.at(1), object});
}

std::shared_ptr<QueryExecutionTree> buildJoin(
    QueryExecutionContext* qec, std::shared_ptr<QueryExecutionTree> tree1,
    std::shared_ptr<QueryExecutionTree> tree2, Variable joinVariable) {
  auto varCol1 = tree1->getVariableColumns();
  auto varCol2 = tree2->getVariableColumns();
  size_t col1 = varCol1[joinVariable].columnIndex_;
  size_t col2 = varCol2[joinVariable].columnIndex_;
  return ad_utility::makeExecutionTree<Join>(qec, tree1, tree2, col1, col2);
}

std::shared_ptr<QueryExecutionTree> buildMediumChild(
    QueryExecutionContext* qec, std::array<std::string, 3> triple1,
    std::array<std::string, 3> triple2, std::array<std::string, 3> triple3,
    std::string joinVariable1_, std::string joinVariable2_) {
  Variable joinVariable1{joinVariable1_};
  Variable joinVariable2{joinVariable2_};
  auto scan1 = buildIndexScan(qec, triple1);
  auto scan2 = buildIndexScan(qec, triple2);
  auto scan3 = buildIndexScan(qec, triple3);
  auto join = buildJoin(qec, scan1, scan2, joinVariable1);
  return buildJoin(qec, join, scan3, joinVariable2);
}

std::shared_ptr<QueryExecutionTree> buildSmallChild(
    QueryExecutionContext* qec, std::array<std::string, 3> triple1,
    std::array<std::string, 3> triple2, std::string joinVariable_) {
  Variable joinVariable{joinVariable_};
  auto scan1 = buildIndexScan(qec, triple1);
  auto scan2 = buildIndexScan(qec, triple2);
  return buildJoin(qec, scan1, scan2, joinVariable);
}

class SpatialJoinParamTest : public ::testing::TestWithParam<bool> {
 public:
  void createAndTestSpatialJoin(
      QueryExecutionContext* qec, SparqlTriple spatialJoinTriple,
      std::shared_ptr<QueryExecutionTree> leftChild,
      std::shared_ptr<QueryExecutionTree> rightChild, bool addLeftChildFirst,
      std::vector<std::vector<std::string>> expectedOutputUnorderedRows,
      std::vector<std::string> columnNames) {
    // this function is like transposing a matrix. An entry which has been
    // stored at (i, k) is now stored at (k, i). The reason this is needed is
    // the following: this function receives the input as a vector of vector of
    // strings. Each vector contains a vector, which contains a row of the
    // result. This row contains all columns. After swapping, each vector
    // contains a vector, which contains all entries of one column. As now each
    // of the vectors contain only one column, we can later order them according
    // to the variable to column map and then compare the result.
    auto swapColumns = [&](std::vector<std::vector<std::string>> toBeSwapped) {
      std::vector<std::vector<std::string>> result;
      bool firstIteration = true;
      for (size_t i = 0; i < toBeSwapped.size(); i++) {
        for (size_t k = 0; k < toBeSwapped.at(i).size(); k++) {
          if (firstIteration) {
            result.push_back(std::vector<std::string>{toBeSwapped.at(i).at(k)});
          } else {
            result.at(k).push_back(toBeSwapped.at(i).at(k));
          }
        }
        firstIteration = false;
      }
      return result;
    };

    std::shared_ptr<QueryExecutionTree> spatialJoinOperation =
        ad_utility::makeExecutionTree<SpatialJoin>(qec, spatialJoinTriple,
                                                   std::nullopt, std::nullopt);

    // add first child
    std::shared_ptr<Operation> op = spatialJoinOperation->getRootOperation();
    SpatialJoin* spatialJoin = static_cast<SpatialJoin*>(op.get());
    auto firstChild = addLeftChildFirst ? leftChild : rightChild;
    auto secondChild = addLeftChildFirst ? rightChild : leftChild;
    Variable firstVariable = addLeftChildFirst
                                 ? spatialJoinTriple.s_.getVariable()
                                 : spatialJoinTriple.o_.getVariable();
    Variable secondVariable = addLeftChildFirst
                                  ? spatialJoinTriple.o_.getVariable()
                                  : spatialJoinTriple.s_.getVariable();

    auto spJoin1 = spatialJoin->addChild(firstChild, firstVariable);
    spatialJoin = static_cast<SpatialJoin*>(spJoin1.get());

    // add second child
    auto spJoin2 = spatialJoin->addChild(secondChild, secondVariable);
    spatialJoin = static_cast<SpatialJoin*>(spJoin2.get());

    // prepare expected output
    // swap rows and columns to use the function orderColAccordingToVarColMap
    auto expectedMaxDistCols = swapColumns(expectedOutputUnorderedRows);
    auto expectedOutputOrdered = localTestHelpers::orderColAccordingToVarColMap(
        spatialJoin->computeVariableToColumnMap(), expectedMaxDistCols,
        columnNames);
    auto expectedOutput = localTestHelpers::createRowVectorFromColumnVector(
        expectedOutputOrdered);

    // Select algorithm
    spatialJoin->selectAlgorithm(GetParam());

    // At worst quadratic time
    ASSERT_LE(
        spatialJoin->getCostEstimate(),
        std::pow(firstChild->getSizeEstimate() * secondChild->getSizeEstimate(),
                 2));

    auto res = spatialJoin->computeResult(false);
    auto vec = localTestHelpers::printTable(qec, &res);
    /*
    for (size_t i = 0; i < vec.size(); ++i) {
      EXPECT_STREQ(vec.at(i).c_str(), expectedOutput.at(i).c_str());
    }*/

    EXPECT_THAT(vec, ::testing::UnorderedElementsAreArray(expectedOutput));
  }

  // build the test using the small dataset. Let the SpatialJoin operation be
  // the last one (the left and right child are maximally large for this test
  // query) the following Query will be simulated, the max distance will be
  // different depending on the test: Select * where {
  //   ?obj1 <name> ?name1 .
  //   ?obj1 <hasGeometry> ?geo1 .
  //   ?geo1 <asWKT> ?point1
  //   ?obj2 <name> ?name2 .
  //   ?obj2 <hasGeometry> ?geo2 .
  //   ?geo2 <asWKT> ?point2
  //   ?point1 <max-distance-in-meters:XXXX> ?point2 .
  // }
  void buildAndTestSmallTestSetLargeChildren(
      std::string specialPredicate, bool addLeftChildFirst,
      std::vector<std::vector<std::string>> expectedOutput,
      std::vector<std::string> columnNames) {
    auto qec = localTestHelpers::buildTestQEC();
    auto numTriples = qec->getIndex().numTriples().normal;
    ASSERT_EQ(numTriples, 15);
    // ===================== build the first child
    // ===============================
    auto leftChild = buildMediumChild(
        qec, {"?obj1", std::string{"<name>"}, "?name1"},
        {"?obj1", std::string{"<hasGeometry>"}, "?geo1"},
        {"?geo1", std::string{"<asWKT>"}, "?point1"}, "?obj1", "?geo1");

    // ======================= build the second child
    // ============================
    auto rightChild = buildMediumChild(
        qec, {"?obj2", std::string{"<name>"}, "?name2"},
        {"?obj2", std::string{"<hasGeometry>"}, "?geo2"},
        {"?geo2", std::string{"<asWKT>"}, "?point2"}, "?obj2", "?geo2");

    createAndTestSpatialJoin(
        qec,
        SparqlTriple{TripleComponent{Variable{"?point1"}}, specialPredicate,
                     TripleComponent{Variable{"?point2"}}},
        leftChild, rightChild, addLeftChildFirst, expectedOutput, columnNames);
  }

  // build the test using the small dataset. Let the SpatialJoin operation.
  // The following Query will be simulated, the max distance will be different
  // depending on the test:
  // Select * where {
  //   ?geo1 <asWKT> ?point1
  //   ?geo2 <asWKT> ?point2
  //   ?point1 <max-distance-in-meters:XXXX> ?point2 .
  // }
  void buildAndTestSmallTestSetSmallChildren(
      std::string specialPredicate, bool addLeftChildFirst,
      std::vector<std::vector<std::string>> expectedOutput,
      std::vector<std::string> columnNames) {
    auto qec = localTestHelpers::buildTestQEC();
    auto numTriples = qec->getIndex().numTriples().normal;
    ASSERT_EQ(numTriples, 15);
    // ====================== build inputs ===================================
    TripleComponent point1{Variable{"?point1"}};
    TripleComponent point2{Variable{"?point2"}};
    auto leftChild =
        buildIndexScan(qec, {"?obj1", std::string{"<asWKT>"}, "?point1"});
    auto rightChild =
        buildIndexScan(qec, {"?obj2", std::string{"<asWKT>"}, "?point2"});

    createAndTestSpatialJoin(
        qec, SparqlTriple{point1, specialPredicate, point2}, leftChild,
        rightChild, addLeftChildFirst, expectedOutput, columnNames);
  }

  // build the test using the small dataset. Let the SpatialJoin operation be
  // the last one. the following Query will be simulated, the max distance will
  // be different depending on the test: Select * where {
  //   ?obj1 <name> ?name1 .
  //   ?obj1 <hasGeometry> ?geo1 .
  //   ?geo1 <asWKT> ?point1
  //   ?geo2 <asWKT> ?point2
  //   ?point1 <max-distance-in-meters:XXXX> ?point2 .
  // }
  void buildAndTestSmallTestSetDiffSizeChildren(
      std::string specialPredicate, bool addLeftChildFirst,
      std::vector<std::vector<std::string>> expectedOutput,
      std::vector<std::string> columnNames, bool bigChildLeft) {
    auto qec = localTestHelpers::buildTestQEC();
    auto numTriples = qec->getIndex().numTriples().normal;
    ASSERT_EQ(numTriples, 15);
    // ========================= build big child
    // =================================
    auto bigChild = buildMediumChild(
        qec, {"?obj1", std::string{"<name>"}, "?name1"},
        {"?obj1", std::string{"<hasGeometry>"}, "?geo1"},
        {"?geo1", std::string{"<asWKT>"}, "?point1"}, "?obj1", "?geo1");

    // ========================= build small child
    // ===============================
    TripleComponent point2{Variable{"?point2"}};
    auto smallChild =
        buildIndexScan(qec, {"?obj2", std::string{"<asWKT>"}, "?point2"});

    auto firstChild = bigChildLeft ? bigChild : smallChild;
    auto secondChild = bigChildLeft ? smallChild : bigChild;
    auto firstVariable =
        bigChildLeft ? TripleComponent{Variable{"?point1"}} : point2;
    auto secondVariable =
        bigChildLeft ? point2 : TripleComponent{Variable{"?point1"}};

    createAndTestSpatialJoin(
        qec, SparqlTriple{firstVariable, specialPredicate, secondVariable},
        firstChild, secondChild, addLeftChildFirst, expectedOutput,
        columnNames);
  }

 protected:
  bool useBaselineAlgorithm_;
};

std::vector<std::string> mergeToRow(std::vector<std::string> part1,
                                    std::vector<std::string> part2,
                                    std::vector<std::string> part3) {
  std::vector<std::string> result = part1;
  for (size_t i = 0; i < part2.size(); i++) {
    result.push_back(part2.at(i));
  }
  for (size_t i = 0; i < part3.size(); i++) {
    result.push_back(part3.at(i));
  }
  return result;
};

std::vector<std::vector<std::string>> unordered_rows{
    std::vector<std::string>{"\"Uni Freiburg TF\"", "<node_1>", "<geometry1>",
                             "POINT(7.835050 48.012670)"},
    std::vector<std::string>{"\"Minster Freiburg\"", "<node_2>", "<geometry2>",
                             "POINT(7.852980 47.995570)"},
    std::vector<std::string>{"\"London Eye\"", "<node_3>", "<geometry3>",
                             "POINT(-0.119570 51.503330)"},
    std::vector<std::string>{"\"Statue of liberty\"", "<node_4>", "<geometry4>",
                             "POINT(-74.044540 40.689250)"},
    std::vector<std::string>{"\"eiffel tower\"", "<node_5>", "<geometry5>",
                             "POINT(2.294510 48.858250)"},
};

// Shortcuts
auto TF = unordered_rows.at(0);
auto Mun = unordered_rows.at(1);
auto Eye = unordered_rows.at(2);
auto Lib = unordered_rows.at(3);
auto Eif = unordered_rows.at(4);

std::vector<std::vector<std::string>> unordered_rows_small{
    std::vector<std::string>{"<geometry1>", "POINT(7.835050 48.012670)"},
    std::vector<std::string>{"<geometry2>", "POINT(7.852980 47.995570)"},
    std::vector<std::string>{"<geometry3>", "POINT(-0.119570 51.503330)"},
    std::vector<std::string>{"<geometry4>", "POINT(-74.044540 40.689250)"},
    std::vector<std::string>{"<geometry5>", "POINT(2.294510 48.858250)"}};

// Shortcuts
auto sTF = unordered_rows_small.at(0);
auto sMun = unordered_rows_small.at(1);
auto sEye = unordered_rows_small.at(2);
auto sLib = unordered_rows_small.at(3);
auto sEif = unordered_rows_small.at(4);

// in all calculations below, the factor 1000 is used to convert from km to m

// distance from the object to itself should be zero
std::vector<std::string> expectedDistSelf{"0"};

// helper functions
auto P = [](double x, double y) { return GeoPoint(y, x); };

auto expectedDist = [](const GeoPoint& p1, const GeoPoint& p2) {
  auto p1_ = S2Point{S2LatLng::FromDegrees(p1.getLat(), p1.getLng())};
  auto p2_ = S2Point{S2LatLng::FromDegrees(p2.getLat(), p2.getLng())};

  return std::to_string(static_cast<int>(S2Earth::ToMeters(S1Angle(p1_, p2_))));
};

// Places for testing
auto PUni = P(7.83505, 48.01267);
auto PMun = P(7.85298, 47.99557);
auto PEif = P(2.29451, 48.85825);
auto PEye = P(-0.11957, 51.50333);
auto PLib = P(-74.04454, 40.68925);
auto testPlaces = std::vector{PUni, PMun, PEif, PEye, PLib};

// distance from Uni Freiburg to Freiburger Münster is 2,33 km according to
// google maps
std::vector<std::string> expectedDistUniMun{expectedDist(PUni, PMun)};

// distance from Uni Freiburg to Eiffel Tower is 419,32 km according to
// google maps
std::vector<std::string> expectedDistUniEif{expectedDist(PUni, PEif)};

// distance from Minster Freiburg to eiffel tower is 421,09 km according to
// google maps
std::vector<std::string> expectedDistMunEif{expectedDist(PMun, PEif)};

// distance from london eye to eiffel tower is 340,62 km according to
// google maps
std::vector<std::string> expectedDistEyeEif{expectedDist(PEye, PEif)};

// distance from Uni Freiburg to London Eye is 690,18 km according to
// google maps
std::vector<std::string> expectedDistUniEye{expectedDist(PUni, PEye)};

// distance from Minster Freiburg to London Eye is 692,39 km according to
// google maps
std::vector<std::string> expectedDistMunEye{expectedDist(PMun, PEye)};

// distance from Uni Freiburg to Statue of Liberty is 6249,55 km according to
// google maps
std::vector<std::string> expectedDistUniLib{expectedDist(PUni, PLib)};

// distance from Minster Freiburg to Statue of Liberty is 6251,58 km
// according to google maps
std::vector<std::string> expectedDistMunLib{expectedDist(PMun, PLib)};

// distance from london eye to statue of liberty is 5575,08 km according to
// google maps
std::vector<std::string> expectedDistEyeLib{expectedDist(PEye, PLib)};

// distance from eiffel tower to Statue of liberty is 5837,42 km according to
// google maps
std::vector<std::string> expectedDistEifLib{expectedDist(PEif, PLib)};

std::vector<std::vector<std::string>> expectedMaxDist1_rows{
    mergeToRow(TF, TF, expectedDistSelf),
    mergeToRow(Mun, Mun, expectedDistSelf),
    mergeToRow(Eye, Eye, expectedDistSelf),
    mergeToRow(Lib, Lib, expectedDistSelf),
    mergeToRow(Eif, Eif, expectedDistSelf)};

std::vector<std::vector<std::string>> expectedMaxDist5000_rows{
    mergeToRow(TF, TF, expectedDistSelf),
    mergeToRow(TF, Mun, expectedDistUniMun),
    mergeToRow(Mun, Mun, expectedDistSelf),
    mergeToRow(Mun, TF, expectedDistUniMun),
    mergeToRow(Eye, Eye, expectedDistSelf),
    mergeToRow(Lib, Lib, expectedDistSelf),
    mergeToRow(Eif, Eif, expectedDistSelf)};

std::vector<std::vector<std::string>> expectedMaxDist500000_rows{
    mergeToRow(TF, TF, expectedDistSelf),
    mergeToRow(TF, Mun, expectedDistUniMun),
    mergeToRow(TF, Eif, expectedDistUniEif),
    mergeToRow(Mun, Mun, expectedDistSelf),
    mergeToRow(Mun, TF, expectedDistUniMun),
    mergeToRow(Mun, Eif, expectedDistMunEif),
    mergeToRow(Eye, Eye, expectedDistSelf),
    mergeToRow(Eye, Eif, expectedDistEyeEif),
    mergeToRow(Lib, Lib, expectedDistSelf),
    mergeToRow(Eif, Eif, expectedDistSelf),
    mergeToRow(Eif, TF, expectedDistUniEif),
    mergeToRow(Eif, Mun, expectedDistMunEif),
    mergeToRow(Eif, Eye, expectedDistEyeEif)};

std::vector<std::vector<std::string>> expectedMaxDist1000000_rows{
    mergeToRow(TF, TF, expectedDistSelf),
    mergeToRow(TF, Mun, expectedDistUniMun),
    mergeToRow(TF, Eif, expectedDistUniEif),
    mergeToRow(TF, Eye, expectedDistUniEye),
    mergeToRow(Mun, Mun, expectedDistSelf),
    mergeToRow(Mun, TF, expectedDistUniMun),
    mergeToRow(Mun, Eif, expectedDistMunEif),
    mergeToRow(Mun, Eye, expectedDistMunEye),
    mergeToRow(Eye, Eye, expectedDistSelf),
    mergeToRow(Eye, Eif, expectedDistEyeEif),
    mergeToRow(Eye, TF, expectedDistUniEye),
    mergeToRow(Eye, Mun, expectedDistMunEye),
    mergeToRow(Lib, Lib, expectedDistSelf),
    mergeToRow(Eif, Eif, expectedDistSelf),
    mergeToRow(Eif, TF, expectedDistUniEif),
    mergeToRow(Eif, Mun, expectedDistMunEif),
    mergeToRow(Eif, Eye, expectedDistEyeEif)};

std::vector<std::vector<std::string>> expectedMaxDist10000000_rows{
    mergeToRow(TF, TF, expectedDistSelf),
    mergeToRow(TF, Mun, expectedDistUniMun),
    mergeToRow(TF, Eif, expectedDistUniEif),
    mergeToRow(TF, Eye, expectedDistUniEye),
    mergeToRow(TF, Lib, expectedDistUniLib),
    mergeToRow(Mun, Mun, expectedDistSelf),
    mergeToRow(Mun, TF, expectedDistUniMun),
    mergeToRow(Mun, Eif, expectedDistMunEif),
    mergeToRow(Mun, Eye, expectedDistMunEye),
    mergeToRow(Mun, Lib, expectedDistMunLib),
    mergeToRow(Eye, Eye, expectedDistSelf),
    mergeToRow(Eye, Eif, expectedDistEyeEif),
    mergeToRow(Eye, TF, expectedDistUniEye),
    mergeToRow(Eye, Mun, expectedDistMunEye),
    mergeToRow(Eye, Lib, expectedDistEyeLib),
    mergeToRow(Lib, Lib, expectedDistSelf),
    mergeToRow(Lib, TF, expectedDistUniLib),
    mergeToRow(Lib, Mun, expectedDistMunLib),
    mergeToRow(Lib, Eye, expectedDistEyeLib),
    mergeToRow(Lib, Eif, expectedDistEifLib),
    mergeToRow(Eif, Eif, expectedDistSelf),
    mergeToRow(Eif, TF, expectedDistUniEif),
    mergeToRow(Eif, Mun, expectedDistMunEif),
    mergeToRow(Eif, Eye, expectedDistEyeEif),
    mergeToRow(Eif, Lib, expectedDistEifLib)};

std::vector<std::vector<std::string>> expectedMaxDist1_rows_small{
    mergeToRow(sTF, sTF, expectedDistSelf),
    mergeToRow(sMun, sMun, expectedDistSelf),
    mergeToRow(sEye, sEye, expectedDistSelf),
    mergeToRow(sLib, sLib, expectedDistSelf),
    mergeToRow(sEif, sEif, expectedDistSelf),
};

std::vector<std::vector<std::string>> expectedMaxDist5000_rows_small{
    mergeToRow(sTF, sTF, expectedDistSelf),
    mergeToRow(sTF, sMun, expectedDistUniMun),
    mergeToRow(sMun, sMun, expectedDistSelf),
    mergeToRow(sMun, sTF, expectedDistUniMun),
    mergeToRow(sEye, sEye, expectedDistSelf),
    mergeToRow(sLib, sLib, expectedDistSelf),
    mergeToRow(sEif, sEif, expectedDistSelf)};

std::vector<std::vector<std::string>> expectedMaxDist500000_rows_small{
    mergeToRow(sTF, sTF, expectedDistSelf),
    mergeToRow(sTF, sMun, expectedDistUniMun),
    mergeToRow(sTF, sEif, expectedDistUniEif),
    mergeToRow(sMun, sMun, expectedDistSelf),
    mergeToRow(sMun, sTF, expectedDistUniMun),
    mergeToRow(sMun, sEif, expectedDistMunEif),
    mergeToRow(sEye, sEye, expectedDistSelf),
    mergeToRow(sEye, sEif, expectedDistEyeEif),
    mergeToRow(sLib, sLib, expectedDistSelf),
    mergeToRow(sEif, sEif, expectedDistSelf),
    mergeToRow(sEif, sTF, expectedDistUniEif),
    mergeToRow(sEif, sMun, expectedDistMunEif),
    mergeToRow(sEif, sEye, expectedDistEyeEif)};

std::vector<std::vector<std::string>> expectedMaxDist1000000_rows_small{
    mergeToRow(sTF, sTF, expectedDistSelf),
    mergeToRow(sTF, sMun, expectedDistUniMun),
    mergeToRow(sTF, sEif, expectedDistUniEif),
    mergeToRow(sTF, sEye, expectedDistUniEye),
    mergeToRow(sMun, sMun, expectedDistSelf),
    mergeToRow(sMun, sTF, expectedDistUniMun),
    mergeToRow(sMun, sEif, expectedDistMunEif),
    mergeToRow(sMun, sEye, expectedDistMunEye),
    mergeToRow(sEye, sEye, expectedDistSelf),
    mergeToRow(sEye, sEif, expectedDistEyeEif),
    mergeToRow(sEye, sTF, expectedDistUniEye),
    mergeToRow(sEye, sMun, expectedDistMunEye),
    mergeToRow(sLib, sLib, expectedDistSelf),
    mergeToRow(sEif, sEif, expectedDistSelf),
    mergeToRow(sEif, sTF, expectedDistUniEif),
    mergeToRow(sEif, sMun, expectedDistMunEif),
    mergeToRow(sEif, sEye, expectedDistEyeEif)};

std::vector<std::vector<std::string>> expectedMaxDist10000000_rows_small{
    mergeToRow(sTF, sTF, expectedDistSelf),
    mergeToRow(sTF, sMun, expectedDistUniMun),
    mergeToRow(sTF, sEif, expectedDistUniEif),
    mergeToRow(sTF, sEye, expectedDistUniEye),
    mergeToRow(sTF, sLib, expectedDistUniLib),
    mergeToRow(sMun, sMun, expectedDistSelf),
    mergeToRow(sMun, sTF, expectedDistUniMun),
    mergeToRow(sMun, sEif, expectedDistMunEif),
    mergeToRow(sMun, sEye, expectedDistMunEye),
    mergeToRow(sMun, sLib, expectedDistMunLib),
    mergeToRow(sEye, sEye, expectedDistSelf),
    mergeToRow(sEye, sEif, expectedDistEyeEif),
    mergeToRow(sEye, sTF, expectedDistUniEye),
    mergeToRow(sEye, sMun, expectedDistMunEye),
    mergeToRow(sEye, sLib, expectedDistEyeLib),
    mergeToRow(sLib, sLib, expectedDistSelf),
    mergeToRow(sLib, sTF, expectedDistUniLib),
    mergeToRow(sLib, sMun, expectedDistMunLib),
    mergeToRow(sLib, sEye, expectedDistEyeLib),
    mergeToRow(sLib, sEif, expectedDistEifLib),
    mergeToRow(sEif, sEif, expectedDistSelf),
    mergeToRow(sEif, sTF, expectedDistUniEif),
    mergeToRow(sEif, sMun, expectedDistMunEif),
    mergeToRow(sEif, sEye, expectedDistEyeEif),
    mergeToRow(sEif, sLib, expectedDistEifLib)};

std::vector<std::vector<std::string>> expectedMaxDist1_rows_diff{
    mergeToRow(TF, sTF, expectedDistSelf),
    mergeToRow(Mun, sMun, expectedDistSelf),
    mergeToRow(Eye, sEye, expectedDistSelf),
    mergeToRow(Lib, sLib, expectedDistSelf),
    mergeToRow(Eif, sEif, expectedDistSelf),
};

std::vector<std::vector<std::string>> expectedMaxDist5000_rows_diff{
    mergeToRow(TF, sTF, expectedDistSelf),
    mergeToRow(TF, sMun, expectedDistUniMun),
    mergeToRow(Mun, sMun, expectedDistSelf),
    mergeToRow(Mun, sTF, expectedDistUniMun),
    mergeToRow(Eye, sEye, expectedDistSelf),
    mergeToRow(Lib, sLib, expectedDistSelf),
    mergeToRow(Eif, sEif, expectedDistSelf)};

std::vector<std::vector<std::string>> expectedMaxDist500000_rows_diff{
    mergeToRow(TF, sTF, expectedDistSelf),
    mergeToRow(TF, sMun, expectedDistUniMun),
    mergeToRow(TF, sEif, expectedDistUniEif),
    mergeToRow(Mun, sMun, expectedDistSelf),
    mergeToRow(Mun, sTF, expectedDistUniMun),
    mergeToRow(Mun, sEif, expectedDistMunEif),
    mergeToRow(Eye, sEye, expectedDistSelf),
    mergeToRow(Eye, sEif, expectedDistEyeEif),
    mergeToRow(Lib, sLib, expectedDistSelf),
    mergeToRow(Eif, sEif, expectedDistSelf),
    mergeToRow(Eif, sTF, expectedDistUniEif),
    mergeToRow(Eif, sMun, expectedDistMunEif),
    mergeToRow(Eif, sEye, expectedDistEyeEif)};

std::vector<std::vector<std::string>> expectedMaxDist1000000_rows_diff{
    mergeToRow(TF, sTF, expectedDistSelf),
    mergeToRow(TF, sMun, expectedDistUniMun),
    mergeToRow(TF, sEif, expectedDistUniEif),
    mergeToRow(TF, sEye, expectedDistUniEye),
    mergeToRow(Mun, sMun, expectedDistSelf),
    mergeToRow(Mun, sTF, expectedDistUniMun),
    mergeToRow(Mun, sEif, expectedDistMunEif),
    mergeToRow(Mun, sEye, expectedDistMunEye),
    mergeToRow(Eye, sEye, expectedDistSelf),
    mergeToRow(Eye, sEif, expectedDistEyeEif),
    mergeToRow(Eye, sTF, expectedDistUniEye),
    mergeToRow(Eye, sMun, expectedDistMunEye),
    mergeToRow(Lib, sLib, expectedDistSelf),
    mergeToRow(Eif, sEif, expectedDistSelf),
    mergeToRow(Eif, sTF, expectedDistUniEif),
    mergeToRow(Eif, sMun, expectedDistMunEif),
    mergeToRow(Eif, sEye, expectedDistEyeEif)};

std::vector<std::vector<std::string>> expectedMaxDist10000000_rows_diff{
    mergeToRow(TF, sTF, expectedDistSelf),
    mergeToRow(TF, sMun, expectedDistUniMun),
    mergeToRow(TF, sEif, expectedDistUniEif),
    mergeToRow(TF, sEye, expectedDistUniEye),
    mergeToRow(TF, sLib, expectedDistUniLib),
    mergeToRow(Mun, sMun, expectedDistSelf),
    mergeToRow(Mun, sTF, expectedDistUniMun),
    mergeToRow(Mun, sEif, expectedDistMunEif),
    mergeToRow(Mun, sEye, expectedDistMunEye),
    mergeToRow(Mun, sLib, expectedDistMunLib),
    mergeToRow(Eye, sEye, expectedDistSelf),
    mergeToRow(Eye, sEif, expectedDistEyeEif),
    mergeToRow(Eye, sTF, expectedDistUniEye),
    mergeToRow(Eye, sMun, expectedDistMunEye),
    mergeToRow(Eye, sLib, expectedDistEyeLib),
    mergeToRow(Lib, sLib, expectedDistSelf),
    mergeToRow(Lib, sTF, expectedDistUniLib),
    mergeToRow(Lib, sMun, expectedDistMunLib),
    mergeToRow(Lib, sEye, expectedDistEyeLib),
    mergeToRow(Lib, sEif, expectedDistEifLib),
    mergeToRow(Eif, sEif, expectedDistSelf),
    mergeToRow(Eif, sTF, expectedDistUniEif),
    mergeToRow(Eif, sMun, expectedDistMunEif),
    mergeToRow(Eif, sEye, expectedDistEyeEif),
    mergeToRow(Eif, sLib, expectedDistEifLib)};

std::vector<std::vector<std::string>> expectedNearestNeighbors1{
    mergeToRow(TF, TF, expectedDistSelf),
    mergeToRow(Mun, Mun, expectedDistSelf),
    mergeToRow(Eye, Eye, expectedDistSelf),
    mergeToRow(Lib, Lib, expectedDistSelf),
    mergeToRow(Eif, Eif, expectedDistSelf)};

std::vector<std::vector<std::string>> expectedNearestNeighbors2{
    mergeToRow(TF, TF, expectedDistSelf),
    mergeToRow(Mun, Mun, expectedDistSelf),
    mergeToRow(Eye, Eye, expectedDistSelf),
    mergeToRow(Lib, Lib, expectedDistSelf),
    mergeToRow(Eif, Eif, expectedDistSelf),
    mergeToRow(TF, Mun, expectedDistUniMun),
    mergeToRow(Mun, TF, expectedDistUniMun),
    mergeToRow(Eye, Eif, expectedDistEyeEif),
    mergeToRow(Lib, Eye, expectedDistEyeLib),
    mergeToRow(Eif, Eye, expectedDistEyeEif)};

std::vector<std::vector<std::string>> expectedNearestNeighbors2_400000{
    mergeToRow(TF, TF, expectedDistSelf),
    mergeToRow(Mun, Mun, expectedDistSelf),
    mergeToRow(Eye, Eye, expectedDistSelf),
    mergeToRow(Lib, Lib, expectedDistSelf),
    mergeToRow(Eif, Eif, expectedDistSelf),
    mergeToRow(TF, Mun, expectedDistUniMun),
    mergeToRow(Mun, TF, expectedDistUniMun),
    mergeToRow(Eye, Eif, expectedDistEyeEif),
    mergeToRow(Eif, Eye, expectedDistEyeEif)};

std::vector<std::vector<std::string>> expectedNearestNeighbors2_4000{
    mergeToRow(TF, TF, expectedDistSelf),
    mergeToRow(Mun, Mun, expectedDistSelf),
    mergeToRow(Eye, Eye, expectedDistSelf),
    mergeToRow(Lib, Lib, expectedDistSelf),
    mergeToRow(Eif, Eif, expectedDistSelf),
    mergeToRow(TF, Mun, expectedDistUniMun),
    mergeToRow(Mun, TF, expectedDistUniMun)};

std::vector<std::vector<std::string>> expectedNearestNeighbors2_40{
    mergeToRow(TF, TF, expectedDistSelf),
    mergeToRow(Mun, Mun, expectedDistSelf),
    mergeToRow(Eye, Eye, expectedDistSelf),
    mergeToRow(Lib, Lib, expectedDistSelf),
    mergeToRow(Eif, Eif, expectedDistSelf)};

std::vector<std::vector<std::string>> expectedNearestNeighbors3_500000{
    mergeToRow(TF, TF, expectedDistSelf),
    mergeToRow(Mun, Mun, expectedDistSelf),
    mergeToRow(Eye, Eye, expectedDistSelf),
    mergeToRow(Lib, Lib, expectedDistSelf),
    mergeToRow(Eif, Eif, expectedDistSelf),
    mergeToRow(TF, Mun, expectedDistUniMun),
    mergeToRow(Mun, TF, expectedDistUniMun),
    mergeToRow(Mun, Eif, expectedDistMunEif),
    mergeToRow(TF, Eif, expectedDistUniEif),
    mergeToRow(Eye, Eif, expectedDistEyeEif),
    mergeToRow(Eif, Eye, expectedDistEyeEif),
    mergeToRow(Eif, TF, expectedDistUniEif)};

// test the compute result method on small examples
TEST_P(SpatialJoinParamTest, computeResultSmallDatasetLargeChildren) {
  std::vector<std::string> columnNames = {
      "?name1",  "?obj1",   "?geo1",
      "?point1", "?name2",  "?obj2",
      "?geo2",   "?point2", "?distOfTheTwoObjectsAddedInternally"};
  buildAndTestSmallTestSetLargeChildren("<max-distance-in-meters:1>", true,
                                        expectedMaxDist1_rows, columnNames);
  buildAndTestSmallTestSetLargeChildren("<max-distance-in-meters:1>", false,
                                        expectedMaxDist1_rows, columnNames);
  buildAndTestSmallTestSetLargeChildren("<max-distance-in-meters:5000>", true,
                                        expectedMaxDist5000_rows, columnNames);
  buildAndTestSmallTestSetLargeChildren("<max-distance-in-meters:5000>", false,
                                        expectedMaxDist5000_rows, columnNames);
  buildAndTestSmallTestSetLargeChildren("<max-distance-in-meters:500000>", true,
                                        expectedMaxDist500000_rows,
                                        columnNames);
  buildAndTestSmallTestSetLargeChildren("<max-distance-in-meters:500000>",
                                        false, expectedMaxDist500000_rows,
                                        columnNames);
  buildAndTestSmallTestSetLargeChildren("<max-distance-in-meters:1000000>",
                                        true, expectedMaxDist1000000_rows,
                                        columnNames);
  buildAndTestSmallTestSetLargeChildren("<max-distance-in-meters:1000000>",
                                        false, expectedMaxDist1000000_rows,
                                        columnNames);
  buildAndTestSmallTestSetLargeChildren("<max-distance-in-meters:10000000>",
                                        true, expectedMaxDist10000000_rows,
                                        columnNames);
  buildAndTestSmallTestSetLargeChildren("<max-distance-in-meters:10000000>",
                                        false, expectedMaxDist10000000_rows,
                                        columnNames);
  buildAndTestSmallTestSetLargeChildren("<nearest-neighbors:1>", true,
                                        expectedNearestNeighbors1, columnNames);
  buildAndTestSmallTestSetLargeChildren("<nearest-neighbors:2>", true,
                                        expectedNearestNeighbors2, columnNames);
  buildAndTestSmallTestSetLargeChildren("<nearest-neighbors:2:400000>", true,
                                        expectedNearestNeighbors2_400000,
                                        columnNames);
  buildAndTestSmallTestSetLargeChildren("<nearest-neighbors:2:4000>", true,
                                        expectedNearestNeighbors2_4000,
                                        columnNames);
  buildAndTestSmallTestSetLargeChildren("<nearest-neighbors:2:40>", true,
                                        expectedNearestNeighbors2_40,
                                        columnNames);
  buildAndTestSmallTestSetLargeChildren("<nearest-neighbors:3:500000>", true,
                                        expectedNearestNeighbors3_500000,
                                        columnNames);
}

TEST_P(SpatialJoinParamTest, computeResultSmallDatasetSmallChildren) {
  std::vector<std::string> columnNames{"?obj1", "?point1", "?obj2", "?point2",
                                       "?distOfTheTwoObjectsAddedInternally"};
  buildAndTestSmallTestSetSmallChildren("<max-distance-in-meters:1>", true,
                                        expectedMaxDist1_rows_small,
                                        columnNames);
  buildAndTestSmallTestSetSmallChildren("<max-distance-in-meters:1>", false,
                                        expectedMaxDist1_rows_small,
                                        columnNames);
  buildAndTestSmallTestSetSmallChildren("<max-distance-in-meters:5000>", true,
                                        expectedMaxDist5000_rows_small,
                                        columnNames);
  buildAndTestSmallTestSetSmallChildren("<max-distance-in-meters:5000>", false,
                                        expectedMaxDist5000_rows_small,
                                        columnNames);
  buildAndTestSmallTestSetSmallChildren("<max-distance-in-meters:500000>", true,
                                        expectedMaxDist500000_rows_small,
                                        columnNames);
  buildAndTestSmallTestSetSmallChildren("<max-distance-in-meters:500000>",
                                        false, expectedMaxDist500000_rows_small,
                                        columnNames);
  buildAndTestSmallTestSetSmallChildren("<max-distance-in-meters:1000000>",
                                        true, expectedMaxDist1000000_rows_small,
                                        columnNames);
  buildAndTestSmallTestSetSmallChildren(
      "<max-distance-in-meters:1000000>", false,
      expectedMaxDist1000000_rows_small, columnNames);
  buildAndTestSmallTestSetSmallChildren(
      "<max-distance-in-meters:10000000>", true,
      expectedMaxDist10000000_rows_small, columnNames);
  buildAndTestSmallTestSetSmallChildren(
      "<max-distance-in-meters:10000000>", false,
      expectedMaxDist10000000_rows_small, columnNames);
}

TEST_P(SpatialJoinParamTest, computeResultSmallDatasetDifferentSizeChildren) {
  std::vector<std::string> columnNames{"?name1",
                                       "?obj1",
                                       "?geo1",
                                       "?point1",
                                       "?obj2",
                                       "?point2",
                                       "?distOfTheTwoObjectsAddedInternally"};
  buildAndTestSmallTestSetDiffSizeChildren("<max-distance-in-meters:1>", true,
                                           expectedMaxDist1_rows_diff,
                                           columnNames, true);
  buildAndTestSmallTestSetDiffSizeChildren("<max-distance-in-meters:1>", false,
                                           expectedMaxDist1_rows_diff,
                                           columnNames, true);
  buildAndTestSmallTestSetDiffSizeChildren("<max-distance-in-meters:1>", true,
                                           expectedMaxDist1_rows_diff,
                                           columnNames, false);
  buildAndTestSmallTestSetDiffSizeChildren("<max-distance-in-meters:1>", false,
                                           expectedMaxDist1_rows_diff,
                                           columnNames, false);
  buildAndTestSmallTestSetDiffSizeChildren("<max-distance-in-meters:5000>",
                                           true, expectedMaxDist5000_rows_diff,
                                           columnNames, true);
  buildAndTestSmallTestSetDiffSizeChildren("<max-distance-in-meters:5000>",
                                           false, expectedMaxDist5000_rows_diff,
                                           columnNames, true);
  buildAndTestSmallTestSetDiffSizeChildren("<max-distance-in-meters:5000>",
                                           true, expectedMaxDist5000_rows_diff,
                                           columnNames, false);
  buildAndTestSmallTestSetDiffSizeChildren("<max-distance-in-meters:5000>",
                                           false, expectedMaxDist5000_rows_diff,
                                           columnNames, false);
  buildAndTestSmallTestSetDiffSizeChildren(
      "<max-distance-in-meters:500000>", true, expectedMaxDist500000_rows_diff,
      columnNames, true);
  buildAndTestSmallTestSetDiffSizeChildren(
      "<max-distance-in-meters:500000>", false, expectedMaxDist500000_rows_diff,
      columnNames, true);
  buildAndTestSmallTestSetDiffSizeChildren(
      "<max-distance-in-meters:500000>", true, expectedMaxDist500000_rows_diff,
      columnNames, false);
  buildAndTestSmallTestSetDiffSizeChildren(
      "<max-distance-in-meters:500000>", false, expectedMaxDist500000_rows_diff,
      columnNames, false);
  buildAndTestSmallTestSetDiffSizeChildren(
      "<max-distance-in-meters:1000000>", true,
      expectedMaxDist1000000_rows_diff, columnNames, true);
  buildAndTestSmallTestSetDiffSizeChildren(
      "<max-distance-in-meters:1000000>", false,
      expectedMaxDist1000000_rows_diff, columnNames, true);
  buildAndTestSmallTestSetDiffSizeChildren(
      "<max-distance-in-meters:1000000>", true,
      expectedMaxDist1000000_rows_diff, columnNames, false);
  buildAndTestSmallTestSetDiffSizeChildren(
      "<max-distance-in-meters:1000000>", false,
      expectedMaxDist1000000_rows_diff, columnNames, false);
  buildAndTestSmallTestSetDiffSizeChildren(
      "<max-distance-in-meters:10000000>", true,
      expectedMaxDist10000000_rows_diff, columnNames, true);
  buildAndTestSmallTestSetDiffSizeChildren(
      "<max-distance-in-meters:10000000>", false,
      expectedMaxDist10000000_rows_diff, columnNames, true);
  buildAndTestSmallTestSetDiffSizeChildren(
      "<max-distance-in-meters:10000000>", true,
      expectedMaxDist10000000_rows_diff, columnNames, false);
  buildAndTestSmallTestSetDiffSizeChildren(
      "<max-distance-in-meters:10000000>", false,
      expectedMaxDist10000000_rows_diff, columnNames, false);
}

INSTANTIATE_TEST_SUITE_P(SpatialJoin, SpatialJoinParamTest, ::testing::Bool());

}  // end of Namespace computeResultTest
=======
using namespace SpatialJoinTestHelpers;
>>>>>>> 2b4e6b38

namespace maxDistanceParsingTest {

// test if the SpatialJoin operation parses the maximum distance correctly
void testMaxDistance(std::string distanceIRI, long long distance,
                     bool shouldThrow) {
  auto qec = getQec();
  TripleComponent subject{Variable{"?subject"}};
  TripleComponent object{Variable{"?object"}};
  SparqlTriple triple{subject, distanceIRI, object};
  if (shouldThrow) {
    ASSERT_ANY_THROW(ad_utility::makeExecutionTree<SpatialJoin>(
        qec, triple, std::nullopt, std::nullopt));
  } else {
    std::shared_ptr<QueryExecutionTree> spatialJoinOperation =
        ad_utility::makeExecutionTree<SpatialJoin>(qec, triple, std::nullopt,
                                                   std::nullopt);
    std::shared_ptr<Operation> op = spatialJoinOperation->getRootOperation();
    SpatialJoin* spatialJoin = static_cast<SpatialJoin*>(op.get());
    ASSERT_EQ(spatialJoin->getMaxDist(), distance);
  }
}

TEST(SpatialJoin, maxDistanceParsingTest) {
  testMaxDistance("<max-distance-in-meters:1000>", 1000, false);

  testMaxDistance("<max-distance-in-meters:0>", 0, false);

  testMaxDistance("<max-distance-in-meters:20000000>", 20000000, false);

  testMaxDistance("<max-distance-in-meters:123456789>", 123456789, false);

  // the following distance is slightly bigger than earths circumference.
  // This distance should still be representable
  testMaxDistance("<max-distance-in-meters:45000000000>", 45000000000, false);

  // distance must be positive
  testMaxDistance("<max-distance-in-meters:-10>", -10, true);

  // some words start with an upper case
  testMaxDistance("<max-Distance-In-Meters:1000>", 1000, true);

  // wrong keyword for the spatialJoin operation
  testMaxDistance("<maxDistanceInMeters:1000>", 1000, true);

  // "M" in meters is upper case
  testMaxDistance("<max-distance-in-Meters:1000>", 1000, true);

  // two > at the end
  testMaxDistance("<maxDistanceInMeters:1000>>", 1000, true);

  // distance must be given as integer
  testMaxDistance("<maxDistanceInMeters:oneThousand>", 1000, true);

  // distance must be given as integer
  testMaxDistance("<maxDistanceInMeters:1000.54>>", 1000, true);

  // missing > at the end
  testMaxDistance("<maxDistanceInMeters:1000", 1000, true);

  // prefix before correct iri
  testMaxDistance("<asdfmax-distance-in-meters:1000>", 1000, true);

  // suffix after correct iri
  testMaxDistance("<max-distance-in-metersjklö:1000>", 1000, true);

  // suffix after correct iri
  testMaxDistance("<max-distance-in-meters:qwer1000>", 1000, true);

  // suffix after number.
  // Note that the usual stoll function would return
  // 1000 instead of throwing an exception. To fix this mistake, a for loop
  // has been added to the parsing, which checks, if each character (which
  // should be converted to a number) is a digit
  testMaxDistance("<max-distance-in-meters:1000asff>", 1000, true);

  // prefix before <
  testMaxDistance("yxcv<max-distance-in-metersjklö:1000>", 1000, true);

  // suffix after >
  testMaxDistance("<max-distance-in-metersjklö:1000>dfgh", 1000, true);
}

}  // namespace maxDistanceParsingTest

namespace childrenTesting {

void testAddChild(bool addLeftChildFirst) {
  auto checkVariable = [](SpatialJoin* spatialJoin, bool checkLeftVariable) {
    if (checkLeftVariable) {
      std::shared_ptr<Operation> op =
          spatialJoin->onlyForTestingGetLeftChild()->getRootOperation();
      IndexScan* scan = static_cast<IndexScan*>(op.get());
      ASSERT_EQ(scan->subject().getVariable().name(), "?obj1");
      ASSERT_EQ(scan->object().getVariable().name(), "?point1");
    } else {
      std::shared_ptr<Operation> op =
          spatialJoin->onlyForTestingGetRightChild()->getRootOperation();
      IndexScan* scan = static_cast<IndexScan*>(op.get());
      ASSERT_EQ(scan->subject().getVariable().name(), "?obj2");
      ASSERT_EQ(scan->object().getVariable().name(), "?point2");
    }
  };

  auto qec = buildTestQEC();
  auto numTriples = qec->getIndex().numTriples().normal;
  ASSERT_EQ(numTriples, 15);
  // ====================== build inputs ===================================
  TripleComponent point1{Variable{"?point1"}};
  TripleComponent point2{Variable{"?point2"}};
  auto leftChild =
      buildIndexScan(qec, {"?obj1", std::string{"<asWKT>"}, "?point1"});
  auto rightChild =
      buildIndexScan(qec, {"?obj2", std::string{"<asWKT>"}, "?point2"});
  SparqlTriple triple{point1, "<max-distance-in-meters:1000>", point2};

  std::shared_ptr<QueryExecutionTree> spatialJoinOperation =
      ad_utility::makeExecutionTree<SpatialJoin>(qec, triple, std::nullopt,
                                                 std::nullopt);

  std::shared_ptr<Operation> op = spatialJoinOperation->getRootOperation();
  SpatialJoin* spatialJoin = static_cast<SpatialJoin*>(op.get());

  auto firstChild = addLeftChildFirst ? leftChild : rightChild;
  auto secondChild = addLeftChildFirst ? rightChild : leftChild;
  Variable firstVariable =
      addLeftChildFirst ? point1.getVariable() : point2.getVariable();
  Variable secondVariable =
      addLeftChildFirst ? point2.getVariable() : point1.getVariable();
  std::string firstSubject = addLeftChildFirst ? "?obj1" : "?obj2";
  std::string secondSubject = addLeftChildFirst ? "?obj2" : "?obj1";
  std::string firstObject = addLeftChildFirst ? "?point1" : "?point2";
  std::string secondObject = addLeftChildFirst ? "?point2" : "?point1";

  ASSERT_EQ(spatialJoin->onlyForTestingGetLeftChild(), nullptr);
  ASSERT_EQ(spatialJoin->onlyForTestingGetRightChild(), nullptr);

  ASSERT_ANY_THROW(spatialJoin->addChild(firstChild, Variable{"?wrongVar"}));
  ASSERT_ANY_THROW(spatialJoin->addChild(secondChild, Variable{"?wrongVar"}));

  ASSERT_EQ(spatialJoin->onlyForTestingGetLeftChild(), nullptr);
  ASSERT_EQ(spatialJoin->onlyForTestingGetRightChild(), nullptr);

  auto spJoin1 = spatialJoin->addChild(firstChild, firstVariable);
  spatialJoin = static_cast<SpatialJoin*>(spJoin1.get());

  checkVariable(spatialJoin, addLeftChildFirst);

  auto spJoin2 = spatialJoin->addChild(secondChild, secondVariable);
  spatialJoin = static_cast<SpatialJoin*>(spJoin2.get());

  checkVariable(spatialJoin, (!addLeftChildFirst));
}

TEST(SpatialJoin, addChild) {
  testAddChild(true);
  testAddChild(false);
}

TEST(SpatialJoin, isConstructed) {
  auto qec = buildTestQEC();
  auto numTriples = qec->getIndex().numTriples().normal;
  ASSERT_EQ(numTriples, 15);
  // ====================== build inputs ===================================
  TripleComponent point1{Variable{"?point1"}};
  TripleComponent point2{Variable{"?point2"}};
  auto leftChild =
      buildIndexScan(qec, {"?obj1", std::string{"<asWKT>"}, "?point1"});
  auto rightChild =
      buildIndexScan(qec, {"?obj2", std::string{"<asWKT>"}, "?point2"});
  SparqlTriple triple{point1, "<max-distance-in-meters:1000>", point2};

  std::shared_ptr<QueryExecutionTree> spatialJoinOperation =
      ad_utility::makeExecutionTree<SpatialJoin>(qec, triple, std::nullopt,
                                                 std::nullopt);

  std::shared_ptr<Operation> op = spatialJoinOperation->getRootOperation();
  SpatialJoin* spatialJoin = static_cast<SpatialJoin*>(op.get());

  ASSERT_FALSE(spatialJoin->isConstructed());

  auto spJoin1 = spatialJoin->addChild(leftChild, point1.getVariable());
  spatialJoin = static_cast<SpatialJoin*>(spJoin1.get());

  ASSERT_FALSE(spatialJoin->isConstructed());

  auto spJoin2 = spatialJoin->addChild(rightChild, point2.getVariable());
  spatialJoin = static_cast<SpatialJoin*>(spJoin2.get());

  ASSERT_TRUE(spatialJoin->isConstructed());
}

TEST(SpatialJoin, getChildren) {
  auto qec = buildTestQEC();
  auto numTriples = qec->getIndex().numTriples().normal;
  ASSERT_EQ(numTriples, 15);
  // ====================== build inputs ===================================
  TripleComponent point1{Variable{"?point1"}};
  TripleComponent point2{Variable{"?point2"}};
  auto leftChild =
      buildIndexScan(qec, {"?obj1", std::string{"<asWKT>"}, "?point1"});
  auto rightChild =
      buildIndexScan(qec, {"?obj2", std::string{"<asWKT>"}, "?point2"});
  SparqlTriple triple{point1, "<max-distance-in-meters:1000>", point2};

  std::shared_ptr<QueryExecutionTree> spatialJoinOperation =
      ad_utility::makeExecutionTree<SpatialJoin>(qec, triple, std::nullopt,
                                                 std::nullopt);

  std::shared_ptr<Operation> op = spatialJoinOperation->getRootOperation();
  SpatialJoin* spatialJoin = static_cast<SpatialJoin*>(op.get());

  ASSERT_ANY_THROW(spatialJoin->getChildren());

  auto spJoin1 = spatialJoin->addChild(leftChild, point1.getVariable());
  spatialJoin = static_cast<SpatialJoin*>(spJoin1.get());

  ASSERT_ANY_THROW(spatialJoin->getChildren());

  auto spJoin2 = spatialJoin->addChild(rightChild, point2.getVariable());
  spatialJoin = static_cast<SpatialJoin*>(spJoin2.get());

  ASSERT_EQ(spatialJoin->getChildren().size(), 2);

  auto assertScanVariables = [](IndexScan* scan1, IndexScan* scan2,
                                bool isSubjectNotObject, std::string varName1,
                                std::string varName2) {
    std::string value1 = scan1->subject().getVariable().name();
    std::string value2 = scan2->subject().getVariable().name();
    if (!isSubjectNotObject) {
      value1 = scan1->object().getVariable().name();
      value2 = scan2->object().getVariable().name();
    }
    ASSERT_TRUE(value1 == varName1 || value1 == varName2);
    ASSERT_TRUE(value2 == varName1 || value2 == varName2);
    ASSERT_TRUE(value1 != value2);
  };

  std::shared_ptr<Operation> op1 =
      spatialJoin->getChildren().at(0)->getRootOperation();
  IndexScan* scan1 = static_cast<IndexScan*>(op1.get());

  std::shared_ptr<Operation> op2 =
      spatialJoin->getChildren().at(1)->getRootOperation();
  IndexScan* scan2 = static_cast<IndexScan*>(op2.get());

  assertScanVariables(scan1, scan2, true, "?obj1", "?obj2");
  assertScanVariables(scan1, scan2, false, "?point1", "?point2");
}

}  // namespace childrenTesting

namespace variableColumnMapAndResultWidth {

// only test one at a time. Then the gtest will fail on the test, which
// failed, instead of failing for both getResultWidth() and
// computeVariableToColumnMap() if only one of them is wrong
void testGetResultWidthOrVariableToColumnMap(bool leftSideBigChild,
                                             bool rightSideBigChild,
                                             bool addLeftChildFirst,
                                             size_t expectedResultWidth,
                                             bool testVarToColMap = false) {
  auto getChild = [](QueryExecutionContext* qec, bool getBigChild,
                     std::string numberOfChild) {
    std::string obj = absl::StrCat("?obj", numberOfChild);
    std::string name = absl::StrCat("?name", numberOfChild);
    std::string geo = absl::StrCat("?geo", numberOfChild);
    std::string point = absl::StrCat("?point", numberOfChild);
    if (getBigChild) {
      return buildMediumChild(qec, {obj, std::string{"<name>"}, name},
                              {obj, std::string{"<hasGeometry>"}, geo},
                              {geo, std::string{"<asWKT>"}, point}, obj, geo);
    } else {
      return buildSmallChild(qec, {obj, std::string{"<hasGeometry>"}, geo},
                             {geo, std::string{"<asWKT>"}, point}, geo);
    }
  };
  auto addExpectedColumns =
      [](std::vector<std::pair<std::string, std::string>> expectedColumns,
         bool bigChild, std::string numberOfChild) {
        std::string obj = absl::StrCat("?obj", numberOfChild);
        std::string name = absl::StrCat("?name", numberOfChild);
        std::string geo = absl::StrCat("?geo", numberOfChild);
        std::string point = absl::StrCat("?point", numberOfChild);
        expectedColumns.push_back({obj, "<node_"});
        expectedColumns.push_back({geo, "<geometry"});
        expectedColumns.push_back({point, "\"POINT("});
        if (bigChild) {
          expectedColumns.push_back({name, "\""});
        }
        return expectedColumns;
      };

  auto qec = buildTestQEC();
  auto numTriples = qec->getIndex().numTriples().normal;
  ASSERT_EQ(numTriples, 15);

  auto leftChild = getChild(qec, leftSideBigChild, "1");
  auto rightChild = getChild(qec, rightSideBigChild, "2");

  std::shared_ptr<QueryExecutionTree> spatialJoinOperation =
      ad_utility::makeExecutionTree<SpatialJoin>(
          qec,
          SparqlTriple{TripleComponent{Variable{"?point1"}},
                       std::string{"<max-distance-in-meters:0>"},
                       TripleComponent{Variable{"?point2"}}},
          std::nullopt, std::nullopt);
  std::shared_ptr<Operation> op = spatialJoinOperation->getRootOperation();
  SpatialJoin* spatialJoin = static_cast<SpatialJoin*>(op.get());
  auto firstChild = addLeftChildFirst ? leftChild : rightChild;
  auto secondChild = addLeftChildFirst ? rightChild : leftChild;
  Variable firstVariable =
      addLeftChildFirst ? Variable{"?point1"} : Variable{"?point2"};
  Variable secondVariable =
      addLeftChildFirst ? Variable{"?point2"} : Variable{"?point1"};
  auto spJoin1 = spatialJoin->addChild(firstChild, firstVariable);
  spatialJoin = static_cast<SpatialJoin*>(spJoin1.get());
  auto spJoin2 = spatialJoin->addChild(secondChild, secondVariable);
  spatialJoin = static_cast<SpatialJoin*>(spJoin2.get());

  if (!testVarToColMap) {
    ASSERT_EQ(spatialJoin->getResultWidth(), expectedResultWidth);
  } else {
    std::vector<std::pair<std::string, std::string>> expectedColumns{};

    expectedColumns =
        addExpectedColumns(expectedColumns, leftSideBigChild, "1");
    expectedColumns =
        addExpectedColumns(expectedColumns, rightSideBigChild, "2");

    expectedColumns.push_back({"?distOfTheTwoObjectsAddedInternally", "0"});

    auto varColMap = spatialJoin->computeVariableToColumnMap();
    auto resultTable = spatialJoin->computeResult(false);

    // if the size of varColMap and expectedColumns is the same and each element
    // of expectedColumns is contained in varColMap, then they are the same
    // (assuming that each element is unique)
    ASSERT_EQ(varColMap.size(), expectedColumns.size());

    for (size_t i = 0; i < expectedColumns.size(); i++) {
      ASSERT_TRUE(varColMap.contains(Variable{expectedColumns.at(i).first}));

      // test, that the column contains the correct values
      ColumnIndex ind =
          varColMap[Variable{expectedColumns.at(i).first}].columnIndex_;
      const IdTable* r = &resultTable.idTable();
      ASSERT_LT(0, r->numRows());
      ASSERT_LT(ind, r->numColumns());
      ValueId tableEntry = r->at(0, ind);

      if (tableEntry.getDatatype() == Datatype::VocabIndex) {
        std::string value = ExportQueryExecutionTrees::idToStringAndType(
                                qec->getIndex(), tableEntry, {})
                                .value()
                                .first;
        ASSERT_TRUE(value.find(expectedColumns.at(i).second, 0) !=
                    string::npos);
      } else if (tableEntry.getDatatype() == Datatype::Int) {
        std::string value = ExportQueryExecutionTrees::idToStringAndType(
                                qec->getIndex(), tableEntry, {})
                                .value()
                                .first;
        ASSERT_EQ(value, expectedColumns.at(i).second);
      } else if (tableEntry.getDatatype() == Datatype::GeoPoint) {
        auto [value, type] = ExportQueryExecutionTrees::idToStringAndType(
                                 qec->getIndex(), tableEntry, {})
                                 .value();
        value = absl::StrCat("\"", value, "\"^^<", type, ">");
        ASSERT_TRUE(value.find(expectedColumns.at(i).second, 0) !=
                    string::npos);
      }
    }
  }
}

TEST(SpatialJoin, getResultWidth) {
  testGetResultWidthOrVariableToColumnMap(true, true, false, 9);
  testGetResultWidthOrVariableToColumnMap(true, true, true, 9);
  testGetResultWidthOrVariableToColumnMap(true, false, false, 8);
  testGetResultWidthOrVariableToColumnMap(true, false, true, 8);
  testGetResultWidthOrVariableToColumnMap(false, true, false, 8);
  testGetResultWidthOrVariableToColumnMap(false, true, true, 8);
  testGetResultWidthOrVariableToColumnMap(false, false, false, 7);
  testGetResultWidthOrVariableToColumnMap(false, false, true, 7);
}

TEST(SpatialJoin, variableToColumnMap) {
  testGetResultWidthOrVariableToColumnMap(true, true, false, 9, true);
  testGetResultWidthOrVariableToColumnMap(true, true, true, 9, true);
  testGetResultWidthOrVariableToColumnMap(true, false, false, 8, true);
  testGetResultWidthOrVariableToColumnMap(true, false, true, 8, true);
  testGetResultWidthOrVariableToColumnMap(false, true, false, 8, true);
  testGetResultWidthOrVariableToColumnMap(false, true, true, 8, true);
  testGetResultWidthOrVariableToColumnMap(false, false, false, 7, true);
  testGetResultWidthOrVariableToColumnMap(false, false, true, 7, true);
}

}  // namespace variableColumnMapAndResultWidth

namespace knownEmptyResult {

void testKnownEmptyResult(bool leftSideEmptyChild, bool rightSideEmptyChild,
                          bool addLeftChildFirst) {
  auto checkEmptyResult = [](SpatialJoin* spatialJoin_, bool shouldBeEmpty) {
    ASSERT_EQ(spatialJoin_->knownEmptyResult(), shouldBeEmpty);
  };

  auto getChild = [](QueryExecutionContext* qec, bool emptyChild) {
    std::string predicate = emptyChild ? "<notExistingPred>" : "<hasGeometry>";
    return buildSmallChild(qec, {"?obj1", predicate, "?geo1"},
                           {"?geo1", std::string{"<asWKT>"}, "?point1"},
                           "?geo1");
  };

  auto qec = buildTestQEC();
  auto numTriples = qec->getIndex().numTriples().normal;
  ASSERT_EQ(numTriples, 15);

  auto leftChild = getChild(qec, leftSideEmptyChild);
  auto rightChild = getChild(qec, rightSideEmptyChild);

  std::shared_ptr<QueryExecutionTree> spatialJoinOperation =
      ad_utility::makeExecutionTree<SpatialJoin>(
          qec,
          SparqlTriple{TripleComponent{Variable{"?point1"}},
                       std::string{"<max-distance-in-meters:0>"},
                       TripleComponent{Variable{"?point2"}}},
          std::nullopt, std::nullopt);
  std::shared_ptr<Operation> op = spatialJoinOperation->getRootOperation();
  SpatialJoin* spatialJoin = static_cast<SpatialJoin*>(op.get());
  auto firstChild = addLeftChildFirst ? leftChild : rightChild;
  auto secondChild = addLeftChildFirst ? rightChild : leftChild;
  Variable firstVariable =
      addLeftChildFirst ? Variable{"?point1"} : Variable{"?point2"};
  Variable secondVariable =
      addLeftChildFirst ? Variable{"?point2"} : Variable{"?point1"};
  bool firstChildEmpty =
      addLeftChildFirst ? leftSideEmptyChild : rightSideEmptyChild;
  bool secondChildEmpty =
      addLeftChildFirst ? rightSideEmptyChild : leftSideEmptyChild;

  checkEmptyResult(spatialJoin, false);

  auto spJoin1 = spatialJoin->addChild(firstChild, firstVariable);
  spatialJoin = static_cast<SpatialJoin*>(spJoin1.get());
  checkEmptyResult(spatialJoin, firstChildEmpty);

  auto spJoin2 = spatialJoin->addChild(secondChild, secondVariable);
  spatialJoin = static_cast<SpatialJoin*>(spJoin2.get());
  checkEmptyResult(spatialJoin, (firstChildEmpty || secondChildEmpty));
}

TEST(SpatialJoin, knownEmpyResult) {
  testKnownEmptyResult(true, true, true);
  testKnownEmptyResult(true, true, false);
  testKnownEmptyResult(true, false, true);
  testKnownEmptyResult(true, false, false);
  testKnownEmptyResult(false, true, true);
  testKnownEmptyResult(false, true, false);
  testKnownEmptyResult(false, false, true);
  testKnownEmptyResult(false, false, false);
}

}  // namespace knownEmptyResult

namespace resultSortedOn {

TEST(SpatialJoin, resultSortedOn) {
  std::string kg = createSmallDatasetWithPoints();

  ad_utility::MemorySize blocksizePermutations = 16_MB;
  auto qec = getQec(kg, true, true, false, blocksizePermutations, false);
  auto numTriples = qec->getIndex().numTriples().normal;
  ASSERT_EQ(numTriples, 15);

  auto spatialJoinTriple = SparqlTriple{TripleComponent{Variable{"?point1"}},
                                        "<max-distance-in-meters:10000000>",
                                        TripleComponent{Variable{"?point2"}}};

  TripleComponent obj1{Variable{"?point1"}};
  TripleComponent obj2{Variable{"?point2"}};
  auto leftChild = buildIndexScan(qec, {"?geometry1", "<asWKT>", "?point1"});
  auto rightChild = buildIndexScan(qec, {"?geometry2", "<asWKT>", "?point2"});

  std::shared_ptr<QueryExecutionTree> spatialJoinOperation =
      ad_utility::makeExecutionTree<SpatialJoin>(qec, spatialJoinTriple,
                                                 std::nullopt, std::nullopt);

  // add children and test, that multiplicity is a dummy return before all
  // children are added
  std::shared_ptr<Operation> op = spatialJoinOperation->getRootOperation();
  SpatialJoin* spatialJoin = static_cast<SpatialJoin*>(op.get());
  ASSERT_EQ(spatialJoin->getResultSortedOn().size(), 0);
  auto spJoin1 = spatialJoin->addChild(leftChild, obj1.getVariable());
  spatialJoin = static_cast<SpatialJoin*>(spJoin1.get());
  ASSERT_EQ(spatialJoin->getResultSortedOn().size(), 0);
  auto spJoin2 = spatialJoin->addChild(rightChild, obj2.getVariable());
  spatialJoin = static_cast<SpatialJoin*>(spJoin2.get());
  ASSERT_EQ(spatialJoin->getResultSortedOn().size(), 0);
}

}  // namespace resultSortedOn

namespace stringRepresentation {

TEST(SpatialJoin, getDescriptor) {
  auto qec = getQec();
  TripleComponent subject{Variable{"?subject"}};
  TripleComponent object{Variable{"?object"}};
  SparqlTriple triple{subject, "<max-distance-in-meters:1000>", object};

  std::shared_ptr<QueryExecutionTree> spatialJoinOperation =
      ad_utility::makeExecutionTree<SpatialJoin>(qec, triple, std::nullopt,
                                                 std::nullopt);
  std::shared_ptr<Operation> op = spatialJoinOperation->getRootOperation();
  SpatialJoin* spatialJoin = static_cast<SpatialJoin*>(op.get());

  auto description = spatialJoin->getDescriptor();
  ASSERT_THAT(description, ::testing::HasSubstr(std::to_string(
                               spatialJoin->getMaxDist().value_or(-1))));
  ASSERT_TRUE(description.find("?subject") != std::string::npos);
  ASSERT_TRUE(description.find("?object") != std::string::npos);
}

TEST(SpatialJoin, getCacheKeyImpl) {
  auto qec = buildTestQEC();
  auto numTriples = qec->getIndex().numTriples().normal;
  ASSERT_EQ(numTriples, 15);
  // ====================== build inputs ===================================
  auto spatialJoinTriple = SparqlTriple{TripleComponent{Variable{"?point1"}},
                                        "<max-distance-in-meters:1000>",
                                        TripleComponent{Variable{"?point2"}}};
  auto leftChild =
      buildIndexScan(qec, {"?obj1", std::string{"<asWKT>"}, "?point1"});
  auto rightChild =
      buildIndexScan(qec, {"?obj2", std::string{"<asWKT>"}, "?point2"});

  std::shared_ptr<QueryExecutionTree> spatialJoinOperation =
      ad_utility::makeExecutionTree<SpatialJoin>(qec, spatialJoinTriple,
                                                 std::nullopt, std::nullopt);
  std::shared_ptr<Operation> op = spatialJoinOperation->getRootOperation();
  SpatialJoin* spatialJoin = static_cast<SpatialJoin*>(op.get());

  ASSERT_EQ(spatialJoin->getCacheKeyImpl(), "incomplete SpatialJoin class");

  auto spJoin1 =
      spatialJoin->addChild(leftChild, spatialJoinTriple.s_.getVariable());
  spatialJoin = static_cast<SpatialJoin*>(spJoin1.get());

  ASSERT_EQ(spatialJoin->getCacheKeyImpl(), "incomplete SpatialJoin class");

  auto spJoin2 =
      spatialJoin->addChild(rightChild, spatialJoinTriple.o_.getVariable());
  spatialJoin = static_cast<SpatialJoin*>(spJoin2.get());

  auto cacheKeyString = spatialJoin->getCacheKeyImpl();
  auto leftCacheKeyString =
      spatialJoin->onlyForTestingGetLeftChild()->getCacheKey();
  auto rightCacheKeyString =
      spatialJoin->onlyForTestingGetRightChild()->getCacheKey();

  ASSERT_TRUE(cacheKeyString.find(
                  std::to_string(spatialJoin->getMaxDist().value_or(-1))) !=
              std::string::npos);
  ASSERT_TRUE(cacheKeyString.find(leftCacheKeyString) != std::string::npos);
  ASSERT_TRUE(cacheKeyString.find(rightCacheKeyString) != std::string::npos);
}

}  // namespace stringRepresentation

namespace getMultiplicityAndSizeEstimate {

void testMultiplicitiesOrSizeEstimate(bool addLeftChildFirst,
                                      bool testMultiplicities) {
  auto multiplicitiesBeforeAllChildrenAdded = [&](SpatialJoin* spatialJoin) {
    for (size_t i = 0; i < spatialJoin->getResultWidth(); i++) {
      ASSERT_EQ(spatialJoin->getMultiplicity(i), 1);
    }
  };

  const double doubleBound = 0.00001;
  std::string kg = createSmallDatasetWithPoints();

  // add multiplicities to test knowledge graph
  kg += "<node_1> <name> \"testing multiplicity\" .";
  kg += "<node_1> <name> \"testing multiplicity 2\" .";

  ad_utility::MemorySize blocksizePermutations = 16_MB;
  auto qec = getQec(kg, true, true, false, blocksizePermutations, false);
  auto numTriples = qec->getIndex().numTriples().normal;
  const unsigned int nrTriplesInput = 17;
  ASSERT_EQ(numTriples, nrTriplesInput);

  auto spatialJoinTriple = SparqlTriple{TripleComponent{Variable{"?point1"}},
                                        "<max-distance-in-meters:10000000>",
                                        TripleComponent{Variable{"?point2"}}};
  // ===================== build the first child ===============================
  auto leftChild = buildMediumChild(
      qec, {"?obj1", std::string{"<name>"}, "?name1"},
      {"?obj1", std::string{"<hasGeometry>"}, "?geo1"},
      {"?geo1", std::string{"<asWKT>"}, "?point1"}, "?obj1", "?geo1");
  // result table of leftChild:
  // ?obj1    ?name1                    ?geo1       ?point1
  // node_1   Uni Freiburg TF           geometry1   Point(7.83505 48.01267)
  // node_1   testing multiplicity      geometry1   Point(7.83505 48.01267)
  // node_1   testing multiplicity 2    geometry1   Point(7.83505 48.01267)
  // node_2   Minster Freiburg          geometry2   POINT(7.85298 47.99557)
  // node_3   London Eye                geometry3   POINT(-0.11957 51.50333)
  // node_4   Statue of Liberty         geometry4   POINT(-74.04454 40.68925)
  // node_5   eiffel tower              geometry5   POINT(2.29451 48.85825)

  // ======================= build the second child ============================
  auto rightChild = buildMediumChild(
      qec, {"?obj2", std::string{"<name>"}, "?name2"},
      {"?obj2", std::string{"<hasGeometry>"}, "?geo2"},
      {"?geo2", std::string{"<asWKT>"}, "?point2"}, "?obj2", "?geo2");
  // result table of rightChild is identical to leftChild, see above

  std::shared_ptr<QueryExecutionTree> spatialJoinOperation =
      ad_utility::makeExecutionTree<SpatialJoin>(qec, spatialJoinTriple,
                                                 std::nullopt, std::nullopt);

  // add children and test, that multiplicity is a dummy return before all
  // children are added
  std::shared_ptr<Operation> op = spatialJoinOperation->getRootOperation();
  SpatialJoin* spatialJoin = static_cast<SpatialJoin*>(op.get());
  auto firstChild = addLeftChildFirst ? leftChild : rightChild;
  auto secondChild = addLeftChildFirst ? rightChild : leftChild;
  Variable firstVariable = addLeftChildFirst
                               ? spatialJoinTriple.s_.getVariable()
                               : spatialJoinTriple.o_.getVariable();
  Variable secondVariable = addLeftChildFirst
                                ? spatialJoinTriple.o_.getVariable()
                                : spatialJoinTriple.s_.getVariable();

  if (testMultiplicities) {
    multiplicitiesBeforeAllChildrenAdded(spatialJoin);
    auto spJoin1 = spatialJoin->addChild(firstChild, firstVariable);
    spatialJoin = static_cast<SpatialJoin*>(spJoin1.get());
    multiplicitiesBeforeAllChildrenAdded(spatialJoin);
    auto spJoin2 = spatialJoin->addChild(secondChild, secondVariable);
    spatialJoin = static_cast<SpatialJoin*>(spJoin2.get());
    auto varColsMap = spatialJoin->getExternallyVisibleVariableColumns();
    auto varColsVec = copySortedByColumnIndex(varColsMap);
    auto leftVarColMap = leftChild->getVariableColumns();
    auto rightVarColMap = rightChild->getVariableColumns();
    for (size_t i = 0; i < spatialJoin->getResultWidth(); i++) {
      // get variable at column 0 of the result table
      Variable var = varColsVec.at(i).first;
      auto varChildLeft = leftVarColMap.find(var);
      auto varChildRight = rightVarColMap.find(var);
      auto inputChild = leftChild;
      if (varChildLeft == leftVarColMap.end()) {
        inputChild = rightChild;
      }
      if (varChildRight == rightVarColMap.end() &&
          var.name() == spatialJoin->getInternalDistanceName()) {
        // as each distance is very likely to be unique (even if only after
        // a few decimal places), no multiplicities are assumed
        ASSERT_EQ(spatialJoin->getMultiplicity(i), 1);
      } else {
        ColumnIndex colIndex;
        if (inputChild == leftChild) {
          colIndex = varChildLeft->second.columnIndex_;
        } else {
          colIndex = varChildRight->second.columnIndex_;
        }
        auto multiplicityChild = inputChild->getMultiplicity(colIndex);
        auto sizeEstimateChild = inputChild->getSizeEstimate();
        double distinctnessChild = sizeEstimateChild / multiplicityChild;
        auto mult = spatialJoin->getMultiplicity(i);
        auto sizeEst = std::pow(sizeEstimateChild, 2);
        double distinctness = sizeEst / mult;
        // multiplicity, distinctness and size are related via the formula
        // size = distinctness * multiplicity. Therefore if we have two of them,
        // we can calculate the third one. Here we check, that this formula
        // holds true. The distinctness must not change after the operation, the
        // other two variables can change. Therefore we check the correctness
        // via distinctness.
        ASSERT_NEAR(distinctnessChild, distinctness, doubleBound);
      }
    }
  } else {
    // test getSizeEstimate
    ASSERT_EQ(spatialJoin->getSizeEstimate(), 1);
    auto spJoin1 = spatialJoin->addChild(firstChild, firstVariable);
    spatialJoin = static_cast<SpatialJoin*>(spJoin1.get());
    ASSERT_EQ(spatialJoin->getSizeEstimate(), 1);
    auto spJoin2 = spatialJoin->addChild(secondChild, secondVariable);
    spatialJoin = static_cast<SpatialJoin*>(spJoin2.get());
    // the size should be at most 49, because both input tables have 7 rows and
    // it is assumed, that in the worst case the whole cross product is build
    auto estimate =
        spatialJoin->onlyForTestingGetLeftChild()->getSizeEstimate() *
        spatialJoin->onlyForTestingGetRightChild()->getSizeEstimate();
    ASSERT_LE(spatialJoin->getSizeEstimate(), estimate);
  }

  {  // new block for hard coded testing
    // ======================== hard coded test ================================
    // here the children are only index scans, as they are perfectly predictable
    // in relation to size and multiplicity estimates
    std::string kg = createSmallDatasetWithPoints();

    // add multiplicities to test knowledge graph
    kg += "<geometry1> <asWKT> \"POINT(7.12345 48.12345)\".";
    kg += "<geometry1> <asWKT> \"POINT(7.54321 48.54321)\".";

    ad_utility::MemorySize blocksizePermutations = 16_MB;
    auto qec = getQec(kg, true, true, false, blocksizePermutations, false);
    auto numTriples = qec->getIndex().numTriples().normal;
    const unsigned int nrTriplesInput = 17;
    ASSERT_EQ(numTriples, nrTriplesInput);

    auto spatialJoinTriple = SparqlTriple{TripleComponent{Variable{"?point1"}},
                                          "<max-distance-in-meters:10000000>",
                                          TripleComponent{Variable{"?point2"}}};

    TripleComponent subj1{Variable{"?geometry1"}};
    TripleComponent obj1{Variable{"?point1"}};
    TripleComponent subj2{Variable{"?geometry2"}};
    TripleComponent obj2{Variable{"?point2"}};
    auto leftChild = buildIndexScan(qec, {"?geometry1", "<asWKT>", "?point1"});
    auto rightChild = buildIndexScan(qec, {"?geometry2", "<asWKT>", "?point2"});

    std::shared_ptr<QueryExecutionTree> spatialJoinOperation =
        ad_utility::makeExecutionTree<SpatialJoin>(qec, spatialJoinTriple,
                                                   std::nullopt, std::nullopt);

    // add children and test, that multiplicity is a dummy return before all
    // children are added
    std::shared_ptr<Operation> op = spatialJoinOperation->getRootOperation();
    SpatialJoin* spatialJoin = static_cast<SpatialJoin*>(op.get());
    auto firstChild = addLeftChildFirst ? leftChild : rightChild;
    auto secondChild = addLeftChildFirst ? rightChild : leftChild;
    Variable firstVariable = addLeftChildFirst
                                 ? spatialJoinTriple.s_.getVariable()
                                 : spatialJoinTriple.o_.getVariable();
    Variable secondVariable = addLeftChildFirst
                                  ? spatialJoinTriple.o_.getVariable()
                                  : spatialJoinTriple.s_.getVariable();

    // each of the input child result tables should look like this:
    // ?geometry           ?point
    // <geometry1>         POINT(7.83505 48.01267)
    // <geometry1>         POINT(7.12345 48.12345)
    // <geometry1>         POINT(7.54321 48.54321)
    // <geometry2>         POINT(7.85298 47.99557)
    // <geometry3>         POINT(-0.11957 51.50333)
    // <geometry4>         POINT(-74.04454 40.68925)
    // <geometry5>         POINT(2.29451 48.85825)
    // multiplicity of ?geometry: 1,4   multiplicity of ?point: 1   size: 7

    if (testMultiplicities) {
      auto assertMultiplicity = [&](Variable var, double multiplicity,
                                    SpatialJoin* spatialJoin,
                                    VariableToColumnMap& varColsMap) {
        ASSERT_NEAR(spatialJoin->getMultiplicity(varColsMap[var].columnIndex_),
                    multiplicity, doubleBound);
      };
      multiplicitiesBeforeAllChildrenAdded(spatialJoin);
      auto spJoin1 = spatialJoin->addChild(firstChild, firstVariable);
      spatialJoin = static_cast<SpatialJoin*>(spJoin1.get());
      multiplicitiesBeforeAllChildrenAdded(spatialJoin);
      auto spJoin2 = spatialJoin->addChild(secondChild, secondVariable);
      spatialJoin = static_cast<SpatialJoin*>(spJoin2.get());
      auto varColsMap = spatialJoin->getExternallyVisibleVariableColumns();
      Variable distance{spatialJoin->getInternalDistanceName()};

      assertMultiplicity(subj1.getVariable(), 9.8, spatialJoin, varColsMap);
      assertMultiplicity(obj1.getVariable(), 7.0, spatialJoin, varColsMap);
      assertMultiplicity(subj2.getVariable(), 9.8, spatialJoin, varColsMap);
      assertMultiplicity(obj2.getVariable(), 7.0, spatialJoin, varColsMap);
      assertMultiplicity(distance, 1, spatialJoin, varColsMap);
    } else {
      ASSERT_EQ(leftChild->getSizeEstimate(), 7);
      ASSERT_EQ(rightChild->getSizeEstimate(), 7);
      auto spJoin1 = spatialJoin->addChild(firstChild, firstVariable);
      spatialJoin = static_cast<SpatialJoin*>(spJoin1.get());
      auto spJoin2 = spatialJoin->addChild(secondChild, secondVariable);
      spatialJoin = static_cast<SpatialJoin*>(spJoin2.get());
      ASSERT_LE(spatialJoin->getSizeEstimate(), 49);
    }
  }
}

TEST(SpatialJoin, getMultiplicity) {
  // expected behavior:
  // assert (result table at column i has the same distinctness as the
  // corresponding input table (via varToColMap))
  // assert, that distinctness * multiplicity = sizeEstimate

  testMultiplicitiesOrSizeEstimate(false, true);
  testMultiplicitiesOrSizeEstimate(true, true);
}

TEST(SpatialJoin, getSizeEstimate) {
  testMultiplicitiesOrSizeEstimate(false, false);
  testMultiplicitiesOrSizeEstimate(true, false);
}

}  // namespace getMultiplicityAndSizeEstimate

}  // anonymous namespace<|MERGE_RESOLUTION|>--- conflicted
+++ resolved
@@ -27,911 +27,7 @@
 namespace {  // anonymous namespace to avoid linker problems
 
 using namespace ad_utility::testing;
-<<<<<<< HEAD
-
-auto makePointLiteral = [](std::string_view c1, std::string_view c2) {
-  return absl::StrCat(" \"POINT(", c1, " ", c2, ")\"^^<", GEO_WKT_LITERAL, ">");
-};
-
-namespace localTestHelpers {
-
-// helper function to create a vector of strings from a result table
-std::vector<std::string> printTable(const QueryExecutionContext* qec,
-                                    const Result* table) {
-  std::vector<std::string> output;
-  for (size_t i = 0; i < table->idTable().numRows(); i++) {
-    std::string line = "";
-    for (size_t k = 0; k < table->idTable().numColumns(); k++) {
-      auto test = ExportQueryExecutionTrees::idToStringAndType(
-          qec->getIndex(), table->idTable().at(i, k), {});
-      line += test.value().first;
-      line += " ";
-    }
-    output.push_back(line.substr(0, line.size() - 1));  // ignore last " "
-  }
-  return output;
-}
-
-// this helper function reorders an input vector according to the variable to
-// column map to make the string array match the order of the result, which
-// should be tested (it uses a vector of vectors (the first vector is containing
-// each column of the result, each column consist of a vector, where each entry
-// is a row of this column))
-std::vector<std::vector<std::string>> orderColAccordingToVarColMap(
-    VariableToColumnMap varColMaps,
-    std::vector<std::vector<std::string>> columns,
-    std::vector<std::string> columnNames) {
-  std::vector<std::vector<std::string>> result;
-  auto indVariableMap = copySortedByColumnIndex(varColMaps);
-  for (size_t i = 0; i < indVariableMap.size(); i++) {
-    for (size_t k = 0; k < columnNames.size(); k++) {
-      if (indVariableMap.at(i).first.name() == columnNames.at(k)) {
-        result.push_back(columns.at(k));
-        break;
-      }
-    }
-  }
-  return result;
-}
-
-// helper function to create a vector of strings representing rows, from a
-// vector of strings representing columns. Please make sure, that the order of
-// the columns is already matching the order of the result. If this is not the
-// case call the function orderColAccordingToVarColMap
-std::vector<std::string> createRowVectorFromColumnVector(
-    std::vector<std::vector<std::string>> column_vector) {
-  std::vector<std::string> result;
-  if (column_vector.size() > 0) {
-    for (size_t i = 0; i < column_vector.at(0).size(); i++) {
-      std::string str = "";
-      for (size_t k = 0; k < column_vector.size(); k++) {
-        str += column_vector.at(k).at(i);
-        str += " ";
-      }
-      result.push_back(str.substr(0, str.size() - 1));
-    }
-  }
-  return result;
-}
-
-// create a small test dataset, which focuses on points as geometry objects.
-// Note, that some of these objects have a polygon representation, but for
-// testing purposes, they get represented as a point here. I took those
-// points, such that it is obvious, which pair of objects should be included,
-// when the maximum distance is x meters. Please note, that these datapoints
-// are not copied from a real input file. Copying the query will therefore
-// likely not result in the same results as here (also the names, coordinates,
-// etc. might be different in the real datasets)
-std::string createSmallDatasetWithPoints() {
-  auto addPoint = [](std::string& kg, std::string number, std::string name,
-                     std::string point) {
-    kg += absl::StrCat("<node_", number, "> <name> ", name, " .<node_", number,
-                       "> <hasGeometry> <geometry", number, "> .<geometry",
-                       number, "> <asWKT> ", point, " .");
-  };
-  std::string kg2;
-  auto p = makePointLiteral;
-  addPoint(kg2, "1", "\"Uni Freiburg TF\"", p("7.83505", "48.01267"));
-  addPoint(kg2, "2", "\"Minster Freiburg\"", p("7.85298", "47.99557"));
-  addPoint(kg2, "3", "\"London Eye\"", p("-0.11957", "51.50333"));
-  addPoint(kg2, "4", "\"Statue of liberty\"", p("-74.04454", "40.68925"));
-  addPoint(kg2, "5", "\"eiffel tower\"", p("2.29451", "48.85825"));
-
-  return kg2;
-}
-
-QueryExecutionContext* buildTestQEC() {
-  std::string kg = localTestHelpers::createSmallDatasetWithPoints();
-  ad_utility::MemorySize blocksizePermutations = 16_MB;
-  auto qec = getQec(kg, true, true, false, blocksizePermutations, false);
-  return qec;
-}
-
-};  // namespace localTestHelpers
-
-namespace computeResultTest {
-
-std::shared_ptr<QueryExecutionTree> buildIndexScan(
-    QueryExecutionContext* qec, std::array<std::string, 3> triple) {
-  TripleComponent subject{Variable{triple.at(0)}};
-  TripleComponent object{Variable{triple.at(2)}};
-  return ad_utility::makeExecutionTree<IndexScan>(
-      qec, Permutation::Enum::PSO, SparqlTriple{subject, triple.at(1), object});
-}
-
-std::shared_ptr<QueryExecutionTree> buildJoin(
-    QueryExecutionContext* qec, std::shared_ptr<QueryExecutionTree> tree1,
-    std::shared_ptr<QueryExecutionTree> tree2, Variable joinVariable) {
-  auto varCol1 = tree1->getVariableColumns();
-  auto varCol2 = tree2->getVariableColumns();
-  size_t col1 = varCol1[joinVariable].columnIndex_;
-  size_t col2 = varCol2[joinVariable].columnIndex_;
-  return ad_utility::makeExecutionTree<Join>(qec, tree1, tree2, col1, col2);
-}
-
-std::shared_ptr<QueryExecutionTree> buildMediumChild(
-    QueryExecutionContext* qec, std::array<std::string, 3> triple1,
-    std::array<std::string, 3> triple2, std::array<std::string, 3> triple3,
-    std::string joinVariable1_, std::string joinVariable2_) {
-  Variable joinVariable1{joinVariable1_};
-  Variable joinVariable2{joinVariable2_};
-  auto scan1 = buildIndexScan(qec, triple1);
-  auto scan2 = buildIndexScan(qec, triple2);
-  auto scan3 = buildIndexScan(qec, triple3);
-  auto join = buildJoin(qec, scan1, scan2, joinVariable1);
-  return buildJoin(qec, join, scan3, joinVariable2);
-}
-
-std::shared_ptr<QueryExecutionTree> buildSmallChild(
-    QueryExecutionContext* qec, std::array<std::string, 3> triple1,
-    std::array<std::string, 3> triple2, std::string joinVariable_) {
-  Variable joinVariable{joinVariable_};
-  auto scan1 = buildIndexScan(qec, triple1);
-  auto scan2 = buildIndexScan(qec, triple2);
-  return buildJoin(qec, scan1, scan2, joinVariable);
-}
-
-class SpatialJoinParamTest : public ::testing::TestWithParam<bool> {
- public:
-  void createAndTestSpatialJoin(
-      QueryExecutionContext* qec, SparqlTriple spatialJoinTriple,
-      std::shared_ptr<QueryExecutionTree> leftChild,
-      std::shared_ptr<QueryExecutionTree> rightChild, bool addLeftChildFirst,
-      std::vector<std::vector<std::string>> expectedOutputUnorderedRows,
-      std::vector<std::string> columnNames) {
-    // this function is like transposing a matrix. An entry which has been
-    // stored at (i, k) is now stored at (k, i). The reason this is needed is
-    // the following: this function receives the input as a vector of vector of
-    // strings. Each vector contains a vector, which contains a row of the
-    // result. This row contains all columns. After swapping, each vector
-    // contains a vector, which contains all entries of one column. As now each
-    // of the vectors contain only one column, we can later order them according
-    // to the variable to column map and then compare the result.
-    auto swapColumns = [&](std::vector<std::vector<std::string>> toBeSwapped) {
-      std::vector<std::vector<std::string>> result;
-      bool firstIteration = true;
-      for (size_t i = 0; i < toBeSwapped.size(); i++) {
-        for (size_t k = 0; k < toBeSwapped.at(i).size(); k++) {
-          if (firstIteration) {
-            result.push_back(std::vector<std::string>{toBeSwapped.at(i).at(k)});
-          } else {
-            result.at(k).push_back(toBeSwapped.at(i).at(k));
-          }
-        }
-        firstIteration = false;
-      }
-      return result;
-    };
-
-    std::shared_ptr<QueryExecutionTree> spatialJoinOperation =
-        ad_utility::makeExecutionTree<SpatialJoin>(qec, spatialJoinTriple,
-                                                   std::nullopt, std::nullopt);
-
-    // add first child
-    std::shared_ptr<Operation> op = spatialJoinOperation->getRootOperation();
-    SpatialJoin* spatialJoin = static_cast<SpatialJoin*>(op.get());
-    auto firstChild = addLeftChildFirst ? leftChild : rightChild;
-    auto secondChild = addLeftChildFirst ? rightChild : leftChild;
-    Variable firstVariable = addLeftChildFirst
-                                 ? spatialJoinTriple.s_.getVariable()
-                                 : spatialJoinTriple.o_.getVariable();
-    Variable secondVariable = addLeftChildFirst
-                                  ? spatialJoinTriple.o_.getVariable()
-                                  : spatialJoinTriple.s_.getVariable();
-
-    auto spJoin1 = spatialJoin->addChild(firstChild, firstVariable);
-    spatialJoin = static_cast<SpatialJoin*>(spJoin1.get());
-
-    // add second child
-    auto spJoin2 = spatialJoin->addChild(secondChild, secondVariable);
-    spatialJoin = static_cast<SpatialJoin*>(spJoin2.get());
-
-    // prepare expected output
-    // swap rows and columns to use the function orderColAccordingToVarColMap
-    auto expectedMaxDistCols = swapColumns(expectedOutputUnorderedRows);
-    auto expectedOutputOrdered = localTestHelpers::orderColAccordingToVarColMap(
-        spatialJoin->computeVariableToColumnMap(), expectedMaxDistCols,
-        columnNames);
-    auto expectedOutput = localTestHelpers::createRowVectorFromColumnVector(
-        expectedOutputOrdered);
-
-    // Select algorithm
-    spatialJoin->selectAlgorithm(GetParam());
-
-    // At worst quadratic time
-    ASSERT_LE(
-        spatialJoin->getCostEstimate(),
-        std::pow(firstChild->getSizeEstimate() * secondChild->getSizeEstimate(),
-                 2));
-
-    auto res = spatialJoin->computeResult(false);
-    auto vec = localTestHelpers::printTable(qec, &res);
-    /*
-    for (size_t i = 0; i < vec.size(); ++i) {
-      EXPECT_STREQ(vec.at(i).c_str(), expectedOutput.at(i).c_str());
-    }*/
-
-    EXPECT_THAT(vec, ::testing::UnorderedElementsAreArray(expectedOutput));
-  }
-
-  // build the test using the small dataset. Let the SpatialJoin operation be
-  // the last one (the left and right child are maximally large for this test
-  // query) the following Query will be simulated, the max distance will be
-  // different depending on the test: Select * where {
-  //   ?obj1 <name> ?name1 .
-  //   ?obj1 <hasGeometry> ?geo1 .
-  //   ?geo1 <asWKT> ?point1
-  //   ?obj2 <name> ?name2 .
-  //   ?obj2 <hasGeometry> ?geo2 .
-  //   ?geo2 <asWKT> ?point2
-  //   ?point1 <max-distance-in-meters:XXXX> ?point2 .
-  // }
-  void buildAndTestSmallTestSetLargeChildren(
-      std::string specialPredicate, bool addLeftChildFirst,
-      std::vector<std::vector<std::string>> expectedOutput,
-      std::vector<std::string> columnNames) {
-    auto qec = localTestHelpers::buildTestQEC();
-    auto numTriples = qec->getIndex().numTriples().normal;
-    ASSERT_EQ(numTriples, 15);
-    // ===================== build the first child
-    // ===============================
-    auto leftChild = buildMediumChild(
-        qec, {"?obj1", std::string{"<name>"}, "?name1"},
-        {"?obj1", std::string{"<hasGeometry>"}, "?geo1"},
-        {"?geo1", std::string{"<asWKT>"}, "?point1"}, "?obj1", "?geo1");
-
-    // ======================= build the second child
-    // ============================
-    auto rightChild = buildMediumChild(
-        qec, {"?obj2", std::string{"<name>"}, "?name2"},
-        {"?obj2", std::string{"<hasGeometry>"}, "?geo2"},
-        {"?geo2", std::string{"<asWKT>"}, "?point2"}, "?obj2", "?geo2");
-
-    createAndTestSpatialJoin(
-        qec,
-        SparqlTriple{TripleComponent{Variable{"?point1"}}, specialPredicate,
-                     TripleComponent{Variable{"?point2"}}},
-        leftChild, rightChild, addLeftChildFirst, expectedOutput, columnNames);
-  }
-
-  // build the test using the small dataset. Let the SpatialJoin operation.
-  // The following Query will be simulated, the max distance will be different
-  // depending on the test:
-  // Select * where {
-  //   ?geo1 <asWKT> ?point1
-  //   ?geo2 <asWKT> ?point2
-  //   ?point1 <max-distance-in-meters:XXXX> ?point2 .
-  // }
-  void buildAndTestSmallTestSetSmallChildren(
-      std::string specialPredicate, bool addLeftChildFirst,
-      std::vector<std::vector<std::string>> expectedOutput,
-      std::vector<std::string> columnNames) {
-    auto qec = localTestHelpers::buildTestQEC();
-    auto numTriples = qec->getIndex().numTriples().normal;
-    ASSERT_EQ(numTriples, 15);
-    // ====================== build inputs ===================================
-    TripleComponent point1{Variable{"?point1"}};
-    TripleComponent point2{Variable{"?point2"}};
-    auto leftChild =
-        buildIndexScan(qec, {"?obj1", std::string{"<asWKT>"}, "?point1"});
-    auto rightChild =
-        buildIndexScan(qec, {"?obj2", std::string{"<asWKT>"}, "?point2"});
-
-    createAndTestSpatialJoin(
-        qec, SparqlTriple{point1, specialPredicate, point2}, leftChild,
-        rightChild, addLeftChildFirst, expectedOutput, columnNames);
-  }
-
-  // build the test using the small dataset. Let the SpatialJoin operation be
-  // the last one. the following Query will be simulated, the max distance will
-  // be different depending on the test: Select * where {
-  //   ?obj1 <name> ?name1 .
-  //   ?obj1 <hasGeometry> ?geo1 .
-  //   ?geo1 <asWKT> ?point1
-  //   ?geo2 <asWKT> ?point2
-  //   ?point1 <max-distance-in-meters:XXXX> ?point2 .
-  // }
-  void buildAndTestSmallTestSetDiffSizeChildren(
-      std::string specialPredicate, bool addLeftChildFirst,
-      std::vector<std::vector<std::string>> expectedOutput,
-      std::vector<std::string> columnNames, bool bigChildLeft) {
-    auto qec = localTestHelpers::buildTestQEC();
-    auto numTriples = qec->getIndex().numTriples().normal;
-    ASSERT_EQ(numTriples, 15);
-    // ========================= build big child
-    // =================================
-    auto bigChild = buildMediumChild(
-        qec, {"?obj1", std::string{"<name>"}, "?name1"},
-        {"?obj1", std::string{"<hasGeometry>"}, "?geo1"},
-        {"?geo1", std::string{"<asWKT>"}, "?point1"}, "?obj1", "?geo1");
-
-    // ========================= build small child
-    // ===============================
-    TripleComponent point2{Variable{"?point2"}};
-    auto smallChild =
-        buildIndexScan(qec, {"?obj2", std::string{"<asWKT>"}, "?point2"});
-
-    auto firstChild = bigChildLeft ? bigChild : smallChild;
-    auto secondChild = bigChildLeft ? smallChild : bigChild;
-    auto firstVariable =
-        bigChildLeft ? TripleComponent{Variable{"?point1"}} : point2;
-    auto secondVariable =
-        bigChildLeft ? point2 : TripleComponent{Variable{"?point1"}};
-
-    createAndTestSpatialJoin(
-        qec, SparqlTriple{firstVariable, specialPredicate, secondVariable},
-        firstChild, secondChild, addLeftChildFirst, expectedOutput,
-        columnNames);
-  }
-
- protected:
-  bool useBaselineAlgorithm_;
-};
-
-std::vector<std::string> mergeToRow(std::vector<std::string> part1,
-                                    std::vector<std::string> part2,
-                                    std::vector<std::string> part3) {
-  std::vector<std::string> result = part1;
-  for (size_t i = 0; i < part2.size(); i++) {
-    result.push_back(part2.at(i));
-  }
-  for (size_t i = 0; i < part3.size(); i++) {
-    result.push_back(part3.at(i));
-  }
-  return result;
-};
-
-std::vector<std::vector<std::string>> unordered_rows{
-    std::vector<std::string>{"\"Uni Freiburg TF\"", "<node_1>", "<geometry1>",
-                             "POINT(7.835050 48.012670)"},
-    std::vector<std::string>{"\"Minster Freiburg\"", "<node_2>", "<geometry2>",
-                             "POINT(7.852980 47.995570)"},
-    std::vector<std::string>{"\"London Eye\"", "<node_3>", "<geometry3>",
-                             "POINT(-0.119570 51.503330)"},
-    std::vector<std::string>{"\"Statue of liberty\"", "<node_4>", "<geometry4>",
-                             "POINT(-74.044540 40.689250)"},
-    std::vector<std::string>{"\"eiffel tower\"", "<node_5>", "<geometry5>",
-                             "POINT(2.294510 48.858250)"},
-};
-
-// Shortcuts
-auto TF = unordered_rows.at(0);
-auto Mun = unordered_rows.at(1);
-auto Eye = unordered_rows.at(2);
-auto Lib = unordered_rows.at(3);
-auto Eif = unordered_rows.at(4);
-
-std::vector<std::vector<std::string>> unordered_rows_small{
-    std::vector<std::string>{"<geometry1>", "POINT(7.835050 48.012670)"},
-    std::vector<std::string>{"<geometry2>", "POINT(7.852980 47.995570)"},
-    std::vector<std::string>{"<geometry3>", "POINT(-0.119570 51.503330)"},
-    std::vector<std::string>{"<geometry4>", "POINT(-74.044540 40.689250)"},
-    std::vector<std::string>{"<geometry5>", "POINT(2.294510 48.858250)"}};
-
-// Shortcuts
-auto sTF = unordered_rows_small.at(0);
-auto sMun = unordered_rows_small.at(1);
-auto sEye = unordered_rows_small.at(2);
-auto sLib = unordered_rows_small.at(3);
-auto sEif = unordered_rows_small.at(4);
-
-// in all calculations below, the factor 1000 is used to convert from km to m
-
-// distance from the object to itself should be zero
-std::vector<std::string> expectedDistSelf{"0"};
-
-// helper functions
-auto P = [](double x, double y) { return GeoPoint(y, x); };
-
-auto expectedDist = [](const GeoPoint& p1, const GeoPoint& p2) {
-  auto p1_ = S2Point{S2LatLng::FromDegrees(p1.getLat(), p1.getLng())};
-  auto p2_ = S2Point{S2LatLng::FromDegrees(p2.getLat(), p2.getLng())};
-
-  return std::to_string(static_cast<int>(S2Earth::ToMeters(S1Angle(p1_, p2_))));
-};
-
-// Places for testing
-auto PUni = P(7.83505, 48.01267);
-auto PMun = P(7.85298, 47.99557);
-auto PEif = P(2.29451, 48.85825);
-auto PEye = P(-0.11957, 51.50333);
-auto PLib = P(-74.04454, 40.68925);
-auto testPlaces = std::vector{PUni, PMun, PEif, PEye, PLib};
-
-// distance from Uni Freiburg to Freiburger Münster is 2,33 km according to
-// google maps
-std::vector<std::string> expectedDistUniMun{expectedDist(PUni, PMun)};
-
-// distance from Uni Freiburg to Eiffel Tower is 419,32 km according to
-// google maps
-std::vector<std::string> expectedDistUniEif{expectedDist(PUni, PEif)};
-
-// distance from Minster Freiburg to eiffel tower is 421,09 km according to
-// google maps
-std::vector<std::string> expectedDistMunEif{expectedDist(PMun, PEif)};
-
-// distance from london eye to eiffel tower is 340,62 km according to
-// google maps
-std::vector<std::string> expectedDistEyeEif{expectedDist(PEye, PEif)};
-
-// distance from Uni Freiburg to London Eye is 690,18 km according to
-// google maps
-std::vector<std::string> expectedDistUniEye{expectedDist(PUni, PEye)};
-
-// distance from Minster Freiburg to London Eye is 692,39 km according to
-// google maps
-std::vector<std::string> expectedDistMunEye{expectedDist(PMun, PEye)};
-
-// distance from Uni Freiburg to Statue of Liberty is 6249,55 km according to
-// google maps
-std::vector<std::string> expectedDistUniLib{expectedDist(PUni, PLib)};
-
-// distance from Minster Freiburg to Statue of Liberty is 6251,58 km
-// according to google maps
-std::vector<std::string> expectedDistMunLib{expectedDist(PMun, PLib)};
-
-// distance from london eye to statue of liberty is 5575,08 km according to
-// google maps
-std::vector<std::string> expectedDistEyeLib{expectedDist(PEye, PLib)};
-
-// distance from eiffel tower to Statue of liberty is 5837,42 km according to
-// google maps
-std::vector<std::string> expectedDistEifLib{expectedDist(PEif, PLib)};
-
-std::vector<std::vector<std::string>> expectedMaxDist1_rows{
-    mergeToRow(TF, TF, expectedDistSelf),
-    mergeToRow(Mun, Mun, expectedDistSelf),
-    mergeToRow(Eye, Eye, expectedDistSelf),
-    mergeToRow(Lib, Lib, expectedDistSelf),
-    mergeToRow(Eif, Eif, expectedDistSelf)};
-
-std::vector<std::vector<std::string>> expectedMaxDist5000_rows{
-    mergeToRow(TF, TF, expectedDistSelf),
-    mergeToRow(TF, Mun, expectedDistUniMun),
-    mergeToRow(Mun, Mun, expectedDistSelf),
-    mergeToRow(Mun, TF, expectedDistUniMun),
-    mergeToRow(Eye, Eye, expectedDistSelf),
-    mergeToRow(Lib, Lib, expectedDistSelf),
-    mergeToRow(Eif, Eif, expectedDistSelf)};
-
-std::vector<std::vector<std::string>> expectedMaxDist500000_rows{
-    mergeToRow(TF, TF, expectedDistSelf),
-    mergeToRow(TF, Mun, expectedDistUniMun),
-    mergeToRow(TF, Eif, expectedDistUniEif),
-    mergeToRow(Mun, Mun, expectedDistSelf),
-    mergeToRow(Mun, TF, expectedDistUniMun),
-    mergeToRow(Mun, Eif, expectedDistMunEif),
-    mergeToRow(Eye, Eye, expectedDistSelf),
-    mergeToRow(Eye, Eif, expectedDistEyeEif),
-    mergeToRow(Lib, Lib, expectedDistSelf),
-    mergeToRow(Eif, Eif, expectedDistSelf),
-    mergeToRow(Eif, TF, expectedDistUniEif),
-    mergeToRow(Eif, Mun, expectedDistMunEif),
-    mergeToRow(Eif, Eye, expectedDistEyeEif)};
-
-std::vector<std::vector<std::string>> expectedMaxDist1000000_rows{
-    mergeToRow(TF, TF, expectedDistSelf),
-    mergeToRow(TF, Mun, expectedDistUniMun),
-    mergeToRow(TF, Eif, expectedDistUniEif),
-    mergeToRow(TF, Eye, expectedDistUniEye),
-    mergeToRow(Mun, Mun, expectedDistSelf),
-    mergeToRow(Mun, TF, expectedDistUniMun),
-    mergeToRow(Mun, Eif, expectedDistMunEif),
-    mergeToRow(Mun, Eye, expectedDistMunEye),
-    mergeToRow(Eye, Eye, expectedDistSelf),
-    mergeToRow(Eye, Eif, expectedDistEyeEif),
-    mergeToRow(Eye, TF, expectedDistUniEye),
-    mergeToRow(Eye, Mun, expectedDistMunEye),
-    mergeToRow(Lib, Lib, expectedDistSelf),
-    mergeToRow(Eif, Eif, expectedDistSelf),
-    mergeToRow(Eif, TF, expectedDistUniEif),
-    mergeToRow(Eif, Mun, expectedDistMunEif),
-    mergeToRow(Eif, Eye, expectedDistEyeEif)};
-
-std::vector<std::vector<std::string>> expectedMaxDist10000000_rows{
-    mergeToRow(TF, TF, expectedDistSelf),
-    mergeToRow(TF, Mun, expectedDistUniMun),
-    mergeToRow(TF, Eif, expectedDistUniEif),
-    mergeToRow(TF, Eye, expectedDistUniEye),
-    mergeToRow(TF, Lib, expectedDistUniLib),
-    mergeToRow(Mun, Mun, expectedDistSelf),
-    mergeToRow(Mun, TF, expectedDistUniMun),
-    mergeToRow(Mun, Eif, expectedDistMunEif),
-    mergeToRow(Mun, Eye, expectedDistMunEye),
-    mergeToRow(Mun, Lib, expectedDistMunLib),
-    mergeToRow(Eye, Eye, expectedDistSelf),
-    mergeToRow(Eye, Eif, expectedDistEyeEif),
-    mergeToRow(Eye, TF, expectedDistUniEye),
-    mergeToRow(Eye, Mun, expectedDistMunEye),
-    mergeToRow(Eye, Lib, expectedDistEyeLib),
-    mergeToRow(Lib, Lib, expectedDistSelf),
-    mergeToRow(Lib, TF, expectedDistUniLib),
-    mergeToRow(Lib, Mun, expectedDistMunLib),
-    mergeToRow(Lib, Eye, expectedDistEyeLib),
-    mergeToRow(Lib, Eif, expectedDistEifLib),
-    mergeToRow(Eif, Eif, expectedDistSelf),
-    mergeToRow(Eif, TF, expectedDistUniEif),
-    mergeToRow(Eif, Mun, expectedDistMunEif),
-    mergeToRow(Eif, Eye, expectedDistEyeEif),
-    mergeToRow(Eif, Lib, expectedDistEifLib)};
-
-std::vector<std::vector<std::string>> expectedMaxDist1_rows_small{
-    mergeToRow(sTF, sTF, expectedDistSelf),
-    mergeToRow(sMun, sMun, expectedDistSelf),
-    mergeToRow(sEye, sEye, expectedDistSelf),
-    mergeToRow(sLib, sLib, expectedDistSelf),
-    mergeToRow(sEif, sEif, expectedDistSelf),
-};
-
-std::vector<std::vector<std::string>> expectedMaxDist5000_rows_small{
-    mergeToRow(sTF, sTF, expectedDistSelf),
-    mergeToRow(sTF, sMun, expectedDistUniMun),
-    mergeToRow(sMun, sMun, expectedDistSelf),
-    mergeToRow(sMun, sTF, expectedDistUniMun),
-    mergeToRow(sEye, sEye, expectedDistSelf),
-    mergeToRow(sLib, sLib, expectedDistSelf),
-    mergeToRow(sEif, sEif, expectedDistSelf)};
-
-std::vector<std::vector<std::string>> expectedMaxDist500000_rows_small{
-    mergeToRow(sTF, sTF, expectedDistSelf),
-    mergeToRow(sTF, sMun, expectedDistUniMun),
-    mergeToRow(sTF, sEif, expectedDistUniEif),
-    mergeToRow(sMun, sMun, expectedDistSelf),
-    mergeToRow(sMun, sTF, expectedDistUniMun),
-    mergeToRow(sMun, sEif, expectedDistMunEif),
-    mergeToRow(sEye, sEye, expectedDistSelf),
-    mergeToRow(sEye, sEif, expectedDistEyeEif),
-    mergeToRow(sLib, sLib, expectedDistSelf),
-    mergeToRow(sEif, sEif, expectedDistSelf),
-    mergeToRow(sEif, sTF, expectedDistUniEif),
-    mergeToRow(sEif, sMun, expectedDistMunEif),
-    mergeToRow(sEif, sEye, expectedDistEyeEif)};
-
-std::vector<std::vector<std::string>> expectedMaxDist1000000_rows_small{
-    mergeToRow(sTF, sTF, expectedDistSelf),
-    mergeToRow(sTF, sMun, expectedDistUniMun),
-    mergeToRow(sTF, sEif, expectedDistUniEif),
-    mergeToRow(sTF, sEye, expectedDistUniEye),
-    mergeToRow(sMun, sMun, expectedDistSelf),
-    mergeToRow(sMun, sTF, expectedDistUniMun),
-    mergeToRow(sMun, sEif, expectedDistMunEif),
-    mergeToRow(sMun, sEye, expectedDistMunEye),
-    mergeToRow(sEye, sEye, expectedDistSelf),
-    mergeToRow(sEye, sEif, expectedDistEyeEif),
-    mergeToRow(sEye, sTF, expectedDistUniEye),
-    mergeToRow(sEye, sMun, expectedDistMunEye),
-    mergeToRow(sLib, sLib, expectedDistSelf),
-    mergeToRow(sEif, sEif, expectedDistSelf),
-    mergeToRow(sEif, sTF, expectedDistUniEif),
-    mergeToRow(sEif, sMun, expectedDistMunEif),
-    mergeToRow(sEif, sEye, expectedDistEyeEif)};
-
-std::vector<std::vector<std::string>> expectedMaxDist10000000_rows_small{
-    mergeToRow(sTF, sTF, expectedDistSelf),
-    mergeToRow(sTF, sMun, expectedDistUniMun),
-    mergeToRow(sTF, sEif, expectedDistUniEif),
-    mergeToRow(sTF, sEye, expectedDistUniEye),
-    mergeToRow(sTF, sLib, expectedDistUniLib),
-    mergeToRow(sMun, sMun, expectedDistSelf),
-    mergeToRow(sMun, sTF, expectedDistUniMun),
-    mergeToRow(sMun, sEif, expectedDistMunEif),
-    mergeToRow(sMun, sEye, expectedDistMunEye),
-    mergeToRow(sMun, sLib, expectedDistMunLib),
-    mergeToRow(sEye, sEye, expectedDistSelf),
-    mergeToRow(sEye, sEif, expectedDistEyeEif),
-    mergeToRow(sEye, sTF, expectedDistUniEye),
-    mergeToRow(sEye, sMun, expectedDistMunEye),
-    mergeToRow(sEye, sLib, expectedDistEyeLib),
-    mergeToRow(sLib, sLib, expectedDistSelf),
-    mergeToRow(sLib, sTF, expectedDistUniLib),
-    mergeToRow(sLib, sMun, expectedDistMunLib),
-    mergeToRow(sLib, sEye, expectedDistEyeLib),
-    mergeToRow(sLib, sEif, expectedDistEifLib),
-    mergeToRow(sEif, sEif, expectedDistSelf),
-    mergeToRow(sEif, sTF, expectedDistUniEif),
-    mergeToRow(sEif, sMun, expectedDistMunEif),
-    mergeToRow(sEif, sEye, expectedDistEyeEif),
-    mergeToRow(sEif, sLib, expectedDistEifLib)};
-
-std::vector<std::vector<std::string>> expectedMaxDist1_rows_diff{
-    mergeToRow(TF, sTF, expectedDistSelf),
-    mergeToRow(Mun, sMun, expectedDistSelf),
-    mergeToRow(Eye, sEye, expectedDistSelf),
-    mergeToRow(Lib, sLib, expectedDistSelf),
-    mergeToRow(Eif, sEif, expectedDistSelf),
-};
-
-std::vector<std::vector<std::string>> expectedMaxDist5000_rows_diff{
-    mergeToRow(TF, sTF, expectedDistSelf),
-    mergeToRow(TF, sMun, expectedDistUniMun),
-    mergeToRow(Mun, sMun, expectedDistSelf),
-    mergeToRow(Mun, sTF, expectedDistUniMun),
-    mergeToRow(Eye, sEye, expectedDistSelf),
-    mergeToRow(Lib, sLib, expectedDistSelf),
-    mergeToRow(Eif, sEif, expectedDistSelf)};
-
-std::vector<std::vector<std::string>> expectedMaxDist500000_rows_diff{
-    mergeToRow(TF, sTF, expectedDistSelf),
-    mergeToRow(TF, sMun, expectedDistUniMun),
-    mergeToRow(TF, sEif, expectedDistUniEif),
-    mergeToRow(Mun, sMun, expectedDistSelf),
-    mergeToRow(Mun, sTF, expectedDistUniMun),
-    mergeToRow(Mun, sEif, expectedDistMunEif),
-    mergeToRow(Eye, sEye, expectedDistSelf),
-    mergeToRow(Eye, sEif, expectedDistEyeEif),
-    mergeToRow(Lib, sLib, expectedDistSelf),
-    mergeToRow(Eif, sEif, expectedDistSelf),
-    mergeToRow(Eif, sTF, expectedDistUniEif),
-    mergeToRow(Eif, sMun, expectedDistMunEif),
-    mergeToRow(Eif, sEye, expectedDistEyeEif)};
-
-std::vector<std::vector<std::string>> expectedMaxDist1000000_rows_diff{
-    mergeToRow(TF, sTF, expectedDistSelf),
-    mergeToRow(TF, sMun, expectedDistUniMun),
-    mergeToRow(TF, sEif, expectedDistUniEif),
-    mergeToRow(TF, sEye, expectedDistUniEye),
-    mergeToRow(Mun, sMun, expectedDistSelf),
-    mergeToRow(Mun, sTF, expectedDistUniMun),
-    mergeToRow(Mun, sEif, expectedDistMunEif),
-    mergeToRow(Mun, sEye, expectedDistMunEye),
-    mergeToRow(Eye, sEye, expectedDistSelf),
-    mergeToRow(Eye, sEif, expectedDistEyeEif),
-    mergeToRow(Eye, sTF, expectedDistUniEye),
-    mergeToRow(Eye, sMun, expectedDistMunEye),
-    mergeToRow(Lib, sLib, expectedDistSelf),
-    mergeToRow(Eif, sEif, expectedDistSelf),
-    mergeToRow(Eif, sTF, expectedDistUniEif),
-    mergeToRow(Eif, sMun, expectedDistMunEif),
-    mergeToRow(Eif, sEye, expectedDistEyeEif)};
-
-std::vector<std::vector<std::string>> expectedMaxDist10000000_rows_diff{
-    mergeToRow(TF, sTF, expectedDistSelf),
-    mergeToRow(TF, sMun, expectedDistUniMun),
-    mergeToRow(TF, sEif, expectedDistUniEif),
-    mergeToRow(TF, sEye, expectedDistUniEye),
-    mergeToRow(TF, sLib, expectedDistUniLib),
-    mergeToRow(Mun, sMun, expectedDistSelf),
-    mergeToRow(Mun, sTF, expectedDistUniMun),
-    mergeToRow(Mun, sEif, expectedDistMunEif),
-    mergeToRow(Mun, sEye, expectedDistMunEye),
-    mergeToRow(Mun, sLib, expectedDistMunLib),
-    mergeToRow(Eye, sEye, expectedDistSelf),
-    mergeToRow(Eye, sEif, expectedDistEyeEif),
-    mergeToRow(Eye, sTF, expectedDistUniEye),
-    mergeToRow(Eye, sMun, expectedDistMunEye),
-    mergeToRow(Eye, sLib, expectedDistEyeLib),
-    mergeToRow(Lib, sLib, expectedDistSelf),
-    mergeToRow(Lib, sTF, expectedDistUniLib),
-    mergeToRow(Lib, sMun, expectedDistMunLib),
-    mergeToRow(Lib, sEye, expectedDistEyeLib),
-    mergeToRow(Lib, sEif, expectedDistEifLib),
-    mergeToRow(Eif, sEif, expectedDistSelf),
-    mergeToRow(Eif, sTF, expectedDistUniEif),
-    mergeToRow(Eif, sMun, expectedDistMunEif),
-    mergeToRow(Eif, sEye, expectedDistEyeEif),
-    mergeToRow(Eif, sLib, expectedDistEifLib)};
-
-std::vector<std::vector<std::string>> expectedNearestNeighbors1{
-    mergeToRow(TF, TF, expectedDistSelf),
-    mergeToRow(Mun, Mun, expectedDistSelf),
-    mergeToRow(Eye, Eye, expectedDistSelf),
-    mergeToRow(Lib, Lib, expectedDistSelf),
-    mergeToRow(Eif, Eif, expectedDistSelf)};
-
-std::vector<std::vector<std::string>> expectedNearestNeighbors2{
-    mergeToRow(TF, TF, expectedDistSelf),
-    mergeToRow(Mun, Mun, expectedDistSelf),
-    mergeToRow(Eye, Eye, expectedDistSelf),
-    mergeToRow(Lib, Lib, expectedDistSelf),
-    mergeToRow(Eif, Eif, expectedDistSelf),
-    mergeToRow(TF, Mun, expectedDistUniMun),
-    mergeToRow(Mun, TF, expectedDistUniMun),
-    mergeToRow(Eye, Eif, expectedDistEyeEif),
-    mergeToRow(Lib, Eye, expectedDistEyeLib),
-    mergeToRow(Eif, Eye, expectedDistEyeEif)};
-
-std::vector<std::vector<std::string>> expectedNearestNeighbors2_400000{
-    mergeToRow(TF, TF, expectedDistSelf),
-    mergeToRow(Mun, Mun, expectedDistSelf),
-    mergeToRow(Eye, Eye, expectedDistSelf),
-    mergeToRow(Lib, Lib, expectedDistSelf),
-    mergeToRow(Eif, Eif, expectedDistSelf),
-    mergeToRow(TF, Mun, expectedDistUniMun),
-    mergeToRow(Mun, TF, expectedDistUniMun),
-    mergeToRow(Eye, Eif, expectedDistEyeEif),
-    mergeToRow(Eif, Eye, expectedDistEyeEif)};
-
-std::vector<std::vector<std::string>> expectedNearestNeighbors2_4000{
-    mergeToRow(TF, TF, expectedDistSelf),
-    mergeToRow(Mun, Mun, expectedDistSelf),
-    mergeToRow(Eye, Eye, expectedDistSelf),
-    mergeToRow(Lib, Lib, expectedDistSelf),
-    mergeToRow(Eif, Eif, expectedDistSelf),
-    mergeToRow(TF, Mun, expectedDistUniMun),
-    mergeToRow(Mun, TF, expectedDistUniMun)};
-
-std::vector<std::vector<std::string>> expectedNearestNeighbors2_40{
-    mergeToRow(TF, TF, expectedDistSelf),
-    mergeToRow(Mun, Mun, expectedDistSelf),
-    mergeToRow(Eye, Eye, expectedDistSelf),
-    mergeToRow(Lib, Lib, expectedDistSelf),
-    mergeToRow(Eif, Eif, expectedDistSelf)};
-
-std::vector<std::vector<std::string>> expectedNearestNeighbors3_500000{
-    mergeToRow(TF, TF, expectedDistSelf),
-    mergeToRow(Mun, Mun, expectedDistSelf),
-    mergeToRow(Eye, Eye, expectedDistSelf),
-    mergeToRow(Lib, Lib, expectedDistSelf),
-    mergeToRow(Eif, Eif, expectedDistSelf),
-    mergeToRow(TF, Mun, expectedDistUniMun),
-    mergeToRow(Mun, TF, expectedDistUniMun),
-    mergeToRow(Mun, Eif, expectedDistMunEif),
-    mergeToRow(TF, Eif, expectedDistUniEif),
-    mergeToRow(Eye, Eif, expectedDistEyeEif),
-    mergeToRow(Eif, Eye, expectedDistEyeEif),
-    mergeToRow(Eif, TF, expectedDistUniEif)};
-
-// test the compute result method on small examples
-TEST_P(SpatialJoinParamTest, computeResultSmallDatasetLargeChildren) {
-  std::vector<std::string> columnNames = {
-      "?name1",  "?obj1",   "?geo1",
-      "?point1", "?name2",  "?obj2",
-      "?geo2",   "?point2", "?distOfTheTwoObjectsAddedInternally"};
-  buildAndTestSmallTestSetLargeChildren("<max-distance-in-meters:1>", true,
-                                        expectedMaxDist1_rows, columnNames);
-  buildAndTestSmallTestSetLargeChildren("<max-distance-in-meters:1>", false,
-                                        expectedMaxDist1_rows, columnNames);
-  buildAndTestSmallTestSetLargeChildren("<max-distance-in-meters:5000>", true,
-                                        expectedMaxDist5000_rows, columnNames);
-  buildAndTestSmallTestSetLargeChildren("<max-distance-in-meters:5000>", false,
-                                        expectedMaxDist5000_rows, columnNames);
-  buildAndTestSmallTestSetLargeChildren("<max-distance-in-meters:500000>", true,
-                                        expectedMaxDist500000_rows,
-                                        columnNames);
-  buildAndTestSmallTestSetLargeChildren("<max-distance-in-meters:500000>",
-                                        false, expectedMaxDist500000_rows,
-                                        columnNames);
-  buildAndTestSmallTestSetLargeChildren("<max-distance-in-meters:1000000>",
-                                        true, expectedMaxDist1000000_rows,
-                                        columnNames);
-  buildAndTestSmallTestSetLargeChildren("<max-distance-in-meters:1000000>",
-                                        false, expectedMaxDist1000000_rows,
-                                        columnNames);
-  buildAndTestSmallTestSetLargeChildren("<max-distance-in-meters:10000000>",
-                                        true, expectedMaxDist10000000_rows,
-                                        columnNames);
-  buildAndTestSmallTestSetLargeChildren("<max-distance-in-meters:10000000>",
-                                        false, expectedMaxDist10000000_rows,
-                                        columnNames);
-  buildAndTestSmallTestSetLargeChildren("<nearest-neighbors:1>", true,
-                                        expectedNearestNeighbors1, columnNames);
-  buildAndTestSmallTestSetLargeChildren("<nearest-neighbors:2>", true,
-                                        expectedNearestNeighbors2, columnNames);
-  buildAndTestSmallTestSetLargeChildren("<nearest-neighbors:2:400000>", true,
-                                        expectedNearestNeighbors2_400000,
-                                        columnNames);
-  buildAndTestSmallTestSetLargeChildren("<nearest-neighbors:2:4000>", true,
-                                        expectedNearestNeighbors2_4000,
-                                        columnNames);
-  buildAndTestSmallTestSetLargeChildren("<nearest-neighbors:2:40>", true,
-                                        expectedNearestNeighbors2_40,
-                                        columnNames);
-  buildAndTestSmallTestSetLargeChildren("<nearest-neighbors:3:500000>", true,
-                                        expectedNearestNeighbors3_500000,
-                                        columnNames);
-}
-
-TEST_P(SpatialJoinParamTest, computeResultSmallDatasetSmallChildren) {
-  std::vector<std::string> columnNames{"?obj1", "?point1", "?obj2", "?point2",
-                                       "?distOfTheTwoObjectsAddedInternally"};
-  buildAndTestSmallTestSetSmallChildren("<max-distance-in-meters:1>", true,
-                                        expectedMaxDist1_rows_small,
-                                        columnNames);
-  buildAndTestSmallTestSetSmallChildren("<max-distance-in-meters:1>", false,
-                                        expectedMaxDist1_rows_small,
-                                        columnNames);
-  buildAndTestSmallTestSetSmallChildren("<max-distance-in-meters:5000>", true,
-                                        expectedMaxDist5000_rows_small,
-                                        columnNames);
-  buildAndTestSmallTestSetSmallChildren("<max-distance-in-meters:5000>", false,
-                                        expectedMaxDist5000_rows_small,
-                                        columnNames);
-  buildAndTestSmallTestSetSmallChildren("<max-distance-in-meters:500000>", true,
-                                        expectedMaxDist500000_rows_small,
-                                        columnNames);
-  buildAndTestSmallTestSetSmallChildren("<max-distance-in-meters:500000>",
-                                        false, expectedMaxDist500000_rows_small,
-                                        columnNames);
-  buildAndTestSmallTestSetSmallChildren("<max-distance-in-meters:1000000>",
-                                        true, expectedMaxDist1000000_rows_small,
-                                        columnNames);
-  buildAndTestSmallTestSetSmallChildren(
-      "<max-distance-in-meters:1000000>", false,
-      expectedMaxDist1000000_rows_small, columnNames);
-  buildAndTestSmallTestSetSmallChildren(
-      "<max-distance-in-meters:10000000>", true,
-      expectedMaxDist10000000_rows_small, columnNames);
-  buildAndTestSmallTestSetSmallChildren(
-      "<max-distance-in-meters:10000000>", false,
-      expectedMaxDist10000000_rows_small, columnNames);
-}
-
-TEST_P(SpatialJoinParamTest, computeResultSmallDatasetDifferentSizeChildren) {
-  std::vector<std::string> columnNames{"?name1",
-                                       "?obj1",
-                                       "?geo1",
-                                       "?point1",
-                                       "?obj2",
-                                       "?point2",
-                                       "?distOfTheTwoObjectsAddedInternally"};
-  buildAndTestSmallTestSetDiffSizeChildren("<max-distance-in-meters:1>", true,
-                                           expectedMaxDist1_rows_diff,
-                                           columnNames, true);
-  buildAndTestSmallTestSetDiffSizeChildren("<max-distance-in-meters:1>", false,
-                                           expectedMaxDist1_rows_diff,
-                                           columnNames, true);
-  buildAndTestSmallTestSetDiffSizeChildren("<max-distance-in-meters:1>", true,
-                                           expectedMaxDist1_rows_diff,
-                                           columnNames, false);
-  buildAndTestSmallTestSetDiffSizeChildren("<max-distance-in-meters:1>", false,
-                                           expectedMaxDist1_rows_diff,
-                                           columnNames, false);
-  buildAndTestSmallTestSetDiffSizeChildren("<max-distance-in-meters:5000>",
-                                           true, expectedMaxDist5000_rows_diff,
-                                           columnNames, true);
-  buildAndTestSmallTestSetDiffSizeChildren("<max-distance-in-meters:5000>",
-                                           false, expectedMaxDist5000_rows_diff,
-                                           columnNames, true);
-  buildAndTestSmallTestSetDiffSizeChildren("<max-distance-in-meters:5000>",
-                                           true, expectedMaxDist5000_rows_diff,
-                                           columnNames, false);
-  buildAndTestSmallTestSetDiffSizeChildren("<max-distance-in-meters:5000>",
-                                           false, expectedMaxDist5000_rows_diff,
-                                           columnNames, false);
-  buildAndTestSmallTestSetDiffSizeChildren(
-      "<max-distance-in-meters:500000>", true, expectedMaxDist500000_rows_diff,
-      columnNames, true);
-  buildAndTestSmallTestSetDiffSizeChildren(
-      "<max-distance-in-meters:500000>", false, expectedMaxDist500000_rows_diff,
-      columnNames, true);
-  buildAndTestSmallTestSetDiffSizeChildren(
-      "<max-distance-in-meters:500000>", true, expectedMaxDist500000_rows_diff,
-      columnNames, false);
-  buildAndTestSmallTestSetDiffSizeChildren(
-      "<max-distance-in-meters:500000>", false, expectedMaxDist500000_rows_diff,
-      columnNames, false);
-  buildAndTestSmallTestSetDiffSizeChildren(
-      "<max-distance-in-meters:1000000>", true,
-      expectedMaxDist1000000_rows_diff, columnNames, true);
-  buildAndTestSmallTestSetDiffSizeChildren(
-      "<max-distance-in-meters:1000000>", false,
-      expectedMaxDist1000000_rows_diff, columnNames, true);
-  buildAndTestSmallTestSetDiffSizeChildren(
-      "<max-distance-in-meters:1000000>", true,
-      expectedMaxDist1000000_rows_diff, columnNames, false);
-  buildAndTestSmallTestSetDiffSizeChildren(
-      "<max-distance-in-meters:1000000>", false,
-      expectedMaxDist1000000_rows_diff, columnNames, false);
-  buildAndTestSmallTestSetDiffSizeChildren(
-      "<max-distance-in-meters:10000000>", true,
-      expectedMaxDist10000000_rows_diff, columnNames, true);
-  buildAndTestSmallTestSetDiffSizeChildren(
-      "<max-distance-in-meters:10000000>", false,
-      expectedMaxDist10000000_rows_diff, columnNames, true);
-  buildAndTestSmallTestSetDiffSizeChildren(
-      "<max-distance-in-meters:10000000>", true,
-      expectedMaxDist10000000_rows_diff, columnNames, false);
-  buildAndTestSmallTestSetDiffSizeChildren(
-      "<max-distance-in-meters:10000000>", false,
-      expectedMaxDist10000000_rows_diff, columnNames, false);
-}
-
-INSTANTIATE_TEST_SUITE_P(SpatialJoin, SpatialJoinParamTest, ::testing::Bool());
-
-}  // end of Namespace computeResultTest
-=======
 using namespace SpatialJoinTestHelpers;
->>>>>>> 2b4e6b38
 
 namespace maxDistanceParsingTest {
 
