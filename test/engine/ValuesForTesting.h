//  Copyright 2023, University of Freiburg,
//                  Chair of Algorithms and Data Structures.
//  Author: Johannes Kalmbach <kalmbach@cs.uni-freiburg.de>
//  Copyright 2025, Bayerische Motoren Werke Aktiengesellschaft (BMW AG)

#ifndef QLEVER_TEST_ENGINE_VALUESFORTESTING_H
#define QLEVER_TEST_ENGINE_VALUESFORTESTING_H

#include "engine/Operation.h"
#include "engine/QueryExecutionContext.h"
#include "engine/Result.h"
#include "util/Algorithm.h"
#include "util/Random.h"

// An operation that yields a given `IdTable` as its result. It is used for
// unit testing purposes when we need to specify the subtrees of another
// operation.
class ValuesForTesting : public Operation {
 private:
  std::vector<IdTable> tables_;
  std::vector<std::optional<Variable>> variables_;
  bool supportsLimit_;
  // Those can be manually overwritten for testing using the respective getters.
  size_t sizeEstimate_;
  size_t costEstimate_;
  bool unlikelyToFitInCache_ = false;
  ad_utility::MemorySize* cacheSizeStorage_ = nullptr;

 public:
  // Create an operation that has as its result the given `table` and the given
  // `variables`. The number of variables must be equal to the number
  // of columns in the table.
  explicit ValuesForTesting(QueryExecutionContext* ctx, IdTable table,
                            std::vector<std::optional<Variable>> variables,
                            bool supportsLimit = false,
                            std::vector<ColumnIndex> sortedColumns = {},
                            LocalVocab localVocab = LocalVocab{},
                            std::optional<float> multiplicity = std::nullopt,
                            bool forceFullyMaterialized = false)
      : Operation{ctx},
        tables_{},
        variables_{std::move(variables)},
        supportsLimit_{supportsLimit},
        sizeEstimate_{table.numRows()},
        costEstimate_{table.numRows()},
        resultSortedColumns_{std::move(sortedColumns)},
        localVocab_{std::move(localVocab)},
        multiplicity_{multiplicity},
        forceFullyMaterialized_{forceFullyMaterialized} {
    AD_CONTRACT_CHECK(variables_.size() == table.numColumns());
    tables_.push_back(std::move(table));
  }
  explicit ValuesForTesting(QueryExecutionContext* ctx,
                            std::vector<IdTable> tables,
                            std::vector<std::optional<Variable>> variables,
                            bool unlikelyToFitInCache = false,
                            std::vector<ColumnIndex> sortedColumns = {},
                            LocalVocab localVocab = LocalVocab{})
      : Operation{ctx},
        tables_{std::move(tables)},
        variables_{std::move(variables)},
        supportsLimit_{false},
        sizeEstimate_{0},
        costEstimate_{0},
        unlikelyToFitInCache_{unlikelyToFitInCache},
        resultSortedColumns_{std::move(sortedColumns)},
        localVocab_{std::move(localVocab)},
        multiplicity_{std::nullopt} {
    AD_CONTRACT_CHECK(ql::ranges::all_of(tables_, [this](const IdTable& table) {
      return variables_.size() == table.numColumns();
    }));
    size_t totalRows = 0;
    for (const IdTable& idTable : tables_) {
      totalRows += idTable.numRows();
    }
    sizeEstimate_ = totalRows;
    costEstimate_ = totalRows;
  }

  ValuesForTesting(ValuesForTesting&&) = default;
  ValuesForTesting& operator=(ValuesForTesting&&) = default;

  // Accessors for the estimates for manual testing.
  size_t& sizeEstimate() { return sizeEstimate_; }
  size_t& costEstimate() { return costEstimate_; }

  // ___________________________________________________________________________
  Result computeResult(bool requestLaziness) override {
    if (requestLaziness && !forceFullyMaterialized_) {
      // Not implemented yet
      AD_CORRECTNESS_CHECK(!supportsLimit_);
<<<<<<< HEAD
      std::vector<IdTable> clones;
      clones.reserve(tables_.size());
      for (const IdTable& idTable : tables_) {
        clones.push_back(idTable.clone());
      }
      auto generator = [](auto idTables,
                          LocalVocab localVocab) -> Result::LazyResult {
        /* TODO<joka921> only a dummy implementation */
        return Result::LazyResult{};
        /*
        for (IdTable& idTable : idTables) {
          co_yield {std::move(idTable), localVocab.clone()};
        }
        */
      }(std::move(clones), localVocab_.clone());
      return {std::move(generator), resultSortedOn()};
=======
      auto lazyRange =
          tables_ | ql::views::transform(
                        [&localVocab = localVocab_](const IdTable& idTable) {
                          return Result::IdTableVocabPair{idTable.clone(),
                                                          localVocab.clone()};
                        });
      return {Result::LazyResult{lazyRange}, resultSortedOn()};
>>>>>>> 3f7a4cca
    }
    std::optional<IdTable> optionalTable;
    if (tables_.size() > 1) {
      IdTable aggregateTable{tables_.at(0).numColumns(),
                             tables_.at(0).getAllocator()};
      for (const IdTable& idTable : tables_) {
        aggregateTable.insertAtEnd(idTable);
      }
      optionalTable = std::move(aggregateTable);
    }
    auto table = optionalTable.has_value() ? std::move(optionalTable).value()
                                           : tables_.at(0).clone();
    if (supportsLimit_) {
      table.erase(table.begin() + getLimitOffset().upperBound(table.size()),
                  table.end());
      table.erase(table.begin(),
                  table.begin() + getLimitOffset().actualOffset(table.size()));
    }
    return {std::move(table), resultSortedOn(), localVocab_.clone()};
  }
  bool unlikelyToFitInCache(ad_utility::MemorySize cacheSize) const override {
    if (cacheSizeStorage_ != nullptr) {
      *cacheSizeStorage_ = cacheSize;
    }
    return unlikelyToFitInCache_;
  }

  void setCacheSizeStorage(ad_utility::MemorySize* cacheSizeStorage) {
    cacheSizeStorage_ = cacheSizeStorage;
  }

  bool supportsLimitOffset() const override { return supportsLimit_; }

  bool& forceFullyMaterialized() { return forceFullyMaterialized_; }

 private:
  // ___________________________________________________________________________
  std::string getCacheKeyImpl() const override {
    std::stringstream str;
    auto numRowsView = tables_ | ql::views::transform(&IdTable::numRows);
    auto totalNumRows =
        std::accumulate(numRowsView.begin(), numRowsView.end(), 0);
    auto numCols = tables_.empty() ? 0 : tables_.at(0).numColumns();
    str << "Values for testing with " << numCols << " columns and "
        << totalNumRows << " rows. ";
    if (totalNumRows > 1000) {
      str << ad_utility::FastRandomIntGenerator<int64_t>{}();
    } else {
      for (const IdTable& idTable : tables_) {
        for (size_t i = 0; i < idTable.numColumns(); ++i) {
          for (Id entry : idTable.getColumn(i)) {
            str << entry << ' ';
          }
        }
      }
    }
    str << " Supports limit: " << supportsLimit_;
    return std::move(str).str();
  }

 public:
  std::string getDescriptor() const override {
    return "explicit values for testing";
  }

  size_t getResultWidth() const override {
    // Assume a width of 1 if we have no tables and no other information to base
    // it on because 0 would otherwise cause stuff to break.
    return tables_.empty() ? 1 : tables_.at(0).numColumns();
  }

  std::vector<ColumnIndex> resultSortedOn() const override {
    return resultSortedColumns_;
  }

  size_t getCostEstimate() override { return costEstimate_; }

 private:
  uint64_t getSizeEstimateBeforeLimit() override { return sizeEstimate_; }

 public:
  // For unit testing purposes it is useful that the columns have different
  // multiplicities to find bugs in functions that use the multiplicity.
  float getMultiplicity(size_t col) override {
    if (multiplicity_.has_value()) return multiplicity_.value();
    (void)col;
    return static_cast<float>(col + 1) * 42.0f;
  }

  std::vector<QueryExecutionTree*> getChildren() override { return {}; }

  bool knownEmptyResult() override {
    return ql::ranges::all_of(
        tables_, [](const IdTable& table) { return table.empty(); });
  }

 private:
  VariableToColumnMap computeVariableToColumnMap() const override {
    VariableToColumnMap m;
    for (auto i = ColumnIndex{0}; i < variables_.size(); ++i) {
      if (!variables_.at(i).has_value()) {
        continue;
      }
      bool containsUndef =
          ql::ranges::any_of(tables_, [&i](const IdTable& table) {
            return ql::ranges::any_of(table.getColumn(i),
                                      [](Id id) { return id.isUndefined(); });
          });
      m[variables_.at(i).value()] = ColumnIndexAndTypeInfo{
          i, containsUndef ? ColumnIndexAndTypeInfo::PossiblyUndefined
                           : ColumnIndexAndTypeInfo::AlwaysDefined};
    }
    return m;
  }

  // _____________________________________________________________________________
  ValuesForTesting(const ValuesForTesting& other)
      : Operation{other._executionContext},
        variables_{other.variables_},
        supportsLimit_{other.supportsLimit_},
        sizeEstimate_{other.sizeEstimate_},
        costEstimate_{other.costEstimate_},
        unlikelyToFitInCache_{other.unlikelyToFitInCache_},
        resultSortedColumns_{other.resultSortedColumns_},
        localVocab_{other.localVocab_.clone()},
        multiplicity_{other.multiplicity_},
        forceFullyMaterialized_{other.forceFullyMaterialized_} {
    for (const auto& idTable : other.tables_) {
      tables_.push_back(idTable.clone());
    }
  }

  ValuesForTesting& operator=(const ValuesForTesting&) = delete;

  std::unique_ptr<Operation> cloneImpl() const override {
    return std::make_unique<ValuesForTesting>(ValuesForTesting{*this});
  }

  std::vector<ColumnIndex> resultSortedColumns_;
  LocalVocab localVocab_;
  std::optional<float> multiplicity_;
  bool forceFullyMaterialized_ = false;
};

// Similar to `ValuesForTesting` above, but `knownEmptyResult()` always returns
// false. This can be used for improved test coverage in cases where we want the
// empty result to be not optimized out by a check to `knownEmptyResult`.
class ValuesForTestingNoKnownEmptyResult : public ValuesForTesting {
 public:
  using ValuesForTesting::ValuesForTesting;
  bool knownEmptyResult() override { return false; }
  uint64_t getSizeEstimateBeforeLimit() override { return 1; }
};

#endif  // QLEVER_TEST_ENGINE_VALUESFORTESTING_H<|MERGE_RESOLUTION|>--- conflicted
+++ resolved
@@ -89,24 +89,6 @@
     if (requestLaziness && !forceFullyMaterialized_) {
       // Not implemented yet
       AD_CORRECTNESS_CHECK(!supportsLimit_);
-<<<<<<< HEAD
-      std::vector<IdTable> clones;
-      clones.reserve(tables_.size());
-      for (const IdTable& idTable : tables_) {
-        clones.push_back(idTable.clone());
-      }
-      auto generator = [](auto idTables,
-                          LocalVocab localVocab) -> Result::LazyResult {
-        /* TODO<joka921> only a dummy implementation */
-        return Result::LazyResult{};
-        /*
-        for (IdTable& idTable : idTables) {
-          co_yield {std::move(idTable), localVocab.clone()};
-        }
-        */
-      }(std::move(clones), localVocab_.clone());
-      return {std::move(generator), resultSortedOn()};
-=======
       auto lazyRange =
           tables_ | ql::views::transform(
                         [&localVocab = localVocab_](const IdTable& idTable) {
@@ -114,7 +96,6 @@
                                                           localVocab.clone()};
                         });
       return {Result::LazyResult{lazyRange}, resultSortedOn()};
->>>>>>> 3f7a4cca
     }
     std::optional<IdTable> optionalTable;
     if (tables_.size() > 1) {
