--- conflicted
+++ resolved
@@ -599,272 +599,6 @@
   }
 }
 
-<<<<<<< HEAD
-class IndexScanWithLazyJoin : public ::testing::TestWithParam<bool> {
- protected:
-  QueryExecutionContext* qec_ = nullptr;
-
-  void SetUp() override {
-    std::string kg =
-        "<a> <p> <A> . <a> <p> <A2> . "
-        "<b> <p> <B> . <b> <p> <B2> . "
-        "<c> <p> <C> . <c> <p> <C2> . "
-        "<b> <q> <xb> . <b> <q> <xb2> .";
-    qec_ = getQec(std::move(kg));
-  }
-
-  // Convert a TripleComponent to a ValueId.
-  Id toValueId(const TripleComponent& tc) const {
-    return tc.toValueId(qec_->getIndex().getVocab()).value();
-  }
-
-  // Create an id table with a single column from a vector of
-  // `TripleComponent`s.
-  IdTable makeIdTable(std::vector<TripleComponent> entries) const {
-    IdTable result{1, makeAllocator()};
-    result.reserve(entries.size());
-    for (const TripleComponent& entry : entries) {
-      result.emplace_back();
-      result.back()[0] = toValueId(entry);
-    }
-    return result;
-  }
-
-  // Convert a vector of a tuple of triples to an id table.
-  IdTable tableFromTriples(
-      std::vector<std::array<TripleComponent, 2>> triples) const {
-    IdTable result{2, makeAllocator()};
-    result.reserve(triples.size());
-    for (const auto& triple : triples) {
-      result.emplace_back();
-      result.back()[0] = toValueId(triple.at(0));
-      result.back()[1] = toValueId(triple.at(1));
-    }
-    return result;
-  }
-
-  // Create a common `IndexScan` instance.
-  IndexScan makeScan() const {
-    SparqlTriple xpy{Tc{Var{"?x"}}, "<p>", Tc{Var{"?y"}}};
-    // We need to scan all the blocks that contain the `<p>` predicate.
-    return IndexScan{qec_, Permutation::PSO, xpy};
-  }
-
-  // Consume generator `first` first and store it in a vector, then do the same
-  // with `second`.
-  static std::pair<std::vector<Result::IdTableVocabPair>,
-                   std::vector<Result::IdTableVocabPair>>
-  consumeSequentially(Result::Generator first, Result::Generator second) {
-    std::vector<Result::IdTableVocabPair> firstResult;
-    std::vector<Result::IdTableVocabPair> secondResult;
-
-    for (Result::IdTableVocabPair& element : first) {
-      firstResult.push_back(std::move(element));
-    }
-    for (Result::IdTableVocabPair& element : second) {
-      secondResult.push_back(std::move(element));
-    }
-    return {std::move(firstResult), std::move(secondResult)};
-  }
-
-  // Consume the generators and store the results in vectors using the
-  // parameterized strategy.
-  static std::pair<std::vector<Result::IdTableVocabPair>,
-                   std::vector<Result::IdTableVocabPair>>
-  consumeGenerators(
-      std::pair<Result::Generator, Result::Generator> generatorPair) {
-    std::vector<Result::IdTableVocabPair> joinSideResults;
-    std::vector<Result::IdTableVocabPair> scanResults;
-
-    bool rightFirst = GetParam();
-    if (rightFirst) {
-      std::tie(scanResults, joinSideResults) = consumeSequentially(
-          std::move(generatorPair.second), std::move(generatorPair.first));
-    } else {
-      std::tie(joinSideResults, scanResults) = consumeSequentially(
-          std::move(generatorPair.first), std::move(generatorPair.second));
-    }
-    return {std::move(joinSideResults), std::move(scanResults)};
-  }
-};
-
-// _____________________________________________________________________________
-TEST_P(IndexScanWithLazyJoin, prefilterTablesDoesFilterCorrectly) {
-  IndexScan scan = makeScan();
-
-  auto makeJoinSide = [](auto* self) -> Result::Generator {
-    using P = Result::IdTableVocabPair;
-    P p1{self->makeIdTable({iri("<a>"), iri("<c>")}), LocalVocab{}};
-    co_yield p1;
-    P p2{self->makeIdTable({iri("<c>")}), LocalVocab{}};
-    co_yield p2;
-    LocalVocab vocab;
-    vocab.getIndexAndAddIfNotContained(LocalVocabEntry{
-        ad_utility::triple_component::Literal::literalWithoutQuotes("Test")});
-    P p3{self->makeIdTable({iri("<c>"), iri("<q>"), iri("<xb>")}),
-         std::move(vocab)};
-    co_yield p3;
-  };
-
-  auto [joinSideResults, scanResults] =
-      consumeGenerators(scan.prefilterTables(makeJoinSide(this), 0));
-
-  ASSERT_EQ(scanResults.size(), 2);
-  ASSERT_EQ(joinSideResults.size(), 3);
-
-  EXPECT_TRUE(scanResults.at(0).localVocab_.empty());
-  EXPECT_TRUE(joinSideResults.at(0).localVocab_.empty());
-
-  EXPECT_TRUE(scanResults.at(1).localVocab_.empty());
-  EXPECT_TRUE(joinSideResults.at(1).localVocab_.empty());
-
-  EXPECT_FALSE(joinSideResults.at(2).localVocab_.empty());
-
-  EXPECT_EQ(
-      scanResults.at(0).idTable_,
-      tableFromTriples({{iri("<a>"), iri("<A>")}, {iri("<a>"), iri("<A2>")}}));
-  EXPECT_EQ(joinSideResults.at(0).idTable_,
-            makeIdTable({iri("<a>"), iri("<c>")}));
-
-  EXPECT_EQ(
-      scanResults.at(1).idTable_,
-      tableFromTriples({{iri("<c>"), iri("<C>")}, {iri("<c>"), iri("<C2>")}}));
-  EXPECT_EQ(joinSideResults.at(1).idTable_, makeIdTable({iri("<c>")}));
-
-  EXPECT_EQ(joinSideResults.at(2).idTable_,
-            makeIdTable({iri("<c>"), iri("<q>"), iri("<xb>")}));
-}
-
-// _____________________________________________________________________________
-TEST_P(IndexScanWithLazyJoin, prefilterTablesDoesNotFilterOnUndefined) {
-  IndexScan scan = makeScan();
-
-  auto makeJoinSide = [](auto* self) -> Result::Generator {
-    using P = Result::IdTableVocabPair;
-    P p1{IdTable{1, makeAllocator()}, LocalVocab{}};
-    co_yield p1;
-    P p2{makeIdTableFromVector({{Id::makeUndefined()}}), LocalVocab{}};
-    co_yield p2;
-    P p3{makeIdTableFromVector({{Id::makeUndefined()}}), LocalVocab{}};
-    co_yield p3;
-    P p4{IdTable{1, makeAllocator()}, LocalVocab{}};
-    co_yield p4;
-    P p5{self->makeIdTable({iri("<a>"), iri("<c>")}), LocalVocab{}};
-    co_yield p5;
-    P p6{self->makeIdTable({iri("<c>"), iri("<q>"), iri("<xb>")}),
-         LocalVocab{}};
-    co_yield p6;
-    P p7{IdTable{1, makeAllocator()}, LocalVocab{}};
-    co_yield p7;
-  };
-
-  auto [_, scanResults] =
-      consumeGenerators(scan.prefilterTables(makeJoinSide(this), 0));
-
-  ASSERT_EQ(scanResults.size(), 3);
-  EXPECT_TRUE(scanResults.at(0).localVocab_.empty());
-  EXPECT_TRUE(scanResults.at(1).localVocab_.empty());
-  EXPECT_TRUE(scanResults.at(2).localVocab_.empty());
-
-  EXPECT_EQ(
-      scanResults.at(0).idTable_,
-      tableFromTriples({{iri("<a>"), iri("<A>")}, {iri("<a>"), iri("<A2>")}}));
-
-  EXPECT_EQ(
-      scanResults.at(1).idTable_,
-      tableFromTriples({{iri("<b>"), iri("<B>")}, {iri("<b>"), iri("<B2>")}}));
-
-  EXPECT_EQ(
-      scanResults.at(2).idTable_,
-      tableFromTriples({{iri("<c>"), iri("<C>")}, {iri("<c>"), iri("<C2>")}}));
-}
-
-// _____________________________________________________________________________
-TEST_P(IndexScanWithLazyJoin, prefilterTablesDoesNotFilterWithSingleUndefined) {
-  IndexScan scan = makeScan();
-
-  auto makeJoinSide = []() -> Result::Generator {
-    using P = Result::IdTableVocabPair;
-    P p1{makeIdTableFromVector({{Id::makeUndefined()}}), LocalVocab{}};
-    co_yield p1;
-  };
-
-  auto [_, scanResults] =
-      consumeGenerators(scan.prefilterTables(makeJoinSide(), 0));
-
-  ASSERT_EQ(scanResults.size(), 3);
-  EXPECT_TRUE(scanResults.at(0).localVocab_.empty());
-  EXPECT_TRUE(scanResults.at(1).localVocab_.empty());
-  EXPECT_TRUE(scanResults.at(2).localVocab_.empty());
-
-  EXPECT_EQ(
-      scanResults.at(0).idTable_,
-      tableFromTriples({{iri("<a>"), iri("<A>")}, {iri("<a>"), iri("<A2>")}}));
-
-  EXPECT_EQ(
-      scanResults.at(1).idTable_,
-      tableFromTriples({{iri("<b>"), iri("<B>")}, {iri("<b>"), iri("<B2>")}}));
-
-  EXPECT_EQ(
-      scanResults.at(2).idTable_,
-      tableFromTriples({{iri("<c>"), iri("<C>")}, {iri("<c>"), iri("<C2>")}}));
-}
-
-// _____________________________________________________________________________
-TEST_P(IndexScanWithLazyJoin, prefilterTablesWorksWithSingleEmptyTable) {
-  IndexScan scan = makeScan();
-
-  auto makeJoinSide = []() -> Result::Generator {
-    using P = Result::IdTableVocabPair;
-    P p{IdTable{1, makeAllocator()}, LocalVocab{}};
-    co_yield p;
-  };
-
-  auto [_, scanResults] =
-      consumeGenerators(scan.prefilterTables(makeJoinSide(), 0));
-
-  ASSERT_EQ(scanResults.size(), 0);
-}
-
-// _____________________________________________________________________________
-TEST_P(IndexScanWithLazyJoin, prefilterTablesWorksWithEmptyGenerator) {
-  IndexScan scan = makeScan();
-
-  auto makeJoinSide = []() -> Result::Generator { co_return; };
-
-  auto [_, scanResults] =
-      consumeGenerators(scan.prefilterTables(makeJoinSide(), 0));
-
-  ASSERT_EQ(scanResults.size(), 0);
-}
-
-INSTANTIATE_TEST_SUITE_P(IndexScanWithLazyJoinSuite, IndexScanWithLazyJoin,
-                         ::testing::Bool(),
-                         [](const testing::TestParamInfo<bool>& info) {
-                           return info.param ? "RightSideFirst"
-                                             : "LeftSideFirst";
-                         });
-
-// _____________________________________________________________________________
-TEST(IndexScan, prefilterTablesWithEmptyIndexScanReturnsEmptyGenerators) {
-  auto* qec = getQec("<a> <p> <A>");
-  // Match with something that does not match.
-  SparqlTriple xpy{Tc{Var{"?x"}}, "<not_p>", Tc{Var{"?y"}}};
-  IndexScan scan{qec, Permutation::PSO, xpy};
-
-  auto makeJoinSide = []() -> Result::Generator {
-    ADD_FAILURE()
-        << "The generator should not be consumed when the IndexScan is empty."
-        << std::endl;
-    co_return;
-  };
-
-  auto [leftGenerator, rightGenerator] =
-      scan.prefilterTables(makeJoinSide(), 0);
-
-  EXPECT_EQ(leftGenerator.begin(), leftGenerator.end());
-  EXPECT_EQ(rightGenerator.begin(), rightGenerator.end());
-=======
 // _____________________________________________________________________________
 TEST(IndexScan, getSizeEstimateAndExactSizeWithAppliedPrefilter) {
   using namespace makeFilterExpression;
@@ -1024,5 +758,270 @@
       kgFirstAndLastIncomplete, triple, Permutation::POS,
       pr(andExpr(gt(IntId(10)), lt(IntId(194))), Variable{"?price"}),
       {I(10), I(12), I(18), I(22), I(25), I(147), I(189), I(194)});
->>>>>>> 5c0d28af
+}
+
+class IndexScanWithLazyJoin : public ::testing::TestWithParam<bool> {
+ protected:
+  QueryExecutionContext* qec_ = nullptr;
+
+  void SetUp() override {
+    std::string kg =
+        "<a> <p> <A> . <a> <p> <A2> . "
+        "<b> <p> <B> . <b> <p> <B2> . "
+        "<c> <p> <C> . <c> <p> <C2> . "
+        "<b> <q> <xb> . <b> <q> <xb2> .";
+    qec_ = getQec(std::move(kg));
+  }
+
+  // Convert a TripleComponent to a ValueId.
+  Id toValueId(const TripleComponent& tc) const {
+    return tc.toValueId(qec_->getIndex().getVocab()).value();
+  }
+
+  // Create an id table with a single column from a vector of
+  // `TripleComponent`s.
+  IdTable makeIdTable(std::vector<TripleComponent> entries) const {
+    IdTable result{1, makeAllocator()};
+    result.reserve(entries.size());
+    for (const TripleComponent& entry : entries) {
+      result.emplace_back();
+      result.back()[0] = toValueId(entry);
+    }
+    return result;
+  }
+
+  // Convert a vector of a tuple of triples to an id table.
+  IdTable tableFromTriples(
+      std::vector<std::array<TripleComponent, 2>> triples) const {
+    IdTable result{2, makeAllocator()};
+    result.reserve(triples.size());
+    for (const auto& triple : triples) {
+      result.emplace_back();
+      result.back()[0] = toValueId(triple.at(0));
+      result.back()[1] = toValueId(triple.at(1));
+    }
+    return result;
+  }
+
+  // Create a common `IndexScan` instance.
+  IndexScan makeScan() const {
+    SparqlTriple xpy{Tc{Var{"?x"}}, "<p>", Tc{Var{"?y"}}};
+    // We need to scan all the blocks that contain the `<p>` predicate.
+    return IndexScan{qec_, Permutation::PSO, xpy};
+  }
+
+  // Consume generator `first` first and store it in a vector, then do the same
+  // with `second`.
+  static std::pair<std::vector<Result::IdTableVocabPair>,
+                   std::vector<Result::IdTableVocabPair>>
+  consumeSequentially(Result::Generator first, Result::Generator second) {
+    std::vector<Result::IdTableVocabPair> firstResult;
+    std::vector<Result::IdTableVocabPair> secondResult;
+
+    for (Result::IdTableVocabPair& element : first) {
+      firstResult.push_back(std::move(element));
+    }
+    for (Result::IdTableVocabPair& element : second) {
+      secondResult.push_back(std::move(element));
+    }
+    return {std::move(firstResult), std::move(secondResult)};
+  }
+
+  // Consume the generators and store the results in vectors using the
+  // parameterized strategy.
+  static std::pair<std::vector<Result::IdTableVocabPair>,
+                   std::vector<Result::IdTableVocabPair>>
+  consumeGenerators(
+      std::pair<Result::Generator, Result::Generator> generatorPair) {
+    std::vector<Result::IdTableVocabPair> joinSideResults;
+    std::vector<Result::IdTableVocabPair> scanResults;
+
+    bool rightFirst = GetParam();
+    if (rightFirst) {
+      std::tie(scanResults, joinSideResults) = consumeSequentially(
+          std::move(generatorPair.second), std::move(generatorPair.first));
+    } else {
+      std::tie(joinSideResults, scanResults) = consumeSequentially(
+          std::move(generatorPair.first), std::move(generatorPair.second));
+    }
+    return {std::move(joinSideResults), std::move(scanResults)};
+  }
+};
+
+// _____________________________________________________________________________
+TEST_P(IndexScanWithLazyJoin, prefilterTablesDoesFilterCorrectly) {
+  IndexScan scan = makeScan();
+
+  auto makeJoinSide = [](auto* self) -> Result::Generator {
+    using P = Result::IdTableVocabPair;
+    P p1{self->makeIdTable({iri("<a>"), iri("<c>")}), LocalVocab{}};
+    co_yield p1;
+    P p2{self->makeIdTable({iri("<c>")}), LocalVocab{}};
+    co_yield p2;
+    LocalVocab vocab;
+    vocab.getIndexAndAddIfNotContained(LocalVocabEntry{
+        ad_utility::triple_component::Literal::literalWithoutQuotes("Test")});
+    P p3{self->makeIdTable({iri("<c>"), iri("<q>"), iri("<xb>")}),
+         std::move(vocab)};
+    co_yield p3;
+  };
+
+  auto [joinSideResults, scanResults] =
+      consumeGenerators(scan.prefilterTables(makeJoinSide(this), 0));
+
+  ASSERT_EQ(scanResults.size(), 2);
+  ASSERT_EQ(joinSideResults.size(), 3);
+
+  EXPECT_TRUE(scanResults.at(0).localVocab_.empty());
+  EXPECT_TRUE(joinSideResults.at(0).localVocab_.empty());
+
+  EXPECT_TRUE(scanResults.at(1).localVocab_.empty());
+  EXPECT_TRUE(joinSideResults.at(1).localVocab_.empty());
+
+  EXPECT_FALSE(joinSideResults.at(2).localVocab_.empty());
+
+  EXPECT_EQ(
+      scanResults.at(0).idTable_,
+      tableFromTriples({{iri("<a>"), iri("<A>")}, {iri("<a>"), iri("<A2>")}}));
+  EXPECT_EQ(joinSideResults.at(0).idTable_,
+            makeIdTable({iri("<a>"), iri("<c>")}));
+
+  EXPECT_EQ(
+      scanResults.at(1).idTable_,
+      tableFromTriples({{iri("<c>"), iri("<C>")}, {iri("<c>"), iri("<C2>")}}));
+  EXPECT_EQ(joinSideResults.at(1).idTable_, makeIdTable({iri("<c>")}));
+
+  EXPECT_EQ(joinSideResults.at(2).idTable_,
+            makeIdTable({iri("<c>"), iri("<q>"), iri("<xb>")}));
+}
+
+// _____________________________________________________________________________
+TEST_P(IndexScanWithLazyJoin, prefilterTablesDoesNotFilterOnUndefined) {
+  IndexScan scan = makeScan();
+
+  auto makeJoinSide = [](auto* self) -> Result::Generator {
+    using P = Result::IdTableVocabPair;
+    P p1{IdTable{1, makeAllocator()}, LocalVocab{}};
+    co_yield p1;
+    P p2{makeIdTableFromVector({{Id::makeUndefined()}}), LocalVocab{}};
+    co_yield p2;
+    P p3{makeIdTableFromVector({{Id::makeUndefined()}}), LocalVocab{}};
+    co_yield p3;
+    P p4{IdTable{1, makeAllocator()}, LocalVocab{}};
+    co_yield p4;
+    P p5{self->makeIdTable({iri("<a>"), iri("<c>")}), LocalVocab{}};
+    co_yield p5;
+    P p6{self->makeIdTable({iri("<c>"), iri("<q>"), iri("<xb>")}),
+         LocalVocab{}};
+    co_yield p6;
+    P p7{IdTable{1, makeAllocator()}, LocalVocab{}};
+    co_yield p7;
+  };
+
+  auto [_, scanResults] =
+      consumeGenerators(scan.prefilterTables(makeJoinSide(this), 0));
+
+  ASSERT_EQ(scanResults.size(), 3);
+  EXPECT_TRUE(scanResults.at(0).localVocab_.empty());
+  EXPECT_TRUE(scanResults.at(1).localVocab_.empty());
+  EXPECT_TRUE(scanResults.at(2).localVocab_.empty());
+
+  EXPECT_EQ(
+      scanResults.at(0).idTable_,
+      tableFromTriples({{iri("<a>"), iri("<A>")}, {iri("<a>"), iri("<A2>")}}));
+
+  EXPECT_EQ(
+      scanResults.at(1).idTable_,
+      tableFromTriples({{iri("<b>"), iri("<B>")}, {iri("<b>"), iri("<B2>")}}));
+
+  EXPECT_EQ(
+      scanResults.at(2).idTable_,
+      tableFromTriples({{iri("<c>"), iri("<C>")}, {iri("<c>"), iri("<C2>")}}));
+}
+
+// _____________________________________________________________________________
+TEST_P(IndexScanWithLazyJoin, prefilterTablesDoesNotFilterWithSingleUndefined) {
+  IndexScan scan = makeScan();
+
+  auto makeJoinSide = []() -> Result::Generator {
+    using P = Result::IdTableVocabPair;
+    P p1{makeIdTableFromVector({{Id::makeUndefined()}}), LocalVocab{}};
+    co_yield p1;
+  };
+
+  auto [_, scanResults] =
+      consumeGenerators(scan.prefilterTables(makeJoinSide(), 0));
+
+  ASSERT_EQ(scanResults.size(), 3);
+  EXPECT_TRUE(scanResults.at(0).localVocab_.empty());
+  EXPECT_TRUE(scanResults.at(1).localVocab_.empty());
+  EXPECT_TRUE(scanResults.at(2).localVocab_.empty());
+
+  EXPECT_EQ(
+      scanResults.at(0).idTable_,
+      tableFromTriples({{iri("<a>"), iri("<A>")}, {iri("<a>"), iri("<A2>")}}));
+
+  EXPECT_EQ(
+      scanResults.at(1).idTable_,
+      tableFromTriples({{iri("<b>"), iri("<B>")}, {iri("<b>"), iri("<B2>")}}));
+
+  EXPECT_EQ(
+      scanResults.at(2).idTable_,
+      tableFromTriples({{iri("<c>"), iri("<C>")}, {iri("<c>"), iri("<C2>")}}));
+}
+
+// _____________________________________________________________________________
+TEST_P(IndexScanWithLazyJoin, prefilterTablesWorksWithSingleEmptyTable) {
+  IndexScan scan = makeScan();
+
+  auto makeJoinSide = []() -> Result::Generator {
+    using P = Result::IdTableVocabPair;
+    P p{IdTable{1, makeAllocator()}, LocalVocab{}};
+    co_yield p;
+  };
+
+  auto [_, scanResults] =
+      consumeGenerators(scan.prefilterTables(makeJoinSide(), 0));
+
+  ASSERT_EQ(scanResults.size(), 0);
+}
+
+// _____________________________________________________________________________
+TEST_P(IndexScanWithLazyJoin, prefilterTablesWorksWithEmptyGenerator) {
+  IndexScan scan = makeScan();
+
+  auto makeJoinSide = []() -> Result::Generator { co_return; };
+
+  auto [_, scanResults] =
+      consumeGenerators(scan.prefilterTables(makeJoinSide(), 0));
+
+  ASSERT_EQ(scanResults.size(), 0);
+}
+
+INSTANTIATE_TEST_SUITE_P(IndexScanWithLazyJoinSuite, IndexScanWithLazyJoin,
+                         ::testing::Bool(),
+                         [](const testing::TestParamInfo<bool>& info) {
+                           return info.param ? "RightSideFirst"
+                                             : "LeftSideFirst";
+                         });
+
+// _____________________________________________________________________________
+TEST(IndexScan, prefilterTablesWithEmptyIndexScanReturnsEmptyGenerators) {
+  auto* qec = getQec("<a> <p> <A>");
+  // Match with something that does not match.
+  SparqlTriple xpy{Tc{Var{"?x"}}, "<not_p>", Tc{Var{"?y"}}};
+  IndexScan scan{qec, Permutation::PSO, xpy};
+
+  auto makeJoinSide = []() -> Result::Generator {
+    ADD_FAILURE()
+        << "The generator should not be consumed when the IndexScan is empty."
+        << std::endl;
+    co_return;
+  };
+
+  auto [leftGenerator, rightGenerator] =
+      scan.prefilterTables(makeJoinSide(), 0);
+
+  EXPECT_EQ(leftGenerator.begin(), leftGenerator.end());
+  EXPECT_EQ(rightGenerator.begin(), rightGenerator.end());
 }