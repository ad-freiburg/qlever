--- conflicted
+++ resolved
@@ -95,12 +95,7 @@
 #else
   ASSERT_NO_THROW(AD_EXPENSIVE_CHECK(3 > 5));
 #endif
-<<<<<<< HEAD
-
-  if (ad_utility::areExpensiveChecksEnabled()) {
-=======
   if (ad_utility::areExpensiveChecksEnabled) {
->>>>>>> 40cf2dd1
     ASSERT_ANY_THROW(AD_EXPENSIVE_CHECK(3 > 5));
   } else {
     ASSERT_NO_THROW(AD_EXPENSIVE_CHECK(3 > 5));
