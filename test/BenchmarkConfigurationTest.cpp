--- conflicted
+++ resolved
@@ -125,7 +125,6 @@
 TEST(BenchmarkConfigurationTest, SetJsonStringExceptionTest) {
   ad_benchmark::BenchmarkConfiguration config{};
 
-<<<<<<< HEAD
   // Add one option with default and one without.
   config.addConfigurationOption(
       ad_benchmark::BenchmarkConfigurationOption(
@@ -147,82 +146,13 @@
       R"--({"depth 0":{"Without default":42, "with default" : [39]}})--"));
   ASSERT_ANY_THROW(config.setJsonString(
       R"--({"depth 0":{"Without default":42, "test string" : "test"}})--"));
-=======
-  // Used to set/add all the values, that we test and check them too.
-  auto doAndCheck = [&config](const auto& function) {
-    // Parse integers.
-    function(R"(somePositiveNumber : 42, someNegativNumber : -42)");
-    ASSERT_EQ(42,
-              config.getValueByNestedKeys<int>("somePositiveNumber").value());
-    ASSERT_EQ(-42,
-              config.getValueByNestedKeys<int>("someNegativNumber").value());
-
-    // Parse floats.
-    function(R"(somePositiveFloat : 4.2, someNegativFloat : -4.2)");
-    ASSERT_FLOAT_EQ(
-        4.2, config.getValueByNestedKeys<float>("somePositiveFloat").value());
-    ASSERT_FLOAT_EQ(
-        -4.2, config.getValueByNestedKeys<float>("someNegativFloat").value());
-
-    // Parse booleans.
-    function(R"(boolTrue : true, boolFalse : false)");
-    ASSERT_TRUE(config.getValueByNestedKeys<bool>("boolTrue").value());
-    ASSERT_FALSE(config.getValueByNestedKeys<bool>("boolFalse").value());
-
-    // Parse strings.
-    function(R"(myName : "Bernd")");
-    ASSERT_EQ("Bernd",
-              config.getValueByNestedKeys<std::string>("myName").value());
-
-    // Parse a list of mixed literals.
-    function(R"(list : [42, -42, true, false, "Johannes", 2.8])");
-    ASSERT_EQ(42, config.getValueByNestedKeys<int>("list", 0).value());
-    ASSERT_EQ(-42, config.getValueByNestedKeys<int>("list", 1).value());
-    ASSERT_TRUE(config.getValueByNestedKeys<bool>("list", 2).value());
-    ASSERT_FALSE(config.getValueByNestedKeys<bool>("list", 3).value());
-    ASSERT_EQ("Johannes",
-              config.getValueByNestedKeys<std::string>("list", 4).value());
-    ASSERT_FLOAT_EQ(2.8, config.getValueByNestedKeys<float>("list", 5).value());
-
-    // Parse recursiv.
-    function(R"(object1 : { object2 : [[{object3 : [4, 2, "This one"]}], 6]})");
-    ASSERT_EQ("This one", config
-                              .getValueByNestedKeys<std::string>(
-                                  "object1", "object2", 0, 0, "object3", 2)
-                              .value());
-  };
-
-  // Do the test for set.
-  doAndCheck(
-      [&config](const std::string& toPass) { config.setShortHand(toPass); });
-
-  // Reset the config to a simpler value.
-  config.setShortHand(R"(myWishAverage : 1)");
-  // Everything else should have vanished. Lets take a quick sample.
-  ASSERT_FALSE(
-      config.getValueByNestedKeys<int>("somePositiveNumber").has_value());
-  ASSERT_FALSE(config.getValueByNestedKeys<bool>("boolFalse").has_value());
-  ASSERT_FALSE(config.getValueByNestedKeys<bool>("list", 2).has_value());
-
-  // Do the test for add.
-  doAndCheck(
-      [&config](const std::string& toPass) { config.addShortHand(toPass); });
-
-  // Is the `myWishAverage` still there?
-  ASSERT_TRUE(config.getValueByNestedKeys<int>("myWishAverage").has_value());
-  ASSERT_EQ(1, config.getValueByNestedKeys<int>("myWishAverage").value());
-
-  // Multiple key value pairs with the same key are not allowed.
-  ASSERT_ANY_THROW(config.setShortHand(R"(a:42, a:43)"););
-
-  // Final test: Is there an exception, if we try to parse the wrong syntax?
-  ASSERT_ANY_THROW(config.setShortHand(R"({"myName" : "Bernd")}"));
-  ASSERT_ANY_THROW(config.addShortHand(R"("myName" = "Bernd";)"));
->>>>>>> ad4cdce1
 }
 
 TEST(BenchmarkConfigurationTest, ParseShortHandTest) {
   ad_benchmark::BenchmarkConfiguration config{};
+
+  // TODO More than one level of depth. Oh, and also all possibilities for
+  // types.
 
   // Add integer options.
   config.addConfigurationOption(ad_benchmark::BenchmarkConfigurationOption(
@@ -250,9 +180,15 @@
       "list", "Must be set. Has no default value.",
       ad_benchmark::BenchmarkConfigurationOption::integerList));
 
+  // This one will not be changed, in order to test, that options, that are not
+  // set at run time, are not changed.
+  config.addConfigurationOption(ad_benchmark::BenchmarkConfigurationOption(
+      "No change", "", ad_benchmark::BenchmarkConfigurationOption::integer,
+      10));
+
   // Set those.
   config.setShortHand(
-      R"(somePositiveNumber=42; someNegativNumber=-42; boolTrue = true; boolFalse = false; myName = "Bernd"; list = [42, -42];)");
+      R"--(somePositiveNumber : 42, someNegativNumber : -42, boolTrue : true, boolFalse : false, myName : "Bernd", list : [42, -42])--");
 
   // Check, if an option was set to the value, you wanted.
   auto checkOption = [&config](const std::string& optionName,
@@ -271,4 +207,14 @@
   checkOption("myName", std::string{"Bernd"});
 
   checkOption("list", std::vector{42, -42});
+
+  // Is the "No Change" unchanged?
+  checkOption("No change", static_cast<int>(10));
+
+  // Multiple key value pairs with the same key are not allowed.
+  ASSERT_ANY_THROW(config.setShortHand(R"(a:42, a:43)"););
+
+  // Final test: Is there an exception, if we try to parse the wrong syntax?
+  ASSERT_ANY_THROW(config.setShortHand(R"--({"myName" : "Bernd")})--"));
+  ASSERT_ANY_THROW(config.setShortHand(R"--("myName" = "Bernd";)--"));
 }