// Copyright 2023, University of Freiburg,
// Chair of Algorithms and Data Structures.
// Author: Andre Schlegel (September of 2023,
// schlegea@informatik.uni-freiburg.de)
//
// Copyright 2025, Bayerische Motoren Werke Aktiengesellschaft (BMW AG)

#include <gtest/gtest.h>

<<<<<<< HEAD
#include <functional>
=======
#include <concepts>
>>>>>>> f5462b87
#include <optional>
#include <tuple>
#include <unordered_set>

#include "../test/util/GTestHelpers.h"
#include "../test/util/TypeTraitsTestHelpers.h"
#include "backports/functional.h"
#include "util/ConfigManager/ConfigOption.h"
#include "util/ConfigManager/ConfigOptionProxy.h"
#include "util/ConfigManager/Validator.h"
#include "util/ValidatorHelpers.h"

namespace ad_utility {

TEST(ValidatorConceptTest, ValidatorConcept) {
  // Lambda function types for easier test creation.
  using SingleIntValidatorFunction = decltype([](const int&) { return true; });
  using DoubleIntValidatorFunction =
      decltype([](const int&, const int&) { return true; });

  // Valid function.
  static_assert(ValidatorFunction<SingleIntValidatorFunction, int>);
  static_assert(ValidatorFunction<DoubleIntValidatorFunction, int, int>);

  // The number of parameter types is wrong.
  static_assert(!ValidatorFunction<SingleIntValidatorFunction>);
  static_assert(!ValidatorFunction<SingleIntValidatorFunction, int, int>);
  static_assert(!ValidatorFunction<DoubleIntValidatorFunction>);
  static_assert(
      !ValidatorFunction<DoubleIntValidatorFunction, int, int, int, int>);

  // Function is valid, but the parameter types are of the wrong object type.
  static_assert(
      !ValidatorFunction<SingleIntValidatorFunction, std::vector<bool>>);
  static_assert(!ValidatorFunction<SingleIntValidatorFunction, std::string>);
  static_assert(
      !ValidatorFunction<DoubleIntValidatorFunction, std::vector<bool>, int>);
  static_assert(
      !ValidatorFunction<DoubleIntValidatorFunction, int, std::vector<bool>>);
  static_assert(!ValidatorFunction<DoubleIntValidatorFunction,
                                   std::vector<bool>, std::vector<bool>>);
  static_assert(
      !ValidatorFunction<DoubleIntValidatorFunction, std::string, int>);
  static_assert(
      !ValidatorFunction<DoubleIntValidatorFunction, int, std::string>);
  static_assert(
      !ValidatorFunction<DoubleIntValidatorFunction, std::string, std::string>);

  // The given function is not valid.

  // The parameter types of the function are wrong, but the return type is
  // correct.
  static_assert(!ValidatorFunction<decltype([](int&) { return true; }), int>);
  static_assert(!ValidatorFunction<decltype([](int&&) { return true; }), int>);
  static_assert(
      !ValidatorFunction<decltype([](const int&&) { return true; }), int>);

  auto validParameterButFunctionParameterWrongAndReturnTypeRightTestHelper =
      [](auto t1, auto t2) {
        using FirstParameter = typename decltype(t1)::type;
        using SecondParameter = typename decltype(t2)::type;
        static_assert(
            !ValidatorFunction<decltype([](FirstParameter, SecondParameter) {
                                 return true;
                               }),
                               int, int>);
      };
  passCartesianPorductToLambda<int&, int&&, const int&&>(
      validParameterButFunctionParameterWrongAndReturnTypeRightTestHelper);

  // Parameter types are correct, but return type is wrong.
  static_assert(!ValidatorFunction<decltype([](int n) { return n; }), int>);
  static_assert(
      !ValidatorFunction<decltype([](const int n) { return n; }), int>);
  static_assert(
      !ValidatorFunction<decltype([](const int& n) { return n; }), int>);

  auto validParameterButFunctionParameterRightAndReturnTypeWrongTestHelper =
      [](auto t1, auto t2) {
        using FirstParameter = typename decltype(t1)::type;
        using SecondParameter = typename decltype(t2)::type;
        static_assert(
            !ValidatorFunction<decltype([](FirstParameter n, SecondParameter) {
                                 return n;
                               }),
                               int, int>);
      };
  passCartesianPorductToLambda<
      decltype(validParameterButFunctionParameterRightAndReturnTypeWrongTestHelper),
      int, const int, const int&>(
      validParameterButFunctionParameterRightAndReturnTypeWrongTestHelper);

  // Both the parameter types and the return type is wrong.
  static_assert(!ValidatorFunction<decltype([](int& n) { return n; }), int>);
  static_assert(!ValidatorFunction<decltype([](int&& n) { return n; }), int>);
  static_assert(
      !ValidatorFunction<decltype([](const int&& n) { return n; }), int>);

  auto validParameterButFunctionParameterWrongAndReturnTypeWrongTestHelper =
      [](auto t1, auto t2) {
        using FirstParameter = typename decltype(t1)::type;
        using SecondParameter = typename decltype(t2)::type;
        static_assert(
            !ValidatorFunction<decltype([](FirstParameter n, SecondParameter) {
                                 return n;
                               }),
                               int, int>);
      };
  passCartesianPorductToLambda<
      decltype(validParameterButFunctionParameterWrongAndReturnTypeWrongTestHelper),
      int&, int&&, const int&&>(
      validParameterButFunctionParameterWrongAndReturnTypeWrongTestHelper);
}

TEST(ExceptionValidatorConceptTest, ExceptionValidatorConcept) {
  // Lambda function types for easier test creation.
  using SingleIntExceptionValidatorFunction =
      decltype([](const int&) { return std::optional<ErrorMessage>{}; });
  using DoubleIntExceptionValidatorFunction =
      decltype([](const int&, const int&) {
        return std::optional<ErrorMessage>{};
      });

  // Valid function.
  static_assert(
      ExceptionValidatorFunction<SingleIntExceptionValidatorFunction, int>);
  static_assert(ExceptionValidatorFunction<DoubleIntExceptionValidatorFunction,
                                           int, int>);

  // The number of parameter types is wrong.
  static_assert(
      !ExceptionValidatorFunction<SingleIntExceptionValidatorFunction>);
  static_assert(!ExceptionValidatorFunction<SingleIntExceptionValidatorFunction,
                                            int, int>);
  static_assert(
      !ExceptionValidatorFunction<DoubleIntExceptionValidatorFunction>);
  static_assert(!ExceptionValidatorFunction<DoubleIntExceptionValidatorFunction,
                                            int, int, int, int>);

  // Function is valid, but the parameter types are of the wrong object type.
  static_assert(!ExceptionValidatorFunction<SingleIntExceptionValidatorFunction,
                                            std::vector<bool>>);
  static_assert(!ExceptionValidatorFunction<SingleIntExceptionValidatorFunction,
                                            std::string>);
  static_assert(!ExceptionValidatorFunction<DoubleIntExceptionValidatorFunction,
                                            std::vector<bool>, int>);
  static_assert(!ExceptionValidatorFunction<DoubleIntExceptionValidatorFunction,
                                            int, std::vector<bool>>);
  static_assert(
      !ExceptionValidatorFunction<DoubleIntExceptionValidatorFunction,
                                  std::vector<bool>, std::vector<bool>>);
  static_assert(!ExceptionValidatorFunction<DoubleIntExceptionValidatorFunction,
                                            std::string, int>);
  static_assert(!ExceptionValidatorFunction<DoubleIntExceptionValidatorFunction,
                                            int, std::string>);
  static_assert(!ExceptionValidatorFunction<DoubleIntExceptionValidatorFunction,
                                            std::string, std::string>);

  // The given function is not valid.

  // The parameter types of the function are wrong, but the return type is
  // correct.
  static_assert(
      !ExceptionValidatorFunction<
          decltype([](int&) { return std::optional<ErrorMessage>{}; }), int>);
  static_assert(
      !ExceptionValidatorFunction<
          decltype([](int&&) { return std::optional<ErrorMessage>{}; }), int>);
  static_assert(
      !ExceptionValidatorFunction<decltype([](const int&&) {
                                    return std::optional<ErrorMessage>{};
                                  }),
                                  int>);

  auto validParameterButFunctionParameterWrongAndReturnTypeRightTestHelper =
      [](auto t1, auto t2) {
        using FirstParameter = typename decltype(t1)::type;
        using SecondParameter = typename decltype(t2)::type;
        static_assert(!ExceptionValidatorFunction<
                      decltype([](FirstParameter, SecondParameter) {
                        return std::optional<ErrorMessage>{};
                      }),
                      int, int>);
      };
  passCartesianPorductToLambda<
      decltype(validParameterButFunctionParameterWrongAndReturnTypeRightTestHelper),
      int&, int&&, const int&&>(
      validParameterButFunctionParameterWrongAndReturnTypeRightTestHelper);

  // Parameter types are correct, but return type is wrong.
  static_assert(
      !ExceptionValidatorFunction<decltype([](int n) { return n; }), int>);
  static_assert(
      !ExceptionValidatorFunction<decltype([](const int n) { return n; }),
                                  int>);
  static_assert(
      !ExceptionValidatorFunction<decltype([](const int& n) { return n; }),
                                  int>);

  auto validParameterButFunctionParameterRightAndReturnTypeWrongTestHelper =
      [](auto t1, auto t2) {
        using FirstParameter = typename decltype(t1)::type;
        using SecondParameter = typename decltype(t2)::type;
        static_assert(
            !ExceptionValidatorFunction<
                decltype([](FirstParameter n, SecondParameter) { return n; }),
                int, int>);
      };
  passCartesianPorductToLambda<
      decltype(validParameterButFunctionParameterRightAndReturnTypeWrongTestHelper),
      int, const int, const int&>(
      validParameterButFunctionParameterRightAndReturnTypeWrongTestHelper);

  // Both the parameter types and the return type is wrong.
  static_assert(
      !ExceptionValidatorFunction<decltype([](int& n) { return n; }), int>);
  static_assert(
      !ExceptionValidatorFunction<decltype([](int&& n) { return n; }), int>);
  static_assert(
      !ExceptionValidatorFunction<decltype([](const int&& n) { return n; }),
                                  int>);

  auto validParameterButFunctionParameterWrongAndReturnTypeWrongTestHelper =
      [](auto t1, auto t2) {
        using FirstParameter = typename decltype(t1)::type;
        using SecondParameter = typename decltype(t2)::type;
        static_assert(
            !ValidatorFunction<decltype([](FirstParameter n, SecondParameter) {
                                 return n;
                               }),
                               int, int>);
      };
  passCartesianPorductToLambda<
      decltype(validParameterButFunctionParameterWrongAndReturnTypeWrongTestHelper),
      int&, int&&, const int&&>(
      validParameterButFunctionParameterWrongAndReturnTypeWrongTestHelper);
}

/*
@brief Does the test for the constructors.

@param addAlwaysValidValidatorFunction A function, that generates a
`ConfigOptionValidatorManager` for the given `ConstConfigOptionProxy<bool>`,
which manages a validator, that implements the logical `and` on the transformed
`ConstConfigOptionProxy<bool>`, whose error message is the given error message
and whose description is the given description. The function signature should
look like this: `void func(std::string errorMessage, std::string descriptor,
auto translationFunction, std::same_as<ConstConfigOptionProxy<bool>> auto...
args)`.
*/
template <typename F>
void doConstructorTest(
    F generateValidatorManager,
    ad_utility::source_location l = AD_CURRENT_SOURCE_LOC()) {
  // For generating better messages, when failing a test.
  auto trace{generateLocationTrace(l, "doConstructorTest")};

  // This helper function checks, if the given `ConfigOptionValidatorManager`
  // checks the given `ConfigOption`.
  auto checkContainsOptions =
      [](const ConfigOptionValidatorManager& manager,
         const ad_utility::HashSet<const ConfigOption*>& expectedConfigOption) {
        ASSERT_EQ(manager.configOptionToBeChecked(), expectedConfigOption);
      };

  // This translation function returns the internal value of the configuration
  // option.
  auto getValueTranslation = [](ConstConfigOptionProxy<bool> p) {
    return p.getConfigOption().getValue<bool>();
  };

  // This translation function returns true, iff., the given configuration
  // option was set.
  auto wasSetTranslation = [](ConstConfigOptionProxy<bool> p) {
    return p.getConfigOption().wasSet();
  };

  // Options for the validators.
  bool bool1;
  bool bool2;
  ConfigOption opt1("Option1", "", &bool1);
  ConfigOption opt2("Option2", "", &bool2);
  ConstConfigOptionProxy<bool> proxy1(opt1);
  ConstConfigOptionProxy<bool> proxy2(opt2);

  const std::string singleArgumentValidatorDescriptor =
      "This is the validator with a single argument.";
  // Single argument validator with `wasSetTranslation`.
  ConfigOptionValidatorManager
      singleArgumentValidatorWithWasSetTranslatorManager{
          generateValidatorManager(
              "singleArgumentValidatorWithwasSetTranslation",
              singleArgumentValidatorDescriptor, wasSetTranslation, proxy1)};

  // Single argument validator with `getValueTranslation`.
  ConfigOptionValidatorManager
      singleArgumentValidatorWithGetValueTranslatorManager{
          generateValidatorManager(
              "singleArgumentValidatorWithgetValueTranslation",
              singleArgumentValidatorDescriptor, getValueTranslation, proxy1)};

  // The options, both single argument validators should be checking.
  const ad_utility::HashSet<const ConfigOption*> singleArgumentValidatorOptions{
      &opt1};

  // Check the single argument validators.
  ASSERT_STREQ(
      singleArgumentValidatorDescriptor.data(),
      singleArgumentValidatorWithWasSetTranslatorManager.getDescription()
          .data());
  checkContainsOptions(singleArgumentValidatorWithWasSetTranslatorManager,
                       singleArgumentValidatorOptions);
  ASSERT_STREQ(
      singleArgumentValidatorDescriptor.data(),
      singleArgumentValidatorWithGetValueTranslatorManager.getDescription()
          .data());
  checkContainsOptions(singleArgumentValidatorWithGetValueTranslatorManager,
                       singleArgumentValidatorOptions);
  AD_EXPECT_THROW_WITH_MESSAGE(
      singleArgumentValidatorWithWasSetTranslatorManager.checkValidator(),
      ::testing::ContainsRegex("singleArgumentValidatorWithwasSetTranslation"));
  opt1.setValue(true);
  ASSERT_NO_THROW(
      singleArgumentValidatorWithGetValueTranslatorManager.checkValidator());
  ASSERT_NO_THROW(
      singleArgumentValidatorWithWasSetTranslatorManager.checkValidator());
  opt1.setValue(false);
  AD_EXPECT_THROW_WITH_MESSAGE(
      singleArgumentValidatorWithGetValueTranslatorManager.checkValidator(),
      ::testing::ContainsRegex(
          "singleArgumentValidatorWithgetValueTranslation"));
  ASSERT_NO_THROW(
      singleArgumentValidatorWithWasSetTranslatorManager.checkValidator());

  const std::string doubleArgumentValidatorDescriptor =
      "This is the validator with two arguments.";
  // Double argument validator with `wasSetTranslation`
  ConfigOptionValidatorManager
      doubleArgumentValidatorWithWasSetTranlatorManager{
          generateValidatorManager(
              "doubleArgumentValidatorManagerWithwasSetTranslation",
              doubleArgumentValidatorDescriptor, wasSetTranslation, proxy1,
              proxy2)};

  // Double argument validator with `getValueTranslation`
  ConfigOptionValidatorManager
      doubleArgumentValidatorWithGetValueTranslatorManager{
          generateValidatorManager(
              "doubleArgumentValidatorManagerWithgetValueTranslation",
              doubleArgumentValidatorDescriptor, getValueTranslation, proxy1,
              proxy2)};

  // The options, both double argument validators should be checking.
  const ad_utility::HashSet<const ConfigOption*> doubleArgumentValidatorOptions{
      &opt1, &opt2};

  // Check the double argument validators.
  ASSERT_STREQ(
      doubleArgumentValidatorDescriptor.data(),
      doubleArgumentValidatorWithGetValueTranslatorManager.getDescription()
          .data());
  checkContainsOptions(doubleArgumentValidatorWithGetValueTranslatorManager,
                       doubleArgumentValidatorOptions);
  ASSERT_STREQ(
      doubleArgumentValidatorDescriptor.data(),
      doubleArgumentValidatorWithWasSetTranlatorManager.getDescription()
          .data());
  checkContainsOptions(doubleArgumentValidatorWithWasSetTranlatorManager,
                       doubleArgumentValidatorOptions);
  AD_EXPECT_THROW_WITH_MESSAGE(
      doubleArgumentValidatorWithWasSetTranlatorManager.checkValidator(),
      ::testing::ContainsRegex(
          "doubleArgumentValidatorManagerWithwasSetTranslation"));
  opt1.setValue(true);
  opt2.setValue(true);
  ASSERT_NO_THROW(
      doubleArgumentValidatorWithGetValueTranslatorManager.checkValidator());
  ASSERT_NO_THROW(
      doubleArgumentValidatorWithWasSetTranlatorManager.checkValidator());
  opt1.setValue(false);
  AD_EXPECT_THROW_WITH_MESSAGE(
      doubleArgumentValidatorWithGetValueTranslatorManager.checkValidator(),
      ::testing::ContainsRegex(
          "doubleArgumentValidatorManagerWithgetValueTranslation"));
  opt2.setValue(false);
  AD_EXPECT_THROW_WITH_MESSAGE(
      doubleArgumentValidatorWithGetValueTranslatorManager.checkValidator(),
      ::testing::ContainsRegex(
          "doubleArgumentValidatorManagerWithgetValueTranslation"));
  opt1.setValue(true);
  AD_EXPECT_THROW_WITH_MESSAGE(
      doubleArgumentValidatorWithGetValueTranslatorManager.checkValidator(),
      ::testing::ContainsRegex(
          "doubleArgumentValidatorManagerWithgetValueTranslation"));
}

TEST(ConfigOptionValidatorManagerTest, ExceptionValidatorConstructor) {
  doConstructorTest(
      [](std::string errorMessage, std::string descriptor,
         const auto& translationFunction,
         QL_CONCEPT_OR_NOTHING(
             std::same_as<ConstConfigOptionProxy<bool>>) auto... args) {
        return ConfigOptionValidatorManager(
            [errorMessage =
                 std::move(errorMessage)](const std::same_as<bool> auto... b)
                -> std::optional<ErrorMessage> {
              if ((b && ...)) {
                return std::nullopt;
              } else {
                return ErrorMessage{errorMessage};
              };
            },
            std::move(descriptor), translationFunction, args...);
      });
}

TEST(ConfigOptionValidatorManagerTest, ValidatorConstructor) {
  doConstructorTest(
      [](std::string errorMessage, std::string descriptor,
         const auto& translationFunction,
         QL_CONCEPT_OR_NOTHING(
             std::same_as<ConstConfigOptionProxy<bool>>) auto... args) {
        return ConfigOptionValidatorManager(
            [](const QL_CONCEPT_OR_NOTHING(std::same_as<bool>) auto... b) {
              return (b && ...);
            },
            std::move(errorMessage), std::move(descriptor), translationFunction,
            args...);
      });
}

// Helper function, that check, if a given validator behaves as
// wanted, before and after being transformed into an exception validator.
template <typename ValidatorFunc, typename... ParameterTypes>
auto checkValidator(
    // ValidatorFunction<ParameterTypes...> auto func,
    ValidatorFunc func, const std::tuple<ParameterTypes...>& validValues,
    const std::tuple<ParameterTypes...>& nonValidValues,
    ad_utility::source_location l = AD_CURRENT_SOURCE_LOC()) {
  // For generating better messages, when failing a test.
  auto trace{generateLocationTrace(l, "checkValidator")};

  ASSERT_TRUE(std::apply(func, validValues));
  ASSERT_FALSE(std::apply(func, nonValidValues));

  // Transform and check.
  auto transformedFunc =
      transformValidatorIntoExceptionValidator<ValidatorFunc,
                                               ParameterTypes...>(func, "test");
  static_assert(
      ExceptionValidatorFunction<decltype(transformedFunc), ParameterTypes...>);
  ASSERT_STREQ(std::apply(transformedFunc, nonValidValues)
                   .value_or(ErrorMessage{""})
                   .getMessage()
                   .c_str(),
               "test");
  ASSERT_FALSE(std::apply(transformedFunc, validValues).has_value());
}

// Rather basic test, if things behave as wanted with the helper function.
TEST(ValidatorConceptTest, TransformValidatorIntoExceptionValidator) {
  // Test with a few generated validators..
  checkValidator(generateDummyNonExceptionValidatorFunction<bool>(0),
                 std::make_tuple(false), std::make_tuple(true));
  checkValidator(generateDummyNonExceptionValidatorFunction<int>(0),
                 std::make_tuple(createDummyValueForValidator<int>(1)),
                 std::make_tuple(createDummyValueForValidator<int>(0)));
  checkValidator(
      generateDummyNonExceptionValidatorFunction<float, size_t,
                                                 std::vector<std::string>>(0),
      std::make_tuple(
          createDummyValueForValidator<float>(1),
          createDummyValueForValidator<size_t>(1),
          createDummyValueForValidator<std::vector<std::string>>(1)),
      std::make_tuple(
          createDummyValueForValidator<float>(0),
          createDummyValueForValidator<size_t>(0),
          createDummyValueForValidator<std::vector<std::string>>(0)));
}
}  // namespace ad_utility<|MERGE_RESOLUTION|>--- conflicted
+++ resolved
@@ -7,11 +7,6 @@
 
 #include <gtest/gtest.h>
 
-<<<<<<< HEAD
-#include <functional>
-=======
-#include <concepts>
->>>>>>> f5462b87
 #include <optional>
 #include <tuple>
 #include <unordered_set>
