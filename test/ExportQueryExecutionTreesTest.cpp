//  Copyright 2023, University of Freiburg,
//                  Chair of Algorithms and Data Structures.
//  Author: Johannes Kalmbach <kalmbach@cs.uni-freiburg.de>

#include <gmock/gmock.h>

#include "engine/ExportQueryExecutionTrees.h"
#include "engine/IndexScan.h"
#include "engine/QueryPlanner.h"
#include "parser/SparqlParser.h"
#include "util/GTestHelpers.h"
#include "util/IdTableHelpers.h"
#include "util/IdTestHelpers.h"
#include "util/IndexTestHelpers.h"
#include "util/ParseableDuration.h"

using namespace std::string_literals;
using namespace std::chrono_literals;
using ::testing::ElementsAre;
using ::testing::EndsWith;
using ::testing::Eq;
using ::testing::HasSubstr;

namespace {
// Run the given SPARQL `query` on the given Turtle `kg` and export the result
// as the `mediaType`. `mediaType` must be TSV or CSV.
std::string runQueryStreamableResult(const std::string& kg,
                                     const std::string& query,
                                     ad_utility::MediaType mediaType,
                                     bool useTextIndex = false) {
  auto qec =
      ad_utility::testing::getQec(kg, true, true, true, 16_B, useTextIndex);
  // TODO<joka921> There is a bug in the caching that we have yet to trace.
  // This cache clearing should not be necessary.
  qec->clearCacheUnpinnedOnly();
  auto cancellationHandle =
      std::make_shared<ad_utility::CancellationHandle<>>();
  QueryPlanner qp{qec, cancellationHandle};
  auto pq = SparqlParser::parseQuery(query);
  auto qet = qp.createExecutionTree(pq);
  ad_utility::Timer timer(ad_utility::Timer::Started);
  auto strGenerator = ExportQueryExecutionTrees::computeResult(
      pq, qet, mediaType, timer, std::move(cancellationHandle));

  std::string result;
  for (const auto& block : strGenerator) {
    result += block;
  }
  return result;
}

// Run the given SPARQL `query` on the given Turtle `kg` and export the result
// as JSON. `mediaType` must be `sparqlJSON` or `qleverJSON`.
nlohmann::json runJSONQuery(const std::string& kg, const std::string& query,
                            ad_utility::MediaType mediaType,
                            bool useTextIndex = false) {
  auto qec =
      ad_utility::testing::getQec(kg, true, true, true, 16_B, useTextIndex);
  // TODO<joka921> There is a bug in the caching that we have yet to trace.
  // This cache clearing should not be necessary.
  qec->clearCacheUnpinnedOnly();
  auto cancellationHandle =
      std::make_shared<ad_utility::CancellationHandle<>>();
  QueryPlanner qp{qec, cancellationHandle};
  auto pq = SparqlParser::parseQuery(query);
  auto qet = qp.createExecutionTree(pq);
  ad_utility::Timer timer{ad_utility::Timer::Started};
  std::string resStr;
  for (auto c : ExportQueryExecutionTrees::computeResult(
           pq, qet, mediaType, timer, std::move(cancellationHandle))) {
    resStr += c;
  }
  return nlohmann::json::parse(resStr);
}

// A test case that tests the correct execution and exporting of a SELECT query
// in various formats.
struct TestCaseSelectQuery {
  std::string kg;                   // The knowledge graph (TURTLE)
  std::string query;                // The query (SPARQL)
  size_t resultSize;                // The expected number of results.
  std::string resultTsv;            // The expected result in TSV format.
  std::string resultCsv;            // The expected result in CSV format
  nlohmann::json resultQLeverJSON;  // The expected result in QLeverJSOn format.
                                    // Note: this member only contains the inner
                                    // result array with the bindings and NOT
                                    // the metadata.
  nlohmann::json resultSparqlJSON;  // The expected result in SparqlJSON format.
  std::string resultXml;
};

struct TestCaseConstructQuery {
  std::string kg;                   // The knowledge graph (TURTLE)
  std::string query;                // The query (SPARQL)
  size_t resultSize;                // The expected number of results.
  std::string resultTsv;            // The expected result in TSV format.
  std::string resultCsv;            // The expected result in CSV format
  std::string resultTurtle;         // The expected result in Turtle format
  nlohmann::json resultQLeverJSON;  // The expected result in QLeverJSOn format.
                                    // Note: this member only contains the inner
                                    // result array with the bindings and NOT
                                    // the metadata.
};

// Run a single test case for a SELECT query.
void runSelectQueryTestCase(
    const TestCaseSelectQuery& testCase, bool useTextIndex = false,
    ad_utility::source_location l = ad_utility::source_location::current()) {
  auto trace = generateLocationTrace(l, "runSelectQueryTestCase");
  using enum ad_utility::MediaType;
  EXPECT_EQ(
      runQueryStreamableResult(testCase.kg, testCase.query, tsv, useTextIndex),
      testCase.resultTsv);
  EXPECT_EQ(
      runQueryStreamableResult(testCase.kg, testCase.query, csv, useTextIndex),
      testCase.resultCsv);

  auto qleverJSONResult = nlohmann::json::parse(runQueryStreamableResult(
      testCase.kg, testCase.query, qleverJson, useTextIndex));
  // TODO<joka921> Test other members of the JSON result (e.g. the selected
  // variables).
  ASSERT_EQ(qleverJSONResult["query"], testCase.query);
  ASSERT_EQ(qleverJSONResult["resultsize"], testCase.resultSize);
  EXPECT_EQ(qleverJSONResult["res"], testCase.resultQLeverJSON);

  EXPECT_EQ(nlohmann::json::parse(runQueryStreamableResult(
                testCase.kg, testCase.query, sparqlJson, useTextIndex)),
            testCase.resultSparqlJSON);

  // TODO<joka921> Use this for proper testing etc.
  auto xmlAsString = runQueryStreamableResult(testCase.kg, testCase.query,
                                              sparqlXml, useTextIndex);
  EXPECT_EQ(testCase.resultXml, xmlAsString);
}

// Run a single test case for a CONSTRUCT query.
void runConstructQueryTestCase(
    const TestCaseConstructQuery& testCase,
    ad_utility::source_location l = ad_utility::source_location::current()) {
  auto trace = generateLocationTrace(l, "runConstructQueryTestCase");
  using enum ad_utility::MediaType;
  EXPECT_EQ(runQueryStreamableResult(testCase.kg, testCase.query, tsv),
            testCase.resultTsv);
  EXPECT_EQ(runQueryStreamableResult(testCase.kg, testCase.query, csv),
            testCase.resultCsv);
  auto qleverJSONStreamResult = nlohmann::json::parse(
      runQueryStreamableResult(testCase.kg, testCase.query, qleverJson));
  ASSERT_EQ(qleverJSONStreamResult["query"], testCase.query);
  ASSERT_EQ(qleverJSONStreamResult["resultsize"], testCase.resultSize);
  EXPECT_EQ(qleverJSONStreamResult["res"], testCase.resultQLeverJSON);
  EXPECT_EQ(runQueryStreamableResult(testCase.kg, testCase.query, turtle),
            testCase.resultTurtle);
}

// Create a `json` that can be used as the `resultQLeverJSON` of a
// `TestCaseSelectQuery`. This function can only be used when there is a single
// variable in the result. The `values` then become the bindings of that
// variable.
nlohmann::json makeExpectedQLeverJSON(
    const std::vector<std::optional<std::string>>& values) {
  nlohmann::json j;
  for (const auto& value : values) {
    if (value.has_value()) {
      j.push_back(std::vector{value.value()});
    } else {
      j.emplace_back();
      j.back().push_back(nullptr);
    }
  }
  return j;
}

// Create a single binding in the `SparqlJSON` format from the given `datatype`
// `type`, `value` and `langtag`. `datatype` and `langtag` are not always
// present, so those arguments are of type `std::optional`.
nlohmann::json makeJSONBinding(
    const std::optional<std::string>& datatype, const std::string& type,
    const std::string& value,
    const std::optional<std::string>& langtag = std::nullopt) {
  std::unordered_map<std::string, std::string> m;
  if (datatype.has_value()) {
    m["datatype"] = datatype.value();
  }
  m["type"] = type;
  m["value"] = value;
  if (langtag.has_value()) {
    m["xml:lang"] = langtag.value();
  }
  return m;
}

// Create a `json` that can be used as the `resultSparqlJSON` member of a
// `TestCaseSelectQuery`. This function can only be used when there is a single
// variable called `?o` in the result. The `bindings` then become the bindings
// of that variable. These bindings are typically created via the
// `makeJSONBinding` function.
nlohmann::json makeExpectedSparqlJSON(
    const std::vector<nlohmann::json>& bindings) {
  nlohmann::json j;
  j["head"]["vars"].push_back("o");
  auto& res = j["results"]["bindings"];
  res = std::vector<std::string>{};
  for (const auto& binding : bindings) {
    res.emplace_back();
    res.back()["o"] = binding;
  }
  return j;
}

// Return a header of a SPARQL XML export including the given variables until
// the opening `<results>` tag.
static std::string makeXMLHeader(
    std::vector<std::string> varsWithoutQuestionMark) {
  std::string result = R"(<?xml version="1.0"?>
<sparql xmlns="http://www.w3.org/2005/sparql-results#">
<head>)";
  for (const auto& var : varsWithoutQuestionMark) {
    absl::StrAppend(&result, "\n  <variable name=\"", var, R"("/>)");
  }
  absl::StrAppend(&result, "\n</head>\n<results>");
  return result;
}

// The end of a SPARQL XML export.
static const std::string xmlTrailer = "\n</results>\n</sparql>";

// Helper function for easier testing of the `IdTable` generator.
std::vector<IdTable> convertToVector(
    cppcoro::generator<const IdTable&> generator) {
  std::vector<IdTable> result;
  for (const IdTable& idTable : generator) {
    result.push_back(idTable.clone());
  }
  return result;
}

// match the contents of a `vector<IdTable>` to the given `tables`.
auto matchesIdTables(const auto&... tables) {
  return ElementsAre(matchesIdTable(tables)...);
}

// Template is only required because inner class is not visible
template <typename T>
std::vector<IdTable> convertToVector(cppcoro::generator<T> generator) {
  std::vector<IdTable> result;
  for (const auto& [idTable, range] : generator) {
    result.emplace_back(idTable.numColumns(), idTable.getAllocator());
    result.back().insertAtEnd(idTable.begin() + *range.begin(),
                              idTable.begin() + *(range.end() - 1) + 1);
  }
  return result;
}

std::chrono::milliseconds toChrono(std::string_view string) {
  EXPECT_THAT(string, EndsWith("ms"));
  return ad_utility::ParseableDuration<std::chrono::milliseconds>::fromString(
      string);
}
}  // namespace

// ____________________________________________________________________________
TEST(ExportQueryExecutionTrees, Integers) {
  std::string kg =
      "<s> <p> 42 . <s> <p> -42019234865781 . <s> <p> 4012934858173560";
  std::string query = "SELECT ?o WHERE {?s ?p ?o} ORDER BY ?o";
  std::string expectedXml = makeXMLHeader({"o"}) +
                            R"(
  <result>
    <binding name="o"><literal datatype="http://www.w3.org/2001/XMLSchema#int">-42019234865781</literal></binding>
  </result>
  <result>
    <binding name="o"><literal datatype="http://www.w3.org/2001/XMLSchema#int">42</literal></binding>
  </result>
  <result>
    <binding name="o"><literal datatype="http://www.w3.org/2001/XMLSchema#int">4012934858173560</literal></binding>
  </result>)" + xmlTrailer;
  TestCaseSelectQuery testCase{
      kg, query, 3,
      // TSV
      "?o\n"
      "-42019234865781\n"
      "42\n"
      "4012934858173560\n",
      // CSV
      "o\n"
      "-42019234865781\n"
      "42\n"
      "4012934858173560\n",
      makeExpectedQLeverJSON(
          {"\"-42019234865781\"^^<http://www.w3.org/2001/XMLSchema#int>"s,
           "\"42\"^^<http://www.w3.org/2001/XMLSchema#int>"s,
           "\"4012934858173560\"^^<http://www.w3.org/2001/XMLSchema#int>"s}),
      makeExpectedSparqlJSON(
          {makeJSONBinding("http://www.w3.org/2001/XMLSchema#int", "literal",
                           "-42019234865781"),
           makeJSONBinding("http://www.w3.org/2001/XMLSchema#int", "literal",
                           "42"),
           makeJSONBinding("http://www.w3.org/2001/XMLSchema#int", "literal",
                           "4012934858173560")}),
      expectedXml};
  runSelectQueryTestCase(testCase);

  TestCaseConstructQuery testCaseConstruct{
      kg, "CONSTRUCT {?s ?p ?o} WHERE {?s ?p ?o} ORDER BY ?o", 3,
      // TSV
      "<s>\t<p>\t-42019234865781\n"
      "<s>\t<p>\t42\n"
      "<s>\t<p>\t4012934858173560\n",
      // CSV
      "<s>,<p>,-42019234865781\n"
      "<s>,<p>,42\n"
      "<s>,<p>,4012934858173560\n",
      // Turtle
      "<s> <p> -42019234865781 .\n"
      "<s> <p> 42 .\n"
      "<s> <p> 4012934858173560 .\n",
      []() {
        nlohmann::json j;
        j.push_back(std::vector{"<s>"s, "<p>"s, "-42019234865781"s});
        j.push_back(std::vector{"<s>"s, "<p>"s, "42"s});
        j.push_back(std::vector{"<s>"s, "<p>"s, "4012934858173560"s});
        return j;
      }()};
  runConstructQueryTestCase(testCaseConstruct);
}

// ____________________________________________________________________________
TEST(ExportQueryExecutionTrees, Bool) {
  std::string kg = "<s> <p> true . <s> <p> false.";
  std::string query = "SELECT ?o WHERE {?s ?p ?o} ORDER BY ?o";

  std::string expectedXml = makeXMLHeader({"o"}) +
                            R"(
  <result>
    <binding name="o"><literal datatype="http://www.w3.org/2001/XMLSchema#boolean">false</literal></binding>
  </result>
  <result>
    <binding name="o"><literal datatype="http://www.w3.org/2001/XMLSchema#boolean">true</literal></binding>
  </result>)" + xmlTrailer;
  TestCaseSelectQuery testCase{
      kg, query, 2,
      // TSV
      "?o\n"
      "false\n"
      "true\n",
      // CSV
      "o\n"
      "false\n"
      "true\n",
      makeExpectedQLeverJSON(
          {"\"false\"^^<http://www.w3.org/2001/XMLSchema#boolean>"s,
           "\"true\"^^<http://www.w3.org/2001/XMLSchema#boolean>"s}),
      makeExpectedSparqlJSON(
          {makeJSONBinding("http://www.w3.org/2001/XMLSchema#boolean",
                           "literal", "false"),
           makeJSONBinding("http://www.w3.org/2001/XMLSchema#boolean",
                           "literal", "true")}),
      expectedXml};
  runSelectQueryTestCase(testCase);

  TestCaseConstructQuery testCaseConstruct{
      kg, "CONSTRUCT {?s ?p ?o} WHERE {?s ?p ?o} ORDER BY ?o", 2,
      // TSV
      "<s>\t<p>\tfalse\n"
      "<s>\t<p>\ttrue\n",
      // CSV
      "<s>,<p>,false\n"
      "<s>,<p>,true\n",
      // Turtle
      "<s> <p> false .\n"
      "<s> <p> true .\n",
      []() {
        nlohmann::json j;
        j.push_back(std::vector{"<s>"s, "<p>"s, "false"s});
        j.push_back(std::vector{"<s>"s, "<p>"s, "true"s});
        return j;
      }()};
  runConstructQueryTestCase(testCaseConstruct);
}

// ____________________________________________________________________________
TEST(ExportQueryExecutionTrees, UnusedVariable) {
  std::string kg = "<s> <p> true . <s> <p> false.";
  std::string query = "SELECT ?o WHERE {?s ?p ?x} ORDER BY ?s";
  std::string expectedXml = makeXMLHeader({"o"}) + R"(
  <result>
  </result>
  <result>
  </result>)" + xmlTrailer;
  TestCaseSelectQuery testCase{
      kg, query, 2,
      // TSV
      "?o\n"
      "\n"
      "\n",
      // CSV
      "o\n"
      "\n"
      "\n",
      makeExpectedQLeverJSON({std::nullopt, std::nullopt}),
      makeExpectedSparqlJSON({}), expectedXml};
  runSelectQueryTestCase(testCase);

  // If we use a variable that is always unbound in a CONSTRUCT triple, then
  // the result for this triple will be empty.
  TestCaseConstructQuery testCaseConstruct{
      kg, "CONSTRUCT {?x ?p ?o} WHERE {?s ?p ?o} ORDER BY ?o", 0,
      // TSV
      "",
      // CSV
      "",
      // Turtle
      "", []() { return nlohmann::json::parse("[]"); }()};
  runConstructQueryTestCase(testCaseConstruct);
}

// ____________________________________________________________________________
TEST(ExportQueryExecutionTrees, Floats) {
  std::string kg =
      "<s> <p> 42.2 . <s> <p> -42019234865.781e12 . <s> <p> "
      "4.012934858173560e-12";
  std::string query = "SELECT ?o WHERE {?s ?p ?o} ORDER BY ?o";

  std::string expectedXml = makeXMLHeader({"o"}) +
                            R"(
  <result>
    <binding name="o"><literal datatype="http://www.w3.org/2001/XMLSchema#decimal">-42019234865780982022144</literal></binding>
  </result>
  <result>
    <binding name="o"><literal datatype="http://www.w3.org/2001/XMLSchema#decimal">4.01293e-12</literal></binding>
  </result>
  <result>
    <binding name="o"><literal datatype="http://www.w3.org/2001/XMLSchema#decimal">42.2</literal></binding>
  </result>)" + xmlTrailer;
  TestCaseSelectQuery testCaseFloat{
      kg, query, 3,
      // TSV
      "?o\n"
      "-42019234865780982022144\n"
      "4.01293e-12\n"
      "42.2\n",
      // CSV
      "o\n"
      "-42019234865780982022144\n"
      "4.01293e-12\n"
      "42.2\n",
      makeExpectedQLeverJSON(
          {"\"-42019234865780982022144\"^^<http://www.w3.org/2001/XMLSchema#decimal>"s,
           "\"4.01293e-12\"^^<http://www.w3.org/2001/XMLSchema#decimal>"s,
           "\"42.2\"^^<http://www.w3.org/2001/XMLSchema#decimal>"s}),
      makeExpectedSparqlJSON(
          {makeJSONBinding("http://www.w3.org/2001/XMLSchema#decimal",
                           "literal", "-42019234865780982022144"),
           makeJSONBinding("http://www.w3.org/2001/XMLSchema#decimal",
                           "literal", "4.01293e-12"),
           makeJSONBinding("http://www.w3.org/2001/XMLSchema#decimal",
                           "literal", "42.2")}),
      expectedXml};
  runSelectQueryTestCase(testCaseFloat);

  TestCaseConstructQuery testCaseConstruct{
      kg, "CONSTRUCT {?s ?p ?o} WHERE {?s ?p ?o} ORDER BY ?o", 3,
      // TSV
      "<s>\t<p>\t-42019234865780982022144\n"
      "<s>\t<p>\t4.01293e-12\n"
      "<s>\t<p>\t42.2\n",
      // CSV
      "<s>,<p>,-42019234865780982022144\n"
      "<s>,<p>,4.01293e-12\n"
      "<s>,<p>,42.2\n",
      // Turtle
      "<s> <p> -42019234865780982022144 .\n"
      "<s> <p> 4.01293e-12 .\n"
      "<s> <p> 42.2 .\n",
      []() {
        nlohmann::json j;
        j.push_back(std::vector{"<s>"s, "<p>"s, "-42019234865780982022144"s});
        j.push_back(std::vector{"<s>"s, "<p>"s, "4.01293e-12"s});
        j.push_back(std::vector{"<s>"s, "<p>"s, "42.2"s});
        return j;
      }()};
  runConstructQueryTestCase(testCaseConstruct);
}

// ____________________________________________________________________________
TEST(ExportQueryExecutionTrees, Dates) {
  std::string kg =
      "<s> <p> "
      "\"1950-01-01T00:00:00\"^^<http://www.w3.org/2001/XMLSchema#dateTime>.";
  std::string query = "SELECT ?o WHERE {?s ?p ?o} ORDER BY ?o";
  std::string expectedXml = makeXMLHeader({"o"}) +
                            R"(
  <result>
    <binding name="o"><literal datatype="http://www.w3.org/2001/XMLSchema#dateTime">1950-01-01T00:00:00</literal></binding>
  </result>)" + xmlTrailer;
  TestCaseSelectQuery testCase{
      kg, query, 1,
      // TSV
      "?o\n"
      "1950-01-01T00:00:00\n",
      // should be
      // "\"1950-01-01T00:00:00\"^^<http://www.w3.org/2001/XMLSchema#dateTime>\n",
      // but that is a bug in the TSV export for another PR. Note: the duplicate
      // quotes are due to the escaping for CSV.
      "o\n"
      "1950-01-01T00:00:00\n",
      makeExpectedQLeverJSON(
          {"\"1950-01-01T00:00:00\"^^<http://www.w3.org/2001/XMLSchema#dateTime>"s}),
      makeExpectedSparqlJSON(
          {makeJSONBinding("http://www.w3.org/2001/XMLSchema#dateTime",
                           "literal", "1950-01-01T00:00:00")}),
      expectedXml};
  runSelectQueryTestCase(testCase);

  TestCaseConstructQuery testCaseConstruct{
      kg,
      "CONSTRUCT {?s ?p ?o} WHERE {?s ?p ?o} ORDER BY ?o",
      1,
      // TSV
      "<s>\t<p>\t\"1950-01-01T00:00:00\"^^<http://www.w3.org/2001/"
      "XMLSchema#dateTime>\n",  // missing
                                // "^^<http://www.w3.org/2001/XMLSchema#dateTime>\n",
      // CSV
      // TODO<joka921> This format is wrong, but this is is due to the way that
      // CONSTRUCT queries are currently exported. This has to be fixed in a
      // different PR.
      "<s>,<p>,\"\"\"1950-01-01T00:00:00\"\"^^<http://www.w3.org/2001/"
      "XMLSchema#dateTime>\"\n",
      // Turtle
      "<s> <p> "
      "\"1950-01-01T00:00:00\"^^<http://www.w3.org/2001/XMLSchema#dateTime> "
      ".\n",
      []() {
        nlohmann::json j;
        j.push_back(std::vector{
            "<s>"s, "<p>"s,
            "\"1950-01-01T00:00:00\"^^<http://www.w3.org/2001/XMLSchema#dateTime>"s});
        return j;
      }(),
  };
  runConstructQueryTestCase(testCaseConstruct);
}

// ____________________________________________________________________________
TEST(ExportQueryExecutionTrees, Entities) {
  std::string kg = "PREFIX qlever: <http://qlever.com/> \n <s> <p> qlever:o";
  std::string query = "SELECT ?o WHERE {?s ?p ?o} ORDER BY ?o";
  std::string expectedXml = makeXMLHeader({"o"}) +
                            R"(
  <result>
    <binding name="o"><uri>http://qlever.com/o</uri></binding>
  </result>)" + xmlTrailer;
  TestCaseSelectQuery testCase{
      kg, query, 1,
      // TSV
      "?o\n"
      "<http://qlever.com/o>\n",
      // CSV
      "o\n"
      "http://qlever.com/o\n",
      makeExpectedQLeverJSON({"<http://qlever.com/o>"s}),
      makeExpectedSparqlJSON(
          {makeJSONBinding(std::nullopt, "uri", "http://qlever.com/o")}),
      expectedXml};
  runSelectQueryTestCase(testCase);
  testCase.kg = "<s> <x> <y>";
  testCase.query =
      "PREFIX qlever: <http://qlever.com/> \n SELECT ?o WHERE {VALUES ?o "
      "{qlever:o}} ORDER BY ?o";
  runSelectQueryTestCase(testCase);

  TestCaseConstructQuery testCaseConstruct{
      kg,
      "CONSTRUCT {?s ?p ?o} WHERE {?s ?p ?o} ORDER BY ?o",
      1,
      // TSV
      "<s>\t<p>\t<http://qlever.com/o>\n",
      // CSV
      "<s>,<p>,<http://qlever.com/o>\n",
      // Turtle
      "<s> <p> <http://qlever.com/o> .\n",
      []() {
        nlohmann::json j;
        j.push_back(std::vector{"<s>"s, "<p>"s, "<http://qlever.com/o>"s});
        return j;
      }(),
  };
  runConstructQueryTestCase(testCaseConstruct);
}

// ____________________________________________________________________________
TEST(ExportQueryExecutionTrees, LiteralWithLanguageTag) {
  std::string kg = "<s> <p> \"\"\"Some\"Where\tOver,\"\"\"@en-ca.";
  std::string query = "SELECT ?o WHERE {?s ?p ?o} ORDER BY ?o";
  std::string expectedXml = makeXMLHeader({"o"}) +
                            R"(
  <result>
    <binding name="o"><literal xml:lang="en-ca">Some&quot;Where)" +
                            "\t" + R"(Over,</literal></binding>
  </result>)" + xmlTrailer;
  TestCaseSelectQuery testCase{
      kg, query, 1,
      // TSV
      "?o\n"
      "\"Some\"Where Over,\"@en-ca\n",
      // CSV
      "o\n"
      "\"Some\"\"Where\tOver,\"\n",
      makeExpectedQLeverJSON({"\"Some\"Where\tOver,\"@en-ca"s}),
      makeExpectedSparqlJSON({makeJSONBinding(std::nullopt, "literal",
                                              "Some\"Where\tOver,", "en-ca")}),
      expectedXml};
  runSelectQueryTestCase(testCase);
  testCase.kg = "<s> <x> <y>";
  testCase.query =
      "SELECT ?o WHERE { VALUES ?o {\"\"\"Some\"Where\tOver,\"\"\"@en-ca}} "
      "ORDER BY ?o";
  runSelectQueryTestCase(testCase);

  TestCaseConstructQuery testCaseConstruct{
      kg,
      "CONSTRUCT {?s ?p ?o} WHERE {?s ?p ?o} ORDER BY ?o",
      1,
      // TSV
      "<s>\t<p>\t\"Some\"Where Over,\"@en-ca\n",
      // CSV
      "<s>,<p>,\"\"\"Some\"\"Where\tOver,\"\"@en-ca\"\n",
      // Turtle
      "<s> <p> \"Some\\\"Where\tOver,\"@en-ca .\n",
      []() {
        nlohmann::json j;
        j.push_back(
            std::vector{"<s>"s, "<p>"s, "\"Some\"Where\tOver,\"@en-ca"s});
        return j;
      }(),
  };
  runConstructQueryTestCase(testCaseConstruct);
}

// ____________________________________________________________________________
TEST(ExportQueryExecutionTrees, LiteralWithDatatype) {
  std::string kg = "<s> <p> \"something\"^^<www.example.org/bim>";
  std::string query = "SELECT ?o WHERE {?s ?p ?o} ORDER BY ?o";
  std::string expectedXml = makeXMLHeader({"o"}) +
                            R"(
  <result>
    <binding name="o"><literal datatype="www.example.org/bim">something</literal></binding>
  </result>)" + xmlTrailer;
  TestCaseSelectQuery testCase{
      kg, query, 1,
      // TSV
      "?o\n"
      "\"something\"^^<www.example.org/bim>\n",
      // CSV
      "o\n"
      "something\n",
      makeExpectedQLeverJSON({"\"something\"^^<www.example.org/bim>"s}),
      makeExpectedSparqlJSON(
          {makeJSONBinding("www.example.org/bim", "literal", "something")}),
      expectedXml};
  runSelectQueryTestCase(testCase);
  testCase.kg = "<s> <x> <y>";
  testCase.query =
      "SELECT ?o WHERE { VALUES ?o {\"something\"^^<www.example.org/bim>}} "
      "ORDER BY ?o";
  runSelectQueryTestCase(testCase);

  TestCaseConstructQuery testCaseConstruct{
      kg,
      "CONSTRUCT {?s ?p ?o} WHERE {?s ?p ?o} ORDER BY ?o",
      1,
      // TSV
      "<s>\t<p>\t\"something\"^^<www.example.org/bim>\n",
      // CSV
      "<s>,<p>,\"\"\"something\"\"^^<www.example.org/bim>\"\n",
      // Turtle
      "<s> <p> \"something\"^^<www.example.org/bim> .\n",
      []() {
        nlohmann::json j;
        j.push_back(std::vector{"<s>"s, "<p>"s,
                                "\"something\"^^<www.example.org/bim>"s});
        return j;
      }(),
  };
  runConstructQueryTestCase(testCaseConstruct);
}

// ____________________________________________________________________________
TEST(ExportQueryExecutionTrees, LiteralPlain) {
  std::string kg = "<s> <p> \"something\"";
  std::string query = "SELECT ?o WHERE {?s ?p ?o} ORDER BY ?o";
  std::string expectedXml = makeXMLHeader({"o"}) +
                            R"(
  <result>
    <binding name="o"><literal>something</literal></binding>
  </result>)" + xmlTrailer;
  TestCaseSelectQuery testCase{kg, query, 1,
                               // TSV
                               "?o\n"
                               "\"something\"\n",
                               // CSV
                               "o\n"
                               "something\n",
                               makeExpectedQLeverJSON({"\"something\""s}),
                               makeExpectedSparqlJSON({makeJSONBinding(
                                   std::nullopt, "literal", "something")}),
                               expectedXml};
  runSelectQueryTestCase(testCase);
  testCase.kg = "<s> <x> <y>";
  testCase.query =
      "SELECT ?o WHERE { VALUES ?o {\"something\"}} "
      "ORDER BY ?o";
  runSelectQueryTestCase(testCase);

  TestCaseConstructQuery testCaseConstruct{
      kg,
      "CONSTRUCT {?s ?p ?o} WHERE {?s ?p ?o} ORDER BY ?o",
      1,
      // TSV
      "<s>\t<p>\t\"something\"\n",
      // CSV
      "<s>,<p>,\"\"\"something\"\"\"\n",
      // Turtle
      "<s> <p> \"something\" .\n",
      []() {
        nlohmann::json j;
        j.push_back(std::vector{"<s>"s, "<p>"s, "\"something\""s});
        return j;
      }(),
  };
  runConstructQueryTestCase(testCaseConstruct);
}

// ____________________________________________________________________________
TEST(ExportQueryExecutionTrees, TestWithIriEscaped) {
  std::string kg = "<s> <p> <https://\\u0009:\\u0020)\\u000AtestIriKg>";
  std::string objectQuery = "SELECT ?o WHERE { ?s ?p ?o }";
  std::string expectedXml = makeXMLHeader({"o"}) +
                            R"(
  <result>
    <binding name="o"><uri>https://)" +
                            "\x09" + R"(: )
testIriKg</uri></binding>
  </result>)" + xmlTrailer;

  TestCaseSelectQuery testCaseTextIndex{
      kg, objectQuery, 1,
      // TSV
      "?o\n"
      "<https:// : )\\ntestIriKg>\n",
      // CSV
      "o\n"
      "\"https://\t: )\ntestIriKg\"\n",
      makeExpectedQLeverJSON({"<https://\t: )\ntestIriKg>"s}),
      makeExpectedSparqlJSON(
          {makeJSONBinding(std::nullopt, "uri", "https://\t: )\ntestIriKg")}),
      expectedXml};
  runSelectQueryTestCase(testCaseTextIndex);

  TestCaseConstructQuery testCaseConstruct{
      kg,
      "CONSTRUCT {?s ?p ?o} WHERE {?s ?p ?o} ORDER BY ?o",
      1,
      // TSV
      "<s>\t<p>\t<https:// : )\\ntestIriKg>\n",
      // CSV
      "<s>,<p>,\"<https://\t: )\ntestIriKg>\"\n",
      // Turtle
      "<s> <p> <https://\t: )\ntestIriKg> .\n",
      []() {
        nlohmann::json j;
        j.push_back(std::vector{"<s>"s, "<p>"s, "<https://\t: )\ntestIriKg>"s});
        return j;
      }(),
  };
  runConstructQueryTestCase(testCaseConstruct);
}

TEST(ExportQueryExecutionTrees, TestWithIriExtendedEscaped) {
  std::string kg =
      "<s> <p>"
      "<iriescaped\\u0001o\\u0002e\\u0003i\\u0004o\\u0005u\\u0006e\\u00"
      "07g\\u0008c\\u0009u\\u000Ae\\u000Be\\u000Ca\\u000Dd\\u000En\\u000F?"
      "\\u0010u\\u0011u\\u0012u\\u0013###\\u0020d>";
  std::string objectQuery = "SELECT ?o WHERE { ?s ?p ?o }";
  std::string expectedXml =
      makeXMLHeader({"o"}) +
      R"(
  <result>
    <binding name="o"><uri>)" +
      "iriescaped\x01o\x02"
      "e\x03i\x04o\x05u\x06"
      "e\ag\bc\tu\ne\ve\fa\rd\x0En\x0F?\x10u\x11u\x12u\x13### d" +
      R"(</uri></binding>
  </result>)" +
      xmlTrailer;

  TestCaseSelectQuery testCaseTextIndex{
      kg, objectQuery, 1,
      // TSV
      "?o\n"
      "<iriescaped\x01o\x02"
      "e\x03i\x04o\x05u\x06"
      "e\ag\bc u\\ne\ve\fa\rd\x0En\x0F?\x10u\x11u\x12u\x13### d>\n",
      // CSV
      "o\n"
      "\"iriescaped\x01o\x02"
      "e\x03i\x04o\x05u\x06"
      "e\ag\bc\tu\ne\ve\fa\rd\x0En\x0F?\x10u\x11u\x12u\x13### d\"\n",
      makeExpectedQLeverJSON(
          {"<iriescaped\u0001o\u0002e\u0003i\u0004o\u0005u\u0006e\u0007"
           "g\u0008c\u0009u\u000Ae\u000Be\u000Ca\u000Dd\u000En\u000F?"
           "\u0010u\u0011u\u0012u\u0013### d>"s}),
      makeExpectedSparqlJSON({makeJSONBinding(
          std::nullopt, "uri",
          "iriescaped\u0001o\u0002e\u0003i\u0004o\u0005u\u0006e"
          "\u0007"
          "g\u0008c\u0009u\u000Ae\u000Be\u000Ca\u000Dd\u000En\u000F?"
          "\u0010u\u0011u\u0012u\u0013### d")}),
      expectedXml};
  runSelectQueryTestCase(testCaseTextIndex);

  TestCaseConstructQuery testCaseConstruct{
      kg,
      "CONSTRUCT {?s ?p ?o} WHERE {?s ?p ?o} ORDER BY ?o",
      1,
      // TSV
      "<s>\t<p>\t<iriescaped\x01o\x02"
      "e\x03i\x04o\x05u\x06"
      "e\ag\bc u\\ne\ve\fa\rd\x0En\x0F?\x10u\x11u\x12u\x13### d>\n",
      // CSV
      "<s>,<p>,\"<iriescaped\x01o\x02"
      "e\x03i\x04o\x05u\x06"
      "e\ag\bc\tu\ne\ve\fa\rd\x0En\x0F?\x10u\x11u\x12u\x13### d>\"\n",
      // Turtle
      "<s> <p> <iriescaped\x01o\x02"
      "e\x03i\x04o\x05u\x06"
      "e\ag\bc\tu\ne\ve\fa\rd\x0En\x0F?\x10u\x11u\x12u\x13### d> .\n",
      []() {
        nlohmann::json j;
        j.push_back(std::vector{
            "<s>"s, "<p>"s,
            "<iriescaped\x01o\x02"
            "e\x03i\x04o\x05u\x06"
            "e\ag\bc\tu\ne\ve\fa\rd\x0En\x0F?\x10u\x11u\x12u\x13### d>"s});
        return j;
      }(),
  };
}

// ____________________________________________________________________________
TEST(ExportQueryExecutionTrees, TestIriWithEscapedIriString) {
  std::string kg = "<s> <p> \" hallo\\n\\t welt\"";
  std::string objectQuery =
      "SELECT ?o WHERE { "
      "BIND(IRI(\" hallo\\n\\t welt\") AS ?o) }";
  std::string expectedXml = makeXMLHeader({"o"}) +
                            R"(
  <result>
    <binding name="o"><uri> hallo
)" + "\t" + R"( welt</uri></binding>
  </result>)" + xmlTrailer;
  TestCaseSelectQuery testCaseTextIndex{
      kg, objectQuery, 1,
      // TSV
      "?o\n"
      "< hallo\\n  welt>\n",
      // CSV
      "o\n"
      "\" hallo\n\t welt\"\n",
      makeExpectedQLeverJSON({"< hallo\n\t welt>"s}),
      makeExpectedSparqlJSON(
          {makeJSONBinding(std::nullopt, "uri", " hallo\n\t welt")}),
      expectedXml};
  runSelectQueryTestCase(testCaseTextIndex);

  TestCaseConstructQuery testCaseConstruct{
      kg,
      "CONSTRUCT {?s ?p ?o} WHERE {?s ?p ?o} ORDER BY ?o",
      1,
      // TSV
      "<s>\t<p>\t\" hallo\\n  welt\"\n",
      // CSV
      "<s>,<p>,\"\"\" hallo\n\t welt\"\"\"\n",
      // Turtle
      "<s> <p> \" hallo\\n\t welt\" .\n",
      []() {
        nlohmann::json j;
        j.push_back(std::vector{"<s>"s, "<p>"s, "\" hallo\n\t welt\""s});
        return j;
      }(),
  };
  runConstructQueryTestCase(testCaseConstruct);
}

// ____________________________________________________________________________
TEST(ExportQueryExecutionTrees, UndefinedValues) {
  std::string kg = "<s> <p> <o>";
  std::string query =
      "SELECT ?o WHERE {?s <p> <o> OPTIONAL {?s <p2> ?o}} ORDER BY ?o";
  std::string expectedXml = makeXMLHeader({"o"}) +
                            R"(
  <result>
  </result>)" + xmlTrailer;
  TestCaseSelectQuery testCase{
      kg,
      query,
      1,
      "?o\n\n",
      "o\n\n",
      nlohmann::json{std::vector{std::vector{nullptr}}},
      []() {
        nlohmann::json j;
        j["head"]["vars"].push_back("o");
        j["results"]["bindings"].push_back(nullptr);
        return j;
      }(),
      expectedXml};
  runSelectQueryTestCase(testCase);

  // In CONSTRUCT queries, results with undefined values in the exported
  // variables are filtered out, so the result is empty.
  TestCaseConstructQuery testCaseConstruct{
      kg,
      "CONSTRUCT {?s <pred> ?o} WHERE {?s <p> <o> OPTIONAL {?s <p2> ?o}} ORDER "
      "BY ?o",
      0,
      "",
      "",
      "",
      std::vector<std::string>{}};
  runConstructQueryTestCase(testCaseConstruct);
}

// ____________________________________________________________________________
TEST(ExportQueryExecutionTrees, BlankNode) {
  std::string kg = "<s> <p> _:blank";
  std::string objectQuery = "SELECT ?o WHERE {?s ?p ?o } ORDER BY ?o";
  std::string expectedXml = makeXMLHeader({"o"}) +
                            R"(
  <result>
    <binding name="o"><bnode>bn0</bnode></binding>
  </result>)" + xmlTrailer;
  TestCaseSelectQuery testCaseBlankNode{
      kg, objectQuery, 1,
      // TSV
      "?o\n"
      "_:bn0\n",
      // CSV
      "o\n"
      "_:bn0\n",
      makeExpectedQLeverJSON({"_:bn0"s}),
      makeExpectedSparqlJSON({makeJSONBinding(std::nullopt, "bnode", "bn0")}),
      expectedXml};
  runSelectQueryTestCase(testCaseBlankNode);
  // Note: Blank nodes cannot be introduced in a `VALUES` clause, so they can
  // never be part of the local vocabulary. For this reason we don't need a
  // `VALUES` clause in the test query like in the test cases above.
}

// ____________________________________________________________________________
TEST(ExportQueryExecutionTrees, TextIndex) {
  std::string kg = "<s> <p> \"alpha beta\". <s2> <p2> \"alphax betax\". ";
  std::string objectQuery =
      "SELECT ?o WHERE {<s> <p> ?t. ?text ql:contains-entity ?t .?text "
      "ql:contains-word \"alph*\" BIND (?ql_matchingword_text_alph AS ?o)}";

  std::string expectedXml = makeXMLHeader({"o"}) +
                            R"(
  <result>
    <binding name="o"><literal>alpha</literal></binding>
  </result>)" + xmlTrailer;
  TestCaseSelectQuery testCaseTextIndex{kg, objectQuery, 1,
                                        // TSV
                                        "?o\n"
                                        "alpha\n",
                                        // CSV
                                        "o\n"
                                        "alpha\n",
                                        makeExpectedQLeverJSON({"alpha"s}),
                                        makeExpectedSparqlJSON({makeJSONBinding(
                                            std::nullopt, "literal", "alpha")}),
                                        expectedXml};
  runSelectQueryTestCase(testCaseTextIndex, true);
}

// ____________________________________________________________________________
TEST(ExportQueryExecutionTrees, MultipleVariables) {
  std::string kg = "<s> <p> <o>";
  std::string objectQuery = "SELECT ?p ?o WHERE {<s> ?p ?o } ORDER BY ?p ?o";
  std::string expectedXml = makeXMLHeader({"p", "o"}) +
                            R"(
  <result>
    <binding name="p"><uri>p</uri></binding>
    <binding name="o"><uri>o</uri></binding>
  </result>)" + xmlTrailer;
  TestCaseSelectQuery testCaseMultipleVariables{
      kg, objectQuery, 1,
      // TSV
      "?p\t?o\n"
      "<p>\t<o>\n",
      // CSV
      "p,o\n"
      "p,o\n",
      []() {
        nlohmann::json j;
        j.push_back(std::vector{"<p>"s, "<o>"s});
        return j;
      }(),
      []() {
        nlohmann::json j;
        j["head"]["vars"].push_back("p");
        j["head"]["vars"].push_back("o");
        auto& bindings = j["results"]["bindings"];
        bindings.emplace_back();
        bindings.back()["p"] = makeJSONBinding(std::nullopt, "uri", "p");
        bindings.back()["o"] = makeJSONBinding(std::nullopt, "uri", "o");
        return j;
      }(),
      expectedXml};
  runSelectQueryTestCase(testCaseMultipleVariables);
}

// ____________________________________________________________________________
TEST(ExportQueryExecutionTrees, BinaryExport) {
  std::string kg = "<s> <p> 31 . <s> <o> 42";
  std::string query = "SELECT ?p ?o WHERE {<s> ?p ?o } ORDER BY ?p ?o";
  std::string result =
      runQueryStreamableResult(kg, query, ad_utility::MediaType::octetStream);
  ASSERT_EQ(4 * sizeof(Id), result.size());
  auto qec = ad_utility::testing::getQec(kg);
  auto getId = ad_utility::testing::makeGetId(qec->getIndex());
  auto p = getId("<p>");
  auto o = getId("<o>");

  Id id0, id1, id2, id3;
  std::memcpy(&id0, result.data(), sizeof(Id));
  std::memcpy(&id1, result.data() + sizeof(Id), sizeof(Id));
  std::memcpy(&id2, result.data() + 2 * sizeof(Id), sizeof(Id));
  std::memcpy(&id3, result.data() + 3 * sizeof(Id), sizeof(Id));

  // The result is "p, 31" (first row) "o, 42" (second row)
  ASSERT_EQ(o, id0);
  ASSERT_EQ(ad_utility::testing::IntId(42), id1);
  ASSERT_EQ(p, id2);
  ASSERT_EQ(ad_utility::testing::IntId(31), id3);
}

// ____________________________________________________________________________
TEST(ExportQueryExecutionTrees, CornerCases) {
  std::string kg = "<s> <p> <o>";
  std::string query = "SELECT ?p ?o WHERE {<s> ?p ?o } ORDER BY ?p ?o";
  std::string constructQuery =
      "CONSTRUCT {?s ?p ?o} WHERE {?s ?p ?o } ORDER BY ?p ?o";

  // Turtle is not supported for SELECT queries.
  ASSERT_THROW(
      runQueryStreamableResult(kg, query, ad_utility::MediaType::turtle),
      ad_utility::Exception);
  // SPARQL JSON is not supported for construct queries.
  ASSERT_THROW(
      runJSONQuery(kg, constructQuery, ad_utility::MediaType::sparqlJson),
      ad_utility::Exception);
  // XML is currently not supported for construct queries.
  AD_EXPECT_THROW_WITH_MESSAGE(
      runQueryStreamableResult(kg, constructQuery,
                               ad_utility::MediaType::sparqlXml),
      ::testing::ContainsRegex(
          "XML export is currently not supported for CONSTRUCT"));

  // Binary export is not supported for CONSTRUCT queries.
  ASSERT_THROW(runQueryStreamableResult(kg, constructQuery,
                                        ad_utility::MediaType::octetStream),
               ad_utility::Exception);

  // A SparqlJSON query where none of the variables is even visible in the
  // query body is not supported.
  std::string queryNoVariablesVisible = "SELECT ?not ?known WHERE {<s> ?p ?o}";
  auto resultNoColumns = runJSONQuery(kg, queryNoVariablesVisible,
                                      ad_utility::MediaType::sparqlJson);
  ASSERT_TRUE(resultNoColumns["result"]["bindings"].empty());

  auto qec = ad_utility::testing::getQec(kg);
  AD_EXPECT_THROW_WITH_MESSAGE(
      ExportQueryExecutionTrees::idToStringAndType(qec->getIndex(), Id::max(),
                                                   LocalVocab{}),
      ::testing::ContainsRegex("should be unreachable"));
  AD_EXPECT_THROW_WITH_MESSAGE(
      ExportQueryExecutionTrees::getLiteralOrIriFromVocabIndex(
          qec->getIndex(), Id::max(), LocalVocab{}),
      ::testing::ContainsRegex("should be unreachable"));
  AD_EXPECT_THROW_WITH_MESSAGE(
      ExportQueryExecutionTrees::idToStringAndTypeForEncodedValue(
          ad_utility::testing::VocabId(12)),
      ::testing::ContainsRegex("should be unreachable"));
}

using enum ad_utility::MediaType;

// ____________________________________________________________________________
class StreamableMediaTypesFixture
    : public ::testing::Test,
      public ::testing::WithParamInterface<ad_utility::MediaType> {};

TEST_P(StreamableMediaTypesFixture, CancellationCancelsStream) {
  auto cancellationHandle =
      std::make_shared<ad_utility::CancellationHandle<>>();

  auto* qec = ad_utility::testing::getQec(
      "<s> <p> 42 . <s> <p> -42019234865781 . <s> <p> 4012934858173560");
  QueryPlanner qp{qec, cancellationHandle};
  auto pq = SparqlParser::parseQuery(
      GetParam() == turtle ? "CONSTRUCT { ?x ?y ?z } WHERE { ?x ?y ?z }"
                           : "SELECT * WHERE { ?x ?y ?z }");
  auto qet = qp.createExecutionTree(pq);

  cancellationHandle->cancel(ad_utility::CancellationState::MANUAL);
  ad_utility::Timer timer(ad_utility::Timer::Started);
  EXPECT_ANY_THROW(([&]() {
    [[maybe_unused]] auto generator = ExportQueryExecutionTrees::computeResult(
        pq, qet, GetParam(), timer, std::move(cancellationHandle));
  }()));
}

INSTANTIATE_TEST_SUITE_P(StreamableMediaTypes, StreamableMediaTypesFixture,
                         ::testing::Values(turtle, sparqlXml, tsv, csv,
                                           octetStream, sparqlJson,
                                           qleverJson));

// TODO<joka921> Unit tests for the more complex CONSTRUCT export (combination
// between constants and stuff from the knowledge graph).

// TODO<joka921> Unit tests that also test for the export of text records from
// the text index and thus systematically fill the coverage gaps.

// _____________________________________________________________________________
TEST(ExportQueryExecutionTrees, getIdTablesReturnsSingletonIterator) {
  auto idTable = makeIdTableFromVector({{42}, {1337}});

  Result result{idTable.clone(), {}, LocalVocab{}};
  auto generator = ExportQueryExecutionTrees::getIdTables(result);

  EXPECT_THAT(convertToVector(std::move(generator)), matchesIdTables(idTable));
}

// _____________________________________________________________________________
TEST(ExportQueryExecutionTrees, getIdTablesMirrorsGenerator) {
  IdTable idTable1 = makeIdTableFromVector({{1}, {2}, {3}});
  IdTable idTable2 = makeIdTableFromVector({{42}, {1337}});
  auto tableGenerator = [](IdTable idTableA,
                           IdTable idTableB) -> cppcoro::generator<IdTable> {
    co_yield idTableA;

    co_yield idTableB;
  }(idTable1.clone(), idTable2.clone());

  Result result{std::move(tableGenerator), {}, LocalVocab{}};
  auto generator = ExportQueryExecutionTrees::getIdTables(result);

  EXPECT_THAT(convertToVector(std::move(generator)),
              matchesIdTables(idTable1, idTable2));
}

// _____________________________________________________________________________
TEST(ExportQueryExecutionTrees, ensureCorrectSlicingOfSingleIdTable) {
  auto tableGenerator = []() -> cppcoro::generator<IdTable> {
    IdTable idTable1 = makeIdTableFromVector({{1}, {2}, {3}});
    co_yield idTable1;
  }();

  Result result{std::move(tableGenerator), {}, LocalVocab{}};
  auto generator = ExportQueryExecutionTrees::getRowIndices(
      LimitOffsetClause{._limit = 1, ._offset = 1}, result);

  auto referenceTable = makeIdTableFromVector({{2}});
  EXPECT_THAT(convertToVector(std::move(generator)),
              matchesIdTables(referenceTable));
}

// _____________________________________________________________________________
TEST(ExportQueryExecutionTrees,
     ensureCorrectSlicingOfIdTablesWhenFirstIsSkipped) {
  auto tableGenerator = []() -> cppcoro::generator<IdTable> {
    IdTable idTable1 = makeIdTableFromVector({{1}, {2}, {3}});
    co_yield idTable1;

    IdTable idTable2 = makeIdTableFromVector({{4}, {5}});
    co_yield idTable2;
  }();

  Result result{std::move(tableGenerator), {}, LocalVocab{}};
  auto generator = ExportQueryExecutionTrees::getRowIndices(
      LimitOffsetClause{._limit = std::nullopt, ._offset = 3}, result);

  auto referenceTable1 = makeIdTableFromVector({{4}, {5}});

  EXPECT_THAT(convertToVector(std::move(generator)),
              matchesIdTables(referenceTable1));
}

// _____________________________________________________________________________
TEST(ExportQueryExecutionTrees,
     ensureCorrectSlicingOfIdTablesWhenLastIsSkipped) {
  auto tableGenerator = []() -> cppcoro::generator<IdTable> {
    IdTable idTable1 = makeIdTableFromVector({{1}, {2}, {3}});
    co_yield idTable1;

    IdTable idTable2 = makeIdTableFromVector({{4}, {5}});
    co_yield idTable2;
  }();

  Result result{std::move(tableGenerator), {}, LocalVocab{}};
  auto generator = ExportQueryExecutionTrees::getRowIndices(
      LimitOffsetClause{._limit = 3}, result);

  auto referenceTable1 = makeIdTableFromVector({{1}, {2}, {3}});

  EXPECT_THAT(convertToVector(std::move(generator)),
              matchesIdTables(referenceTable1));
}

// _____________________________________________________________________________
TEST(ExportQueryExecutionTrees,
     ensureCorrectSlicingOfIdTablesWhenFirstAndSecondArePartial) {
  auto tableGenerator = []() -> cppcoro::generator<IdTable> {
    IdTable idTable1 = makeIdTableFromVector({{1}, {2}, {3}});
    co_yield idTable1;

    IdTable idTable2 = makeIdTableFromVector({{4}, {5}});
    co_yield idTable2;
  }();

  Result result{std::move(tableGenerator), {}, LocalVocab{}};
  auto generator = ExportQueryExecutionTrees::getRowIndices(
      LimitOffsetClause{._limit = 3, ._offset = 1}, result);

  auto referenceTable1 = makeIdTableFromVector({{2}, {3}});
  auto referenceTable2 = makeIdTableFromVector({{4}});

  EXPECT_THAT(convertToVector(std::move(generator)),
              matchesIdTables(referenceTable1, referenceTable2));
}

// _____________________________________________________________________________
TEST(ExportQueryExecutionTrees,
     ensureCorrectSlicingOfIdTablesWhenFirstAndLastArePartial) {
  auto tableGenerator = []() -> cppcoro::generator<IdTable> {
    IdTable idTable1 = makeIdTableFromVector({{1}, {2}, {3}});
    co_yield idTable1;

    IdTable idTable2 = makeIdTableFromVector({{4}, {5}});
    co_yield idTable2;

    IdTable idTable3 = makeIdTableFromVector({{6}, {7}, {8}, {9}});
    co_yield idTable3;
  }();

  Result result{std::move(tableGenerator), {}, LocalVocab{}};
  auto generator = ExportQueryExecutionTrees::getRowIndices(
      LimitOffsetClause{._limit = 5, ._offset = 2}, result);

  auto referenceTable1 = makeIdTableFromVector({{3}});
  auto referenceTable2 = makeIdTableFromVector({{4}, {5}});
  auto referenceTable3 = makeIdTableFromVector({{6}, {7}});

  EXPECT_THAT(
      convertToVector(std::move(generator)),
      matchesIdTables(referenceTable1, referenceTable2, referenceTable3));
}

// _____________________________________________________________________________
TEST(ExportQueryExecutionTrees, ensureGeneratorIsNotConsumedWhenNotRequired) {
  {
    auto throwingGenerator = []() -> cppcoro::generator<IdTable> {
      ADD_FAILURE() << "Generator was started" << std::endl;
      throw std::runtime_error("Generator was started");
      co_return;
    }();

    Result result{std::move(throwingGenerator), {}, LocalVocab{}};
    auto generator = ExportQueryExecutionTrees::getRowIndices(
        LimitOffsetClause{._limit = 0, ._offset = 0}, result);
    EXPECT_NO_THROW(convertToVector(std::move(generator)));
  }

  {
    auto throwAfterYieldGenerator = []() -> cppcoro::generator<IdTable> {
      IdTable idTable1 = makeIdTableFromVector({{1}});
      co_yield idTable1;

      ADD_FAILURE() << "Generator was resumed" << std::endl;
      throw std::runtime_error("Generator was resumed");
    }();

    Result result{std::move(throwAfterYieldGenerator), {}, LocalVocab{}};
    auto generator = ExportQueryExecutionTrees::getRowIndices(
        LimitOffsetClause{._limit = 1, ._offset = 0}, result);
    IdTable referenceTable1 = makeIdTableFromVector({{1}});
    std::vector<IdTable> tables;
    EXPECT_NO_THROW({ tables = convertToVector(std::move(generator)); });
    EXPECT_THAT(tables, matchesIdTables(referenceTable1));
  }
}

// _____________________________________________________________________________
TEST(ExportQueryExecutionTrees, verifyQleverJsonContainsValidMetadata) {
  std::string_view query =
      "SELECT * WHERE { ?x ?y ?z . FILTER(?y != <p2>) } OFFSET 1 LIMIT 4";
  auto cancellationHandle =
      std::make_shared<ad_utility::CancellationHandle<>>();

  auto* qec = ad_utility::testing::getQec(
      "<s> <p1> 40,41,42,43,44,45,46,47,48,49"
      " ; <p2> 50,51,52,53,54,55,56,57,58,59");
  QueryPlanner qp{qec, cancellationHandle};
  auto pq = SparqlParser::parseQuery(std::string{query});
  auto qet = qp.createExecutionTree(pq);

  ad_utility::Timer timer{ad_utility::Timer::Started};

  // Verify this is accounted for for time calculation.
  std::this_thread::sleep_for(1ms);

  auto jsonStream = ExportQueryExecutionTrees::computeResultAsQLeverJSON(
      pq, qet, timer, std::move(cancellationHandle));

  std::string aggregateString{};
  for (std::string& chunk : jsonStream) {
    aggregateString += chunk;
  }
  nlohmann::json json = nlohmann::json::parse(aggregateString);
  auto originalRuntimeInfo = qet.getRootOperation()->runtimeInfo();

  EXPECT_EQ(json["query"], query);
  EXPECT_EQ(json["status"], "OK");
  EXPECT_THAT(json["warnings"], ElementsAre());
  EXPECT_THAT(json["selected"], ElementsAre(Eq("?x"), Eq("?y"), Eq("?z")));
  EXPECT_EQ(json["res"].size(), 4);
  auto& runtimeInformationWrapper = json["runtimeInformation"];
  EXPECT_TRUE(runtimeInformationWrapper.contains("meta"));
  ASSERT_TRUE(runtimeInformationWrapper.contains("query_execution_tree"));
  auto& runtimeInformation = runtimeInformationWrapper["query_execution_tree"];
  EXPECT_EQ(runtimeInformation["result_cols"], 3);
  EXPECT_EQ(runtimeInformation["result_rows"], 4);
  EXPECT_EQ(json["resultsize"], 4);
  auto& timingInformation = json["time"];
  EXPECT_GE(toChrono(timingInformation["total"].get<std::string_view>()), 1ms);
  // Ensure result is not returned in microseconds and subsequently interpreted
  // in milliseconds
  EXPECT_LT(
      toChrono(timingInformation["computeResult"].get<std::string_view>()),
      100ms);
  EXPECT_GE(
      toChrono(timingInformation["total"].get<std::string_view>()),
      toChrono(timingInformation["computeResult"].get<std::string_view>()));
<<<<<<< HEAD
=======
}

TEST(ExportQueryExecutionTrees, convertGeneratorForChunkedTransfer) {
  using S = ad_utility::streams::stream_generator;
  auto throwEarly = []() -> S {
    co_yield " Hallo... Ups\n";
    throw std::runtime_error{"failed"};
  };
  auto call = [](S stream) {
    [[maybe_unused]] auto res =
        ExportQueryExecutionTrees::convertStreamGeneratorForChunkedTransfer(
            std::move(stream));
  };
  AD_EXPECT_THROW_WITH_MESSAGE(call(throwEarly()), std::string_view("failed"));
  auto throwLate = [](bool throwProperException) -> S {
    size_t largerThanBufferSize = (1ul << 20) + 4;
    std::string largerThanBuffer;
    largerThanBuffer.resize(largerThanBufferSize);
    co_yield largerThanBuffer;
    if (throwProperException) {
      throw std::runtime_error{"proper exception"};
    } else {
      throw 424231;
    }
  };

  auto consume = [](auto generator) {
    std::string res;
    for (const auto& el : generator) {
      res.append(el);
    }
    return res;
  };

  cppcoro::generator<std::string> res;
  using namespace ::testing;
  EXPECT_NO_THROW((
      res = ExportQueryExecutionTrees::convertStreamGeneratorForChunkedTransfer(
          throwLate(true))));
  EXPECT_THAT(consume(std::move(res)),
              AllOf(HasSubstr("!!!!>># An error has occurred"),
                    HasSubstr("proper exception")));

  EXPECT_NO_THROW((
      res = ExportQueryExecutionTrees::convertStreamGeneratorForChunkedTransfer(
          throwLate(false))));
  EXPECT_THAT(consume(std::move(res)),
              AllOf(HasSubstr("!!!!>># An error has occurred"),
                    HasSubstr("A very strange")));
>>>>>>> f38219fc
}<|MERGE_RESOLUTION|>--- conflicted
+++ resolved
@@ -1353,8 +1353,6 @@
   EXPECT_GE(
       toChrono(timingInformation["total"].get<std::string_view>()),
       toChrono(timingInformation["computeResult"].get<std::string_view>()));
-<<<<<<< HEAD
-=======
 }
 
 TEST(ExportQueryExecutionTrees, convertGeneratorForChunkedTransfer) {
@@ -1404,5 +1402,4 @@
   EXPECT_THAT(consume(std::move(res)),
               AllOf(HasSubstr("!!!!>># An error has occurred"),
                     HasSubstr("A very strange")));
->>>>>>> f38219fc
 }