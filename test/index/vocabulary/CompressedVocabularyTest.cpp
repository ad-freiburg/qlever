--- conflicted
+++ resolved
@@ -59,12 +59,6 @@
                                        "31",    "0",     "al"};
 
   CompressedVocabulary<VocabularyInMemory, DummyCompressionWrapper> v;
-<<<<<<< HEAD
-  auto writerPtr = v.makeDiskWriterPtr("vocabtmp.txt");
-  auto& writer = *writerPtr;
-  for (const auto& [i, word] : ::ranges::views::enumerate(words)) {
-    ASSERT_EQ(writer(word, false), static_cast<uint64_t>(i));
-=======
   {
     auto writerPtr = v.makeDiskWriterPtr("vocabtmp.txt");
     auto& writer = *writerPtr;
@@ -75,7 +69,6 @@
     EXPECT_EQ(writer.readableName(), "blabb");
     // Test the case that the destructor implicitly calls `finish`.
     // The other unit tests have
->>>>>>> f88da4ff
   }
 
   VocabularyInMemory simple;
