// Copyright 2024, University of Freiburg,
// Chair of Algorithms and Data Structures.
// Author: Johannes Kalmbach <johannes.kalmbach@gmail.com>

#include <gtest/gtest.h>

#include "./VocabularyTestHelpers.h"
#include "backports/algorithm.h"
#include "index/vocabulary/VocabularyInternalExternal.h"
#include "util/Exception.h"
#include "util/Forward.h"

namespace {
using namespace vocabulary_test;

// A common suffix for all files to reduce the probability of colliding file
// names, when other tests are run in parallel.
std::string suffix = ".vocabularyInternalExternalTest.dat";

// Store a VocabularyInternalExternal and read it back from file. For each
// instance of `VocabularyCreator` that exists at the same time, a different
// filename has to be chosen.
class VocabularyCreator {
 private:
  std::string vocabFilename_;

 public:
  explicit VocabularyCreator(const std::string& filename)
      : vocabFilename_{filename + suffix} {
    ad_utility::deleteFile(vocabFilename_, false);
  }
  ~VocabularyCreator() { ad_utility::deleteFile(vocabFilename_); }

  // Create and return a `VocabularyInternalExternal` from the given words.
  auto createVocabularyImpl(const std::vector<std::string>& words) {
    VocabularyInternalExternal vocabulary;
    {
<<<<<<< HEAD
      auto writer = VocabularyInternalExternal::makeDiskWriter(vocabFilename_);
=======
      auto writerPtr =
          VocabularyInternalExternal::makeDiskWriterPtr(vocabFilename_);
      auto& writer = *writerPtr;
>>>>>>> 84aff6d2
      for (const auto& [i, word] : ::ranges::views::enumerate(words)) {
        EXPECT_EQ(writer(word, i % 2 == 0), static_cast<uint64_t>(i));
      }
      writer.readableName() = "blabbiblu";
      EXPECT_EQ(writer.readableName(), "blabbiblu");
      static std::atomic<unsigned> doFinish = 0;
      // In some tests, call `finish` explicitly, in others let the destructor
      // handle this.
      if (doFinish.fetch_add(1) % 2 == 0) {
        writer.finish();
      }
    }
    vocabulary.open(vocabFilename_);
    return vocabulary;
  }

  // Like `createVocabularyImpl` above, but the resulting vocabulary will be
  // destroyed and re-initialized from disk before it is returned.
  auto createVocabularyFromDiskImpl(const std::vector<std::string>& words) {
    { createVocabularyImpl(words); }
    VocabularyInternalExternal vocabulary;
    vocabulary.open(vocabFilename_);
    return vocabulary;
  }

  // Create and return a `VocabularyInternalExternal` from words. The ids will
  // be [0, .. words.size()).
  auto createVocabulary(const std::vector<std::string>& words) {
    return createVocabularyImpl(words);
  }

  // Create and return a `VocabularyInternalExternal` from words. The ids will
  // be [0, .. words.size()). Note: The resulting vocabulary will be destroyed
  // and re-initialized from disk before it is returned.
  auto createVocabularyFromDisk(const std::vector<std::string>& words) {
    return createVocabularyFromDiskImpl(words);
  }
};

auto createVocabulary(std::string filename) {
  return [c = VocabularyCreator{std::move(filename)}](auto&&... args) mutable {
    return c.createVocabulary(AD_FWD(args)...);
  };
}

auto createVocabularyFromDisk(std::string filename) {
  return [c = VocabularyCreator{std::move(filename)}](auto&&... args) mutable {
    return c.createVocabularyFromDisk(AD_FWD(args)...);
  };
}

}  // namespace

TEST(VocabularyInternalExternal, LowerUpperBoundStdLess) {
  testUpperAndLowerBoundWithStdLess(
      createVocabulary("lowerUpperBoundStdLess1"));
  testUpperAndLowerBoundWithStdLess(
      createVocabularyFromDisk("lowerUpperBoundStdLess2"));
}

TEST(VocabularyInternalExternal, LowerUpperBoundNumeric) {
  testUpperAndLowerBoundWithNumericComparator(
      createVocabulary("lowerUpperBoundNumeric1"));
  testUpperAndLowerBoundWithNumericComparator(
      createVocabularyFromDisk("lowerUpperBoundNumeric2"));
}

TEST(VocabularyInternalExternal, AccessOperator) {
  testAccessOperatorForUnorderedVocabulary(createVocabulary("AccessOperator1"));
  testAccessOperatorForUnorderedVocabulary(
      createVocabularyFromDisk("AccessOperator2"));
}

TEST(VocabularyInternalExternal, EmptyVocabulary) {
  testEmptyVocabulary(createVocabulary("EmptyVocabulary"));
}<|MERGE_RESOLUTION|>--- conflicted
+++ resolved
@@ -35,13 +35,9 @@
   auto createVocabularyImpl(const std::vector<std::string>& words) {
     VocabularyInternalExternal vocabulary;
     {
-<<<<<<< HEAD
-      auto writer = VocabularyInternalExternal::makeDiskWriter(vocabFilename_);
-=======
       auto writerPtr =
           VocabularyInternalExternal::makeDiskWriterPtr(vocabFilename_);
       auto& writer = *writerPtr;
->>>>>>> 84aff6d2
       for (const auto& [i, word] : ::ranges::views::enumerate(words)) {
         EXPECT_EQ(writer(word, i % 2 == 0), static_cast<uint64_t>(i));
       }
