//  Copyright 2022, University of Freiburg,
//  Chair of Algorithms and Data Structures.
//  Author: Johannes Kalmbach <kalmbach@cs.uni-freiburg.de>

#include <gmock/gmock.h>
#include <gtest/gtest.h>

#include "../util/GTestHelpers.h"
#include "../util/IdTestHelpers.h"
#include "global/SpecialIds.h"
#include "index/PatternCreator.h"
#include "util/Serializer/ByteBufferSerializer.h"
#include "util/Serializer/Serializer.h"

namespace {
auto V = ad_utility::testing::VocabId;
auto I = ad_utility::testing::IntId;
ad_utility::MemorySize memForStxxl = 10_MB;

using TripleVec = std::vector<std::array<Id, 3>>;

static const Id hasPatternId = qlever::specialIds.at(HAS_PATTERN_PREDICATE);

// Convert a PSOSorter to a vector of triples for easier handling
TripleVec getVectorFromSorter(PatternCreator::PSOSorter&& sorter) {
  TripleVec triples;
  for (const auto& triple : sorter.sortedView()) {
    triples.push_back(static_cast<std::array<Id, 3>>(triple));
  }
  return triples;
}

using ad_utility::source_location;
}  // namespace

TEST(PatternStatistics, Initialization) {
  PatternStatistics patternStatistics{50, 25, 4};
  ASSERT_EQ(patternStatistics.numDistinctSubjectPredicatePairs_, 50u);
  ASSERT_FLOAT_EQ(patternStatistics.avgNumDistinctPredicatesPerSubject_, 2.0);
  ASSERT_FLOAT_EQ(patternStatistics.avgNumDistinctSubjectsPerPredicate_, 12.5);
}

TEST(PatternStatistics, Serialization) {
  PatternStatistics patternStatistics{50, 25, 4};
  ad_utility::serialization::ByteBufferWriteSerializer writer;
  writer << patternStatistics;
  ad_utility::serialization::ByteBufferReadSerializer reader{
      std::move(writer).data()};

  PatternStatistics statistics2;
  reader >> statistics2;

  ASSERT_EQ(statistics2.numDistinctSubjectPredicatePairs_, 50u);
  ASSERT_FLOAT_EQ(statistics2.avgNumDistinctPredicatesPerSubject_, 2.0);
  ASSERT_FLOAT_EQ(statistics2.avgNumDistinctSubjectsPerPredicate_, 12.5);
}

// Create patterns from a small SPO-sorted sequence of triples.
auto createExamplePatterns(PatternCreator& creator) {
  using A = std::array<Id, 4>;
  std::vector<A> expected;

  // push the `triple` with the `isIgnored` information to the pattern creator,
  // and expect that the triple gets the `patternIdx` assigned by pushing the
  // corresponding info to `expected`.
  auto push = [&creator, &expected](std::array<Id, 3> triple,
                                    bool isIgnoredTriple, size_t patternIdx) {
    creator.processTriple(triple, isIgnoredTriple);
    expected.push_back(A{triple[0], triple[1], triple[2], I(patternIdx)});
  };

<<<<<<< HEAD
  // The first subject gets the first pattern.
  // (We have an ignored Triple at the end which doesn't count towards the
  // pattern.
=======
  // The first subject gets the first pattern. We have an ignored triple at the
  // end which doesn't count towards the pattern.
>>>>>>> 2b8dd193
  push({V(0), V(10), V(20)}, false, 0);
  push({V(0), V(10), V(21)}, false, 0);
  push({V(0), V(11), V(18)}, false, 0);
  push({V(0), V(12), V(18)}, true, 0);

  // New subject, different predicates, so a new pattern.
  push({V(1), V(10), V(18)}, false, 1);
  // Ignored triple, but `V(1)` has other non-ignored triple, so it will have a
  // pattern, but `V(11)` will not contribute to that pattern.
  push({V(1), V(11), V(18)}, true, 1);
  push({V(1), V(12), V(18)}, false, 1);
  push({V(1), V(13), V(18)}, false, 1);

  // All the triples for subject `V(2)` are ignored, so it will not have a
  // pattern.
  push({V(2), V(13), V(18)}, true, NO_PATTERN);
  push({V(2), V(14), V(18)}, true, NO_PATTERN);

  // New subject, but has the same predicate and therefore patterns as `V(0)`.
<<<<<<< HEAD
  // (We have an ignored Triple at the beginning, which doesn't count towards
=======
  // We have an ignored triple at the beginning, which doesn't count towards
>>>>>>> 2b8dd193
  // the pattern.
  push({V(3), V(9), V(18)}, true, 0);
  push({V(3), V(10), V(28)}, false, 0);
  push({V(3), V(11), V(29)}, false, 0);
  push({V(3), V(11), V(45)}, false, 0);

  std::ranges::sort(expected, SortByOSP{});
  auto tripleOutputs = std::move(creator).getTripleSorter();
  auto& triples = *tripleOutputs.triplesWithSubjectPatternsSortedByOsp_;
  std::vector<std::array<Id, 4>> actual;
  for (auto& block : triples.getSortedBlocks<4>()) {
    for (const auto& row : block) {
      actual.push_back(static_cast<std::array<Id, 4>>(row));
    }
  }
  EXPECT_THAT(actual, ::testing::ElementsAreArray(expected));
  return std::move(tripleOutputs.hasPatternPredicateSortedByPSO_);
}

// Assert that the contents of patterns read from `filename` match the triples
// from the `createExamplePatterns` function.
void assertPatternContents(const std::string& filename,
                           const TripleVec& addedTriples,
                           source_location l = source_location ::current()) {
  auto tr = generateLocationTrace(l);
  double averageNumSubjectsPerPredicate;
  double averageNumPredicatesPerSubject;
  uint64_t numDistinctSubjectPredicatePairs;
  CompactVectorOfStrings<Id> patterns;

  PatternCreator::readPatternsFromFile(
      filename, averageNumSubjectsPerPredicate, averageNumPredicatesPerSubject,
      numDistinctSubjectPredicatePairs, patterns);

  ASSERT_EQ(numDistinctSubjectPredicatePairs, 7);
  ASSERT_FLOAT_EQ(averageNumPredicatesPerSubject, 7.0 / 3.0);
  ASSERT_FLOAT_EQ(averageNumSubjectsPerPredicate, 7.0 / 4.0);

  // We have two patterns: (10, 11) and (10, 12, 13).
  ASSERT_EQ(patterns.size(), 2);

  ASSERT_EQ(patterns[0].size(), 2);
  ASSERT_EQ(patterns[0][0], V(10));
  ASSERT_EQ(patterns[0][1], V(11));

  ASSERT_EQ(patterns[1].size(), 3);
  ASSERT_EQ(patterns[1][0], V(10));
  ASSERT_EQ(patterns[1][1], V(12));
  ASSERT_EQ(patterns[1][2], V(13));

  // We have 4 subjects 0, 1, 2, 3. Subject 2 has no pattern, because
  // it has no triples. Subjects 0 and 3 have the first pattern, subject 1 has
  // the second pattern.
  auto pat = hasPatternId;
  // auto pred = qlever::specialIds.at(HAS_PREDICATE_PREDICATE);
  TripleVec expectedTriples;
  expectedTriples.push_back(std::array{V(0), pat, I(0)});
  expectedTriples.push_back(std::array{V(1), pat, I(1)});
  expectedTriples.push_back(std::array{V(3), pat, I(0)});
  std::ranges::sort(expectedTriples, SortByPSO{});
  EXPECT_THAT(addedTriples, ::testing::ElementsAreArray(expectedTriples));
}

TEST(PatternCreator, writeAndReadWithFinish) {
  std::string filename = "patternCreator.test.tmp";
  PatternCreator creator{filename, memForStxxl};
  auto hashPatternAsPSOPtr = createExamplePatterns(creator);
  creator.finish();

  assertPatternContents(filename,
                        getVectorFromSorter(std::move(*hashPatternAsPSOPtr)));
  ad_utility::deleteFile(filename);
}<|MERGE_RESOLUTION|>--- conflicted
+++ resolved
@@ -69,14 +69,8 @@
     expected.push_back(A{triple[0], triple[1], triple[2], I(patternIdx)});
   };
 
-<<<<<<< HEAD
-  // The first subject gets the first pattern.
-  // (We have an ignored Triple at the end which doesn't count towards the
-  // pattern.
-=======
   // The first subject gets the first pattern. We have an ignored triple at the
   // end which doesn't count towards the pattern.
->>>>>>> 2b8dd193
   push({V(0), V(10), V(20)}, false, 0);
   push({V(0), V(10), V(21)}, false, 0);
   push({V(0), V(11), V(18)}, false, 0);
@@ -96,11 +90,7 @@
   push({V(2), V(14), V(18)}, true, NO_PATTERN);
 
   // New subject, but has the same predicate and therefore patterns as `V(0)`.
-<<<<<<< HEAD
-  // (We have an ignored Triple at the beginning, which doesn't count towards
-=======
   // We have an ignored triple at the beginning, which doesn't count towards
->>>>>>> 2b8dd193
   // the pattern.
   push({V(3), V(9), V(18)}, true, 0);
   push({V(3), V(10), V(28)}, false, 0);
