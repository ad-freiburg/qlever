//  Copyright 2022, University of Freiburg,
//  Chair of Algorithms and Data Structures.
//  Author: Johannes Kalmbach <kalmbach@cs.uni-freiburg.de>

#include <gmock/gmock.h>
#include <gtest/gtest.h>

#include "../util/GTestHelpers.h"
#include "../util/IdTestHelpers.h"
#include "global/SpecialIds.h"
#include "index/PatternCreator.h"
#include "util/Serializer/ByteBufferSerializer.h"
#include "util/Serializer/Serializer.h"

namespace {
auto V = ad_utility::testing::VocabId;
auto I = ad_utility::testing::IntId;
ad_utility::MemorySize memForStxxl = 10_MB;

using TripleVec = std::vector<std::array<Id, 3>>;

<<<<<<< HEAD
static const Id hasPatternId =
=======
static const Id idOfHasPattern =
>>>>>>> efeef683
    Id::makeFromVocabIndex(VocabIndex::make(120394835));

// Convert a PSOSorter to a vector of triples for easier handling
TripleVec getVectorFromSorter(PatternCreator::PSOSorter&& sorter) {
  TripleVec triples;
  for (const auto& triple : sorter.sortedView()) {
    triples.push_back(static_cast<std::array<Id, 3>>(triple));
  }
  return triples;
}

using ad_utility::source_location;
}  // namespace

TEST(PatternStatistics, Initialization) {
  PatternStatistics patternStatistics{50, 25, 4};
  ASSERT_EQ(patternStatistics.numDistinctSubjectPredicatePairs_, 50u);
  ASSERT_FLOAT_EQ(patternStatistics.avgNumDistinctPredicatesPerSubject_, 2.0);
  ASSERT_FLOAT_EQ(patternStatistics.avgNumDistinctSubjectsPerPredicate_, 12.5);
}

TEST(PatternStatistics, Serialization) {
  PatternStatistics patternStatistics{50, 25, 4};
  ad_utility::serialization::ByteBufferWriteSerializer writer;
  writer << patternStatistics;
  ad_utility::serialization::ByteBufferReadSerializer reader{
      std::move(writer).data()};

  PatternStatistics statistics2;
  reader >> statistics2;

  ASSERT_EQ(statistics2.numDistinctSubjectPredicatePairs_, 50u);
  ASSERT_FLOAT_EQ(statistics2.avgNumDistinctPredicatesPerSubject_, 2.0);
  ASSERT_FLOAT_EQ(statistics2.avgNumDistinctSubjectsPerPredicate_, 12.5);
}

// Create patterns from a small SPO-sorted sequence of triples.
auto createExamplePatterns(PatternCreator& creator) {
  using A = std::array<Id, NumColumnsIndexBuilding + 1>;
  std::vector<A> expected;

  // push the `triple` with the `isIgnored` information to the pattern creator,
  // and expect that the triple gets the `patternIdx` assigned by pushing the
  // corresponding info to `expected`.
  auto graphPayload = Id::makeFromInt(2365);
  auto push = [&creator, &expected, graphPayload](std::array<Id, 3> triple,
                                                  bool isIgnoredTriple,
                                                  size_t patternIdx) {
    const auto& [s, p, o] = triple;
    auto withGraph = std::array{s, p, o, graphPayload};
    static_assert(NumColumnsIndexBuilding == 4,
                  "The following lines have to be changed once additional "
                  "payload columns are added");
    creator.processTriple(withGraph, isIgnoredTriple);
    expected.push_back(
        A{triple[0], triple[1], triple[2], graphPayload, I(patternIdx)});
  };

  // The first subject gets the first pattern. We have an ignored triple at the
  // end which doesn't count towards the pattern.
  push({V(0), V(10), V(20)}, false, 0);
  push({V(0), V(10), V(21)}, false, 0);
  push({V(0), V(11), V(18)}, false, 0);
  push({V(0), V(12), V(18)}, true, 0);

  // New subject, different predicates, so a new pattern.
  push({V(1), V(10), V(18)}, false, 1);
  // Ignored triple, but `V(1)` has other non-ignored triple, so it will have a
  // pattern, but `V(11)` will not contribute to that pattern.
  push({V(1), V(11), V(18)}, true, 1);
  push({V(1), V(12), V(18)}, false, 1);
  push({V(1), V(13), V(18)}, false, 1);

  // All the triples for subject `V(2)` are ignored, so it will not have a
  // pattern.
  push({V(2), V(13), V(18)}, true, NO_PATTERN);
  push({V(2), V(14), V(18)}, true, NO_PATTERN);

  // New subject, but has the same predicate and therefore patterns as `V(0)`.
  // We have an ignored triple at the beginning, which doesn't count towards
  // the pattern.
  push({V(3), V(9), V(18)}, true, 0);
  push({V(3), V(10), V(28)}, false, 0);
  push({V(3), V(11), V(29)}, false, 0);
  push({V(3), V(11), V(45)}, false, 0);

  std::ranges::sort(expected, SortByOSP{});
  auto tripleOutputs = std::move(creator).getTripleSorter();
  auto& triples = *tripleOutputs.triplesWithSubjectPatternsSortedByOsp_;
  static constexpr size_t numCols = NumColumnsIndexBuilding + 1;
  std::vector<std::array<Id, numCols>> actual;
  for (auto& block : triples.getSortedBlocks<numCols>()) {
    for (const auto& row : block) {
      actual.push_back(static_cast<std::array<Id, numCols>>(row));
    }
  }
  EXPECT_THAT(actual, ::testing::ElementsAreArray(expected));
  return std::move(tripleOutputs.hasPatternPredicateSortedByPSO_);
}

// Assert that the contents of patterns read from `filename` match the triples
// from the `createExamplePatterns` function.
void assertPatternContents(const std::string& filename,
                           const TripleVec& addedTriples,
                           source_location l = source_location ::current()) {
  auto tr = generateLocationTrace(l);
  double averageNumSubjectsPerPredicate;
  double averageNumPredicatesPerSubject;
  uint64_t numDistinctSubjectPredicatePairs;
  CompactVectorOfStrings<Id> patterns;

  PatternCreator::readPatternsFromFile(
      filename, averageNumSubjectsPerPredicate, averageNumPredicatesPerSubject,
      numDistinctSubjectPredicatePairs, patterns);

  ASSERT_EQ(numDistinctSubjectPredicatePairs, 7);
  ASSERT_FLOAT_EQ(averageNumPredicatesPerSubject, 7.0 / 3.0);
  ASSERT_FLOAT_EQ(averageNumSubjectsPerPredicate, 7.0 / 4.0);

  // We have two patterns: (10, 11) and (10, 12, 13).
  ASSERT_EQ(patterns.size(), 2);

  ASSERT_EQ(patterns[0].size(), 2);
  ASSERT_EQ(patterns[0][0], V(10));
  ASSERT_EQ(patterns[0][1], V(11));

  ASSERT_EQ(patterns[1].size(), 3);
  ASSERT_EQ(patterns[1][0], V(10));
  ASSERT_EQ(patterns[1][1], V(12));
  ASSERT_EQ(patterns[1][2], V(13));

  // We have 4 subjects 0, 1, 2, 3. Subject 2 has no pattern, because
  // it has no triples. Subjects 0 and 3 have the first pattern, subject 1 has
  // the second pattern.
  auto pat = idOfHasPattern;
  // auto pred = qlever::specialIds().at(HAS_PREDICATE_PREDICATE);
  TripleVec expectedTriples;
  expectedTriples.push_back(std::array{V(0), pat, I(0)});
  expectedTriples.push_back(std::array{V(1), pat, I(1)});
  expectedTriples.push_back(std::array{V(3), pat, I(0)});
  std::ranges::sort(expectedTriples, SortByPSO{});
  EXPECT_THAT(addedTriples, ::testing::ElementsAreArray(expectedTriples));
}

TEST(PatternCreator, writeAndReadWithFinish) {
  std::string filename = "patternCreator.test.tmp";
  PatternCreator creator{filename, idOfHasPattern, memForStxxl};
  auto hashPatternAsPSOPtr = createExamplePatterns(creator);
  creator.finish();

  assertPatternContents(filename,
                        getVectorFromSorter(std::move(*hashPatternAsPSOPtr)));
  ad_utility::deleteFile(filename);
}<|MERGE_RESOLUTION|>--- conflicted
+++ resolved
@@ -19,11 +19,7 @@
 
 using TripleVec = std::vector<std::array<Id, 3>>;
 
-<<<<<<< HEAD
-static const Id hasPatternId =
-=======
 static const Id idOfHasPattern =
->>>>>>> efeef683
     Id::makeFromVocabIndex(VocabIndex::make(120394835));
 
 // Convert a PSOSorter to a vector of triples for easier handling
