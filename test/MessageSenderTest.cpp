//   Copyright 2023, University of Freiburg,
//   Chair of Algorithms and Data Structures.
//   Author: Robin Textor-Falconi <textorr@informatik.uni-freiburg.de>

#include <gmock/gmock.h>
#include <gtest/gtest.h>

#include <boost/asio/experimental/awaitable_operators.hpp>

#include "util/AsyncTestHelpers.h"
#include "util/http/websocket/MessageSender.h"
#include "util/http/websocket/QueryHub.h"

using ad_utility::websocket::MessageSender;
using ad_utility::websocket::OwningQueryId;
using ad_utility::websocket::QueryHub;
using ad_utility::websocket::QueryId;
using ad_utility::websocket::QueryRegistry;

using namespace boost::asio::experimental::awaitable_operators;
using namespace std::string_literals;

using ::testing::Pointee;
using ::testing::VariantWith;

ASYNC_TEST(MessageSender, destructorCallsSignalEnd) {
  QueryRegistry queryRegistry;
  OwningQueryId queryId = queryRegistry.uniqueId();
  QueryHub queryHub{ioContext};

  auto distributor = co_await queryHub.createOrAcquireDistributorForReceiving(
      queryId.toQueryId());

  co_await MessageSender::create(std::move(queryId), queryHub);

  net::deadline_timer timer{ioContext, boost::posix_time::seconds(2)};

  auto result = co_await (distributor->waitForNextDataPiece(0) ||
                          timer.async_wait(net::use_awaitable));

  using PayloadType = std::shared_ptr<const std::string>;

  EXPECT_THAT(result, VariantWith<PayloadType>(PayloadType{}));
}

// _____________________________________________________________________________

ASYNC_TEST(MessageSender, callingOperatorBroadcastsPayload) {
  QueryRegistry queryRegistry;
  OwningQueryId queryId = queryRegistry.uniqueId();
  QueryHub queryHub{ioContext};

  {
    auto distributor = co_await queryHub.createOrAcquireDistributorForReceiving(
        queryId.toQueryId());

    auto updateWrapper =
        co_await MessageSender::create(std::move(queryId), queryHub);

    updateWrapper("Still");
    updateWrapper("Dre");

    net::deadline_timer timer{ioContext, boost::posix_time::seconds(2)};

    auto result = co_await (distributor->waitForNextDataPiece(0) ||
                            timer.async_wait(net::use_awaitable));

    using PayloadType = std::shared_ptr<const std::string>;

    EXPECT_THAT(result, VariantWith<PayloadType>(Pointee("Still"s)));

    result = co_await (distributor->waitForNextDataPiece(1) ||
                       timer.async_wait(net::use_awaitable));

    EXPECT_THAT(result, VariantWith<PayloadType>(Pointee("Dre"s)));
  }

<<<<<<< HEAD
  EXPECT_THAT(result, VariantWith<PayloadType>(Pointee("Dre"s)));
}

// _____________________________________________________________________________

ASYNC_TEST(MessageSender, testGetQueryIdGetterWorks) {
  QueryRegistry queryRegistry;
  OwningQueryId queryId = queryRegistry.uniqueId();
  QueryId reference = queryId.toQueryId();
  QueryHub queryHub{ioContext};

  auto messageSender =
      co_await MessageSender::create(std::move(queryId), queryHub);
  EXPECT_EQ(reference, messageSender.getQueryId());
=======
  // The destructor of `MessageSender` calls `signalEnd` on the distributor
  // instance asynchronously, so we need to wait for it to be executed before
  // destroying the backing `QueryHub` instance.
  co_await net::post(net::use_awaitable);
>>>>>>> 4c39fe66
}<|MERGE_RESOLUTION|>--- conflicted
+++ resolved
@@ -75,8 +75,10 @@
     EXPECT_THAT(result, VariantWith<PayloadType>(Pointee("Dre"s)));
   }
 
-<<<<<<< HEAD
-  EXPECT_THAT(result, VariantWith<PayloadType>(Pointee("Dre"s)));
+  // The destructor of `MessageSender` calls `signalEnd` on the distributor
+  // instance asynchronously, so we need to wait for it to be executed before
+  // destroying the backing `QueryHub` instance.
+  co_await net::post(net::use_awaitable);
 }
 
 // _____________________________________________________________________________
@@ -90,10 +92,4 @@
   auto messageSender =
       co_await MessageSender::create(std::move(queryId), queryHub);
   EXPECT_EQ(reference, messageSender.getQueryId());
-=======
-  // The destructor of `MessageSender` calls `signalEnd` on the distributor
-  // instance asynchronously, so we need to wait for it to be executed before
-  // destroying the backing `QueryHub` instance.
-  co_await net::post(net::use_awaitable);
->>>>>>> 4c39fe66
 }