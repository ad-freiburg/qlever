//  Copyright 2022 - 2023, University of Freiburg,
//  Chair of Algorithms and Data Structures.
//  Author: Hannah Bast <bast@cs.uni-freiburg.de>

#include <gmock/gmock.h>

#include <ctre-unicode.hpp>
#include <regex>

#include "engine/Service.h"
#include "global/RuntimeParameters.h"
#include "parser/GraphPatternOperation.h"
#include "util/IdTableHelpers.h"
#include "util/IndexTestHelpers.h"
#include "util/TripleComponentTestHelpers.h"
#include "util/http/HttpUtils.h"

// Fixture that sets up a test index and a factory for producing mocks for the
// `getTsvFunction` needed by the `Service` operation.
class ServiceTest : public ::testing::Test {
 protected:
  // Query execution context (with small test index) and allocator for testing,
  // see `IndexTestHelpers.h`. Note that `getQec` returns a pointer to a static
  // `QueryExecutionContext`, so no need to ever delete `testQec`.
  QueryExecutionContext* testQec = ad_utility::testing::getQec();
  ad_utility::AllocatorWithLimit<Id> testAllocator =
      ad_utility::testing::makeAllocator();

  // Factory for generating mocks of the `sendHttpOrHttpsRequest` function that
  // is used by default by a `Service` operation (see the constructor in
  // `Service.h`). Each mock does the following:
  //
  // 1. It tests that the request method is POST, the content-type header is
  //    `application/sparql-query`, and the accept header is
  //    `text/tab-separated-values` (our `Service` always does this).
  //
  // 2. It tests that the host and port are as expected.
  //
  // 3. It tests that the post data is as expected.
  //
  // 4. It returns the specified JSON.
  //
  // NOTE: In a previous version of this test, we set up an actual test server.
  // The code can be found in the history of this PR.
  static auto constexpr getTsvFunctionFactory =
      [](std::string_view expectedUrl, std::string_view expectedSparqlQuery,
         nlohmann::json predefinedResult) -> Service::GetTsvFunction {
    return [=](const ad_utility::httpUtils::Url& url,
               ad_utility::SharedCancellationHandle,
               const boost::beast::http::verb& method,
               std::string_view postData, std::string_view contentTypeHeader,
               std::string_view acceptHeader) {
      // Check that the request parameters are as expected.
      //
      // NOTE: The first three are hard-coded in `Service::computeResult`, but
      // the host and port of the endpoint are derived from the IRI, so the last
      // two checks are non-trivial.
      EXPECT_EQ(method, boost::beast::http::verb::post);
      EXPECT_EQ(contentTypeHeader, "application/sparql-query");
      EXPECT_EQ(acceptHeader, "application/sparql-results+json");
      EXPECT_EQ(url.asString(), expectedUrl);

      // Check that the whitespace-normalized POST data is the expected query.
      //
      // NOTE: a SERVICE clause specifies only the body of a SPARQL query, from
      // which `Service::computeResult` has to construct a full SPARQL query by
      // adding `SELECT ... WHERE`, so this checks something non-trivial.
      std::string whitespaceNormalizedPostData =
          std::regex_replace(std::string{postData}, std::regex{"\\s+"}, " ");
      EXPECT_EQ(whitespaceNormalizedPostData, expectedSparqlQuery);
      return [](nlohmann::json result)
                 -> cppcoro::generator<std::span<std::byte>> {
        // Randomly slice the string to make tests more robust.
        std::mt19937 rng{std::random_device{}()};

        const std::string resultStr = result.dump();
        std::uniform_int_distribution<size_t> distribution{
            0, resultStr.length() / 2};

        for (size_t start = 0; start < resultStr.length();) {
          size_t size = distribution(rng);
          std::string resultCopy{resultStr.substr(start, size)};
          co_yield std::as_writable_bytes(std::span{resultCopy});
          start += size;
        }
      }(predefinedResult);
    };
  };

  // Generates a JSON result from variables and rows for Testing.
  // Limitations:
  // 1. Only generates values of type uri.
  // 2. Values per row can't exceed the specified columns.
  static nlohmann::json getJsonResult(
      std::vector<std::string_view> vars,
      std::vector<std::vector<std::string_view>> rows) {
    nlohmann::json res;
    res["head"]["vars"] = vars;
    res["results"]["bindings"] = nlohmann::json::array();
    auto& bindings = res["results"]["bindings"];

    for (size_t i = 0; i < rows.size(); ++i) {
      nlohmann::json binding;
      for (size_t j = 0; j < std::min(rows[i].size(), vars.size()); ++j) {
        binding[vars[j]] = {{"type", "uri"}, {"value", rows[i][j]}};
      }
      bindings.push_back(binding);
    }
    return res;
  }
};

// Test basic methods of class `Service`.
TEST_F(ServiceTest, basicMethods) {
  // Construct a parsed SERVICE clause by hand. The fourth argument is the query
  // body (empty in this case because this test is not about evaluating a
  // query). The fourth argument plays no role in our test (and isn't really
  // used in `parsedQuery::Service` either).
  parsedQuery::Service parsedServiceClause{{Variable{"?x"}, Variable{"?y"}},
                                           Iri{"<http://localhorst/api>"},
                                           "PREFIX doof: <http://doof.org>",
                                           "{ }"};
  // Create an operation from this.
  Service serviceOp{testQec, parsedServiceClause};

  // Test the basic methods.
  ASSERT_EQ(serviceOp.getDescriptor(),
            "Service with IRI <http://localhorst/api>");
  ASSERT_TRUE(
      serviceOp.getCacheKey().starts_with("SERVICE <http://localhorst/api>"))
      << serviceOp.getCacheKey();
  ASSERT_EQ(serviceOp.getResultWidth(), 2);
  ASSERT_EQ(serviceOp.getMultiplicity(0), 1);
  ASSERT_EQ(serviceOp.getMultiplicity(1), 1);
  ASSERT_EQ(serviceOp.getSizeEstimate(), 100'000);
  ASSERT_EQ(serviceOp.getCostEstimate(), 1'000'000);
  using V = Variable;
  ASSERT_THAT(serviceOp.computeVariableToColumnMap(),
              ::testing::UnorderedElementsAreArray(VariableToColumnMap{
                  {V{"?x"}, makePossiblyUndefinedColumn(0)},
                  {V{"?y"}, makePossiblyUndefinedColumn(1)}}));
  ASSERT_FALSE(serviceOp.knownEmptyResult());
  ASSERT_TRUE(serviceOp.getChildren().empty());
}

// Tests that `computeResult` behaves as expected.
TEST_F(ServiceTest, computeResult) {
  // Construct a parsed SERVICE clause by hand, see `basicMethods` test above.
  parsedQuery::Service parsedServiceClause{{Variable{"?x"}, Variable{"?y"}},
                                           Iri{"<http://localhorst/api>"},
                                           "PREFIX doof: <http://doof.org>",
                                           "{ }"};

  // This is the (port-normalized) URL and (whitespace-normalized) SPARQL query
  // we expect.
  std::string_view expectedUrl = "http://localhorst:80/api";
  std::string_view expectedSparqlQuery =
      "PREFIX doof: <http://doof.org> SELECT ?x ?y WHERE { }";

  // CHECK 1: Returned JSON is empty -> an exception should be thrown.
  Service serviceOperation1{
      testQec, parsedServiceClause,
      getTsvFunctionFactory(expectedUrl, expectedSparqlQuery, {})};
  ASSERT_ANY_THROW(serviceOperation1.getResult());

  // CHECK 2: Header row of returned JSON is wrong (variables in wrong order) ->
  // an exception should be thrown.
  Service serviceOperation2{
      testQec, parsedServiceClause,
      getTsvFunctionFactory(
          expectedUrl, expectedSparqlQuery,
          getJsonResult({"y", "x"},
                        {{"bla", "bli"}, {"blu", "bla"}, {"bli", "blu"}}))};
  ASSERT_ANY_THROW(serviceOperation2.getResult());

  // CHECK 3: In one of the rows with the values, there is a different number of
  // columns than in the header row.
  Service serviceOperation3{
      testQec, parsedServiceClause,
      getTsvFunctionFactory(
          expectedUrl, expectedSparqlQuery,
          getJsonResult({"x", "y"},
                        {{"bla", "bli"}, {"blu"}, {"bli", "blu"}}))};
  ASSERT_ANY_THROW(serviceOperation3.getResult());

  // CHECK 4: Returned JSON has correct format matching the query -> check that
  // the result table returned by the operation corresponds to the contents of
  // the JSON and its local vocabulary are correct.
  Service serviceOperation4{
      testQec, parsedServiceClause,
      getTsvFunctionFactory(
          expectedUrl, expectedSparqlQuery,
          getJsonResult(
              {"x", "y"},
              {{"x", "y"}, {"bla", "bli"}, {"blu", "bla"}, {"bli", "blu"}}))};
  std::shared_ptr<const Result> result = serviceOperation4.getResult();

  // Check that `<x>` and `<y>` were contained in the original vocabulary and
  // that `<bla>`, `<bli>`, `<blu>` were added to the (initially empty) local
  // vocabulary. On the way, obtain their IDs, which we then need below.
  auto getId = ad_utility::testing::makeGetId(testQec->getIndex());
  Id idX = getId("<x>");
  Id idY = getId("<y>");
  const auto& localVocab = result->localVocab();
  EXPECT_EQ(localVocab.size(), 3);
  auto get = [&localVocab](const std::string& s) {
    return localVocab.getIndexOrNullopt(
        ad_utility::triple_component::LiteralOrIri::iriref(s));
  };
  std::optional<LocalVocabIndex> idxBla = get("<bla>");
  std::optional<LocalVocabIndex> idxBli = get("<bli>");
  std::optional<LocalVocabIndex> idxBlu = get("<blu>");
  ASSERT_TRUE(idxBli.has_value());
  ASSERT_TRUE(idxBla.has_value());
  ASSERT_TRUE(idxBlu.has_value());
  Id idBli = Id::makeFromLocalVocabIndex(idxBli.value());
  Id idBla = Id::makeFromLocalVocabIndex(idxBla.value());
  Id idBlu = Id::makeFromLocalVocabIndex(idxBlu.value());

  // Check that the result table corresponds to the contents of the JSON.
  EXPECT_TRUE(result);
  IdTable expectedIdTable = makeIdTableFromVector(
      {{idX, idY}, {idBla, idBli}, {idBlu, idBla}, {idBli, idBlu}});
  EXPECT_EQ(result->idTable(), expectedIdTable);
<<<<<<< HEAD
}

// Test that bindingToValueId behaves as expected.
TEST_F(ServiceTest, bindingToTripleComponent) {
  Index::Vocab vocabulary;
  nlohmann::json binding;
  EXPECT_EQ(Service::bindingToTripleComponent(binding),
            TripleComponent::UNDEF());

  binding = {{"type", "literal"}, {"value", "Hello World"}};
  EXPECT_EQ(Service::bindingToTripleComponent(binding),
            TripleComponent::Literal::literalWithoutQuotes("Hello World"));

  binding["xml:lang"] = "de";
  binding["value"] = "Hallo Welt";
  EXPECT_EQ(
      Service::bindingToTripleComponent(binding),
      TripleComponent::Literal::literalWithoutQuotes("Hallo Welt", "@de"));

  binding.erase("xml:lang");
  binding["datatype"] = XSD_INT_TYPE;
  binding["value"] = "42";
  EXPECT_EQ(Service::bindingToTripleComponent(binding), 42);

  binding.erase("datatype");
  binding["type"] = "uri";
  binding["value"] = "http://doof.org";
  EXPECT_EQ(Service::bindingToTripleComponent(binding),
            TripleComponent::Iri::fromIriWithoutBrackets("http://doof.org"));

  binding["type"] = "blank";
  EXPECT_ANY_THROW(Service::bindingToTripleComponent(binding));

  binding["type"] = "INVALID_TYPE";
  EXPECT_ANY_THROW(Service::bindingToTripleComponent(binding));
=======

  // Check 5: When a siblingTree with variables common to the Service Clause is
  // passed, the Service Operation shall use the siblings result to reduce
  // its Query complexity by injecting them as Value Clause
  auto iri = ad_utility::testing::iri;
  using TC = TripleComponent;
  auto siblingTree = std::make_shared<QueryExecutionTree>(
      testQec,
      std::make_shared<Values>(
          testQec,
          (parsedQuery::SparqlValues){
              {Variable{"?x"}, Variable{"?y"}, Variable{"?z"}},
              {{TC(iri("<x>")), TC(iri("<y>")), TC(iri("<z>"))},
               {TC(iri("<x>")), TC(iri("<y>")), TC(iri("<z2>"))},
               {TC(iri("<blu>")), TC(iri("<bla>")), TC(iri("<blo>"))}}}));

  auto parsedServiceClause5 = parsedServiceClause;
  parsedServiceClause5.graphPatternAsString_ =
      "{ ?x <ble> ?y . ?y <is-a> ?z2 . }";
  parsedServiceClause5.visibleVariables_.emplace_back("?z2");

  std::string_view expectedSparqlQuery5 =
      "PREFIX doof: <http://doof.org> SELECT ?x ?y ?z2 "
      "WHERE { VALUES (?x ?y) { (<x> <y>) (<blu> <bla>) } . ?x <ble> ?y . ?y "
      "<is-a> ?z2 . }";

  Service serviceOperation5{
      testQec, parsedServiceClause5,
      getTsvFunctionFactory(expectedUrl, expectedSparqlQuery5,
                            "?x\t?y\t?z2\n<x>\t<y>\t<y>\n<bla>\t<bli>\t<y>\n<"
                            "blu>\t<bla>\t<y>\n<bli>\t<blu>\t<y>\n"),
      siblingTree};
  EXPECT_NO_THROW(serviceOperation5.getResult());

  // Check 6: SiblingTree's rows exceed maxValue
  const auto maxValueRowsDefault =
      RuntimeParameters().get<"service-max-value-rows">();
  RuntimeParameters().set<"service-max-value-rows">(0);
  testQec->getQueryTreeCache().clearAll();
  std::string_view expectedSparqlQuery6 =
      "PREFIX doof: <http://doof.org> SELECT ?x ?y ?z2 "
      "WHERE { ?x <ble> ?y . ?y <is-a> ?z2 . }";
  Service serviceOperation6{
      testQec, parsedServiceClause5,
      getTsvFunctionFactory(expectedUrl, expectedSparqlQuery6,
                            "?x\t?y\t?z2\n<x>\t<y>\t<y>\n<bla>\t<bli>\t<y>\n<"
                            "blu>\t<bla>\t<y>\n<bli>\t<blu>\t<y>\n"),
      siblingTree};
  EXPECT_NO_THROW(serviceOperation6.getResult());
  RuntimeParameters().set<"service-max-value-rows">(maxValueRowsDefault);
}

TEST_F(ServiceTest, getCacheKey) {
  parsedQuery::Service parsedServiceClause{{Variable{"?x"}, Variable{"?y"}},
                                           Iri{"<http://localhorst/api>"},
                                           "PREFIX doof: <http://doof.org>",
                                           "{ }"};

  // The cacheKey of the Service Operation has to depend on the cacheKey of
  // the siblingTree, as it might alter the Service Query.

  Service service(
      testQec, parsedServiceClause,
      getTsvFunctionFactory(
          "http://localhorst:80/api",
          "PREFIX doof: <http://doof.org> SELECT ?x ?y WHERE { }",
          "?x\t?y\n<x>\t<y>\n<bla>\t<bli>\n<blu>\t<bla>\n<bli>\t<blu>\n"));

  auto ck_noSibling = service.getCacheKey();

  auto iri = ad_utility::testing::iri;
  using TC = TripleComponent;
  auto siblingTree = std::make_shared<QueryExecutionTree>(
      testQec,
      std::make_shared<Values>(
          testQec,
          (parsedQuery::SparqlValues){
              {Variable{"?x"}, Variable{"?y"}, Variable{"?z"}},
              {{TC(iri("<x>")), TC(iri("<y>")), TC(iri("<z>"))},
               {TC(iri("<blu>")), TC(iri("<bla>")), TC(iri("<blo>"))}}}));
  service.setSiblingTree(siblingTree);

  auto ck_sibling = service.getCacheKey();
  EXPECT_NE(ck_noSibling, ck_sibling);

  auto siblingTree2 = std::make_shared<QueryExecutionTree>(
      testQec,
      std::make_shared<Values>(
          testQec, (parsedQuery::SparqlValues){
                       {Variable{"?x"}, Variable{"?y"}, Variable{"?z"}},
                       {{TC(iri("<x>")), TC(iri("<y>")), TC(iri("<z>"))}}}));

  service.setSiblingTree(siblingTree2);

  auto ck_changedSibling = service.getCacheKey();
  EXPECT_NE(ck_sibling, ck_changedSibling);
>>>>>>> e3dcc9c2
}<|MERGE_RESOLUTION|>--- conflicted
+++ resolved
@@ -222,43 +222,6 @@
   IdTable expectedIdTable = makeIdTableFromVector(
       {{idX, idY}, {idBla, idBli}, {idBlu, idBla}, {idBli, idBlu}});
   EXPECT_EQ(result->idTable(), expectedIdTable);
-<<<<<<< HEAD
-}
-
-// Test that bindingToValueId behaves as expected.
-TEST_F(ServiceTest, bindingToTripleComponent) {
-  Index::Vocab vocabulary;
-  nlohmann::json binding;
-  EXPECT_EQ(Service::bindingToTripleComponent(binding),
-            TripleComponent::UNDEF());
-
-  binding = {{"type", "literal"}, {"value", "Hello World"}};
-  EXPECT_EQ(Service::bindingToTripleComponent(binding),
-            TripleComponent::Literal::literalWithoutQuotes("Hello World"));
-
-  binding["xml:lang"] = "de";
-  binding["value"] = "Hallo Welt";
-  EXPECT_EQ(
-      Service::bindingToTripleComponent(binding),
-      TripleComponent::Literal::literalWithoutQuotes("Hallo Welt", "@de"));
-
-  binding.erase("xml:lang");
-  binding["datatype"] = XSD_INT_TYPE;
-  binding["value"] = "42";
-  EXPECT_EQ(Service::bindingToTripleComponent(binding), 42);
-
-  binding.erase("datatype");
-  binding["type"] = "uri";
-  binding["value"] = "http://doof.org";
-  EXPECT_EQ(Service::bindingToTripleComponent(binding),
-            TripleComponent::Iri::fromIriWithoutBrackets("http://doof.org"));
-
-  binding["type"] = "blank";
-  EXPECT_ANY_THROW(Service::bindingToTripleComponent(binding));
-
-  binding["type"] = "INVALID_TYPE";
-  EXPECT_ANY_THROW(Service::bindingToTripleComponent(binding));
-=======
 
   // Check 5: When a siblingTree with variables common to the Service Clause is
   // passed, the Service Operation shall use the siblings result to reduce
@@ -355,5 +318,39 @@
 
   auto ck_changedSibling = service.getCacheKey();
   EXPECT_NE(ck_sibling, ck_changedSibling);
->>>>>>> e3dcc9c2
+}
+
+// Test that bindingToValueId behaves as expected.
+TEST_F(ServiceTest, bindingToTripleComponent) {
+  Index::Vocab vocabulary;
+  nlohmann::json binding;
+  EXPECT_EQ(Service::bindingToTripleComponent(binding),
+            TripleComponent::UNDEF());
+
+  binding = {{"type", "literal"}, {"value", "Hello World"}};
+  EXPECT_EQ(Service::bindingToTripleComponent(binding),
+            TripleComponent::Literal::literalWithoutQuotes("Hello World"));
+
+  binding["xml:lang"] = "de";
+  binding["value"] = "Hallo Welt";
+  EXPECT_EQ(
+      Service::bindingToTripleComponent(binding),
+      TripleComponent::Literal::literalWithoutQuotes("Hallo Welt", "@de"));
+
+  binding.erase("xml:lang");
+  binding["datatype"] = XSD_INT_TYPE;
+  binding["value"] = "42";
+  EXPECT_EQ(Service::bindingToTripleComponent(binding), 42);
+
+  binding.erase("datatype");
+  binding["type"] = "uri";
+  binding["value"] = "http://doof.org";
+  EXPECT_EQ(Service::bindingToTripleComponent(binding),
+            TripleComponent::Iri::fromIriWithoutBrackets("http://doof.org"));
+
+  binding["type"] = "blank";
+  EXPECT_ANY_THROW(Service::bindingToTripleComponent(binding));
+
+  binding["type"] = "INVALID_TYPE";
+  EXPECT_ANY_THROW(Service::bindingToTripleComponent(binding));
 }