// Copyright 2015, University of Freiburg,
// Chair of Algorithms and Data Structures.
// Author: Björn Buchhold (buchhold@informatik.uni-freiburg.de)
// Co-Author: Andre Schlegel (November of 2022,
// schlegea@informatik.uni-freiburg.de)

#include <gtest/gtest.h>

#include <algorithm>
#include <cstdio>
#include <fstream>
#include <sstream>
#include <tuple>

#include "./IndexTestHelpers.h"
#include "./util/AllocatorTestHelpers.h"
#include "./util/GTestHelpers.h"
#include "./util/IdTableHelpers.h"
#include "./util/JoinHelpers.h"
#include "engine/CallFixedSize.h"
#include "engine/Engine.h"
#include "engine/IndexScan.h"
#include "engine/Join.h"
#include "engine/OptionalJoin.h"
#include "engine/QueryExecutionTree.h"
#include "engine/Values.h"
#include "engine/idTable/IdTable.h"
#include "util/Forward.h"
#include "util/Random.h"
#include "util/SourceLocation.h"

using ad_utility::testing::makeAllocator;
namespace {

/*
 * A structure containing all information needed for a normal join test. A
 * normal join test is defined as two IdTables being joined, the resulting
 * IdTable tested, if it is sorted after the join column, or not, and this
 * IdTable is than compared with the expectedResult.
 */
struct JoinTestCase {
  IdTableAndJoinColumn leftInput;
  IdTableAndJoinColumn rightInput;
  IdTable expectedResult;
  bool resultMustBeSortedByJoinColumn;
};

/*
 * @brief Goes through the sets of tests, joins them together with the given
 * join function and compares the results with the given expected content.
 *
 * @tparam JOIN_FUNCTION is used to allow the transfer of any type of
 *  lambda function, that could contain a join function. You never have to
 *  actually specify this parameter, just let inference do its job.
 *
 * @param testSet is an array of JoinTestCases, that describe what tests to
 *  do. For an explanation, how to read JoinTestCase, see the definition.
 * @param func the function, that will be used for joining the two tables
 *  together. Look into src/engine/Join.h, or this file, for how it should look
 * like.
 */
template <typename JOIN_FUNCTION>
void goThroughSetOfTestsWithJoinFunction(
    const std::vector<JoinTestCase>& testSet, JOIN_FUNCTION func,
    ad_utility::source_location l = ad_utility::source_location::current()) {
  // For generating better messages, when failing a test.
  auto trace{generateLocationTrace(l, "goThroughSetOfTestsWithJoinFunction")};

  for (JoinTestCase const& test : testSet) {
    IdTable resultTable{
        useJoinFunctionOnIdTables(test.leftInput, test.rightInput, func)};

    compareIdTableWithExpectedContent(resultTable, test.expectedResult,
                                      test.resultMustBeSortedByJoinColumn,
                                      test.leftInput.joinColumn);
  }
}

void runTestCasesForAllJoinAlgorithms(
    std::vector<JoinTestCase> testSet,
    ad_utility::source_location l = ad_utility::source_location::current()) {
  // For generating better messages, when failing a test.
  auto trace{generateLocationTrace(l, "runTestCasesForAllJoinAlgorithms")};

  // All normal join algorithm defined as lambda functions for easier handing
  // over to helper functions.
<<<<<<< HEAD
  auto hashJoinLambda = makeHashJoinLambda();
  auto joinLambda = makeJoinLambda();
=======
  Join J{Join::InvalidOnlyForTestingJoinTag{}};
  auto hashJoinLambda = [&J]<int A, int B, int C>(auto&&... args) {
    return J.hashJoin(AD_FWD(args)...);
  };
  auto joinLambda = [&J]<int A, int B, int C>(auto&&... args) {
    return J.join<A, B, C>(AD_FWD(args)...);
  };
>>>>>>> 55278163

  // For sorting IdTableAndJoinColumn by their join column.
  auto sortByJoinColumn = [](IdTableAndJoinColumn& idTableAndJC) {
    std::ranges::sort(idTableAndJC.idTable, {},
                      [&idTableAndJC](const auto& row) {
                        return row[idTableAndJC.joinColumn];
                      });
  };

  // Random shuffle both tables, run hashJoin, check result.
  std::ranges::for_each(testSet, [](JoinTestCase& testCase) {
    randomShuffle(testCase.leftInput.idTable.begin(),
                  testCase.leftInput.idTable.end());
    randomShuffle(testCase.rightInput.idTable.begin(),
                  testCase.rightInput.idTable.end());
    testCase.resultMustBeSortedByJoinColumn = false;
  });
  goThroughSetOfTestsWithJoinFunction(testSet, hashJoinLambda);

  // Sort the larger table by join column, run hashJoin, check result (this time
  // it's sorted).
  std::ranges::for_each(testSet, [&sortByJoinColumn](JoinTestCase& testCase) {
    IdTableAndJoinColumn& largerInputTable =
        (testCase.leftInput.idTable.size() >=
         testCase.rightInput.idTable.size())
            ? testCase.leftInput
            : testCase.rightInput;
    sortByJoinColumn(largerInputTable);
    testCase.resultMustBeSortedByJoinColumn = true;
  });
  goThroughSetOfTestsWithJoinFunction(testSet, hashJoinLambda);

  // Sort both tables, run merge join and hash join, check result. (Which has to
  // be sorted.)
  std::ranges::for_each(testSet, [&sortByJoinColumn](JoinTestCase& testCase) {
    sortByJoinColumn(testCase.leftInput);
    sortByJoinColumn(testCase.rightInput);
    testCase.resultMustBeSortedByJoinColumn = true;
  });
  goThroughSetOfTestsWithJoinFunction(testSet, joinLambda);
  goThroughSetOfTestsWithJoinFunction(testSet, hashJoinLambda);
}

/*
 * @brief Return a vector of JoinTestCase for testing with the join functions.
 */
std::vector<JoinTestCase> createJoinTestSet() {
  std::vector<JoinTestCase> myTestSet{};

  // For easier creation of IdTables and readability.
  VectorTable leftIdTable{{{1, 1}, {1, 3}, {2, 1}, {2, 2}, {4, 1}}};
  VectorTable rightIdTable{{{1, 3}, {1, 8}, {3, 1}, {4, 2}}};
  VectorTable expectedResult{
      {{1, 1, 3}, {1, 1, 8}, {1, 3, 3}, {1, 3, 8}, {4, 1, 2}}};
  myTestSet.push_back(
      JoinTestCase{IdTableAndJoinColumn{makeIdTableFromVector(leftIdTable), 0},
                   IdTableAndJoinColumn{makeIdTableFromVector(rightIdTable), 0},
                   makeIdTableFromVector(expectedResult), true});

  leftIdTable = {{1, 1}, {1, 3}, {2, 1}, {2, 2}, {4, 1}};
  rightIdTable = {{1, 3}, {1, 8}, {3, 1}, {4, 2}};
  expectedResult = {{1, 1, 3}, {1, 1, 8}, {1, 3, 3},
                    {1, 3, 8}, {4, 1, 2}, {400000, 200000, 200000}};
  for (int64_t i = 1; i <= 10000; ++i) {
    rightIdTable.push_back({4 + i, 2 + i});
  }
  leftIdTable.push_back({400000, 200000});
  rightIdTable.push_back({400000, 200000});
  myTestSet.push_back(
      JoinTestCase{IdTableAndJoinColumn{makeIdTableFromVector(leftIdTable), 0},
                   IdTableAndJoinColumn{makeIdTableFromVector(rightIdTable), 0},
                   makeIdTableFromVector(expectedResult), true});

  leftIdTable = {};
  rightIdTable = {};
  expectedResult = {{40000, 200000, 200000}, {4000001, 200000, 200000}};
  for (int64_t i = 1; i <= 10000; ++i) {
    leftIdTable.push_back({4 + i, 2 + i});
  }
  leftIdTable.push_back({40000, 200000});
  rightIdTable.push_back({40000, 200000});
  for (int64_t i = 1; i <= 10000; ++i) {
    leftIdTable.push_back({40000 + i, 2 + i});
  }
  leftIdTable.push_back({4000001, 200000});
  rightIdTable.push_back({4000001, 200000});
  myTestSet.push_back(
      JoinTestCase{IdTableAndJoinColumn{makeIdTableFromVector(leftIdTable), 0},
                   IdTableAndJoinColumn{makeIdTableFromVector(rightIdTable), 0},
                   makeIdTableFromVector(expectedResult), true});

  leftIdTable = {{0, 1}, {0, 2}, {1, 3}, {1, 4}};
  rightIdTable = {{0}};
  expectedResult = {{0, 1}, {0, 2}};
  myTestSet.push_back(
      JoinTestCase{IdTableAndJoinColumn{makeIdTableFromVector(leftIdTable), 0},
                   IdTableAndJoinColumn{makeIdTableFromVector(rightIdTable), 0},
                   makeIdTableFromVector(expectedResult), true});

  leftIdTable = {
      {34, 73, 92, 61, 18}, {11, 80, 20, 43, 75}, {96, 51, 40, 67, 23}};
  rightIdTable = {{34, 73, 92, 61, 18},
                  {96, 2, 76, 87, 38},
                  {96, 16, 27, 22, 38},
                  {7, 51, 40, 67, 23}};
  expectedResult = {{34, 73, 92, 61, 18, 73, 92, 61, 18},
                    {96, 51, 40, 67, 23, 2, 76, 87, 38},
                    {96, 51, 40, 67, 23, 16, 27, 22, 38}};
  myTestSet.push_back(
      JoinTestCase{IdTableAndJoinColumn{makeIdTableFromVector(leftIdTable), 0},
                   IdTableAndJoinColumn{makeIdTableFromVector(rightIdTable), 0},
                   makeIdTableFromVector(expectedResult), true});

  return myTestSet;
}
}  // namespace

TEST(JoinTest, joinTest) {
  runTestCasesForAllJoinAlgorithms(createJoinTestSet());
};

TEST(JoinTest, joinWithFullScanPSO) {
  auto qec = ad_utility::testing::getQec("<x> <p> 1. <x> <o> 2. <x> <a> 3.");
  // Expressions in HAVING clauses are converted to special internal aliases.
  // Test the combination of parsing and evaluating such queries.
  auto fullScanPSO = ad_utility::makeExecutionTree<IndexScan>(
      qec, IndexScan::FULL_INDEX_SCAN_PSO,
      SparqlTriple{Variable{"?s"}, "?p", Variable{"?o"}});
  parsedQuery::SparqlValues values;
  values._variables.emplace_back("?p");
  values._values.push_back({TripleComponent{"<o>"}});
  values._values.push_back({TripleComponent{"<a>"}});
  auto valuesTree = ad_utility::makeExecutionTree<Values>(qec, values);

  auto join = Join{qec, fullScanPSO, valuesTree, 0, 0};

  auto res = join.getResult();

  auto getId = ad_utility::testing::makeGetId(qec->getIndex());

  auto idX = getId("<x>");
  auto idA = getId("<a>");
  auto idO = getId("<o>");
  auto I = ad_utility::testing::IntId;
  auto expected = makeIdTableFromIdVector({{idA, idX, I(3)}, {idO, idX, I(2)}});
  EXPECT_EQ(res->idTable(), expected);
  VariableToColumnMap expectedVariables{
      {Variable{"?p"}, 0}, {Variable{"?s"}, 1}, {Variable{"?o"}, 2}};
  EXPECT_THAT(join.getExternallyVisibleVariableColumns(),
              ::testing::UnorderedElementsAreArray(expectedVariables));

  // A `Join` of two full scans is not supported.
  EXPECT_ANY_THROW(Join(qec, fullScanPSO, fullScanPSO, 0, 0));
}<|MERGE_RESOLUTION|>--- conflicted
+++ resolved
@@ -84,18 +84,8 @@
 
   // All normal join algorithm defined as lambda functions for easier handing
   // over to helper functions.
-<<<<<<< HEAD
   auto hashJoinLambda = makeHashJoinLambda();
   auto joinLambda = makeJoinLambda();
-=======
-  Join J{Join::InvalidOnlyForTestingJoinTag{}};
-  auto hashJoinLambda = [&J]<int A, int B, int C>(auto&&... args) {
-    return J.hashJoin(AD_FWD(args)...);
-  };
-  auto joinLambda = [&J]<int A, int B, int C>(auto&&... args) {
-    return J.join<A, B, C>(AD_FWD(args)...);
-  };
->>>>>>> 55278163
 
   // For sorting IdTableAndJoinColumn by their join column.
   auto sortByJoinColumn = [](IdTableAndJoinColumn& idTableAndJC) {
