--- conflicted
+++ resolved
@@ -46,40 +46,6 @@
 };
 
 /*
-<<<<<<< HEAD
- * @brief Join two IdTables using the given join function and return
- * the result.
- *
- * @tparam JOIN_FUNCTION is used to allow the transfer of any type of
- *  lambda function, that could contain a join function. You never have to
- *  actually specify this parameter , just let inference do its job.
- *
- * @param tableA, tableB the tables with their join columns.
- * @param func the function, that will be used for joining the two tables
- *  together. Look into src/engine/Join.h for how it should look like.
- *
- * @returns tableA and tableB joined together in a IdTable.
- */
-template <typename JOIN_FUNCTION>
-IdTable useJoinFunctionOnIdTables(const IdTableAndJoinColumn& tableA,
-                                  const IdTableAndJoinColumn& tableB,
-                                  JOIN_FUNCTION func) {
-  int resultWidth{static_cast<int>(tableA.idTable.numColumns() +
-                                   tableB.idTable.numColumns() - 1)};
-  IdTable result{static_cast<size_t>(resultWidth), makeAllocator()};
-
-  ad_utility::callFixedSize(
-      (std::array{static_cast<int>(tableA.idTable.numColumns()),
-                  static_cast<int>(tableB.idTable.numColumns()), resultWidth}),
-      func, tableA.idTable, tableA.joinColumn, tableB.idTable,
-      tableB.joinColumn, &result);
-
-  return result;
-}
-
-/*
-=======
->>>>>>> 490989f1
  * @brief Goes through the sets of tests, joins them together with the given
  * join function and compares the results with the given expected content.
  *
@@ -118,18 +84,8 @@
 
   // All normal join algorithm defined as lambda functions for easier handing
   // over to helper functions.
-<<<<<<< HEAD
-  Join J{Join::InvalidOnlyForTestingJoinTag{}};
-  auto hashJoinLambda = [&J]<int A, int B, int C>(auto&&... args) {
-    return J.hashJoin(AD_FWD(args)...);
-  };
-  auto joinLambda = [&J]<int, int, int>(auto&&... args) {
-    return J.join(AD_FWD(args)...);
-  };
-=======
   auto hashJoinLambda = makeHashJoinLambda();
   auto joinLambda = makeJoinLambda();
->>>>>>> 490989f1
 
   // For sorting IdTableAndJoinColumn by their join column.
   auto sortByJoinColumn = [](IdTableAndJoinColumn& idTableAndJC) {
