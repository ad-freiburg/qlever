--- conflicted
+++ resolved
@@ -943,19 +943,6 @@
 
 using namespace updateClause;
 
-<<<<<<< HEAD
-inline auto Load = [](bool silent,
-                      const ad_utility::triple_component::Iri& source,
-                      const std::optional<GraphRef>& target)
-    -> Matcher<const updateClause::Operation&> {
-  return testing::VariantWith<updateClause::Load>(
-      testing::AllOf(AD_FIELD(Load, silent_, testing::Eq(silent)),
-                     AD_FIELD(Load, source_, testing::Eq(source)),
-                     AD_FIELD(Load, target_, testing::Eq(target))));
-};
-
-=======
->>>>>>> 14f89099
 inline auto GraphUpdate =
     [](const std::vector<SparqlTripleSimpleWithGraph>& toDelete,
        const std::vector<SparqlTripleSimpleWithGraph>& toInsert,
