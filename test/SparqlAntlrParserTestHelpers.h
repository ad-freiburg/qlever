--- conflicted
+++ resolved
@@ -71,39 +71,6 @@
 
 // _____________________________________________________________________________
 
-std::ostream& operator<<(std::ostream& out, const vector<string>& vec) {
-  out << "{ ";
-  for (auto it = vec.begin(); it != vec.end(); it++) {
-    out << "\"" << *it << "\"";
-    if (it != vec.end()) {
-      out << ", ";
-    }
-  }
-  out << " }";
-  return out;
-}
-
-std::ostream& operator<<(std::ostream& out, const vector<vector<string>>& vec) {
-  out << "{ ";
-  for (auto it = vec.begin(); it != vec.end(); it++) {
-    out << "\"" << *it << "\"";
-    if (it != vec.end()) {
-      out << ", ";
-    }
-  }
-  out << " }";
-  return out;
-}
-
-std::ostream& operator<<(std::ostream& out,
-                         const GraphPatternOperation::Values& values) {
-  out << "Values: variables " << (values._inlineValues._variables) << " values "
-      << (values._inlineValues._values);
-  return out;
-}
-
-// _____________________________________________________________________________
-
 namespace sparqlExpression {
 
 std::ostream& operator<<(
@@ -276,7 +243,6 @@
                     [](auto& var, auto& var1) { return var.name() == var1; });
 }
 
-<<<<<<< HEAD
 MATCHER_P2(IsValues, vars, values, "") {
   auto argVal = std::move(arg._inlineValues);
   if (vars.size() != argVal._variables.size()) return false;
@@ -290,8 +256,7 @@
                                         valueVector2.begin());
                     });
 }
-=======
+
 // A trivial matcher for PropertyPaths because e.g. expectCompleteParse needs
 // a matcher.
-MATCHER_P(IsPropertyPath, propertyPath, "") { return arg == propertyPath; }
->>>>>>> fc42b199
+MATCHER_P(IsPropertyPath, propertyPath, "") { return arg == propertyPath; }