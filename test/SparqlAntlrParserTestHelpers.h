--- conflicted
+++ resolved
@@ -943,68 +943,6 @@
 
 using namespace updateClause;
 
-<<<<<<< HEAD
-inline auto Clear =
-    [](bool silent,
-       const GraphRefAll& target) -> Matcher<const updateClause::Operation&> {
-  return testing::VariantWith<updateClause::Clear>(
-      testing::AllOf(AD_FIELD(Clear, silent_, testing::Eq(silent)),
-                     AD_FIELD(Clear, target_, testing::Eq(target))));
-};
-
-inline auto Drop =
-    [](bool silent,
-       const GraphRefAll& target) -> Matcher<const updateClause::Operation&> {
-  return testing::VariantWith<updateClause::Drop>(
-      testing::AllOf(AD_FIELD(Drop, silent_, testing::Eq(silent)),
-                     AD_FIELD(Drop, target_, testing::Eq(target))));
-};
-
-inline auto Create =
-    [](bool silent,
-       const GraphRef& target) -> Matcher<const updateClause::Operation&> {
-  return testing::VariantWith<updateClause::Create>(
-      testing::AllOf(AD_FIELD(Create, silent_, testing::Eq(silent)),
-                     AD_FIELD(Create, target_, testing::Eq(target))));
-};
-
-inline auto Add = [](bool silent, const GraphOrDefault& source,
-                     const GraphOrDefault& target)
-    -> Matcher<const updateClause::Operation&> {
-  return testing::VariantWith<updateClause::Add>(
-      testing::AllOf(AD_FIELD(Add, silent_, testing::Eq(silent)),
-                     AD_FIELD(Add, source_, testing::Eq(source)),
-                     AD_FIELD(Add, target_, testing::Eq(target))));
-};
-
-inline auto Move = [](bool silent, const GraphOrDefault& source,
-                      const GraphOrDefault& target)
-    -> Matcher<const updateClause::Operation&> {
-  return testing::VariantWith<updateClause::Move>(
-      testing::AllOf(AD_FIELD(Move, silent_, testing::Eq(silent)),
-                     AD_FIELD(Move, source_, testing::Eq(source)),
-                     AD_FIELD(Move, target_, testing::Eq(target))));
-};
-
-inline auto Copy = [](bool silent, const GraphOrDefault& source,
-                      const GraphOrDefault& target)
-    -> Matcher<const updateClause::Operation&> {
-  return testing::VariantWith<updateClause::Copy>(
-      testing::AllOf(AD_FIELD(Copy, silent_, testing::Eq(silent)),
-                     AD_FIELD(Copy, source_, testing::Eq(source)),
-                     AD_FIELD(Copy, target_, testing::Eq(target))));
-=======
-inline auto Load = [](bool silent,
-                      const ad_utility::triple_component::Iri& source,
-                      const std::optional<GraphRef>& target)
-    -> Matcher<const updateClause::Operation&> {
-  return testing::VariantWith<updateClause::Load>(
-      testing::AllOf(AD_FIELD(Load, silent_, testing::Eq(silent)),
-                     AD_FIELD(Load, source_, testing::Eq(source)),
-                     AD_FIELD(Load, target_, testing::Eq(target))));
->>>>>>> 4ea0154d
-};
-
 inline auto GraphUpdate =
     [](const std::vector<SparqlTripleSimpleWithGraph>& toDelete,
        const std::vector<SparqlTripleSimpleWithGraph>& toInsert,
