--- conflicted
+++ resolved
@@ -252,19 +252,11 @@
 }
 
 MATCHER_P2(IsValues, vars, values, "") {
-<<<<<<< HEAD
-  return (arg.value()._inlineValues._variables == vars) &&
-         (arg.value()._inlineValues._values == values);
-=======
   // TODO Refactor GraphPatternOperation::Values / SparqlValues s.t. this
   //  becomes a trivial Eq matcher.
   return (arg._inlineValues._variables == vars) &&
          (arg._inlineValues._values == values);
 }
-
-// A trivial matcher for PropertyPaths because e.g. expectCompleteParse needs
-// a matcher.
-MATCHER_P(IsPropertyPath, propertyPath, "") { return arg == propertyPath; }
 
 MATCHER_P2(IsAsteriskSelect, distinct, reduced, "") {
   return arg._distinct == distinct && arg._reduced == reduced &&
@@ -296,5 +288,4 @@
   }
   return arg._distinct == distinct && arg._reduced == reduced &&
          arg._aliases.size() == alias_counter;
->>>>>>> 512776a3
 }