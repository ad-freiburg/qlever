--- conflicted
+++ resolved
@@ -909,7 +909,94 @@
 }
 
 // _____________________________________________________________________________
-<<<<<<< HEAD
+TEST_P(TransitivePathTest, sameVariableOnBothSidesBound) {
+  auto sub = makeIdTableFromVector({
+      {1, 2},
+      {2, 1},
+      {3, 4},
+      {4, 3},
+  });
+
+  auto sideTable = makeIdTableFromVector({
+      {1},
+      {2},
+  });
+
+  auto expected = makeIdTableFromVector({
+      {1, 1},
+      {2, 2},
+  });
+
+  {
+    TransitivePathSide left(std::nullopt, 0, Variable{"?var"}, 0);
+    TransitivePathSide right(std::nullopt, 1, Variable{"?var"}, 1);
+    auto T = makePathBound(false, sub.clone(),
+                           {Variable{"?internal1"}, Variable{"?internal2"}},
+                           split(sideTable), 0, {Variable{"?var"}}, left, right,
+                           1, std::numeric_limits<size_t>::max());
+
+    auto resultTable = T->computeResultOnlyForTesting(requestLaziness());
+    assertResultMatchesIdTable(resultTable, expected);
+  }
+  {
+    TransitivePathSide left(std::nullopt, 0, Variable{"?var"}, 0);
+    TransitivePathSide right(std::nullopt, 1, Variable{"?var"}, 1);
+    auto T = makePathBound(true, sub.clone(),
+                           {Variable{"?internal1"}, Variable{"?internal2"}},
+                           split(sideTable), 0, {Variable{"?var"}}, left, right,
+                           1, std::numeric_limits<size_t>::max());
+
+    auto resultTable = T->computeResultOnlyForTesting(requestLaziness());
+    assertResultMatchesIdTable(resultTable, expected);
+  }
+}
+
+// _____________________________________________________________________________
+TEST_P(TransitivePathTest, sameVariableOnBothSidesUnbound) {
+  auto sub = makeIdTableFromVector({
+      {1, 2},
+      {2, 1},
+      {3, 4},
+      {4, 3},
+  });
+
+  auto expected = makeIdTableFromVector({
+      {1, 1},
+      {2, 2},
+      {3, 3},
+      {4, 4},
+  });
+
+  TransitivePathSide left(std::nullopt, 0, Variable{"?var"}, 0);
+  TransitivePathSide right(std::nullopt, 1, Variable{"?var"}, 1);
+  auto T = makePathUnbound(std::move(sub),
+                           {Variable{"?internal1"}, Variable{"?internal2"}},
+                           left, right, 1, std::numeric_limits<size_t>::max());
+
+  auto resultTable = T->computeResultOnlyForTesting(requestLaziness());
+  assertResultMatchesIdTable(resultTable, expected);
+}
+
+// _____________________________________________________________________________
+TEST_P(TransitivePathTest, sameVariableResultsInDifferentCacheKey) {
+  auto sub = makeIdTableFromVector({
+      {1, 2},
+  });
+
+  TransitivePathSide left{std::nullopt, 0, Variable{"?var"}, 0};
+  TransitivePathSide right1{std::nullopt, 1, Variable{"?var"}, 1};
+  TransitivePathSide right2{std::nullopt, 1, Variable{"?other"}, 1};
+  auto T1 = makePathUnbound(
+      std::move(sub), {Variable{"?internal1"}, Variable{"?internal2"}}, left,
+      right1, 1, std::numeric_limits<size_t>::max());
+  auto T2 = makePathUnbound(
+      std::move(sub), {Variable{"?internal1"}, Variable{"?internal2"}}, left,
+      right2, 1, std::numeric_limits<size_t>::max());
+
+  EXPECT_NE(T1->getCacheKey(), T2->getCacheKey());
+}
+
+// _____________________________________________________________________________
 TEST_P(TransitivePathTest, columnOriginatesFromGraph) {
   auto sub = makeIdTableFromVector({{0, 2}});
 
@@ -956,96 +1043,6 @@
 }
 
 // _____________________________________________________________________________
-=======
-TEST_P(TransitivePathTest, sameVariableOnBothSidesBound) {
-  auto sub = makeIdTableFromVector({
-      {1, 2},
-      {2, 1},
-      {3, 4},
-      {4, 3},
-  });
-
-  auto sideTable = makeIdTableFromVector({
-      {1},
-      {2},
-  });
-
-  auto expected = makeIdTableFromVector({
-      {1, 1},
-      {2, 2},
-  });
-
-  {
-    TransitivePathSide left(std::nullopt, 0, Variable{"?var"}, 0);
-    TransitivePathSide right(std::nullopt, 1, Variable{"?var"}, 1);
-    auto T = makePathBound(false, sub.clone(),
-                           {Variable{"?internal1"}, Variable{"?internal2"}},
-                           split(sideTable), 0, {Variable{"?var"}}, left, right,
-                           1, std::numeric_limits<size_t>::max());
-
-    auto resultTable = T->computeResultOnlyForTesting(requestLaziness());
-    assertResultMatchesIdTable(resultTable, expected);
-  }
-  {
-    TransitivePathSide left(std::nullopt, 0, Variable{"?var"}, 0);
-    TransitivePathSide right(std::nullopt, 1, Variable{"?var"}, 1);
-    auto T = makePathBound(true, sub.clone(),
-                           {Variable{"?internal1"}, Variable{"?internal2"}},
-                           split(sideTable), 0, {Variable{"?var"}}, left, right,
-                           1, std::numeric_limits<size_t>::max());
-
-    auto resultTable = T->computeResultOnlyForTesting(requestLaziness());
-    assertResultMatchesIdTable(resultTable, expected);
-  }
-}
-
-// _____________________________________________________________________________
-TEST_P(TransitivePathTest, sameVariableOnBothSidesUnbound) {
-  auto sub = makeIdTableFromVector({
-      {1, 2},
-      {2, 1},
-      {3, 4},
-      {4, 3},
-  });
-
-  auto expected = makeIdTableFromVector({
-      {1, 1},
-      {2, 2},
-      {3, 3},
-      {4, 4},
-  });
-
-  TransitivePathSide left(std::nullopt, 0, Variable{"?var"}, 0);
-  TransitivePathSide right(std::nullopt, 1, Variable{"?var"}, 1);
-  auto T = makePathUnbound(std::move(sub),
-                           {Variable{"?internal1"}, Variable{"?internal2"}},
-                           left, right, 1, std::numeric_limits<size_t>::max());
-
-  auto resultTable = T->computeResultOnlyForTesting(requestLaziness());
-  assertResultMatchesIdTable(resultTable, expected);
-}
-
-// _____________________________________________________________________________
-TEST_P(TransitivePathTest, sameVariableResultsInDifferentCacheKey) {
-  auto sub = makeIdTableFromVector({
-      {1, 2},
-  });
-
-  TransitivePathSide left{std::nullopt, 0, Variable{"?var"}, 0};
-  TransitivePathSide right1{std::nullopt, 1, Variable{"?var"}, 1};
-  TransitivePathSide right2{std::nullopt, 1, Variable{"?other"}, 1};
-  auto T1 = makePathUnbound(
-      std::move(sub), {Variable{"?internal1"}, Variable{"?internal2"}}, left,
-      right1, 1, std::numeric_limits<size_t>::max());
-  auto T2 = makePathUnbound(
-      std::move(sub), {Variable{"?internal1"}, Variable{"?internal2"}}, left,
-      right2, 1, std::numeric_limits<size_t>::max());
-
-  EXPECT_NE(T1->getCacheKey(), T2->getCacheKey());
-}
-
-// _____________________________________________________________________________
->>>>>>> 5db4c50f
 INSTANTIATE_TEST_SUITE_P(
     TransitivePathTestSuite, TransitivePathTest,
     ::testing::Combine(::testing::Bool(), ::testing::Bool()),
