// Copyright 2018, University of Freiburg,
// Chair of Algorithms and Data Structures.
// Author: Florian Kramer (florian.kramer@mail.uni-freiburg.de)

#include <array>
#include <vector>

#include <gtest/gtest.h>

#include "../src/engine/TransitivePath.h"
#include "../src/global/Id.h"

<<<<<<< HEAD
void sameUnorderedContent(const IdTable& a, const IdTable& b) {
  auto aCpy = a;
  auto bCpy = b;
  auto sorter = [](const auto& a, const auto& b) {
    if (a.cols() != b.cols()) {
      return a.cols() < b.cols();
    }
    for (size_t i = 0; i < a.cols(); ++i) {
      if (a[i] != b[i]) {
        return a[i] < b[i];
      }
    }
    // equal means "not smaller"
    return false;
  };
  std::sort(aCpy.begin(), aCpy.end(), sorter);
  std::sort(bCpy.begin(), bCpy.end(), sorter);
  ASSERT_EQ(aCpy, bCpy);
=======
ad_utility::AllocatorWithLimit<Id>& allocator() {
  static ad_utility::AllocatorWithLimit<Id> a{
      ad_utility::makeAllocationMemoryLeftThreadsafeObject(
          std::numeric_limits<size_t>::max())};
  return a;
>>>>>>> e4dd294d
}

TEST(TransitivePathTest, computeTransitivePath) {
  IdTable sub(2, allocator());
  sub.push_back({0, 2});
  sub.push_back({2, 4});
  sub.push_back({4, 7});
  sub.push_back({0, 7});
  sub.push_back({3, 3});
  sub.push_back({7, 0});
  // Disconnected component.
  sub.push_back({10, 11});

  IdTable result(2, allocator());

  IdTable expected(2, allocator());
  expected.push_back({0, 2});
  expected.push_back({0, 4});
  expected.push_back({0, 7});
  expected.push_back({0, 0});
  expected.push_back({2, 4});
  expected.push_back({2, 7});
  expected.push_back({2, 0});
  expected.push_back({2, 2});
  expected.push_back({4, 7});
  expected.push_back({4, 0});
  expected.push_back({4, 2});
  expected.push_back({4, 4});
  expected.push_back({3, 3});
  expected.push_back({7, 0});
  expected.push_back({7, 2});
  expected.push_back({7, 4});
  expected.push_back({7, 7});
  expected.push_back({10, 11});

<<<<<<< HEAD
  TransitivePath::computeTransitivePath<2>(&result, sub, true, true, 0, 1, 0, 0,
                                           1,
                                           std::numeric_limits<size_t>::max());
  sameUnorderedContent(expected, result);
=======
  TransitivePath T(nullptr, nullptr, false, false, 0, 0, 0, 0, "bim"s, "bam"s,
                   0, 0);

  T.computeTransitivePath<2>(&result, sub, true, true, 0, 1, 0, 0, 1,
                             std::numeric_limits<size_t>::max());

  auto cmp = [](const auto& a, const auto& b) {
    return a[0] != b[0] ? a[0] < b[0] : a[1] < b[1];
  };
  std::sort(expected.begin(), expected.end(), cmp);
  std::sort(result.begin(), result.end(), cmp);
  ASSERT_EQ(expected, result);
>>>>>>> e4dd294d

  result.clear();
  expected.clear();
  expected.push_back({0, 2});
  expected.push_back({0, 4});
  expected.push_back({0, 7});
  expected.push_back({0, 0});
  expected.push_back({2, 4});
  expected.push_back({2, 7});
  expected.push_back({4, 7});
  expected.push_back({4, 0});
  expected.push_back({3, 3});
  expected.push_back({7, 0});
  expected.push_back({7, 2});
  expected.push_back({7, 7});
  expected.push_back({10, 11});

<<<<<<< HEAD
  TransitivePath::computeTransitivePath<2>(&result, sub, true, true, 0, 1, 0, 0,
                                           1, 2);
  sameUnorderedContent(expected, result);
=======
  T.computeTransitivePath<2>(&result, sub, true, true, 0, 1, 0, 0, 1, 2);
  std::sort(expected.begin(), expected.end(), cmp);
  std::sort(result.begin(), result.end(), cmp);
  ASSERT_EQ(expected, result);
>>>>>>> e4dd294d

  result.clear();
  expected.clear();
  expected.push_back({7, 0});
  expected.push_back({7, 2});
  expected.push_back({7, 7});

<<<<<<< HEAD
  TransitivePath::computeTransitivePath<2>(&result, sub, false, true, 0, 1, 7,
                                           0, 1, 2);
  sameUnorderedContent(expected, result);
=======
  T.computeTransitivePath<2>(&result, sub, false, true, 0, 1, 7, 0, 1, 2);
  std::sort(expected.begin(), expected.end(), cmp);
  std::sort(result.begin(), result.end(), cmp);
  ASSERT_EQ(expected, result);
>>>>>>> e4dd294d

  result.clear();
  expected.clear();
  expected.push_back({0, 2});
  expected.push_back({7, 2});

<<<<<<< HEAD
  TransitivePath::computeTransitivePath<2>(&result, sub, true, false, 0, 1, 0,
                                           2, 1, 2);
  sameUnorderedContent(expected, result);
=======
  T.computeTransitivePath<2>(&result, sub, true, false, 0, 1, 0, 2, 1, 2);
  std::sort(expected.begin(), expected.end(), cmp);
  std::sort(result.begin(), result.end(), cmp);
  ASSERT_EQ(expected, result);
>>>>>>> e4dd294d
}<|MERGE_RESOLUTION|>--- conflicted
+++ resolved
@@ -10,8 +10,10 @@
 #include "../src/engine/TransitivePath.h"
 #include "../src/global/Id.h"
 
-<<<<<<< HEAD
-void sameUnorderedContent(const IdTable& a, const IdTable& b) {
+// First sort both of the inputs and then ASSERT their equality. Needed for
+// results of the TransitivePath operations which have a non-deterministic order
+// because of the hash maps which are used internally.
+void assertSameUnorderedContent(const IdTable& a, const IdTable& b) {
   auto aCpy = a;
   auto bCpy = b;
   auto sorter = [](const auto& a, const auto& b) {
@@ -29,13 +31,13 @@
   std::sort(aCpy.begin(), aCpy.end(), sorter);
   std::sort(bCpy.begin(), bCpy.end(), sorter);
   ASSERT_EQ(aCpy, bCpy);
-=======
+}
+
 ad_utility::AllocatorWithLimit<Id>& allocator() {
   static ad_utility::AllocatorWithLimit<Id> a{
       ad_utility::makeAllocationMemoryLeftThreadsafeObject(
           std::numeric_limits<size_t>::max())};
   return a;
->>>>>>> e4dd294d
 }
 
 TEST(TransitivePathTest, computeTransitivePath) {
@@ -71,25 +73,12 @@
   expected.push_back({7, 7});
   expected.push_back({10, 11});
 
-<<<<<<< HEAD
-  TransitivePath::computeTransitivePath<2>(&result, sub, true, true, 0, 1, 0, 0,
-                                           1,
-                                           std::numeric_limits<size_t>::max());
-  sameUnorderedContent(expected, result);
-=======
   TransitivePath T(nullptr, nullptr, false, false, 0, 0, 0, 0, "bim"s, "bam"s,
                    0, 0);
 
   T.computeTransitivePath<2>(&result, sub, true, true, 0, 1, 0, 0, 1,
                              std::numeric_limits<size_t>::max());
-
-  auto cmp = [](const auto& a, const auto& b) {
-    return a[0] != b[0] ? a[0] < b[0] : a[1] < b[1];
-  };
-  std::sort(expected.begin(), expected.end(), cmp);
-  std::sort(result.begin(), result.end(), cmp);
-  ASSERT_EQ(expected, result);
->>>>>>> e4dd294d
+  assertSameUnorderedContent(expected, result);
 
   result.clear();
   expected.clear();
@@ -107,16 +96,8 @@
   expected.push_back({7, 7});
   expected.push_back({10, 11});
 
-<<<<<<< HEAD
-  TransitivePath::computeTransitivePath<2>(&result, sub, true, true, 0, 1, 0, 0,
-                                           1, 2);
-  sameUnorderedContent(expected, result);
-=======
   T.computeTransitivePath<2>(&result, sub, true, true, 0, 1, 0, 0, 1, 2);
-  std::sort(expected.begin(), expected.end(), cmp);
-  std::sort(result.begin(), result.end(), cmp);
-  ASSERT_EQ(expected, result);
->>>>>>> e4dd294d
+  assertSameUnorderedContent(expected, result);
 
   result.clear();
   expected.clear();
@@ -124,30 +105,14 @@
   expected.push_back({7, 2});
   expected.push_back({7, 7});
 
-<<<<<<< HEAD
-  TransitivePath::computeTransitivePath<2>(&result, sub, false, true, 0, 1, 7,
-                                           0, 1, 2);
-  sameUnorderedContent(expected, result);
-=======
   T.computeTransitivePath<2>(&result, sub, false, true, 0, 1, 7, 0, 1, 2);
-  std::sort(expected.begin(), expected.end(), cmp);
-  std::sort(result.begin(), result.end(), cmp);
-  ASSERT_EQ(expected, result);
->>>>>>> e4dd294d
+  assertSameUnorderedContent(expected, result);
 
   result.clear();
   expected.clear();
   expected.push_back({0, 2});
   expected.push_back({7, 2});
 
-<<<<<<< HEAD
-  TransitivePath::computeTransitivePath<2>(&result, sub, true, false, 0, 1, 0,
-                                           2, 1, 2);
-  sameUnorderedContent(expected, result);
-=======
   T.computeTransitivePath<2>(&result, sub, true, false, 0, 1, 0, 2, 1, 2);
-  std::sort(expected.begin(), expected.end(), cmp);
-  std::sort(result.begin(), result.end(), cmp);
-  ASSERT_EQ(expected, result);
->>>>>>> e4dd294d
+  assertSameUnorderedContent(expected, result);
 }