--- conflicted
+++ resolved
@@ -8,11 +8,7 @@
 #include "DeltaTriplesTestHelpers.h"
 #include "QueryPlannerTestHelpers.h"
 #include "engine/ExecuteUpdate.h"
-<<<<<<< HEAD
-#include "engine/NamedQueryCache.h"
-=======
 #include "engine/NamedResultCache.h"
->>>>>>> e1aeeb8f
 #include "index/IndexImpl.h"
 #include "parser/sparqlParser/SparqlQleverVisitor.h"
 #include "util/GTestHelpers.h"
@@ -77,20 +73,12 @@
         Index index = ad_utility::testing::makeTestIndex(
             "ExecuteUpdate_executeUpdate", indexConfig);
         QueryResultCache cache = QueryResultCache();
-<<<<<<< HEAD
-        NamedQueryCache namedQueryCache;
-        QueryExecutionContext qec(index, &cache,
-                                  ad_utility::testing::makeAllocator(
-                                      ad_utility::MemorySize::megabytes(100)),
-                                  SortPerformanceEstimator{}, &namedQueryCache);
-=======
         NamedResultCache namedResultCache;
         QueryExecutionContext qec(index, &cache,
                                   ad_utility::testing::makeAllocator(
                                       ad_utility::MemorySize::megabytes(100)),
                                   SortPerformanceEstimator{},
                                   &namedResultCache);
->>>>>>> e1aeeb8f
         expectExecuteUpdateHelper(update, qec, index);
         index.deltaTriplesManager().modify<void>(
             [&deltaTriplesMatcher](DeltaTriples& deltaTriples) {
@@ -105,20 +93,12 @@
           source_location sourceLocation = source_location::current()) {
         auto l = generateLocationTrace(sourceLocation);
         QueryResultCache cache = QueryResultCache();
-<<<<<<< HEAD
-        NamedQueryCache namedQueryCache;
-        QueryExecutionContext qec(index, &cache,
-                                  ad_utility::testing::makeAllocator(
-                                      ad_utility::MemorySize::megabytes(100)),
-                                  SortPerformanceEstimator{}, &namedQueryCache);
-=======
         NamedResultCache namedResultCache;
         QueryExecutionContext qec(index, &cache,
                                   ad_utility::testing::makeAllocator(
                                       ad_utility::MemorySize::megabytes(100)),
                                   SortPerformanceEstimator{},
                                   &namedResultCache);
->>>>>>> e1aeeb8f
         AD_EXPECT_THROW_WITH_MESSAGE(
             expectExecuteUpdateHelper(update, qec, index), messageMatcher);
       };
