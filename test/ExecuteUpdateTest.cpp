--- conflicted
+++ resolved
@@ -222,15 +222,10 @@
       QueryPlanner qp{qec, sharedHandle};
       const auto qet = qp.createExecutionTree(pq);
       UpdateMetadata metadata;
-<<<<<<< HEAD
-      results.push_back(ExecuteUpdate::computeGraphUpdateQuads(
-          index, pq, qet, sharedHandle, metadata));
-=======
       auto result = qet.getResult(false);
       results.push_back(ExecuteUpdate::computeGraphUpdateQuads(
           index, pq, *result, qet.getVariableColumns(), sharedHandle,
           metadata));
->>>>>>> 14f89099
       ExecuteUpdate::executeUpdate(index, pq, qet, deltaTriples, sharedHandle);
     }
     return results;
