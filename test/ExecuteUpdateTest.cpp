--- conflicted
+++ resolved
@@ -197,18 +197,10 @@
   }
   {
     // An Index with Quads/triples that are not in the default graph.
-<<<<<<< HEAD
-    qec = ad_utility::testing::getQec(
-        "<a> <a> <a> <a> . <b> <b> <b> <b> . <c> <c> <c> <c> . <d> <d> <d> .",
-        true, true, true, 16_B, false, true, false, false, std::nullopt,
-        std::nullopt, 1_kB, std::nullopt, std::nullopt,
-        qlever::Filetype::NQuad);
-=======
     ad_utility::testing::TestIndexConfig config{
         "<a> <a> <a> <a> . <b> <b> <b> <b> . <c> <c> <c> <c> . <d> <d> <d> ."};
     config.indexType = qlever::Filetype::NQuad;
     qec = ad_utility::testing::getQec(std::move(config));
->>>>>>> 95e6371b
     auto Id = ad_utility::testing::makeGetId(qec->getIndex());
     auto QuadFrom = [&IdTriple](const ::Id& id) {
       return IdTriple(id, id, id, id);
