// Copyright 2024, University of Freiburg,
// Chair of Algorithms and Data Structures.
// Author: Julian Mundhahs (mundhahj@tf.uni-freiburg.de)

#include <gmock/gmock.h>
#include <gtest/gtest.h>

#include "DeltaTriplesTestHelpers.h"
#include "QueryPlannerTestHelpers.h"
#include "engine/ExecuteUpdate.h"
#include "index/IndexImpl.h"
#include "parser/sparqlParser/SparqlQleverVisitor.h"
#include "util/GTestHelpers.h"
#include "util/IdTableHelpers.h"
#include "util/IndexTestHelpers.h"

using namespace deltaTriplesTestHelpers;

auto V = [](const uint64_t index) {
  return Id::makeFromVocabIndex(VocabIndex::make(index));
};

// `ExecuteUpdate::IdOrVariableIndex` extended by `LiteralOrIri` which denotes
// an entry from the local vocab.
using TripleComponentT =
    std::variant<Id, ColumnIndex, ad_utility::triple_component::LiteralOrIri>;

// A matcher that never matches and outputs the given message.
MATCHER_P(AlwaysFalse, msg, "") {
  (void)arg;  // avoid compiler warning for unused value.
  *result_listener << msg;
  return false;
}

// Test the `ExecuteUpdate::executeUpdate` method. These tests run on the
// default dataset defined in `IndexTestHelpers::makeTestIndex`.
TEST(ExecuteUpdate, executeUpdate) {
  // Perform the given `update` and store result in given `deltaTriples`.
  auto expectExecuteUpdateHelper =
      [](const std::string& update, QueryExecutionContext& qec, Index& index) {
        const auto sharedHandle =
            std::make_shared<ad_utility::CancellationHandle<>>();
        const std::vector<DatasetClause> datasets = {};
        auto pqs = SparqlParser::parseUpdate(update);
        for (auto& pq : pqs) {
          QueryPlanner qp{&qec, sharedHandle};
          const auto qet = qp.createExecutionTree(pq);
          index.deltaTriplesManager().modify<void>(
              [&index, &pq, &qet, &sharedHandle](DeltaTriples& deltaTriples) {
                ExecuteUpdate::executeUpdate(index, pq, qet, deltaTriples,
                                             sharedHandle);
              });
          qec.updateLocatedTriplesSnapshot();
        }
      };
  ad_utility::testing::TestIndexConfig indexConfig{};
  // Execute the given `update` and check that the delta triples are correct.
  auto expectExecuteUpdate =
      [&expectExecuteUpdateHelper, &indexConfig](
          const std::string& update,
          const testing::Matcher<const DeltaTriples&>& deltaTriplesMatcher,
          source_location sourceLocation = source_location::current()) {
        auto l = generateLocationTrace(sourceLocation);
        Index index = ad_utility::testing::makeTestIndex(
            "ExecuteUpdate_executeUpdate", indexConfig);
        QueryResultCache cache = QueryResultCache();
        QueryExecutionContext qec(index, &cache,
                                  ad_utility::testing::makeAllocator(
                                      ad_utility::MemorySize::megabytes(100)),
                                  SortPerformanceEstimator{});
        expectExecuteUpdateHelper(update, qec, index);
        index.deltaTriplesManager().modify<void>(
            [&deltaTriplesMatcher](DeltaTriples& deltaTriples) {
              EXPECT_THAT(deltaTriples, deltaTriplesMatcher);
            });
      };
  // Execute the given `update` and check that it fails with the given message.
  auto expectExecuteUpdateFails_ =
      [&expectExecuteUpdateHelper](
          Index& index, const std::string& update,
          const testing::Matcher<const std::string&>& messageMatcher,
          source_location sourceLocation = source_location::current()) {
        auto l = generateLocationTrace(sourceLocation);
        QueryResultCache cache = QueryResultCache();
        QueryExecutionContext qec(index, &cache,
                                  ad_utility::testing::makeAllocator(
                                      ad_utility::MemorySize::megabytes(100)),
                                  SortPerformanceEstimator{});
        AD_EXPECT_THROW_WITH_MESSAGE(
            expectExecuteUpdateHelper(update, qec, index), messageMatcher);
      };
  {
    auto expectExecuteUpdateFails =
        [&expectExecuteUpdateFails_](
            const std::string& update,
            const testing::Matcher<const std::string&>& messageMatcher,
            source_location sourceLocation = source_location::current()) {
          Index index = ad_utility::testing::makeTestIndex(
              "ExecuteUpdate_executeUpdate",
              ad_utility::testing::TestIndexConfig());
          expectExecuteUpdateFails_(index, update, messageMatcher,
                                    sourceLocation);
        };
    // Now the actual tests.
    expectExecuteUpdate("INSERT DATA { <s> <p> <o> . }", NumTriples(1, 0, 1));
    expectExecuteUpdate("DELETE DATA { <z> <label> \"zz\"@en }",
                        NumTriples(0, 1, 1));
    expectExecuteUpdate(
        "DELETE { ?s <is-a> ?o } INSERT { <a> <b> <c> } WHERE { ?s <is-a> ?o }",
        NumTriples(1, 2, 3));
    expectExecuteUpdate(
        "DELETE { <a> <b> <c> } INSERT { <a> <b> <c> } WHERE { ?s <is-a> ?o }",
        NumTriples(1, 0, 1));
    expectExecuteUpdate(
        "DELETE { ?s <is-a> ?o } INSERT { ?s <is-a> ?o } WHERE { ?s <is-a> ?o "
        "}",
        NumTriples(2, 0, 2));
    expectExecuteUpdate("DELETE WHERE { ?s ?p ?o }", NumTriples(0, 8, 8));
    expectExecuteUpdateFails(
        "SELECT * WHERE { ?s ?p ?o }",
        testing::HasSubstr(
            R"(Invalid SPARQL query: Token "SELECT": mismatched input 'SELECT')"));
    expectExecuteUpdate(
        "INSERT DATA { <a> <b> <c> }; INSERT DATA { <d> <e> <f> }",
        NumTriples(2, 0, 2));
    expectExecuteUpdate(
        "INSERT DATA { <a> <b> <c> }; INSERT DATA { <a> <b> <c> }",
        NumTriples(1, 0, 1));
    expectExecuteUpdate(
        "INSERT DATA { <a> <b> <c> }; DELETE DATA { <a> <b> <c> }",
        NumTriples(0, 1, 1));
    expectExecuteUpdate(
        "INSERT DATA { <a> <b> <c> }; DELETE WHERE { ?s ?p ?o }",
        NumTriples(0, 9, 9));
    expectExecuteUpdate("CLEAR SILENT GRAPH <x>", NumTriples(0, 0, 0));
    expectExecuteUpdate("CLEAR DEFAULT", NumTriples(0, 8, 8));
    expectExecuteUpdate("CLEAR SILENT NAMED", NumTriples(0, 0, 0));
    expectExecuteUpdate("CLEAR ALL", NumTriples(0, 8, 8));
    expectExecuteUpdate("DROP GRAPH <x>", NumTriples(0, 0, 0));
    expectExecuteUpdate("DROP SILENT DEFAULT", NumTriples(0, 8, 8));
    expectExecuteUpdate("DROP NAMED", NumTriples(0, 0, 0));
    expectExecuteUpdate("DROP SILENT ALL", NumTriples(0, 8, 8));
    expectExecuteUpdate("ADD <x> TO <x>", NumTriples(0, 0, 0));
    expectExecuteUpdate("ADD SILENT <x> TO DEFAULT", NumTriples(0, 0, 0));
    expectExecuteUpdate("ADD DEFAULT TO <x>", NumTriples(8, 0, 8));
    expectExecuteUpdate("ADD SILENT DEFAULT TO DEFAULT", NumTriples(0, 0, 0));
    expectExecuteUpdate("MOVE SILENT DEFAULT TO DEFAULT", NumTriples(0, 0, 0));
    expectExecuteUpdate("MOVE GRAPH <x> TO <x>", NumTriples(0, 0, 0));
    expectExecuteUpdate("MOVE <x> TO DEFAULT", NumTriples(0, 8, 8));
    expectExecuteUpdate("MOVE DEFAULT TO GRAPH <x>", NumTriples(8, 8, 16));
    expectExecuteUpdate("COPY DEFAULT TO <x>", NumTriples(8, 0, 8));
    expectExecuteUpdate("COPY DEFAULT TO DEFAULT", NumTriples(0, 0, 0));
    expectExecuteUpdate("COPY <x> TO DEFAULT", NumTriples(0, 8, 8));
    expectExecuteUpdate("CREATE SILENT GRAPH <x>", NumTriples(0, 0, 0));
    expectExecuteUpdate("CREATE GRAPH <y>", NumTriples(0, 0, 0));
  }
  {
    indexConfig.turtleInput =
        "<x> <is-a> <y> . "
        "<v> <is-a> <y>  <q>. "
        "<y> <label> \"foo\"@en  <q>. "
        "<y> <label> \"bar\"@de  <q>. "
        "<u> <is-a> <a> <s> ."
        "<u> <label> \"baz\"@en <s> ."
        "<u> <blub> <blah> <s> .";
    indexConfig.indexType = qlever::Filetype::NQuad;
    // That the DEFAULT graph is the union graph again causes some problems.
    expectExecuteUpdate("CLEAR SILENT GRAPH <q>", NumTriples(0, 3, 3));
    expectExecuteUpdate("CLEAR GRAPH <a>", NumTriples(0, 0, 0));
    expectExecuteUpdate("CLEAR DEFAULT", NumTriples(0, 1, 1));
    expectExecuteUpdate("CLEAR SILENT NAMED", NumTriples(0, 6, 6));
    expectExecuteUpdate("CLEAR ALL", NumTriples(0, 7, 7));
    expectExecuteUpdate("DROP GRAPH <q>", NumTriples(0, 3, 3));
    expectExecuteUpdate("DROP SILENT GRAPH <a>", NumTriples(0, 0, 0));
    expectExecuteUpdate("DROP SILENT DEFAULT", NumTriples(0, 1, 1));
    expectExecuteUpdate("DROP NAMED", NumTriples(0, 6, 6));
    expectExecuteUpdate("DROP SILENT ALL", NumTriples(0, 7, 7));
    expectExecuteUpdate("ADD <q> TO <q>", NumTriples(0, 0, 0));
    expectExecuteUpdate("ADD <a> TO <q>", NumTriples(0, 0, 0));
    expectExecuteUpdate("ADD SILENT <q> TO DEFAULT", NumTriples(3, 0, 3));
    expectExecuteUpdate("ADD DEFAULT TO <q>", NumTriples(1, 0, 1));
    expectExecuteUpdate("ADD SILENT DEFAULT TO DEFAULT", NumTriples(0, 0, 0));
    expectExecuteUpdate("MOVE SILENT DEFAULT TO DEFAULT", NumTriples(0, 0, 0));
    expectExecuteUpdate("MOVE GRAPH <q> TO <t>", NumTriples(3, 3, 6));
    expectExecuteUpdate("MOVE <q> TO DEFAULT", NumTriples(3, 4, 7));
    expectExecuteUpdate("MOVE DEFAULT TO GRAPH <t>", NumTriples(1, 1, 2));
    expectExecuteUpdate("MOVE DEFAULT TO GRAPH <q>", NumTriples(1, 4, 5));
    expectExecuteUpdate("COPY DEFAULT TO <q>", NumTriples(1, 3, 4));
    expectExecuteUpdate("COPY DEFAULT TO DEFAULT", NumTriples(0, 0, 0));
    expectExecuteUpdate("COPY <q> TO DEFAULT", NumTriples(3, 1, 4));
    expectExecuteUpdate("CREATE SILENT GRAPH <x>", NumTriples(0, 0, 0));
    expectExecuteUpdate("CREATE GRAPH <y>", NumTriples(0, 0, 0));
  }
}

// _____________________________________________________________________________
TEST(ExecuteUpdate, computeGraphUpdateQuads) {
  // For each test suite the `qec` and the `defaultGraphId` have to be set
  // according to the current index. They must be set before any test can be
  // run.
  QueryExecutionContext* qec = nullptr;
  Id defaultGraphId = Id::makeUndefined();

  using namespace ::testing;
  auto IdTriple = [&defaultGraphId](const Id s, const Id p, const Id o,
                                    const std::optional<Id> graph =
                                        std::nullopt) -> ::IdTriple<> {
    return ::IdTriple({s, p, o, graph.value_or(defaultGraphId)});
  };

  auto executeComputeGraphUpdateQuads = [&qec](const std::string& update) {
    const auto sharedHandle =
        std::make_shared<ad_utility::CancellationHandle<>>();
    const std::vector<DatasetClause> datasets = {};
    auto& index = qec->getIndex();
    DeltaTriples deltaTriples{index};
    auto pqs = SparqlParser::parseUpdate(update);
<<<<<<< HEAD
    EXPECT_THAT(pqs, testing::SizeIs(1));
    auto pq = std::move(pqs[0]);
    QueryPlanner qp{qec, sharedHandle};
    const auto qet = qp.createExecutionTree(pq);
    UpdateMetadata metadata;
    auto result = qet.getResult(false);
    return ExecuteUpdate::computeGraphUpdateQuads(qec->getIndex(), pq, *result,
                                                  qet.getVariableColumns(),
                                                  sharedHandle, metadata);
=======
    std::vector<std::pair<ExecuteUpdate::IdTriplesAndLocalVocab,
                          ExecuteUpdate::IdTriplesAndLocalVocab>>
        results;
    for (auto& pq : pqs) {
      QueryPlanner qp{qec, sharedHandle};
      const auto qet = qp.createExecutionTree(pq);
      UpdateMetadata metadata;
      results.push_back(ExecuteUpdate::computeGraphUpdateQuads(
          index, pq, qet, sharedHandle, metadata));
      ExecuteUpdate::executeUpdate(index, pq, qet, deltaTriples, sharedHandle);
    }
    return results;
>>>>>>> 4ea0154d
  };
  auto expectComputeGraphUpdateQuads =
      [&executeComputeGraphUpdateQuads](
          const std::string& update,
          std::vector<Matcher<const std::vector<::IdTriple<>>&>>
              toInsertMatchers,
          std::vector<Matcher<const std::vector<::IdTriple<>>&>>
              toDeleteMatchers,
          source_location sourceLocation = source_location::current()) {
        auto l = generateLocationTrace(sourceLocation);
        ASSERT_THAT(toInsertMatchers, testing::SizeIs(toDeleteMatchers.size()));
        auto graphUpdateQuads = executeComputeGraphUpdateQuads(update);
        ASSERT_THAT(graphUpdateQuads, testing::SizeIs(toInsertMatchers.size()));
        std::vector<Matcher<pair<ExecuteUpdate::IdTriplesAndLocalVocab,
                                 ExecuteUpdate::IdTriplesAndLocalVocab>>>
            transformedMatchers;
        ql::ranges::transform(
            toInsertMatchers, toDeleteMatchers,
            std::back_inserter(transformedMatchers),
            [](auto insertMatcher, auto deleteMatcher) {
              return testing::Pair(
                  AD_FIELD(ExecuteUpdate::IdTriplesAndLocalVocab, idTriples_,
                           insertMatcher),
                  AD_FIELD(ExecuteUpdate::IdTriplesAndLocalVocab, idTriples_,
                           deleteMatcher));
            });
        EXPECT_THAT(graphUpdateQuads,
                    testing::ElementsAreArray(transformedMatchers));
      };
  auto expectComputeGraphUpdateQuadsFails =
      [&executeComputeGraphUpdateQuads](
          const std::string& update,
          const Matcher<const std::string&>& messageMatcher,
          source_location sourceLocation = source_location::current()) {
        auto l = generateLocationTrace(sourceLocation);
        AD_EXPECT_THROW_WITH_MESSAGE(executeComputeGraphUpdateQuads(update),
                                     messageMatcher);
      };
  {
    // These tests run on the default dataset defined in
    // `IndexTestHelpers::makeTestIndex`.
    qec = ad_utility::testing::getQec(std::nullopt);
    auto Id = ad_utility::testing::makeGetId(qec->getIndex());
    defaultGraphId = Id(std::string{DEFAULT_GRAPH_IRI});

    LocalVocab localVocab;
    auto LVI = [&localVocab](const std::string& iri) {
      return Id::makeFromLocalVocabIndex(
          localVocab.getIndexAndAddIfNotContained(LocalVocabEntry(
              ad_utility::triple_component::Iri::fromIriref(iri))));
    };

    expectComputeGraphUpdateQuads(
        "INSERT DATA { <s> <p> <o> . }",
        {ElementsAreArray({IdTriple(LVI("<s>"), LVI("<p>"), LVI("<o>"))})},
        {IsEmpty()});
    expectComputeGraphUpdateQuads(
        "DELETE DATA { <z> <label> \"zz\"@en }", {IsEmpty()},
        {ElementsAreArray(
            {IdTriple(Id("<z>"), Id("<label>"), Id("\"zz\"@en"))})});
    expectComputeGraphUpdateQuads(
        "DELETE { ?s <is-a> ?o } INSERT { <s> <p> <o> } WHERE { ?s <is-a> ?o }",
        {ElementsAreArray({IdTriple(LVI("<s>"), LVI("<p>"), LVI("<o>"))})},
        {ElementsAreArray({IdTriple(Id("<x>"), Id("<is-a>"), Id("<y>")),
                           IdTriple(Id("<y>"), Id("<is-a>"), Id("<x>"))})});
    expectComputeGraphUpdateQuads(
        "DELETE { <s> <p> <o> } INSERT { <s> <p> <o> } WHERE { ?s <is-a> ?o }",
        {ElementsAreArray({IdTriple(LVI("<s>"), LVI("<p>"), LVI("<o>"))})},
        {IsEmpty()});
    expectComputeGraphUpdateQuads(
        "DELETE { ?s <is-a> ?o } INSERT { ?s <is-a> ?o } WHERE { ?s <is-a> ?o "
        "}",
        {ElementsAreArray({IdTriple(Id("<x>"), Id("<is-a>"), Id("<y>")),
                           IdTriple(Id("<y>"), Id("<is-a>"), Id("<x>"))})},
        {IsEmpty()});
    auto allTriplesWith = [&Id,
                           &IdTriple](std::optional<::Id> g = std::nullopt) {
      return std::vector{IdTriple(Id("<x>"), Id("<label>"), Id("\"alpha\""), g),
                         IdTriple(Id("<x>"), Id("<label>"), Id("\"älpha\""), g),
                         IdTriple(Id("<x>"), Id("<label>"), Id("\"A\""), g),
                         IdTriple(Id("<x>"), Id("<label>"), Id("\"Beta\""), g),
                         IdTriple(Id("<x>"), Id("<is-a>"), Id("<y>"), g),
                         IdTriple(Id("<y>"), Id("<is-a>"), Id("<x>"), g),
                         IdTriple(Id("<z>"), Id("<label>"), Id("\"zz\"@en"), g),
                         IdTriple(Id("<zz>"), Id("<label>"), Id("<zz>"), g)};
    };
    auto allTriples = UnorderedElementsAreArray(allTriplesWith(std::nullopt));
    expectComputeGraphUpdateQuads("DELETE WHERE { ?s ?p ?o }", {IsEmpty()},
                                  {allTriples});
    expectComputeGraphUpdateQuadsFails(
        "SELECT * WHERE { ?s ?p ?o }",
        HasSubstr(
            R"(Invalid SPARQL query: Token "SELECT": mismatched input 'SELECT')"));
    expectComputeGraphUpdateQuads("CLEAR DEFAULT", {IsEmpty()}, {allTriples});
    expectComputeGraphUpdateQuads("CLEAR GRAPH <x>", {IsEmpty()}, {IsEmpty()});
    expectComputeGraphUpdateQuads("CLEAR NAMED", {IsEmpty()}, {IsEmpty()});
    expectComputeGraphUpdateQuads("CLEAR ALL", {IsEmpty()}, {allTriples});
    expectComputeGraphUpdateQuads("DROP DEFAULT", {IsEmpty()}, {allTriples});
    expectComputeGraphUpdateQuads("DROP GRAPH <x>", {IsEmpty()}, {IsEmpty()});
    expectComputeGraphUpdateQuads("DROP NAMED", {IsEmpty()}, {IsEmpty()});
    expectComputeGraphUpdateQuads("DROP ALL", {IsEmpty()}, {allTriples});
    expectComputeGraphUpdateQuads(
        "ADD DEFAULT TO GRAPH <x>",
        {UnorderedElementsAreArray(allTriplesWith(Id("<x>")))}, {IsEmpty()});
    expectComputeGraphUpdateQuads("ADD <x> TO DEFAULT", {IsEmpty()},
                                  {IsEmpty()});
    expectComputeGraphUpdateQuads("MOVE DEFAULT TO DEFAULT", {}, {});
    expectComputeGraphUpdateQuads("MOVE <x> TO GRAPH <x>", {}, {});
    expectComputeGraphUpdateQuads(
        "MOVE DEFAULT TO <y>",
        {IsEmpty(), UnorderedElementsAreArray(allTriplesWith(Id("<y>"))),
         IsEmpty()},
        {IsEmpty(), IsEmpty(), allTriples});
    expectComputeGraphUpdateQuads("MOVE GRAPH <y> TO DEFAULT",
                                  {IsEmpty(), IsEmpty(), IsEmpty()},
                                  {allTriples, IsEmpty(), IsEmpty()});
    expectComputeGraphUpdateQuads(
        "COPY DEFAULT TO GRAPH <x>",
        {IsEmpty(), UnorderedElementsAreArray(allTriplesWith(Id("<x>")))},
        {IsEmpty(), IsEmpty()});
    expectComputeGraphUpdateQuads("CREATE GRAPH <x>", {}, {});
    expectComputeGraphUpdateQuads("CREATE GRAPH <foo>", {}, {});
  }
  {
    // An Index with Quads/triples that are not in the default graph.
    ad_utility::testing::TestIndexConfig config{
        "<a> <a> <a> <a> . <b> <b> <b> <b> . <c> <c> <c> <c> . <d> <d> <d> ."};
    config.indexType = qlever::Filetype::NQuad;
    qec = ad_utility::testing::getQec(std::move(config));
    auto Id = ad_utility::testing::makeGetId(qec->getIndex());
    auto QuadFrom = [&IdTriple](const ::Id& id) {
      return IdTriple(id, id, id, id);
    };
    defaultGraphId = Id(std::string{DEFAULT_GRAPH_IRI});

    expectComputeGraphUpdateQuads("DELETE WHERE { GRAPH <a> { ?s ?p ?o } }",
                                  {IsEmpty()},
                                  {ElementsAreArray({QuadFrom(Id("<a>"))})});
    expectComputeGraphUpdateQuads("DELETE WHERE { GRAPH ?g { <a> <a> <a> } }",
                                  {IsEmpty()},
                                  {ElementsAreArray({QuadFrom(Id("<a>"))})});
    expectComputeGraphUpdateQuads(
        "DELETE WHERE { GRAPH ?g { ?s ?p ?o } }", {IsEmpty()},
        {ElementsAreArray(
            {QuadFrom(Id("<a>")), QuadFrom(Id("<b>")), QuadFrom(Id("<c>")),
             IdTriple(Id("<d>"), Id("<d>"), Id("<d>"), defaultGraphId)})});
    // TODO<qup42>: the second triple is technically not correct. the funky
    // behaviour is caused by the default query graph being the union graph.
    expectComputeGraphUpdateQuads(
        "DELETE WHERE { GRAPH <a> { ?s ?p ?o } . ?s ?p ?o }", {IsEmpty()},
        {ElementsAreArray(
            {QuadFrom(Id("<a>")), IdTriple(Id("<a>"), Id("<a>"), Id("<a>"))})});
  }
}

// _____________________________________________________________________________
TEST(ExecuteUpdate, transformTriplesTemplate) {
  // Create an index for testing.
  const auto qec = ad_utility::testing::getQec("<bar> <bar> \"foo\"");
  const Index& index = qec->getIndex();
  // We need a non-const vocab for the test.
  auto& vocab = const_cast<Index::Vocab&>(index.getVocab());

  // Helpers
  using namespace ::testing;
  const auto Id = ad_utility::testing::makeGetId(index);
  using Graph = SparqlTripleSimpleWithGraph::Graph;
  using LocalVocab = ad_utility::triple_component::LiteralOrIri;
  auto defaultGraphId = Id(std::string{DEFAULT_GRAPH_IRI});
  auto Iri = [](const std::string& iri) {
    return ad_utility::triple_component::Iri::fromIriref(iri);
  };
  auto Literal = [](const std::string& literal) {
    return ad_utility::triple_component::Literal::fromStringRepresentation(
        literal);
  };
  // Matchers
  using MatcherType = Matcher<const ExecuteUpdate::IdOrVariableIndex&>;
  auto TripleComponentMatcher = [](const ::LocalVocab& localVocab,
                                   TripleComponentT component) -> MatcherType {
    return std::visit(
        ad_utility::OverloadCallOperator{
            [](const ::Id& id) -> MatcherType {
              return VariantWith<::Id>(Eq(id));
            },
            [](const ColumnIndex& index) -> MatcherType {
              return VariantWith<ColumnIndex>(Eq(index));
            },
            [&localVocab](
                const ad_utility::triple_component::LiteralOrIri& literalOrIri)
                -> MatcherType {
              const auto lviOpt = localVocab.getIndexOrNullopt(literalOrIri);
              if (!lviOpt) {
                return AlwaysFalse(
                    absl::StrCat(literalOrIri.toStringRepresentation(),
                                 " not in local vocab"));
              }
              const auto id = Id::makeFromLocalVocabIndex(lviOpt.value());
              return VariantWith<::Id>(
                  AD_PROPERTY(Id, getBits, Eq(id.getBits())));
            }},
        component);
  };
  auto expectTransformTriplesTemplate =
      [&vocab, &TripleComponentMatcher](
          const VariableToColumnMap& variableColumns,
          std::vector<SparqlTripleSimpleWithGraph>&& triples,
          const std::vector<std::array<TripleComponentT, 4>>&
              expectedTransformedTriples) {
        auto [transformedTriples, localVocab] =
            ExecuteUpdate::transformTriplesTemplate(vocab, variableColumns,
                                                    std::move(triples));
        const auto transformedTriplesMatchers = ad_utility::transform(
            expectedTransformedTriples,
            [&localVocab, &TripleComponentMatcher](const auto& expectedTriple) {
              return ElementsAre(
                  TripleComponentMatcher(localVocab, expectedTriple.at(0)),
                  TripleComponentMatcher(localVocab, expectedTriple.at(1)),
                  TripleComponentMatcher(localVocab, expectedTriple.at(2)),
                  TripleComponentMatcher(localVocab, expectedTriple.at(3)));
            });
        EXPECT_THAT(transformedTriples,
                    ElementsAreArray(transformedTriplesMatchers));
      };
  auto expectTransformTriplesTemplateFails =
      [&vocab](const VariableToColumnMap& variableColumns,
               std::vector<SparqlTripleSimpleWithGraph>&& triples,
               const Matcher<const std::string&>& messageMatcher) {
        AD_EXPECT_THROW_WITH_MESSAGE(
            ExecuteUpdate::transformTriplesTemplate(vocab, variableColumns,
                                                    std::move(triples)),
            messageMatcher);
      };
  // Transforming an empty vector of template results in no `TransformedTriple`s
  // and leaves the `LocalVocab` empty.
  expectTransformTriplesTemplate({}, {}, {});
  // Resolve a `SparqlTripleSimpleWithGraph` without variables.
  expectTransformTriplesTemplate(
      {},
      {SparqlTripleSimpleWithGraph{Literal("\"foo\""), Iri("<bar>"),
                                   Literal("\"foo\""), Graph{}}},
      {{Id("\"foo\""), Id("<bar>"), Id("\"foo\""), defaultGraphId}});
  // Literals in the template that are not in the index are added to the
  // `LocalVocab`.
  expectTransformTriplesTemplate(
      {},
      {SparqlTripleSimpleWithGraph{Literal("\"foo\""), Iri("<bar>"),
                                   Literal("\"foo\""), Graph{Iri("<baz>")}}},
      {{Id("\"foo\""), Id("<bar>"), Id("\"foo\""), LocalVocab(Iri("<baz>"))}});
  // A variable in the template (`?f`) is not mapped in the
  // `VariableToColumnMap`.
  expectTransformTriplesTemplateFails(
      {},
      {SparqlTripleSimpleWithGraph{Literal("\"foo\""), Iri("<bar>"),
                                   Variable("?f"), Graph{}}},
      HasSubstr("Assertion `variableColumns.contains(component.getVariable())` "
                "failed."));
  expectTransformTriplesTemplateFails(
      {},
      {SparqlTripleSimpleWithGraph{Literal("\"foo\""), Iri("<bar>"),
                                   Literal("\"foo\""), Graph{Variable("?f")}}},
      HasSubstr("Assertion `variableColumns.contains(var)` failed."));
  // Variables in the template are mapped to their column index.
  expectTransformTriplesTemplate(
      {{Variable("?f"), {0, ColumnIndexAndTypeInfo::PossiblyUndefined}}},
      {SparqlTripleSimpleWithGraph{Literal("\"foo\""), Iri("<bar>"),
                                   Variable("?f"), Graph{}}},
      {{Id("\"foo\""), Id("<bar>"), 0UL, defaultGraphId}});
  expectTransformTriplesTemplate(
      {{Variable("?f"), {0, ColumnIndexAndTypeInfo::PossiblyUndefined}}},
      {SparqlTripleSimpleWithGraph{Literal("\"foo\""), Iri("<bar>"),
                                   Literal("\"foo\""), Graph{Variable("?f")}}},
      {{Id("\"foo\""), Id("<bar>"), Id("\"foo\""), 0UL}});
}

// _____________________________________________________________________________
TEST(ExecuteUpdate, resolveVariable) {
  using namespace ::testing;
  const auto idTable =
      makeIdTableFromVector({{V(0), V(1), V(2)},
                             {V(3), V(4), V(5)},
                             {V(6), Id::makeUndefined(), V(8)}});
  auto resolveVariable =
      std::bind_front(&ExecuteUpdate::resolveVariable, std::cref(idTable));
  EXPECT_THAT(resolveVariable(0, V(10)), Eq(V(10)));
  EXPECT_THAT(resolveVariable(0, 1UL), Eq(V(1)));
  EXPECT_THAT(resolveVariable(1, 1UL), Eq(V(4)));
  EXPECT_THAT(resolveVariable(2, 1UL), Eq(std::nullopt));
  EXPECT_THAT(resolveVariable(2, Id::makeUndefined()), Eq(std::nullopt));
}

// _____________________________________________________________________________
TEST(ExecuteUpdate, computeAndAddQuadsForResultRow) {
  using namespace ::testing;
  const auto idTable =
      makeIdTableFromVector({{V(0), V(1), V(2)},
                             {V(3), V(4), V(5)},
                             {V(6), Id::makeUndefined(), V(8)}});
  auto expectComputeQuads =
      [](const std::vector<ExecuteUpdate::TransformedTriple>& templates,
         const IdTable& idTable, uint64_t rowIdx,
         const Matcher<const std::vector<IdTriple<>>&>& expectedQuads) {
        std::vector<IdTriple<>> result;
        ExecuteUpdate::computeAndAddQuadsForResultRow(templates, result,
                                                      idTable, rowIdx);
        EXPECT_THAT(result, expectedQuads);
      };
  // Compute the quads for an empty template set yields no quads.
  expectComputeQuads({}, idTable, 0, IsEmpty());
  // Compute the quads for template without variables yields the templates
  // unmodified.
  expectComputeQuads({{V(0), V(1), V(2), V(3)}}, idTable, 0,
                     ElementsAreArray({IdTriple{{V(0), V(1), V(2), V(3)}}}));
  expectComputeQuads({{V(0), V(1), V(2), V(3)}}, idTable, 1,
                     ElementsAreArray({IdTriple{{V(0), V(1), V(2), V(3)}}}));
  // The variables in templates are resolved to the value of the variable in the
  // specified row of the result.
  expectComputeQuads({{0UL, V(1), 1UL, V(3)}}, idTable, 0,
                     ElementsAreArray({IdTriple{{V(0), V(1), V(1), V(3)}}}));
  expectComputeQuads({{0UL, V(1), 1UL, V(3)}}, idTable, 1,
                     ElementsAreArray({IdTriple{{V(3), V(1), V(4), V(3)}}}));
  // Quads with undefined IDs cannot be stored and are not returned.
  expectComputeQuads({{0UL, V(1), 1UL, V(3)}}, idTable, 2, IsEmpty());
  expectComputeQuads({{V(0), V(1), Id::makeUndefined(), V(3)}}, idTable, 0,
                     IsEmpty());
  // Some extra cases to cover all branches.
  expectComputeQuads({{Id::makeUndefined(), V(1), V(2), V(3)}}, idTable, 0,
                     IsEmpty());
  expectComputeQuads({{V(0), Id::makeUndefined(), V(2), V(3)}}, idTable, 0,
                     IsEmpty());
  expectComputeQuads({{V(0), V(1), V(2), Id::makeUndefined()}}, idTable, 0,
                     IsEmpty());
  // All the templates are evaluated for the specified row of the result.
  expectComputeQuads({{0UL, V(1), 1UL, V(3)}, {V(0), 1UL, 2UL, V(3)}}, idTable,
                     0,
                     ElementsAreArray({IdTriple{{V(0), V(1), V(1), V(3)}},
                                       IdTriple{{V(0), V(1), V(2), V(3)}}}));
}

TEST(ExecuteUpdate, sortAndRemoveDuplicates) {
  auto expect = [](std::vector<IdTriple<>> input,
                   const std::vector<IdTriple<>>& expected,
                   source_location l = source_location::current()) {
    auto trace = generateLocationTrace(l);
    ExecuteUpdate::sortAndRemoveDuplicates(input);
    EXPECT_THAT(input, testing::ElementsAreArray(expected));
  };
  auto IdTriple = [&](uint64_t s, uint64_t p, uint64_t o, uint64_t g = 0) {
    return ::IdTriple({V(s), V(p), V(o), V(g)});
  };
  expect({}, {});
  expect({IdTriple(1, 1, 1)}, {IdTriple(1, 1, 1)});
  expect({IdTriple(1, 1, 1), IdTriple(2, 2, 2)},
         {IdTriple(1, 1, 1), IdTriple(2, 2, 2)});
  expect({IdTriple(2, 2, 2), IdTriple(1, 1, 1)},
         {IdTriple(1, 1, 1), IdTriple(2, 2, 2)});
  expect({IdTriple(1, 1, 1), IdTriple(1, 1, 1)}, {IdTriple(1, 1, 1)});
  expect({IdTriple(2, 2, 2), IdTriple(3, 3, 3), IdTriple(3, 3, 3),
          IdTriple(2, 2, 2), IdTriple(1, 1, 1)},
         {IdTriple(1, 1, 1), IdTriple(2, 2, 2), IdTriple(3, 3, 3)});
}
TEST(ExecuteUpdate, setMinus) {
  auto expect = [](std::vector<IdTriple<>> a, std::vector<IdTriple<>> b,
                   const std::vector<IdTriple<>>& expected,
                   source_location l = source_location::current()) {
    auto trace = generateLocationTrace(l);
    EXPECT_THAT(ExecuteUpdate::setMinus(a, b),
                testing::ElementsAreArray(expected));
  };
  auto IdTriple = [&](uint64_t s, uint64_t p, uint64_t o, uint64_t g = 0) {
    return ::IdTriple({V(s), V(p), V(o), V(g)});
  };
  expect({}, {}, {});
  expect({IdTriple(1, 2, 3), IdTriple(4, 5, 6)}, {},
         {IdTriple(1, 2, 3), IdTriple(4, 5, 6)});
  expect({IdTriple(1, 2, 3), IdTriple(4, 5, 6), IdTriple(7, 8, 9)},
         {IdTriple(4, 5, 6), IdTriple(7, 8, 9)}, {IdTriple(1, 2, 3)});
  expect({IdTriple(1, 2, 3)},
         {IdTriple(1, 2, 3), IdTriple(4, 5, 6), IdTriple(7, 8, 9)}, {});
}<|MERGE_RESOLUTION|>--- conflicted
+++ resolved
@@ -215,17 +215,6 @@
     auto& index = qec->getIndex();
     DeltaTriples deltaTriples{index};
     auto pqs = SparqlParser::parseUpdate(update);
-<<<<<<< HEAD
-    EXPECT_THAT(pqs, testing::SizeIs(1));
-    auto pq = std::move(pqs[0]);
-    QueryPlanner qp{qec, sharedHandle};
-    const auto qet = qp.createExecutionTree(pq);
-    UpdateMetadata metadata;
-    auto result = qet.getResult(false);
-    return ExecuteUpdate::computeGraphUpdateQuads(qec->getIndex(), pq, *result,
-                                                  qet.getVariableColumns(),
-                                                  sharedHandle, metadata);
-=======
     std::vector<std::pair<ExecuteUpdate::IdTriplesAndLocalVocab,
                           ExecuteUpdate::IdTriplesAndLocalVocab>>
         results;
@@ -233,12 +222,13 @@
       QueryPlanner qp{qec, sharedHandle};
       const auto qet = qp.createExecutionTree(pq);
       UpdateMetadata metadata;
+      auto result = qet.getResult(false);
       results.push_back(ExecuteUpdate::computeGraphUpdateQuads(
-          index, pq, qet, sharedHandle, metadata));
+          index, pq, *result, qet.getVariableColumns(), sharedHandle,
+          metadata));
       ExecuteUpdate::executeUpdate(index, pq, qet, deltaTriples, sharedHandle);
     }
     return results;
->>>>>>> 4ea0154d
   };
   auto expectComputeGraphUpdateQuads =
       [&executeComputeGraphUpdateQuads](
