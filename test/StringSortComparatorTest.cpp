--- conflicted
+++ resolved
@@ -128,11 +128,6 @@
     EXPECT_EQ(ab, comp(a, bSplit));
     EXPECT_EQ(ab, comp(aSplit, b));
 
-<<<<<<< HEAD
-    EXPECT_EQ(ba, comp(b, aSplit));
-    EXPECT_EQ(ba, comp(bSplit, a));
-=======
->>>>>>> 95e6371b
     EXPECT_EQ(ba, comp(bSplit, aSplit));
     EXPECT_EQ(ba, comp(b, aSplit));
     EXPECT_EQ(ba, comp(bSplit, a));
