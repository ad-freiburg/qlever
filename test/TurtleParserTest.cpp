// Copyright 2018, University of Freiburg,
// Chair of Algorithms and Data Structures.
// Author: Johannes Kalmbach(joka921) <johannes.kalmbach@gmail.com>
//
#include <gtest/gtest.h>
#include <parser/TurtleParser.h>
#include <util/Conversions.h>

#include <iostream>
#include <string>

using std::string;
using namespace std::literals;
using Parser = TurtleStringParser<Tokenizer>;

// TODO<joka921>: Use the following abstractions and the alias `Parser` in all
// of this file. Set up a `Parser` with the given `input` and call the given
// `rule` (a member function of `Parser` that returns a bool). Return the
// parser, if the call to `rule` returns true, else return `std::nullopt`.
<<<<<<< HEAD
template <auto rule, size_t blankNodePrefix = 0>
std::optional<Parser> parseRule(const std::string& input) {
=======
template <size_t blankNodePrefix = 0>
std::optional<Parser> parseRule(const std::string& input, auto rule) {
>>>>>>> b82b7d9f
  Parser parser;
  parser.setBlankNodePrefixOnlyForTesting(blankNodePrefix);
  parser.setInputStream(input);
  if (!std::invoke(rule, parser)) {
    return std::nullopt;
  }
  return parser;
}

// Asserts that parsing the `rule` works and that the last parse result and the
// emitted triples are as expected. Returns the `Parser` instance that is used
// to parse the rule for further inspection. The anonymous blank nodes that are
// generated will start with "_:g_<blankNodePrefix>_".
template <auto rule, size_t blankNodePrefix = 0>
auto checkParseResult =
<<<<<<< HEAD
    [](const std::string& input,
       std::optional<TripleComponent> expectedLastParseResult = {},
       std::optional<size_t> expectedPosition = {},
       std::optional<std::vector<TurtleTriple>> expectedTriples = {})
    -> Parser {
  auto optionalParser = parseRule<rule, blankNodePrefix>(input);
=======
    [](const std::string& input, TripleComponent expectedLastParseResult,
       std::optional<size_t> expectedPosition = {},
       std::vector<TurtleTriple> expectedTriples = {}) -> Parser {
  auto optionalParser = parseRule<blankNodePrefix>(input, rule);
>>>>>>> b82b7d9f
  // We have to wrap this code into a void lambda because the `ASSERT_...`
  // macros only work inside void functions and we want to return the parser.
  [&]() {
    ASSERT_TRUE(optionalParser.has_value());
    auto& parser = optionalParser.value();
    ASSERT_EQ(parser.getPosition(), expectedPosition.value_or(input.size()));
<<<<<<< HEAD
    if (expectedLastParseResult.has_value()) {
      ASSERT_EQ(expectedLastParseResult, parser.getLastParseResult());
    }
    if (expectedTriples.has_value()) {
      ASSERT_EQ(expectedTriples, parser.getTriples());
    }
=======
    ASSERT_EQ(expectedLastParseResult, parser.getLastParseResult());
    ASSERT_EQ(expectedTriples, parser.getTriples());
>>>>>>> b82b7d9f
  }();
  return std::move(optionalParser.value());
};

// Formatted output of TurtleTriples in case of test failures.
std::ostream& operator<<(std::ostream& os, const TurtleTriple& tr) {
  os << "( " << tr._subject << " " << tr._object << " " << tr._predicate << ")";
  return os;
}
TEST(TurtleParserTest, prefixedName) {
  auto runCommonTests = [](auto& parser) {
    parser._prefixMap["wd"] = "www.wikidata.org/";
    parser.setInputStream("wd:Q430 someotherContent");
    ASSERT_TRUE(parser.prefixedName());
    ASSERT_EQ(parser._lastParseResult, "<www.wikidata.org/Q430>");
    ASSERT_EQ(parser.getPosition(), size_t(7));

    parser.setInputStream(" wd:Q430 someotherContent");
    ASSERT_TRUE(parser.prefixedName());
    ASSERT_EQ(parser._lastParseResult, "<www.wikidata.org/Q430>");
    ASSERT_EQ(parser.getPosition(), 8u);

    // empty name
    parser.setInputStream("wd: someotherContent");
    ASSERT_TRUE(parser.prefixedName());
    ASSERT_EQ(parser._lastParseResult, "<www.wikidata.org/>");
    ASSERT_EQ(parser.getPosition(), size_t(3));

    parser.setInputStream("<wd.de> rest");
    parser._lastParseResult = "comp1";
    ASSERT_FALSE(parser.prefixedName());
    ASSERT_EQ(parser._lastParseResult, "comp1");
    ASSERT_EQ(parser.getPosition(), 0u);

    parser.setInputStream("unregistered:bla");
    ASSERT_THROW(parser.prefixedName(),
                 typename std::decay_t<decltype(parser)>::ParseException);
  };
  {
    TurtleStringParser<Tokenizer> p;
    runCommonTests(p);
    p.setInputStream(R"(wd:esc\,aped)");
    ASSERT_TRUE(p.prefixedName());
    ASSERT_EQ(p._lastParseResult, "<www.wikidata.org/esc,aped>");
    ASSERT_EQ(p.getPosition(), 12u);

    // escapes at the beginning are illegal, so this is parsed as an empty wd:
    p.setInputStream(R"(wd:\\esc\,aped)");
    ASSERT_TRUE(p.prefixedName());
    ASSERT_EQ(p._lastParseResult, "<www.wikidata.org/>");
    ASSERT_EQ(p.getPosition(), 3u);

    p.setInputStream(R"(wd:esc\,aped\.)");
    ASSERT_TRUE(p.prefixedName());
    ASSERT_EQ(p._lastParseResult, "<www.wikidata.org/esc,aped.>");
    ASSERT_EQ(p.getPosition(), 14u);
  }

  {
    TurtleStringParser<TokenizerCtre> p;
    runCommonTests(p);
    // These unit tests document the current (fast, but suboptimal) behavior of
    // the CTRE parser. TODO: Try to improve the parser without sacrificing
    // speed. If that succeeds, adapt this unit test.

    // TokenizerCTRE parsers `esc\` , which fails to unescape (single backslash)
    p.setInputStream("wd:esc\\,aped");
    ASSERT_THROW(p.prefixedName(), ad_semsearch::Exception);

    // TokenizerCTRE parses `esc\\aped` which fails to unescape (escaped
    // backslashes are not allowed in prefixed names)
    p.setInputStream(R"(wd:esc\\aped.)");
    ASSERT_THROW(p.prefixedName(), ad_semsearch::Exception);
  }
}

TEST(TurtleParserTest, prefixID) {
  auto checkPrefixId = checkParseResult<&Parser::prefixID>;
  auto p = checkPrefixId("@prefix bla:<www.bla.org/> .");
  ASSERT_EQ(p._prefixMap["bla"], "www.bla.org/");

  // different spaces that don't change meaning
  std::string s;
  p = checkPrefixId("@prefix bla: <www.bla.org/>.");
  ASSERT_EQ(p._prefixMap["bla"], "www.bla.org/");

  // invalid LL1
  ASSERT_THROW(checkPrefixId("@prefix bla<www.bla.org/>."),
               Parser::ParseException);

  s = "@prefxxix bla<www.bla.org/>.";
  p.setInputStream(s);
  p._lastParseResult = "comp1";
  ASSERT_FALSE(p.prefixID());
  ASSERT_EQ(p._lastParseResult, "comp1");
  ASSERT_EQ(p.getPosition(), 0u);
}

TEST(TurtleParserTest, stringParse) {
  auto checkString = checkParseResult<&Parser::stringParse>;
  std::string s1("\"double quote\"");
  std::string s2("\'single quote\'");
  std::string s3("\"\"\"multiline \n double quote\"\"\"");
  std::string s4("\'\'\'multiline \n single quote\'\'\'");

  checkString(s1, s1);
  checkString(s2, s2);
  // the main thing to test here is that s3 does not prefix-match the simple
  // string "" but the complex string """..."""
  checkString(s3, s3);
  checkString(s4, s4);
}

TEST(TurtleParserTest, rdfLiteral) {
  std::vector<string> literals;
  std::vector<TripleComponent> expected;
  literals.emplace_back(R"("simpleString")");
  expected.emplace_back(R"("simpleString")");
  literals.emplace_back(R"("langtag"@en-gb)");
  expected.emplace_back(R"("langtag"@en-gb)");
  literals.emplace_back("\"valueLong\"^^<www.someunknownType/integer>");
  expected.emplace_back("\"valueLong\"^^<www.someunknownType/integer>");

  literals.emplace_back(R"("42.1234"^^)"s + "<" + XSD_DOUBLE_TYPE + ">");
  expected.emplace_back(42.1234);
  literals.push_back(R"("-142.321"^^)"s + "<" + XSD_DECIMAL_TYPE + ">");
  expected.emplace_back(-142.321);
  literals.push_back(R"("-142321"^^)"s + "<" + XSD_INT_TYPE + ">");
  expected.emplace_back(-142321);
  literals.push_back(R"("+144321"^^)"s + "<" + XSD_INTEGER_TYPE + ">");
  expected.emplace_back(144321);

  for (size_t i = 0; i < literals.size(); ++i) {
    checkParseResult<&Parser::rdfLiteral>(literals[i], expected[i]);
  }

  TurtleStringParser<Tokenizer> p;
  p._prefixMap["doof"] = "www.doof.org/";
  string s("\"valuePrefixed\"^^doof:sometype");
  p.setInputStream(s);
  ASSERT_TRUE(p.rdfLiteral());
  ASSERT_EQ(p._lastParseResult, "\"valuePrefixed\"^^<www.doof.org/sometype>");
  ASSERT_EQ(p.getPosition(), s.size());
}

TEST(TurtleParserTest, blankNode) {
  auto checkBlankNode = checkParseResult<&Parser::blankNode, 4>;
  checkBlankNode(" _:blank1", "_:u_blank1", 9);
  checkBlankNode(" _:blank1 someRemainder", "_:u_blank1", 9);
  Parser p = checkBlankNode("  _:blank2 someOtherStuff", "_:u_blank2", 10);
  ASSERT_EQ(p._numBlankNodes, 0u);
  // anonymous blank node
  p = checkBlankNode(" [    \n\t  ]", "_:g_4_0", 11u);
  ASSERT_EQ(p._numBlankNodes, 1u);
}

TEST(TurtleParserTest, blankNodePropertyList) {
  TurtleStringParser<Tokenizer> p;
  p._activeSubject = "<s>";
  p._activePredicate = "<p1>";

  string blankNodeL = "[<p2> <ob2>; <p3> <ob3>]";
<<<<<<< HEAD
  std::vector<TurtleTriple> exp = {{"<s>", "<p1>", "_:g_5_0"},
                                   {"_:g_5_0", "<p2>", "<ob2>"},
                                   {"_:g_5_0", "<p3>", "<ob3>"}};
=======
  std::vector<TurtleTriple> exp;
  exp.push_back({"<s>", "<p1>", TripleComponent{"_:g_5_0"}});
  exp.push_back({"_:g_5_0", "<p2>", TripleComponent{"<ob2>"}});
  exp.push_back({"_:g_5_0", "<p3>", TripleComponent{"<ob3>"}});
>>>>>>> b82b7d9f
  p.setInputStream(blankNodeL);
  p.setBlankNodePrefixOnlyForTesting(5);
  ASSERT_TRUE(p.blankNodePropertyList());
  ASSERT_EQ(p._triples, exp);
  ASSERT_EQ(p.getPosition(), blankNodeL.size());

  blankNodeL = "[<2> <ob2>; \"invalidPred\" <ob3>]";
  p.setInputStream(blankNodeL);
  ASSERT_THROW(p.blankNodePropertyList(),
               TurtleParser<Tokenizer>::ParseException);
}

TEST(TurtleParserTest, object) {
  TurtleStringParser<Tokenizer> p;
  string sub = "<sub>";
  string pred = "<pred>";
  p._activeSubject = sub;
  p._activePredicate = pred;
  p._prefixMap["b"] = "bla/";
  string iri = " b:iri";
  p.setInputStream(iri);
  ASSERT_TRUE(p.object());
  ASSERT_EQ(p._lastParseResult, "<bla/iri>");
  auto exp = TurtleTriple{sub, pred, "<bla/iri>"};
  ASSERT_EQ(p._triples.back(), exp);

  string literal = "\"literal\"";
  p.setInputStream(literal);
  ASSERT_TRUE(p.object());
  ASSERT_EQ(p._lastParseResult, literal);
  exp = TurtleTriple{sub, pred, literal};
  ASSERT_EQ(p._triples.back(), exp);

  string blank = "_:someblank";
  p.setInputStream(blank);
  ASSERT_TRUE(p.object());
  ASSERT_EQ(p._lastParseResult, "_:u_someblank");

  exp = TurtleTriple{sub, pred, "_:u_someblank"};
  ASSERT_EQ(p._triples.back(), exp);
}

TEST(TurtleParserTest, objectList) {
  TurtleStringParser<Tokenizer> parser;
  parser._activeSubject = "<s>";
  parser._activePredicate = "<p>";
  string objectL = " <ob1>, <ob2>, <ob3>";
  std::vector<TurtleTriple> exp;
  exp.push_back({"<s>", "<p>", "<ob1>"});
  exp.push_back({"<s>", "<p>", "<ob2>"});
  exp.push_back({"<s>", "<p>", "<ob3>"});
  parser.setInputStream(objectL);
  ASSERT_TRUE(parser.objectList());
  ASSERT_EQ(parser._triples, exp);
  ASSERT_EQ(parser.getPosition(), objectL.size());

  parser.setInputStream("@noObject");
  ASSERT_FALSE(parser.objectList());

  parser.setInputStream("<obj1>, @illFormed");
  ASSERT_THROW(parser.objectList(), TurtleParser<Tokenizer>::ParseException);
}

TEST(TurtleParserTest, predicateObjectList) {
  TurtleStringParser<Tokenizer> parser;
  parser._activeSubject = "<s>";
  string predL = "\n <p1> <ob1>;<p2> \"ob2\",\n <ob3>";
  std::vector<TurtleTriple> exp;
  exp.push_back({"<s>", "<p1>", "<ob1>"});
  exp.push_back({"<s>", "<p2>", "\"ob2\""});
  exp.push_back({"<s>", "<p2>", "<ob3>"});
  parser.setInputStream(predL);
  ASSERT_TRUE(parser.predicateObjectList());
  ASSERT_EQ(parser._triples, exp);
  ASSERT_EQ(parser.getPosition(), predL.size());
}

TEST(TurtleParserTest, numericLiteral) {
  std::vector<std::string> literals{"2",   "-2",     "42.209",   "-42.239",
                                    ".74", "2.3e12", "2.34E-14", "-0.3e2"};
  std::vector<TripleComponent> expected{2,   -2,     42.209,   -42.239,
                                        .74, 2.3e12, 2.34e-14, -0.3e2};

  auto checkNumericLiteral = checkParseResult<&Parser::numericLiteral>;
  for (size_t i = 0; i < literals.size(); ++i) {
    checkNumericLiteral(literals[i], expected[i]);
  }
}

TEST(TurtleParserTest, numericLiteralErrorBehavior) {
  auto assertParsingFails = [](auto& parser, std::string input) {
    parser.setInputStream(input);
    ASSERT_THROW(parser.parseAndReturnAllTriples(),
                 TurtleStringParser<Tokenizer>::ParseException);
  };

  auto parseAllTriples = [](auto& parser, std::string input) {
    parser.setInputStream(input);
    return parser.parseAndReturnAllTriples();
  };

  auto testTripleObjects = [&parseAllTriples]<typename T>(
                               auto& parser, std::vector<std::string> triples,
                               std::vector<T> expectedObjects) {
    for (size_t i = 0; i < triples.size(); ++i) {
      const auto& triple = triples[i];
      std::vector<TurtleTriple> result;
      ASSERT_NO_THROW(result = parseAllTriples(parser, triple));
      ASSERT_EQ(result.size(), 1ul);
      ASSERT_EQ(result[0]._object, expectedObjects[i]);
    }
  };
  {
    // Test the default mode (overflowing integers throw an exception).
    std::vector<std::string> inputs{
        "<a> <b> 99999999999999999999999",
        "<a> <b> \"99999999999999999999\"^^xsd:integer",
        "<a> <b> \"9999.0\"^^xsd:integer",
        "<a> <b> \"-9999.0\"^^xsd:int",
        "<a> <b> \"9999E4\"^^xsd:integer",
        "<a> <b> \"9999E4\"^^xsd:int",
        "<a> <b> \"kartoffelsalat\"^^xsd:integer",
        "<a> <b> \"123kartoffel\"^^xsd:integer",
        "<a> <b> \"kartoffelsalat\"^^xsd:double",
        "<a> <b> \"123kartoffel\"^^xsd:decimal"};
    TurtleStringParser<Tokenizer> parser;
    parser._prefixMap["xsd"] = "http://www.w3.org/2001/XMLSchema#";
    for (const auto& input : inputs) {
      assertParsingFails(parser, input);
    }
  }
  {
    // These all work when the datatype is double.
    std::vector<std::string> inputs{
        "<a> <b> 99999999999999999999999.0",
        "<a> <b> \"-9999999999999999999999\"^^xsd:double",
        "<a> <b> \"9999999999999999999999\"^^xsd:decimal",
        "<a> <b> \"99999999999999999999E4\"^^xsd:double",
        "<a> <b> \"99999999999999999999.0E4\"^^xsd:decimal"};
    std::vector<double> expectedObjects{
        99999999999999999999999.0, -9999999999999999999999.0,
        9999999999999999999999.0, 99999999999999999999E4,
        99999999999999999999E4};
    TurtleStringParser<Tokenizer> parser;
    parser._prefixMap["xsd"] = "http://www.w3.org/2001/XMLSchema#";
    testTripleObjects(parser, inputs, expectedObjects);
  }
  {
    // Test the overflow to double mode.
    std::vector<std::string> nonWorkingInputs{
        "<a> <b> \"9999.0\"^^xsd:integer",
        "<a> <b> \"-9999.0\"^^xsd:int",
        "<a> <b> \"9999E4\"^^xsd:integer",
        "<a> <b> \"9999E4\"^^xsd:int",
        "<a> <b> \"kartoffelsalat\"^^xsd:integer",
        "<a> <b> \"123kartoffel\"^^xsd:integer"};
    TurtleStringParser<Tokenizer> parser;
    parser._prefixMap["xsd"] = "http://www.w3.org/2001/XMLSchema#";
    parser.integerOverflowBehavior() =
        TurtleParserIntegerOverflowBehavior::OverflowingToDouble;
    for (const auto& input : nonWorkingInputs) {
      assertParsingFails(parser, input);
    }
    std::vector<std::string> workingInputs{
        "<a> <b> 99999999999999999999999",
        "<a> <b> \"-99999999999999999999\"^^xsd:integer",
    };
    std::vector<double> expectedDoubles{99999999999999999999999.0,
                                        -99999999999999999999.0};
    testTripleObjects(parser, workingInputs, expectedDoubles);
  }
  {
    // Test the "all integers become doubles" mode.
    std::vector<std::string> nonWorkingInputs{
        "<a> <b> \"kartoffelsalat\"^^xsd:integer",
        "<a> <b> \"123kartoffel\"^^xsd:integer"};
    TurtleStringParser<Tokenizer> parser;
    parser._prefixMap["xsd"] = "http://www.w3.org/2001/XMLSchema#";
    parser.integerOverflowBehavior() =
        TurtleParserIntegerOverflowBehavior::AllToDouble;
    for (const auto& input : nonWorkingInputs) {
      assertParsingFails(parser, input);
    }
    std::vector<std::string> workingInputs{
        "<a> <b> \"123\"^^xsd:integer",
        "<a> <b> 456",
        "<a> <b> \"-9999.0\"^^xsd:integer",
        "<a> <b> \"9999.0\"^^xsd:short",
        "<a> <b> \"9999E4\"^^xsd:nonNegativeInteger",
        "<a> <b> \"9999E4\"^^xsd:int",
        "<a> <b> 99999999999999999999999",
        "<a> <b> \"99999999999999999999\"^^xsd:integer",
    };
    std::vector<double> expectedDoubles{123.0,
                                        456.0,
                                        -9999.0,
                                        9999.0,
                                        9999e4,
                                        9999e4,
                                        99999999999999999999999.0,
                                        99999999999999999999.0};
    testTripleObjects(parser, workingInputs, expectedDoubles);
  }
  {
    // Test the skipping of unsupported triples with the "overflow is error"
    // behavior.
    std::string input{
        "<a> <b> 123. <c> <d> 99999999999999999999999. <e> <f> 234"};
    std::vector<TurtleTriple> expected{{"<a>", "<b>", 123},
                                       {"<e>", "<f>", 234}};
    TurtleStringParser<Tokenizer> parser;
    parser.invalidLiteralsAreSkipped() = true;
    auto result = parseAllTriples(parser, input);
    ASSERT_EQ(result, expected);
  }
  {
    // Test the skipping of unsupported triples with the "overflow to double"
    // behavior.
    std::string input{
        "<a> <b> 99999999999999999999999. <c> <d> \"invalid\"^^xsd:integer. "
        "<e> <f> 234"};
    std::vector<TurtleTriple> expected{
        {"<a>", "<b>", 99999999999999999999999.0}, {"<e>", "<f>", 234}};
    TurtleStringParser<Tokenizer> parser;
    parser._prefixMap["xsd"] = "http://www.w3.org/2001/XMLSchema#";
    parser.invalidLiteralsAreSkipped() = true;
    parser.integerOverflowBehavior() =
        TurtleParserIntegerOverflowBehavior::OverflowingToDouble;
    auto result = parseAllTriples(parser, input);
    ASSERT_EQ(result, expected);
  }
}

TEST(TurtleParserTest, DateLiterals) {
  std::vector<std::string> dateLiterals{
      R"("2000-10-15"^^<)"s + XSD_DATE_TYPE + ">",
      R"("-2014-03-16T12:13:52"^^<)"s + XSD_DATETIME_TYPE + ">",
      R"("2084"^^<)"s + XSD_GYEAR_TYPE + ">",
      R"("2083-12"^^<)"s + XSD_GYEARMONTH_TYPE + ">"};
  std::vector<std::string> expected{
      ":v:date:0000000000000002000-10-15T00:00:00",
      ":v:date:-999999999999997985-03-16T12:13:52",
      ":v:date:0000000000000002084-00-00T00:00:00",
      ":v:date:0000000000000002083-12-00T00:00:00"};

  for (size_t i = 0; i < dateLiterals.size(); ++i) {
    checkParseResult<&Parser::object>(dateLiterals[i], expected[i]);
  }
}

TEST(TurtleParserTest, booleanLiteral) {
<<<<<<< HEAD
  constexpr auto bl = &Parser::booleanLiteral;
  checkParseResult<bl>("true",
                       "\"true\"^^<http://www.w3.org/2001/XMLSchema#boolean>");
  checkParseResult<bl>("false",
                       "\"false\"^^<http://www.w3.org/2001/XMLSchema#boolean>");
  ASSERT_FALSE(parseRule<bl>("maybe"));
=======
  TurtleStringParser<Tokenizer> parser;
  parser.setInputStream("true");
  ASSERT_TRUE(parser.booleanLiteral());
  ASSERT_EQ("\"true\"^^<http://www.w3.org/2001/XMLSchema#boolean>",
            parser._lastParseResult);

  parser.setInputStream("false");
  ASSERT_TRUE(parser.booleanLiteral());
  ASSERT_EQ("\"false\"^^<http://www.w3.org/2001/XMLSchema#boolean>",
            parser._lastParseResult);

  parser.setInputStream("maybe");
  ASSERT_FALSE(parser.booleanLiteral());
>>>>>>> b82b7d9f
}

TEST(TurtleParserTest, collection) {
  std::string nil = "<http://www.w3.org/1999/02/22-rdf-syntax-ns#nil>";
  std::string first = "<http://www.w3.org/1999/02/22-rdf-syntax-ns#first>";
  std::string rest = "<http://www.w3.org/1999/02/22-rdf-syntax-ns#rest>";

  using TC = TripleComponent;
  using TT = TurtleTriple;
  auto checkCollection = checkParseResult<&Parser::collection, 22>;
<<<<<<< HEAD
  checkCollection("()", "<http://www.w3.org/1999/02/22-rdf-syntax-ns#nil>");

  checkCollection("(42 <alpha> \"me\")", TC{"_:g_22_0"}, {},
                  std::vector<TT>{{"_:g_22_0", first, 42},
                                  {"_:g_22_0", rest, "_:g_22_1"},
                                  {"_:g_22_1", first, "<alpha>"},
                                  {"_:g_22_1", rest, "_:g_22_2"},
                                  {"_:g_22_2", first, "\"me\""},
                                  {"_:g_22_2", rest, nil}});
=======
  checkCollection("()", TC{"<http://www.w3.org/1999/02/22-rdf-syntax-ns#nil>"});

  checkCollection(
      "(42 <alpha> \"me\")", TC{"_:g_22_0"}, {},
      {TT{"_:g_22_0", first, 42}, TT{"_:g_22_0", rest, "_:g_22_1"},
       TT{"_:g_22_1", first, "<alpha>"}, TT{"_:g_22_1", rest, "_:g_22_2"},
       TT{"_:g_22_2", first, "\"me\""}, TT{"_:g_22_2", rest, nil}});
>>>>>>> b82b7d9f
}<|MERGE_RESOLUTION|>--- conflicted
+++ resolved
@@ -17,13 +17,8 @@
 // of this file. Set up a `Parser` with the given `input` and call the given
 // `rule` (a member function of `Parser` that returns a bool). Return the
 // parser, if the call to `rule` returns true, else return `std::nullopt`.
-<<<<<<< HEAD
 template <auto rule, size_t blankNodePrefix = 0>
 std::optional<Parser> parseRule(const std::string& input) {
-=======
-template <size_t blankNodePrefix = 0>
-std::optional<Parser> parseRule(const std::string& input, auto rule) {
->>>>>>> b82b7d9f
   Parser parser;
   parser.setBlankNodePrefixOnlyForTesting(blankNodePrefix);
   parser.setInputStream(input);
@@ -39,36 +34,24 @@
 // generated will start with "_:g_<blankNodePrefix>_".
 template <auto rule, size_t blankNodePrefix = 0>
 auto checkParseResult =
-<<<<<<< HEAD
     [](const std::string& input,
        std::optional<TripleComponent> expectedLastParseResult = {},
        std::optional<size_t> expectedPosition = {},
        std::optional<std::vector<TurtleTriple>> expectedTriples = {})
     -> Parser {
   auto optionalParser = parseRule<rule, blankNodePrefix>(input);
-=======
-    [](const std::string& input, TripleComponent expectedLastParseResult,
-       std::optional<size_t> expectedPosition = {},
-       std::vector<TurtleTriple> expectedTriples = {}) -> Parser {
-  auto optionalParser = parseRule<blankNodePrefix>(input, rule);
->>>>>>> b82b7d9f
   // We have to wrap this code into a void lambda because the `ASSERT_...`
   // macros only work inside void functions and we want to return the parser.
   [&]() {
     ASSERT_TRUE(optionalParser.has_value());
     auto& parser = optionalParser.value();
     ASSERT_EQ(parser.getPosition(), expectedPosition.value_or(input.size()));
-<<<<<<< HEAD
     if (expectedLastParseResult.has_value()) {
       ASSERT_EQ(expectedLastParseResult, parser.getLastParseResult());
     }
     if (expectedTriples.has_value()) {
       ASSERT_EQ(expectedTriples, parser.getTriples());
     }
-=======
-    ASSERT_EQ(expectedLastParseResult, parser.getLastParseResult());
-    ASSERT_EQ(expectedTriples, parser.getTriples());
->>>>>>> b82b7d9f
   }();
   return std::move(optionalParser.value());
 };
@@ -231,16 +214,9 @@
   p._activePredicate = "<p1>";
 
   string blankNodeL = "[<p2> <ob2>; <p3> <ob3>]";
-<<<<<<< HEAD
   std::vector<TurtleTriple> exp = {{"<s>", "<p1>", "_:g_5_0"},
                                    {"_:g_5_0", "<p2>", "<ob2>"},
                                    {"_:g_5_0", "<p3>", "<ob3>"}};
-=======
-  std::vector<TurtleTriple> exp;
-  exp.push_back({"<s>", "<p1>", TripleComponent{"_:g_5_0"}});
-  exp.push_back({"_:g_5_0", "<p2>", TripleComponent{"<ob2>"}});
-  exp.push_back({"_:g_5_0", "<p3>", TripleComponent{"<ob3>"}});
->>>>>>> b82b7d9f
   p.setInputStream(blankNodeL);
   p.setBlankNodePrefixOnlyForTesting(5);
   ASSERT_TRUE(p.blankNodePropertyList());
@@ -492,28 +468,12 @@
 }
 
 TEST(TurtleParserTest, booleanLiteral) {
-<<<<<<< HEAD
   constexpr auto bl = &Parser::booleanLiteral;
   checkParseResult<bl>("true",
                        "\"true\"^^<http://www.w3.org/2001/XMLSchema#boolean>");
   checkParseResult<bl>("false",
                        "\"false\"^^<http://www.w3.org/2001/XMLSchema#boolean>");
   ASSERT_FALSE(parseRule<bl>("maybe"));
-=======
-  TurtleStringParser<Tokenizer> parser;
-  parser.setInputStream("true");
-  ASSERT_TRUE(parser.booleanLiteral());
-  ASSERT_EQ("\"true\"^^<http://www.w3.org/2001/XMLSchema#boolean>",
-            parser._lastParseResult);
-
-  parser.setInputStream("false");
-  ASSERT_TRUE(parser.booleanLiteral());
-  ASSERT_EQ("\"false\"^^<http://www.w3.org/2001/XMLSchema#boolean>",
-            parser._lastParseResult);
-
-  parser.setInputStream("maybe");
-  ASSERT_FALSE(parser.booleanLiteral());
->>>>>>> b82b7d9f
 }
 
 TEST(TurtleParserTest, collection) {
@@ -524,7 +484,6 @@
   using TC = TripleComponent;
   using TT = TurtleTriple;
   auto checkCollection = checkParseResult<&Parser::collection, 22>;
-<<<<<<< HEAD
   checkCollection("()", "<http://www.w3.org/1999/02/22-rdf-syntax-ns#nil>");
 
   checkCollection("(42 <alpha> \"me\")", TC{"_:g_22_0"}, {},
@@ -534,7 +493,16 @@
                                   {"_:g_22_1", rest, "_:g_22_2"},
                                   {"_:g_22_2", first, "\"me\""},
                                   {"_:g_22_2", rest, nil}});
-=======
+}
+
+TEST(TurtleParserTest, collection) {
+  std::string nil = "<http://www.w3.org/1999/02/22-rdf-syntax-ns#nil>";
+  std::string first = "<http://www.w3.org/1999/02/22-rdf-syntax-ns#first>";
+  std::string rest = "<http://www.w3.org/1999/02/22-rdf-syntax-ns#rest>";
+
+  using TC = TripleComponent;
+  using TT = TurtleTriple;
+  auto checkCollection = checkParseResult<&Parser::collection, 22>;
   checkCollection("()", TC{"<http://www.w3.org/1999/02/22-rdf-syntax-ns#nil>"});
 
   checkCollection(
@@ -542,5 +510,4 @@
       {TT{"_:g_22_0", first, 42}, TT{"_:g_22_0", rest, "_:g_22_1"},
        TT{"_:g_22_1", first, "<alpha>"}, TT{"_:g_22_1", rest, "_:g_22_2"},
        TT{"_:g_22_2", first, "\"me\""}, TT{"_:g_22_2", rest, nil}});
->>>>>>> b82b7d9f
 }