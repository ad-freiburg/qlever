--- conflicted
+++ resolved
@@ -8,23 +8,15 @@
 
 #include "./IndexTestHelpers.h"
 #include "./util/AllocatorTestHelpers.h"
-#include "./util/IdTableHelpers.h"
 #include "./util/IdTestHelpers.h"
+#include "engine/CallFixedSize.h"
 #include "engine/CountAvailablePredicates.h"
-<<<<<<< HEAD
-#include "engine/IndexScan.h"
-#include "engine/QueryExecutionTree.h"
-=======
 #include "engine/HasPredicateScan.h"
 #include "engine/SortPerformanceEstimator.h"
 #include "engine/ValuesForTesting.h"
->>>>>>> c76d93d5
-
+
+using ad_utility::testing::makeAllocator;
 namespace {
-<<<<<<< HEAD
-auto I = ad_utility::testing::IntId;
-using Var = Variable;
-=======
 auto V = ad_utility::testing::VocabId;
 auto Int = ad_utility::testing::IntId;
 
@@ -39,49 +31,156 @@
   return ad_utility::makeExecutionTree<ValuesForTesting>(
       ad_utility::testing::getQec(), std::move(result), std::move(vars));
 }
->>>>>>> c76d93d5
 }  // namespace
 
-// TODO<joka921> More expressive examples with more than one pattern/subject.
-
-/*
-TEST(CountAvailablePredicate, fullPatternTrick) {
-  std::string kg = "<s1> <p1> <o1>. <s1> <p1> <o2> . <s1> <p2> <o2>";
-  auto qec = ad_utility::testing::getQec(kg);
-  CountAvailablePredicates count(qec, Variable{"?pred"}, Variable{"?count"});
-  auto table = count.computeResultOnlyForTesting().idTable().clone();
-
-  auto id = ad_utility::testing::makeGetId(qec->getIndex());
-
-  auto expected =
-      makeIdTableFromVector({{id("<p1>"), I(1)}, {id("<p2>"), I(1)}});
-
-  // TODO<joka921> This fails spuriously because the order of the patterns is
-not deterministic, we should order the query. EXPECT_EQ(table, expected);
-}
-
-<<<<<<< HEAD
-TEST(CountAvailablePredicate, PatternTrickWithJoin) {
-  std::string kg = "<s1> <p1> <o1>. <s1> <p1> <o2> . <s1> <p2> <o2>";
-  auto qec = ad_utility::testing::getQec(kg);
-  CountAvailablePredicates count(qec, Variable{"?pred"}, Variable{"?count"});
-  auto scan = ad_utility::makeExecutionTree<IndexScan>(
-      qec, Permutation::Enum::PSO,
-      SparqlTriple{Var{"?x"}, HAS_PATTERN_PREDICATE, Var{"?p"}});
-  auto scan2 = ad_utility::makeExecutionTree<IndexScan>(
-      qec, Permutation::Enum::PSO, SparqlTriple{Var{"?x"}, "<p1>", Var{"?y"}});
-  auto join = ad_utility::makeExecutionTree<Join>(qec, scan, scan2, 0, 0);
-  CountAvailablePredicates(qec, join, 0, Var{"?p"}, Var{"?count"});
-  auto table = count.computeResultOnlyForTesting().idTable().clone();
-
-  auto id = ad_utility::testing::makeGetId(qec->getIndex());
-
-  auto expected =
-      makeIdTableFromVector({{id("<p1>"), I(1)}, {id("<p2>"), I(1)}});
-
-    // TODO<joka921> This fails spuriously because the order of the patterns is
-not deterministic, we should order the query. EXPECT_EQ(table, expected);
-=======
+TEST(HasPredicateScan, freeS) {
+  // Used to store the result.
+  IdTable idTable{makeAllocator()};
+  idTable.setNumColumns(1);
+  // Maps entities to their patterns. If an entity id is higher than the lists
+  // length the hasRelation relation is used instead.
+  vector<PatternID> hasPattern = {0, NO_PATTERN, NO_PATTERN, 1, 0};
+  // The has relation relation, which is used when an entity does not have a
+  // pattern
+  vector<vector<Id>> hasRelationSrc = {{},           {V(0), V(3)}, {V(0)},
+                                       {},           {},           {V(0), V(3)},
+                                       {V(3), V(4)}, {V(2), V(4)}, {V(3)}};
+  // Maps pattern ids to patterns
+  vector<vector<Id>> patternsSrc = {{V(0), V(2), V(3)},
+                                    {V(1), V(3), V(4), V(2), V(0)}};
+
+  // These are used to store the relations and patterns in contiguous blocks
+  // of memory.
+  CompactVectorOfStrings<Id> hasRelation(hasRelationSrc);
+  CompactVectorOfStrings<Id> patterns(patternsSrc);
+
+  // Find all entities that are in a triple with predicate 3
+  HasPredicateScan::computeFreeS(&idTable, V(3), hasPattern, hasRelation,
+                                 patterns);
+  IdTable& result = idTable;
+
+  // the result set does not guarantee any sorting so we have to sort manually
+  std::sort(result.begin(), result.end(),
+            [](const auto& a, const auto& b) { return a[0] < b[0]; });
+
+  // three entties with a pattern and four entities without one are in the
+  // relation
+  ASSERT_EQ(7u, result.size());
+  ASSERT_EQ(V(0u), result[0][0]);
+  ASSERT_EQ(V(1u), result[1][0]);
+  ASSERT_EQ(V(3u), result[2][0]);
+  ASSERT_EQ(V(4u), result[3][0]);
+  ASSERT_EQ(V(5u), result[4][0]);
+  ASSERT_EQ(V(6u), result[5][0]);
+  ASSERT_EQ(V(8u), result[6][0]);
+}
+
+TEST(HasPredicateScan, freeO) {
+  // Used to store the result.
+  IdTable result{makeAllocator()};
+  result.setNumColumns(1);
+  // Maps entities to their patterns. If an entity id is higher than the lists
+  // length the hasRelation relation is used instead.
+  vector<PatternID> hasPattern = {0, NO_PATTERN, NO_PATTERN, 1, 0};
+  // The has relation relation, which is used when an entity does not have a
+  // pattern
+  vector<vector<Id>> hasRelationSrc = {{},           {V(0), V(3)}, {V(0)},
+                                       {},           {},           {V(0), V(3)},
+                                       {V(3), V(4)}, {V(2), V(4)}, {V(3)}};
+  // Maps pattern ids to patterns
+  vector<vector<Id>> patternsSrc = {{V(0), V(2), V(3)},
+                                    {V(1), V(3), V(4), V(2), V(0)}};
+
+  // These are used to store the relations and patterns in contiguous blocks
+  // of memory.
+  CompactVectorOfStrings<Id> hasRelation(hasRelationSrc);
+  CompactVectorOfStrings<Id> patterns(patternsSrc);
+
+  // Find all predicates for entity 3 (pattern 1)
+  HasPredicateScan::computeFreeO(&result, V(3), hasPattern, hasRelation,
+                                 patterns);
+
+  ASSERT_EQ(5u, result.size());
+  ASSERT_EQ(V(1u), result[0][0]);
+  ASSERT_EQ(V(3u), result[1][0]);
+  ASSERT_EQ(V(4u), result[2][0]);
+  ASSERT_EQ(V(2u), result[3][0]);
+  ASSERT_EQ(V(0u), result[4][0]);
+
+  result.clear();
+
+  // Find all predicates for entity 6 (has-relation entry 6)
+  HasPredicateScan::computeFreeO(&result, V(6), hasPattern, hasRelation,
+                                 patterns);
+
+  ASSERT_EQ(2u, result.size());
+  ASSERT_EQ(V(3u), result[0][0]);
+  ASSERT_EQ(V(4u), result[1][0]);
+}
+
+TEST(HasPredicateScan, fullScan) {
+  // Used to store the result.
+  IdTable result{makeAllocator()};
+  result.setNumColumns(2);
+  // Maps entities to their patterns. If an entity id is higher than the lists
+  // length the hasRelation relation is used instead.
+  vector<PatternID> hasPattern = {0, NO_PATTERN, NO_PATTERN, 1, 0};
+  // The has relation relation, which is used when an entity does not have a
+  // pattern
+  vector<vector<Id>> hasRelationSrc = {{}, {V(0), V(3)}, {V(0)},
+                                       {}, {},           {V(0), V(3)}};
+  // Maps pattern ids to patterns
+  vector<vector<Id>> patternsSrc = {{V(0), V(2), V(3)},
+                                    {V(1), V(3), V(4), V(2), V(0)}};
+
+  // These are used to store the relations and patterns in contiguous blocks
+  // of memory.
+  CompactVectorOfStrings<Id> hasRelation(hasRelationSrc);
+  CompactVectorOfStrings<Id> patterns(patternsSrc);
+
+  // Query for all relations
+  HasPredicateScan::computeFullScan(&result, hasPattern, hasRelation, patterns,
+                                    16);
+
+  ASSERT_EQ(16u, result.size());
+
+  // check the entity ids
+  ASSERT_EQ(V(0u), result[0][0]);
+  ASSERT_EQ(V(0u), result[1][0]);
+  ASSERT_EQ(V(0u), result[2][0]);
+  ASSERT_EQ(V(1u), result[3][0]);
+  ASSERT_EQ(V(1u), result[4][0]);
+  ASSERT_EQ(V(2u), result[5][0]);
+  ASSERT_EQ(V(3u), result[6][0]);
+  ASSERT_EQ(V(3u), result[7][0]);
+  ASSERT_EQ(V(3u), result[8][0]);
+  ASSERT_EQ(V(3u), result[9][0]);
+  ASSERT_EQ(V(3u), result[10][0]);
+  ASSERT_EQ(V(4u), result[11][0]);
+  ASSERT_EQ(V(4u), result[12][0]);
+  ASSERT_EQ(V(4u), result[13][0]);
+  ASSERT_EQ(V(5u), result[14][0]);
+  ASSERT_EQ(V(5u), result[15][0]);
+
+  // check the predicate ids
+  ASSERT_EQ(V(0u), result[0][1]);
+  ASSERT_EQ(V(2u), result[1][1]);
+  ASSERT_EQ(V(3u), result[2][1]);
+  ASSERT_EQ(V(0u), result[3][1]);
+  ASSERT_EQ(V(3u), result[4][1]);
+  ASSERT_EQ(V(0u), result[5][1]);
+  ASSERT_EQ(V(1u), result[6][1]);
+  ASSERT_EQ(V(3u), result[7][1]);
+  ASSERT_EQ(V(4u), result[8][1]);
+  ASSERT_EQ(V(2u), result[9][1]);
+  ASSERT_EQ(V(0u), result[10][1]);
+  ASSERT_EQ(V(0u), result[11][1]);
+  ASSERT_EQ(V(2u), result[12][1]);
+  ASSERT_EQ(V(3u), result[13][1]);
+  ASSERT_EQ(V(0u), result[14][1]);
+  ASSERT_EQ(V(3u), result[15][1]);
+}
+
 TEST(HasPredicateScan, subtreeS) {
   // Used to store the result.
   IdTable result{makeAllocator()};
@@ -158,21 +257,107 @@
   ASSERT_EQ(V(3u), result[7][2]);
   ASSERT_EQ(V(4u), result[8][2]);
   ASSERT_EQ(V(3u), result[9][2]);
->>>>>>> c76d93d5
-}
- */
-
-TEST(CountAvailablePredicate, fullHasPredicateScan) {
-  std::string kg = "<s1> <p1> <o1>. <s1> <p1> <o2> . <s1> <p2> <o2>";
-  auto qec = ad_utility::testing::getQec(kg);
-  IndexScan scan(qec, Permutation::Enum::PSO,
-                 SparqlTriple{Var{"?x"}, HAS_PREDICATE_PREDICATE, Var{"?y"}});
-  auto table = scan.computeResultOnlyForTesting().idTable().clone();
-
-  auto id = ad_utility::testing::makeGetId(qec->getIndex());
-
-  auto expected = makeIdTableFromVector(
-      {{id("<s1>"), id("<p1>")}, {id("<s1>"), id("<p2>")}});
-
-  EXPECT_EQ(table, expected);
+}
+
+TEST(CountAvailablePredicates, patternTrickTest) {
+  // The input table containing entity ids
+  IdTable input(1, makeAllocator());
+  for (uint64_t i = 0; i < 8; i++) {
+    input.push_back({V(i)});
+  }
+  // Used to store the result.
+  IdTable result(2, makeAllocator());
+  // Maps entities to their patterns. If an entity id is higher than the lists
+  // length the hasRelation relation is used instead.
+  vector<PatternID> hasPattern = {0, NO_PATTERN, NO_PATTERN, 1, 0};
+  // The has relation relation, which is used when an entity does not have a
+  // pattern
+  vector<vector<Id>> hasRelationSrc = {{},           {V(0), V(3)}, {V(0)},
+                                       {},           {},           {V(0), V(3)},
+                                       {V(3), V(4)}, {V(2), V(4)}, {V(3)}};
+  // Maps pattern ids to patterns
+  vector<vector<Id>> patternsSrc = {{V(0), V(2), V(3)},
+                                    {V(1), V(3), V(4), V(2), V(0)}};
+
+  // These are used to store the relations and patterns in contiguous blocks
+  // of memory.
+  CompactVectorOfStrings<Id> hasRelation(hasRelationSrc);
+  CompactVectorOfStrings<Id> patterns(patternsSrc);
+
+  RuntimeInformation runtimeInfo{};
+  try {
+    CALL_FIXED_SIZE(input.numColumns(),
+                    CountAvailablePredicates::computePatternTrick, input,
+                    &result, hasPattern, hasRelation, patterns, 0, runtimeInfo);
+  } catch (const std::runtime_error& e) {
+    // More verbose output in the case of an exception occuring.
+    std::cout << e.what() << std::endl;
+    ASSERT_TRUE(false);
+  }
+
+  std::sort(
+      result.begin(), result.end(),
+      [](const auto& i1, const auto& i2) -> bool { return i1[0] < i2[0]; });
+  ASSERT_EQ(5u, result.size());
+
+  ASSERT_EQ(V(0u), result(0, 0));
+  ASSERT_EQ(Int(6u), result(0, 1));
+
+  ASSERT_EQ(V(1u), result(1, 0));
+  ASSERT_EQ(Int(1u), result(1, 1));
+
+  ASSERT_EQ(V(2u), result(2, 0));
+  ASSERT_EQ(Int(4u), result(2, 1));
+
+  ASSERT_EQ(V(3u), result(3, 0));
+  ASSERT_EQ(Int(6u), result(3, 1));
+
+  ASSERT_EQ(V(4u), result(4, 0));
+  ASSERT_EQ(Int(3u), result(4, 1));
+
+  //  ASSERT_EQ(0u, result[0][0]);
+  //  ASSERT_EQ(5u, result[0][1]);
+  //
+  //  ASSERT_EQ(1u, result[1][0]);
+  //  ASSERT_EQ(1u, result[1][1]);
+  //
+  //  ASSERT_EQ(2u, result[2][0]);
+  //  ASSERT_EQ(4u, result[2][1]);
+  //
+  //  ASSERT_EQ(3u, result[3][0]);
+  //  ASSERT_EQ(5u, result[3][1]);
+  //
+  //  ASSERT_EQ(4u, result[4][0]);
+  //  ASSERT_EQ(3u, result[4][1]);
+
+  // Test the pattern trick for all entities
+  result.clear();
+  try {
+    CountAvailablePredicates::computePatternTrickAllEntities(
+        &result, hasPattern, hasRelation, patterns);
+  } catch (const std::runtime_error& e) {
+    // More verbose output in the case of an exception occuring.
+    std::cout << e.what() << std::endl;
+    ASSERT_TRUE(false);
+  }
+  std::sort(
+      result.begin(), result.end(),
+      [](const auto& i1, const auto& i2) -> bool { return i1[0] < i2[0]; });
+
+  ASSERT_EQ(5u, result.size());
+
+  ASSERT_EQ(V(0u), result[0][0]);
+  ASSERT_EQ(Int(6u), result[0][1]);
+
+  ASSERT_EQ(V(1u), result[1][0]);
+  ASSERT_EQ(Int(1u), result[1][1]);
+
+  ASSERT_EQ(V(2u), result[2][0]);
+  ASSERT_EQ(Int(4u), result[2][1]);
+
+  ASSERT_EQ(V(3u), result[3][0]);
+  ASSERT_EQ(Int(7u), result[3][1]);
+
+  ASSERT_EQ(V(4u), result[4][0]);
+  ASSERT_EQ(Int(3u), result[4][1]);
 }