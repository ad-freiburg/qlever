//  Copyright 2022, University of Freiburg,
//  Chair of Algorithms and Data Structures.
//  Author: Johannes Kalmbach <kalmbach@cs.uni-freiburg.de>

#include <gtest/gtest.h>

#include <bitset>

#include "../src/global/ValueId.h"
#include "../src/util/HashSet.h"
#include "../src/util/Random.h"
#include "../src/util/Serializer/ByteBufferSerializer.h"
#include "../src/util/Serializer/Serializer.h"
#include "./ValueIdTestHelpers.h"

TEST(ValueId, makeFromDouble) {
  auto testRepresentableDouble = [](double d) {
    auto id = ValueId::makeFromDouble(d);
    ASSERT_EQ(id.getDatatype(), Datatype::Double);
    // We lose `numDatatypeBits` bits of precision, so `ASSERT_DOUBLE_EQ` would
    // fail.
    ASSERT_FLOAT_EQ(id.getDouble(), d);
    // This check expresses the precision more exactly
    if (id.getDouble() != d) {
      // The if is needed for the case of += infinity.
      ASSERT_NEAR(id.getDouble(), d,
                  std::abs(d / (1ul << (52 - ValueId::numDatatypeBits))));
    }
  };

  auto testNonRepresentableSubnormal = [](double d) {
    auto id = ValueId::makeFromDouble(d);
    ASSERT_EQ(id.getDatatype(), Datatype::Double);
    // Subnormal numbers with a too small fraction are rounded to zero.
    ASSERT_EQ(id.getDouble(), 0.0);
  };
  for (size_t i = 0; i < 10'000; ++i) {
    testRepresentableDouble(positiveRepresentableDoubleGenerator());
    testRepresentableDouble(negativeRepresentableDoubleGenerator());
    auto nonRepresentable = nonRepresentableDoubleGenerator();
    // The random number generator includes the edge cases which would make the
    // tests fail.
    if (nonRepresentable != ValueId::minPositiveDouble &&
        nonRepresentable != -ValueId::minPositiveDouble) {
      testNonRepresentableSubnormal(nonRepresentable);
    }
  }

  testRepresentableDouble(std::numeric_limits<double>::infinity());
  testRepresentableDouble(-std::numeric_limits<double>::infinity());

  // Test positive and negative 0.
  ASSERT_NE(std::bit_cast<uint64_t>(0.0), std::bit_cast<uint64_t>(-0.0));
  ASSERT_EQ(0.0, -0.0);
  testRepresentableDouble(0.0);
  testRepresentableDouble(-0.0);
  testNonRepresentableSubnormal(0.0);
  testNonRepresentableSubnormal(0.0);

  auto quietNan = std::numeric_limits<double>::quiet_NaN();
  auto signalingNan = std::numeric_limits<double>::signaling_NaN();
  ASSERT_TRUE(std::isnan(ValueId::makeFromDouble(quietNan).getDouble()));
  ASSERT_TRUE(std::isnan(ValueId::makeFromDouble(signalingNan).getDouble()));

  // Test that the value of `minPositiveDouble` is correct.
  auto testSmallestNumber = [](double d) {
    ASSERT_EQ(ValueId::makeFromDouble(d).getDouble(), d);
    ASSERT_NE(d / 2, 0.0);
    ASSERT_EQ(ValueId::makeFromDouble(d / 2).getDouble(), 0.0);
  };
  testSmallestNumber(ValueId::minPositiveDouble);
  testSmallestNumber(-ValueId::minPositiveDouble);
}

TEST(ValueId, makeFromInt) {
  for (size_t i = 0; i < 10'000; ++i) {
    auto value = nonOverflowingNBitGenerator();
    auto id = ValueId::makeFromInt(value);
    ASSERT_EQ(id.getDatatype(), Datatype::Int);
    ASSERT_EQ(id.getInt(), value);
  }

  auto testOverflow = [](auto generator) {
    using I = ValueId::IntegerType;
    for (size_t i = 0; i < 10'000; ++i) {
      auto value = generator();
      auto id = ValueId::makeFromInt(value);
      ASSERT_EQ(id.getDatatype(), Datatype::Int);
      ASSERT_EQ(id.getInt(), I::fromNBit(I::toNBit(value)));
      ASSERT_NE(id.getInt(), value);
    }
  };

  testOverflow(overflowingNBitGenerator);
  testOverflow(underflowingNBitGenerator);
}

TEST(ValueId, Indices) {
  auto testRandomIds = [&](auto makeId, auto getFromId, Datatype type) {
    auto testSingle = [&](auto value) {
      auto id = makeId(value);
      ASSERT_EQ(id.getDatatype(), type);
      ASSERT_EQ(std::invoke(getFromId, id), value);
    };
    for (size_t idx = 0; idx < 10'000; ++idx) {
      testSingle(indexGenerator());
    }
    testSingle(0);
    testSingle(ValueId::maxIndex);

    for (size_t idx = 0; idx < 10'000; ++idx) {
      auto value = invalidIndexGenerator();
      ASSERT_THROW(makeId(value), ValueId::IndexTooLargeException);
    }
  };

  testRandomIds(&makeTextRecordId, &getTextRecordIndex,
                Datatype::TextRecordIndex);
  testRandomIds(&makeVocabId, &getVocabIndex, Datatype::VocabIndex);
  testRandomIds(&makeLocalVocabId, &getLocalVocabIndex,
                Datatype::LocalVocabIndex);
}

TEST(ValueId, Undefined) {
  auto id = ValueId::makeUndefined();
  ASSERT_EQ(id.getDatatype(), Datatype::Undefined);
}

TEST(ValueId, OrderingDifferentDatatypes) {
  auto ids = makeRandomIds();
  std::sort(ids.begin(), ids.end());

  auto compareByDatatypeAndIndexTypes = [](ValueId a, ValueId b) {
    return a.getDatatype() < b.getDatatype();
  };
  ASSERT_TRUE(
      std::is_sorted(ids.begin(), ids.end(), compareByDatatypeAndIndexTypes));
}

TEST(ValueId, IndexOrdering) {
  auto testOrder = [](auto makeIdFromIndex, auto getIndexFromId) {
    std::vector<ValueId> ids;
    addIdsFromGenerator(indexGenerator, makeIdFromIndex, ids);
    std::vector<std::invoke_result_t<decltype(getIndexFromId), ValueId>>
        indices;
    for (auto id : ids) {
      indices.push_back(std::invoke(getIndexFromId, id));
    }

    std::sort(ids.begin(), ids.end());
    std::sort(indices.begin(), indices.end());

    for (size_t i = 0; i < ids.size(); ++i) {
      ASSERT_EQ(std::invoke(getIndexFromId, ids[i]), indices[i]);
    }
  };

  testOrder(&makeVocabId, &getVocabIndex);
  testOrder(&makeLocalVocabId, &getLocalVocabIndex);
  testOrder(&makeTextRecordId, &getTextRecordIndex);
}

TEST(ValueId, DoubleOrdering) {
  auto ids = makeRandomDoubleIds();
  std::vector<double> doubles;
  doubles.reserve(ids.size());
  for (auto id : ids) {
    doubles.push_back(id.getDouble());
  }
  std::sort(ids.begin(), ids.end());

  // The sorting of `double`s is broken as soon as NaNs are present. We remove
  // the NaNs from the `double`s.
  std::erase_if(doubles, [](double d) { return std::isnan(d); });
  std::sort(doubles.begin(), doubles.end());

  // When sorting ValueIds that hold doubles, the NaN values form a contiguous
  // range.
  auto beginOfNans = std::find_if(ids.begin(), ids.end(), [](const auto& id) {
    return std::isnan(id.getDouble());
  });
  auto endOfNans = std::find_if(ids.rbegin(), ids.rend(), [](const auto& id) {
                     return std::isnan(id.getDouble());
                   }).base();
  for (auto it = beginOfNans; it < endOfNans; ++it) {
    ASSERT_TRUE(std::isnan(it->getDouble()));
  }

  // The NaN values are sorted directly after positive infinity.
  ASSERT_EQ((beginOfNans - 1)->getDouble(),
            std::numeric_limits<double>::infinity());
  // Delete the NaN values without changing the order of all other types.
  ids.erase(beginOfNans, endOfNans);

  // In `ids` the negative number stand AFTER the positive numbers because of
  // the bitOrdering. First rotate the negative numbers to the beginning.
  auto doubleIdIsNegative = [](ValueId id) {
    auto bits = std::bit_cast<uint64_t>(id.getDouble());
    return bits & ad_utility::bitMaskForHigherBits(1);
  };
  auto beginOfNegatives =
      std::find_if(ids.begin(), ids.end(), doubleIdIsNegative);
  auto endOfNegatives = std::rotate(ids.begin(), beginOfNegatives, ids.end());

  // The negative numbers now come before the positive numbers, but the are
  // ordered in descending instead of ascending order, reverse them.
  std::reverse(ids.begin(), endOfNegatives);

  // After these two transformations (switch positive and negative range,
  // reverse negative range) the `ids` are sorted in exactly the same order as
  // the `doubles`.
  for (size_t i = 0; i < ids.size(); ++i) {
    auto doubleTruncated = ValueId::makeFromDouble(doubles[i]).getDouble();
    ASSERT_EQ(ids[i].getDouble(), doubleTruncated);
  }
}

TEST(ValueId, SignedIntegerOrdering) {
  std::vector<ValueId> ids;
  addIdsFromGenerator(nonOverflowingNBitGenerator, &ValueId::makeFromInt, ids);
  std::vector<int64_t> integers;
  integers.reserve(ids.size());
  for (auto id : ids) {
    integers.push_back(id.getInt());
  }

  std::sort(ids.begin(), ids.end());
  std::sort(integers.begin(), integers.end());

  // The negative integers stand after the positive integers, so we have to
  // switch these ranges.
  auto beginOfNegative = std::find_if(
      ids.begin(), ids.end(), [](ValueId id) { return id.getInt() < 0; });
  std::rotate(ids.begin(), beginOfNegative, ids.end());

  // Now `integers` and `ids` should be in the same order
  for (size_t i = 0; i < ids.size(); ++i) {
    ASSERT_EQ(ids[i].getInt(), integers[i]);
  }
}

TEST(ValueId, Serialization) {
  auto ids = makeRandomIds();

  for (auto id : ids) {
    ad_utility::serialization::ByteBufferWriteSerializer writer;
    writer << id;
    ad_utility::serialization::ByteBufferReadSerializer reader{
        std::move(writer).data()};
    ValueId serializedId;
    reader >> serializedId;
    ASSERT_EQ(id, serializedId);
  }
}

TEST(ValueId, Hashing) {
  auto ids = makeRandomIds();
  ad_utility::HashSet<ValueId> idsWithoutDuplicates;
  for (size_t i = 0; i < 2; ++i) {
    for (auto id : ids) {
      idsWithoutDuplicates.insert(id);
    }
  }
  std::vector<ValueId> idsWithoutDuplicatesAsVector(
      idsWithoutDuplicates.begin(), idsWithoutDuplicates.end());

  std::sort(idsWithoutDuplicatesAsVector.begin(),
            idsWithoutDuplicatesAsVector.end());
  std::sort(ids.begin(), ids.end());
  ids.erase(std::unique(ids.begin(), ids.end()), ids.end());

  ASSERT_EQ(ids, idsWithoutDuplicatesAsVector);
}

TEST(ValueId, toDebugString) {
  auto test = [](ValueId id, std::string_view expected) {
    std::stringstream stream;
    stream << id;
    ASSERT_EQ(stream.str(), expected);
  };
<<<<<<< HEAD
  test(ValueId::makeUndefined(), "U:xx");
  test(ValueId::makeFromInt(-42), "I:-42");
  test(ValueId::makeFromDouble(42.0), "D:42.000000");
  test(makeVocabId(15), "V:15");
  test(makeLocalVocabId(25), "L:25");
  test(makeTextRecordId(37), "T:37");
=======
  test(ValueId::makeUndefined(), "Undefined:Undefined");
  test(ValueId::makeFromInt(-42), "Int:-42");
  test(ValueId::makeFromDouble(42.0), "Double:42.000000");
  test(makeVocabId(15), "VocabIndex:15");
  test(makeLocalVocabId(25), "LocalVocabIndex:25");
  test(makeTextRecordId(37), "TextRecordIndex:37");
  test(ValueId::makeFromDate(
           DateOrLargeYear{123456, DateOrLargeYear::Type::Year}),
       "Date:123456");
}

TEST(ValueId, InvalidDatatypeEnumValue) {
  ASSERT_ANY_THROW(toString(static_cast<Datatype>(2345)));
>>>>>>> 7920f8eb
}

TEST(ValueId, TriviallyCopyable) {
  static_assert(std::is_trivially_copyable_v<ValueId>);
}<|MERGE_RESOLUTION|>--- conflicted
+++ resolved
@@ -278,28 +278,19 @@
     stream << id;
     ASSERT_EQ(stream.str(), expected);
   };
-<<<<<<< HEAD
   test(ValueId::makeUndefined(), "U:xx");
   test(ValueId::makeFromInt(-42), "I:-42");
   test(ValueId::makeFromDouble(42.0), "D:42.000000");
   test(makeVocabId(15), "V:15");
   test(makeLocalVocabId(25), "L:25");
   test(makeTextRecordId(37), "T:37");
-=======
-  test(ValueId::makeUndefined(), "Undefined:Undefined");
-  test(ValueId::makeFromInt(-42), "Int:-42");
-  test(ValueId::makeFromDouble(42.0), "Double:42.000000");
-  test(makeVocabId(15), "VocabIndex:15");
-  test(makeLocalVocabId(25), "LocalVocabIndex:25");
-  test(makeTextRecordId(37), "TextRecordIndex:37");
   test(ValueId::makeFromDate(
            DateOrLargeYear{123456, DateOrLargeYear::Type::Year}),
-       "Date:123456");
+       "D:123456");
 }
 
 TEST(ValueId, InvalidDatatypeEnumValue) {
   ASSERT_ANY_THROW(toString(static_cast<Datatype>(2345)));
->>>>>>> 7920f8eb
 }
 
 TEST(ValueId, TriviallyCopyable) {
