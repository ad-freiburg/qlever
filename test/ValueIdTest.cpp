--- conflicted
+++ resolved
@@ -304,20 +304,6 @@
     stream << id;
     ASSERT_EQ(stream.str(), expected);
   };
-<<<<<<< HEAD
-  test(ValueId::makeUndefined(), "Undefined:Undefined");
-  test(ValueId::makeFromInt(-42), "Int:-42");
-  test(ValueId::makeFromDouble(42.0), "Double:42.000000");
-  test(ValueId::makeFromBool(false), "Bool:false");
-  test(ValueId::makeFromBool(true), "Bool:true");
-  test(makeVocabId(15), "VocabIndex:15");
-  auto str = ad_utility::triple_component::LiteralOrIri::literalWithoutQuotes(
-      "SomeValue");
-  test(ValueId::makeFromLocalVocabIndex(&str), "LocalVocabIndex:\"SomeValue\"");
-  test(makeTextRecordId(37), "TextRecordIndex:37");
-  test(makeWordVocabId(42), "WordVocabIndex:42");
-  test(makeBlankNodeId(27), "BlankNodeIndex:27");
-=======
   test(ValueId::makeUndefined(), "U:0");
   // Values with type undefined can usually only have one value (all data bits
   // zero). Sometimes ValueIds with type undefined but non-zero data bits are
@@ -337,7 +323,6 @@
   test(makeTextRecordId(37), "T:37");
   test(makeWordVocabId(42), "W:42");
   test(makeBlankNodeId(27), "B:27");
->>>>>>> c97793f8
   test(ValueId::makeFromDate(
            DateYearOrDuration{123456, DateYearOrDuration::Type::Year}),
        "D:123456");
