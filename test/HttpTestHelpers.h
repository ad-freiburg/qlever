// Copyright 2022, University of Freiburg,
// Chair of Algorithms and Data Structures.
// Author: Hannah Bast (bast@cs.uni-freiburg.de)

#pragma once

#include <gtest/gtest.h>

#include <chrono>
#include <thread>

#include "absl/strings/str_cat.h"
#include "absl/strings/str_join.h"
#include "util/http/HttpClient.h"
#include "util/http/HttpServer.h"
#include "util/http/HttpUtils.h"
#include "util/jthread.h"

using namespace std::literals;

// Test HTTP Server.
template <typename HttpHandler>
class TestHttpServer {
 private:
  // The server.
  std::shared_ptr<HttpServer<HttpHandler>> server_;

  // The own thread in which the server is running.
  //
  // NOTE: It is important that this thread object lives as long as the server
  // lives. If it would be destroyed while the server is still running, the
  // program would hang because the thread would wait for the server to exit.
  std::unique_ptr<ad_utility::JThread> serverThread_;

  // Indicator whether the server has been shut down. We need this because
  // `HttpServer::shutDown` must only be called once.
<<<<<<< HEAD
  bool hasBeenShutDown_ = false;
  ad_utility::websocket::WebSocketManager webSocketManager_{};
=======
  std::atomic<bool> hasBeenShutDown_ = false;
>>>>>>> e1d08fcc

 public:
  // Create server on localhost. Try out 10 different ports, if connection
  // to all of them fail, throw `std::runtime_error`.
  //
  // TODO: Is there a more robust way to find a free port?
  TestHttpServer(HttpHandler httpHandler) {
    std::vector<short unsigned int> ports(10);
    std::generate(ports.begin(), ports.end(),
                  []() { return 1024 + std::rand() % (65535 - 1024); });
    const std::string& ipAddress = "0.0.0.0";
    int numServerThreads = 1;
    for (const short unsigned int port : ports) {
      try {
        server_ = std::make_shared<HttpServer<HttpHandler>>(
            port, webSocketManager_, ipAddress, numServerThreads,
            std::move(httpHandler));
        return;
      } catch (const boost::system::system_error& b) {
        LOG(INFO) << "Starting test HTTP server on port " << port
                  << " failed, trying next port ..." << std::endl;
      }
    }
    AD_THROW(
        absl::StrCat("Could not start test HTTP server on any of these ports: ",
                     absl::StrJoin(ports, ", ")));
  }

  // Get the port on which this server is running.
  short unsigned int getPort() const { return server_->getPort(); }

  // Run the server in its own thread. Wait for 100ms until the server is up and
  // throw `std::runtime_error` if it's not (it should be up immediately).
  //
  // NOTE 1: It is important to *copy* the `httpServer` shared pointer into the
  // thread. That way, no matter which thread completes first (this thread or
  // `httpServerThread`), the `httpServer` is still alive and can be used in the
  // other thread.
  //
  // NOTE 2: Catch all exceptions in the server thread so that if an exception
  // is thrown, the whole process does not simply terminate.
  void runInOwnThread() {
    std::exception_ptr exception_ptr = nullptr;
    std::shared_ptr<HttpServer<HttpHandler>> serverCopy = server_;
    serverThread_ =
        std::make_unique<ad_utility::JThread>([&exception_ptr, serverCopy]() {
          try {
            serverCopy->run();
          } catch (...) {
            exception_ptr = std::current_exception();
          }
        });
    auto waitTimeUntilServerIsUp = 100ms;
    std::this_thread::sleep_for(waitTimeUntilServerIsUp);
    if (exception_ptr || !server_->serverIsReady()) {
      // Detach the server thread (the `run()` above never returns), so that we
      // can exit this test.
      serverThread_->detach();
      if (exception_ptr) {
        std::rethrow_exception(exception_ptr);
      } else {
        throw std::runtime_error(absl::StrCat("HttpServer was not up after ",
                                              waitTimeUntilServerIsUp.count(),
                                              "ms, this should not happen"));
      }
    }
  }

  // Shut down the server explicitly (needed in `HttpTest`).
  //
  // NOTE: This works by causing the `httpServer->run()` running in the server
  // thread to return, so that the thread can complete.
  void shutDown() {
    if (!hasBeenShutDown_) {
      server_->shutDown();
      hasBeenShutDown_ = true;
    }
  }

  // Since we detach the server thread in `runInOwnThread`, we need to make sure
  // that the server is always shut down when this object does out of scope.
  ~TestHttpServer() { shutDown(); }
};<|MERGE_RESOLUTION|>--- conflicted
+++ resolved
@@ -34,12 +34,8 @@
 
   // Indicator whether the server has been shut down. We need this because
   // `HttpServer::shutDown` must only be called once.
-<<<<<<< HEAD
-  bool hasBeenShutDown_ = false;
+  std::atomic<bool> hasBeenShutDown_ = false;
   ad_utility::websocket::WebSocketManager webSocketManager_{};
-=======
-  std::atomic<bool> hasBeenShutDown_ = false;
->>>>>>> e1d08fcc
 
  public:
   // Create server on localhost. Try out 10 different ports, if connection
