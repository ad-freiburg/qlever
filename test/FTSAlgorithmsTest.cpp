--- conflicted
+++ resolved
@@ -242,11 +242,7 @@
 };
 
 TEST(FTSAlgorithmsTest, aggScoresAndTakeTopKContextsTest) {
-<<<<<<< HEAD
-  IdTable result{allocator()};
-=======
   IdTable result{makeAllocator()};
->>>>>>> 67ca131d
   result.setNumColumns(3);
   vector<TextRecordIndex> cids;
   vector<Id> eids;
@@ -259,15 +255,9 @@
   cids.push_back(T(1));
   cids.push_back(T(2));
 
-<<<<<<< HEAD
-  eids.push_back(I(0));
-  eids.push_back(I(0));
-  eids.push_back(I(0));
-=======
-  eids.push_back(V(0));
-  eids.push_back(V(0));
-  eids.push_back(V(0));
->>>>>>> 67ca131d
+  eids.push_back(V(0));
+  eids.push_back(V(0));
+  eids.push_back(V(0));
 
   scores.push_back(0);
   scores.push_back(1);
@@ -275,17 +265,6 @@
 
   FTSAlgorithms::aggScoresAndTakeTopKContexts(cids, eids, scores, 2, &result);
   ASSERT_EQ(2u, result.size());
-<<<<<<< HEAD
-  ASSERT_EQ(TextId(2u), result(0, 0));
-  ASSERT_EQ(IntId(3u), result(0, 1));
-  ASSERT_EQ(I(0u), result(0, 2));
-  ASSERT_EQ(TextId(1u), result(1, 0));
-  ASSERT_EQ(IntId(3u), result(1, 1));
-  ASSERT_EQ(I(0u), result(1, 2));
-
-  cids.push_back(T(4));
-  eids.push_back(I(1));
-=======
   ASSERT_EQ(TextRecordId(2u), result(0, 0));
   ASSERT_EQ(IntId(3u), result(0, 1));
   ASSERT_EQ(V(0u), result(0, 2));
@@ -295,7 +274,6 @@
 
   cids.push_back(T(4));
   eids.push_back(V(1));
->>>>>>> 67ca131d
   scores.push_back(1);
 
   result.clear();
@@ -303,15 +281,9 @@
   ASSERT_EQ(3u, result.size());
   std::sort(result.begin(), result.end(),
             [](const auto& a, const auto& b) { return a[0] < b[0]; });
-<<<<<<< HEAD
-  ASSERT_EQ(TextId(4u), result(2, 0));
-  ASSERT_EQ(IntId(1u), result(2, 1));
-  ASSERT_EQ(I(1u), result(2, 2));
-=======
   ASSERT_EQ(TextRecordId(4u), result(2, 0));
   ASSERT_EQ(IntId(1u), result(2, 1));
   ASSERT_EQ(V(1u), result(2, 2));
->>>>>>> 67ca131d
 };
 
 TEST(FTSAlgorithmsTest, aggScoresAndTakeTopContextTest) {
@@ -685,21 +657,12 @@
   cids.push_back(T(2));
   cids.push_back(T(2));
 
-<<<<<<< HEAD
-  eids.push_back(I(0));
-  eids.push_back(I(0));
-  eids.push_back(I(1));
-  eids.push_back(I(0));
-  eids.push_back(I(1));
-  eids.push_back(I(2));
-=======
   eids.push_back(V(0));
   eids.push_back(V(0));
   eids.push_back(V(1));
   eids.push_back(V(0));
   eids.push_back(V(1));
   eids.push_back(V(2));
->>>>>>> 67ca131d
 
   scores.push_back(10);
   scores.push_back(3);
@@ -709,11 +672,7 @@
   scores.push_back(1);
 
   size_t k = 1;
-<<<<<<< HEAD
-  IdTable resW4{4, allocator()};
-=======
   IdTable resW4{4, makeAllocator()};
->>>>>>> 67ca131d
   ad_utility::HashMap<Id, IdTable> fMap1;
 
   size_t nofVars = 2;
@@ -725,28 +684,17 @@
 
   auto test = [&](int width, auto&&... args) {
     ad_utility::callFixedSize(
-<<<<<<< HEAD
-        DISABLE_WARNINGS_CLANG_13 width, [&]<int I>() mutable {
-          ENABLE_WARNINGS_CLANG_13
-          FTSAlgorithms::multVarsFilterAggScoresAndTakeTopKContexts<I>(
-=======
         DISABLE_WARNINGS_CLANG_13 width, [&]<int V>() mutable {
           ENABLE_WARNINGS_CLANG_13
           FTSAlgorithms::multVarsFilterAggScoresAndTakeTopKContexts<V>(
->>>>>>> 67ca131d
               AD_FWD(args)...);
         });
   };
   test(width, cids, eids, scores, fMap1, nofVars, k, &resW4);
   ASSERT_EQ(0u, resW4.size());
 
-<<<<<<< HEAD
-  auto [it, suc] = fMap1.emplace(I(1), IdTable{1, allocator()});
-  it->second.push_back({I(1)});
-=======
   auto [it, suc] = fMap1.emplace(V(1), IdTable{1, makeAllocator()});
   it->second.push_back({V(1)});
->>>>>>> 67ca131d
 
   test(width,
 
@@ -764,27 +712,6 @@
     return a[1] > b[1];
   });
 
-<<<<<<< HEAD
-  ASSERT_EQ(TextId(1), resW4(0, 0));
-  ASSERT_EQ(IntId(2), resW4(0, 1));
-  ASSERT_EQ(I(0), resW4(0, 2));
-  ASSERT_EQ(I(1), resW4(0, 3));
-  ASSERT_EQ(TextId(1), resW4(1, 0));
-  ASSERT_EQ(IntId(2), resW4(1, 1));
-  ASSERT_EQ(I(1), resW4(1, 2));
-  ASSERT_EQ(I(1), resW4(1, 3));
-  ASSERT_EQ(TextId(2), resW4(2, 0));
-  ASSERT_EQ(IntId(1), resW4(2, 1));
-  ASSERT_EQ(I(2), resW4(2, 2));
-  ASSERT_EQ(I(1), resW4(2, 3));
-
-  resW4.clear();
-  test(width,
-
-       cids, eids, scores, fMap1, nofVars, 2, &resW4);
-  ASSERT_EQ(5u, resW4.size());  // 2x 1-1  2x 1-0   1x 1-2
-
-=======
   ASSERT_EQ(TextRecordId(1), resW4(0, 0));
   ASSERT_EQ(IntId(2), resW4(0, 1));
   ASSERT_EQ(V(0), resW4(0, 2));
@@ -804,7 +731,6 @@
        cids, eids, scores, fMap1, nofVars, 2, &resW4);
   ASSERT_EQ(5u, resW4.size());  // 2x 1-1  2x 1-0   1x 1-2
 
->>>>>>> 67ca131d
   std::sort(std::begin(resW4), std::end(resW4),
             [](const auto& a, const auto& b) {
               if (a[1] == b[1]) {
@@ -816,30 +742,6 @@
               return a[1] > b[1];
             });
 
-<<<<<<< HEAD
-  ASSERT_EQ(TextId(1u), resW4(0, 0));
-  ASSERT_EQ(IntId(2u), resW4(0, 1));
-  ASSERT_EQ(I(0u), resW4(0, 2));
-  ASSERT_EQ(I(1u), resW4(0, 3));
-  ASSERT_EQ(TextId(2u), resW4(1, 0));
-  ASSERT_EQ(IntId(2u), resW4(1, 1));
-  ASSERT_EQ(I(0u), resW4(1, 2));
-  ASSERT_EQ(I(1u), resW4(1, 3));
-
-  ASSERT_EQ(TextId(1u), resW4(2, 0));
-  ASSERT_EQ(IntId(2u), resW4(2, 1));
-  ASSERT_EQ(I(1u), resW4(2, 2));
-  ASSERT_EQ(I(1u), resW4(2, 3));
-  ASSERT_EQ(TextId(2u), resW4(3, 0));
-  ASSERT_EQ(IntId(2u), resW4(3, 1));
-  ASSERT_EQ(I(1u), resW4(3, 2));
-  ASSERT_EQ(I(1u), resW4(3, 3));
-
-  ASSERT_EQ(TextId(2u), resW4(4, 0));
-  ASSERT_EQ(IntId(1u), resW4(4, 1));
-  ASSERT_EQ(I(2u), resW4(4, 2));
-  ASSERT_EQ(I(1u), resW4(4, 3));
-=======
   ASSERT_EQ(TextRecordId(1u), resW4(0, 0));
   ASSERT_EQ(IntId(2u), resW4(0, 1));
   ASSERT_EQ(V(0u), resW4(0, 2));
@@ -862,5 +764,4 @@
   ASSERT_EQ(IntId(1u), resW4(4, 1));
   ASSERT_EQ(V(2u), resW4(4, 2));
   ASSERT_EQ(V(1u), resW4(4, 3));
->>>>>>> 67ca131d
 }