// Copyright 2015, University of Freiburg,
// Chair of Algorithms and Data Structures.
// Author: Björn Buchhold (buchhold@informatik.uni-freiburg.de)

#include <gtest/gtest.h>

#include "./IndexTestHelpers.h"
#include "./util/IdTestHelpers.h"
#include "engine/CallFixedSize.h"
#include "index/FTSAlgorithms.h"

using namespace ad_utility::testing;

namespace {
auto T = [](const auto& id) { return TextRecordIndex::make(id); };
auto V = VocabId;
}  // namespace

TEST(FTSAlgorithmsTest, filterByRangeTest) {
  IdRange idRange;
  idRange._first = VocabIndex::make(5);
  idRange._last = VocabIndex::make(7);

  Index::WordEntityPostings wep;
  Index::WordEntityPostings resultWep;

  // Empty
  resultWep = FTSAlgorithms::filterByRange(idRange, wep);
  ASSERT_EQ(0u, resultWep.cids.size());

  // None
  wep.cids.push_back(T(0));
  wep.wids.push_back(2);
  wep.scores.push_back(1);

  resultWep = FTSAlgorithms::filterByRange(idRange, wep);
  ASSERT_EQ(0u, resultWep.cids.size());

  // Match
  wep.cids.push_back(T(0));
  wep.cids.push_back(T(1));
  wep.cids.push_back(T(2));
  wep.cids.push_back(T(3));

  wep.wids.push_back(5);
  wep.wids.push_back(7);
  wep.wids.push_back(5);
  wep.wids.push_back(6);

  wep.scores.push_back(1);
  wep.scores.push_back(1);
  wep.scores.push_back(1);
  wep.scores.push_back(1);

  resultWep = FTSAlgorithms::filterByRange(idRange, wep);
  ASSERT_EQ(4u, resultWep.cids.size());
  ASSERT_EQ(4u, resultWep.scores.size());

  wep.cids.push_back(T(4));
  wep.wids.push_back(8);
  wep.scores.push_back(1);

  // Partial
  resultWep = FTSAlgorithms::filterByRange(idRange, wep);
  ASSERT_EQ(4u, resultWep.cids.size());
  ASSERT_EQ(4u, resultWep.scores.size());
};

TEST(FTSAlgorithmsTest, crossIntersectTest) {
  Index::WordEntityPostings matchingContextsWep;
  Index::WordEntityPostings eBlockWep;
  Index::WordEntityPostings resultWep;
  resultWep = FTSAlgorithms::crossIntersect(matchingContextsWep, eBlockWep);
  ASSERT_EQ(0u, resultWep.wids.size());
  ASSERT_EQ(0u, resultWep.cids.size());
  ASSERT_EQ(0u, resultWep.eids.size());
  ASSERT_EQ(0u, resultWep.scores.size());

  matchingContextsWep.cids.push_back(T(0));
  matchingContextsWep.cids.push_back(T(2));
  matchingContextsWep.wids.push_back(1);
  matchingContextsWep.wids.push_back(4);
  matchingContextsWep.scores.push_back(1);
  matchingContextsWep.scores.push_back(1);

  resultWep = FTSAlgorithms::crossIntersect(matchingContextsWep, eBlockWep);
  ASSERT_EQ(0u, resultWep.wids.size());
  ASSERT_EQ(0u, resultWep.cids.size());
  ASSERT_EQ(0u, resultWep.eids.size());
  ASSERT_EQ(0u, resultWep.scores.size());

  eBlockWep.cids.push_back(T(1));
  eBlockWep.cids.push_back(T(2));
  eBlockWep.cids.push_back(T(2));
  eBlockWep.cids.push_back(T(4));
  eBlockWep.eids.push_back(I(10));
  eBlockWep.eids.push_back(I(1));
  eBlockWep.eids.push_back(I(1));
  eBlockWep.eids.push_back(I(2));
  eBlockWep.scores.push_back(1);
  eBlockWep.scores.push_back(1);
  eBlockWep.scores.push_back(1);
  eBlockWep.scores.push_back(1);

  resultWep = FTSAlgorithms::crossIntersect(matchingContextsWep, eBlockWep);
  ASSERT_EQ(2u, resultWep.wids.size());
  ASSERT_EQ(2u, resultWep.cids.size());
  ASSERT_EQ(2u, resultWep.eids.size());
  ASSERT_EQ(2u, resultWep.scores.size());

  matchingContextsWep.cids.push_back(T(2));
  matchingContextsWep.wids.push_back(8);
  matchingContextsWep.scores.push_back(1);

  resultWep = FTSAlgorithms::crossIntersect(matchingContextsWep, eBlockWep);
  ASSERT_EQ(4u, resultWep.wids.size());
  ASSERT_EQ(4u, resultWep.cids.size());
  ASSERT_EQ(4u, resultWep.eids.size());
  ASSERT_EQ(4u, resultWep.scores.size());
  ASSERT_EQ(8u, resultWep.wids[1]);
};

TEST(FTSAlgorithmsTest, intersectTest) {
<<<<<<< HEAD
  Index::WordEntityPostings matchingContextsWep;
  Index::WordEntityPostings eBlockWep;
  Index::WordEntityPostings resultWep;
  resultWep = FTSAlgorithms::intersect(matchingContextsWep, eBlockWep);
  ASSERT_EQ(0u, resultWep.cids.size());
  ASSERT_EQ(0u, resultWep.scores.size());

  matchingContextsWep.cids.push_back(T(0));
  matchingContextsWep.cids.push_back(T(2));
  matchingContextsWep.cids.push_back(T(3));
  matchingContextsWep.scores.push_back(1);
  matchingContextsWep.scores.push_back(1);
  matchingContextsWep.scores.push_back(1);

  resultWep = FTSAlgorithms::intersect(matchingContextsWep, eBlockWep);
  ASSERT_EQ(0u, resultWep.cids.size());
  ASSERT_EQ(0u, resultWep.scores.size());

  eBlockWep.cids.push_back(T(1));
  eBlockWep.cids.push_back(T(2));
  eBlockWep.cids.push_back(T(2));
  eBlockWep.cids.push_back(T(4));
  eBlockWep.eids.push_back(I(10));
  eBlockWep.eids.push_back(I(1));
  eBlockWep.eids.push_back(I(1));
  eBlockWep.eids.push_back(I(2));
  eBlockWep.scores.push_back(1);
  eBlockWep.scores.push_back(1);
  eBlockWep.scores.push_back(1);
  eBlockWep.scores.push_back(1);

  resultWep = FTSAlgorithms::intersect(matchingContextsWep, eBlockWep);
  ASSERT_EQ(2u, resultWep.cids.size());
  ASSERT_EQ(2u, resultWep.eids.size());
  ASSERT_EQ(2u, resultWep.scores.size());
=======
  vector<TextRecordIndex> matchingContexts;
  vector<Score> matchingContextScores;
  vector<TextRecordIndex> eBlockCids;
  vector<Id> eBlockWids;
  vector<Score> eBlockScores;
  vector<TextRecordIndex> resultCids;
  vector<Id> resultEids;
  vector<Score> resultScores;
  FTSAlgorithms::intersect(matchingContexts, eBlockCids, eBlockWids,
                           eBlockScores, resultCids, resultEids, resultScores);
  ASSERT_EQ(0u, resultCids.size());
  ASSERT_EQ(0u, resultScores.size());

  matchingContexts.push_back(T(0));
  matchingContexts.push_back(T(2));
  matchingContexts.push_back(T(3));
  matchingContextScores.push_back(1);
  matchingContextScores.push_back(1);
  matchingContextScores.push_back(1);

  FTSAlgorithms::intersect(matchingContexts, eBlockCids, eBlockWids,
                           eBlockScores, resultCids, resultEids, resultScores);
  ASSERT_EQ(0u, resultCids.size());
  ASSERT_EQ(0u, resultScores.size());

  eBlockCids.push_back(T(1));
  eBlockCids.push_back(T(2));
  eBlockCids.push_back(T(2));
  eBlockCids.push_back(T(4));
  eBlockWids.push_back(V(10));
  eBlockWids.push_back(V(1));
  eBlockWids.push_back(V(1));
  eBlockWids.push_back(V(2));
  eBlockScores.push_back(1);
  eBlockScores.push_back(1);
  eBlockScores.push_back(1);
  eBlockScores.push_back(1);

  FTSAlgorithms::intersect(matchingContexts, eBlockCids, eBlockWids,
                           eBlockScores, resultCids, resultEids, resultScores);
  ASSERT_EQ(2u, resultCids.size());
  ASSERT_EQ(2u, resultEids.size());
  ASSERT_EQ(2u, resultScores.size());
>>>>>>> 8caf50cf
};

TEST(FTSAlgorithmsTest, intersectTwoPostingListsTest) {
  vector<TextRecordIndex> cids1;
  vector<Score> scores1;
  vector<TextRecordIndex> cids2;
  vector<Score> scores2;
  vector<TextRecordIndex> resCids;
  vector<Score> resScores;
  FTSAlgorithms::intersectTwoPostingLists(cids1, scores1, cids2, scores2,
                                          resCids, resScores);
  ASSERT_EQ(0u, resCids.size());
  ASSERT_EQ(0u, resScores.size());

  cids1.push_back(T(0));
  cids1.push_back(T(2));
  scores1.push_back(1);
  scores1.push_back(1);
  FTSAlgorithms::intersectTwoPostingLists(cids1, scores1, cids2, scores2,
                                          resCids, resScores);
  ASSERT_EQ(0u, resCids.size());
  ASSERT_EQ(0u, resScores.size());

  cids2.push_back(T(2));
  scores2.push_back(1);
  FTSAlgorithms::intersectTwoPostingLists(cids1, scores1, cids2, scores2,
                                          resCids, resScores);
  ASSERT_EQ(1u, resCids.size());
  ASSERT_EQ(1u, resScores.size());

  cids2.push_back(T(4));
  scores2.push_back(1);
  FTSAlgorithms::intersectTwoPostingLists(cids1, scores1, cids2, scores2,
                                          resCids, resScores);
  ASSERT_EQ(1u, resCids.size());
  ASSERT_EQ(1u, resScores.size());
};

TEST(FTSAlgorithmsTest, intersectKWayTest) {
  vector<Index::WordEntityPostings> wepVecs;
  Index::WordEntityPostings resultWep;

  vector<Score> fourScores;
  fourScores.push_back(1);
  fourScores.push_back(1);
  fourScores.push_back(1);
  fourScores.push_back(1);

  vector<TextRecordIndex> cids1;
  cids1.push_back(T(0));
  cids1.push_back(T(1));
  cids1.push_back(T(2));
  cids1.push_back(T(10));

  Index::WordEntityPostings wep1;
  wep1.cids = cids1;
  wep1.scores = fourScores;
  wepVecs.push_back(wep1);

  wep1.cids[2] = T(8);
  wepVecs.push_back(wep1);

  wep1.cids[1] = T(6);
  wep1.scores[3] = 3;
  wepVecs.push_back(wep1);

  // No eids / no special case
  resultWep = FTSAlgorithms::intersectKWay(wepVecs, nullptr);
  ASSERT_EQ(2u, resultWep.cids.size());
  ASSERT_EQ(0u, resultWep.eids.size());
  ASSERT_EQ(2u, resultWep.scores.size());
  ASSERT_EQ(3u, resultWep.scores[0]);
  ASSERT_EQ(5u, resultWep.scores[1]);

  // With eids
<<<<<<< HEAD
  vector<Id> eids;
  eids.push_back(I(1));
  eids.push_back(I(4));
  eids.push_back(I(1));
  eids.push_back(I(4));
  eids.push_back(I(1));
  eids.push_back(I(2));
=======
  eids.push_back(V(1));
  eids.push_back(V(4));
  eids.push_back(V(1));
  eids.push_back(V(4));
  eids.push_back(V(1));
  eids.push_back(V(2));
>>>>>>> 8caf50cf

  vector<TextRecordIndex> cids2;
  vector<Score> scores2;

  cids2.push_back(T(1));
  cids2.push_back(T(1));
  cids2.push_back(T(3));
  cids2.push_back(T(4));
  cids2.push_back(T(10));
  cids2.push_back(T(10));

  scores2.push_back(1);
  scores2.push_back(4);
  scores2.push_back(1);
  scores2.push_back(4);
  scores2.push_back(1);
  scores2.push_back(4);

<<<<<<< HEAD
  Index::WordEntityPostings wep2;
  wep2.cids = cids2;
  wep2.scores = scores2;
  wepVecs.push_back(wep2);

  resultWep = FTSAlgorithms::intersectKWay(wepVecs, &eids);
  ASSERT_EQ(2u, resultWep.cids.size());
  ASSERT_EQ(2u, resultWep.eids.size());
  ASSERT_EQ(2u, resultWep.scores.size());
  ASSERT_EQ(10, resultWep.cids[0].get());
  ASSERT_EQ(10, resultWep.cids[1].get());
  ASSERT_EQ(I(1), resultWep.eids[0]);
  ASSERT_EQ(I(2), resultWep.eids[1]);
  ASSERT_EQ(6u, resultWep.scores[0]);
  ASSERT_EQ(9u, resultWep.scores[1]);
=======
  cidVecs.push_back(cids2);
  scoreVecs.push_back(scores2);

  FTSAlgorithms::intersectKWay(cidVecs, scoreVecs, &eids, resCids, resEids,
                               resScores);
  ASSERT_EQ(2u, resCids.size());
  ASSERT_EQ(2u, resEids.size());
  ASSERT_EQ(2u, resScores.size());
  ASSERT_EQ(10, resCids[0].get());
  ASSERT_EQ(10, resCids[1].get());
  ASSERT_EQ(V(1), resEids[0]);
  ASSERT_EQ(V(2), resEids[1]);
  ASSERT_EQ(6u, resScores[0]);
  ASSERT_EQ(9u, resScores[1]);
>>>>>>> 8caf50cf
};

TEST(FTSAlgorithmsTest, aggScoresAndTakeTopKContextsTest) {
  IdTable result{makeAllocator()};
  result.setNumColumns(3);
  vector<TextRecordIndex> cids;
  vector<Id> eids;
  vector<Score> scores;

  FTSAlgorithms::aggScoresAndTakeTopKContexts(cids, eids, scores, 2, &result);
  ASSERT_EQ(0u, result.size());

  cids.push_back(T(0));
  cids.push_back(T(1));
  cids.push_back(T(2));

  eids.push_back(V(0));
  eids.push_back(V(0));
  eids.push_back(V(0));

  scores.push_back(0);
  scores.push_back(1);
  scores.push_back(2);

  FTSAlgorithms::aggScoresAndTakeTopKContexts(cids, eids, scores, 2, &result);
  ASSERT_EQ(2u, result.size());
  ASSERT_EQ(TextRecordId(2u), result(0, 0));
  ASSERT_EQ(IntId(3u), result(0, 1));
  ASSERT_EQ(V(0u), result(0, 2));
  ASSERT_EQ(TextRecordId(1u), result(1, 0));
  ASSERT_EQ(IntId(3u), result(1, 1));
  ASSERT_EQ(V(0u), result(1, 2));

  cids.push_back(T(4));
  eids.push_back(V(1));
  scores.push_back(1);

  result.clear();
  FTSAlgorithms::aggScoresAndTakeTopKContexts(cids, eids, scores, 2, &result);
  ASSERT_EQ(3u, result.size());
  std::sort(result.begin(), result.end(),
            [](const auto& a, const auto& b) { return a[0] < b[0]; });
  ASSERT_EQ(TextRecordId(4u), result(2, 0));
  ASSERT_EQ(IntId(1u), result(2, 1));
  ASSERT_EQ(V(1u), result(2, 2));
};

TEST(FTSAlgorithmsTest, aggScoresAndTakeTopContextTest) {
  IdTable result{makeAllocator()};
  result.setNumColumns(3);
  vector<TextRecordIndex> cids;
  vector<Id> eids;
  vector<Score> scores;
  int width = result.numColumns();

  // In the following there are many similar calls to `callFixedSize`.
  // We use a lambda to reduce code duplication.
  auto callFixed = [](int width, auto&&... args) {
    ad_utility::callFixedSize(width, [&]<int WIDTH>() {
      FTSAlgorithms::aggScoresAndTakeTopContext<WIDTH>(AD_FWD(args)...);
    });
  };

  callFixed(width, cids, eids, scores, &result);

  ASSERT_EQ(0u, result.size());

  cids.push_back(T(0));
  cids.push_back(T(1));
  cids.push_back(T(2));

  eids.push_back(V(0));
  eids.push_back(V(0));
  eids.push_back(V(0));

  scores.push_back(0);
  scores.push_back(1);
  scores.push_back(2);

  callFixed(width, cids, eids, scores, &result);
  ASSERT_EQ(1u, result.size());
  ASSERT_EQ(TextRecordId(2u), result(0, 0));
  ASSERT_EQ(IntId(3u), result(0, 1));
  ASSERT_EQ(V(0u), result(0, 2));

  cids.push_back(T(3));
  eids.push_back(V(1));
  scores.push_back(1);

  callFixed(width, cids, eids, scores, &result);
  ASSERT_EQ(2u, result.size());
  std::sort(result.begin(), result.end(),
            [](const auto& a, const auto& b) { return a[2] < b[2]; });
  ASSERT_EQ(TextRecordId(2u), result(0, 0));
  ASSERT_EQ(IntId(3u), result(0, 1));
  ASSERT_EQ(V(0u), result(0, 2));
  ASSERT_EQ(TextRecordId(3u), result(1, 0));
  ASSERT_EQ(IntId(1u), result(1, 1));
  ASSERT_EQ(V(1u), result(1, 2));

  cids.push_back(T(4));
  eids.push_back(V(0));
  scores.push_back(10);

  ad_utility::callFixedSize(
      width, [&cids, &eids, &scores, &result]<int WIDTH>() mutable {
        FTSAlgorithms::aggScoresAndTakeTopContext<WIDTH>(cids, eids, scores,
                                                         &result);
      });
  ASSERT_EQ(2u, result.size());
  std::sort(result.begin(), result.end(),
            [](const auto& a, const auto& b) { return a[2] < b[2]; });

  ASSERT_EQ(TextRecordId(4u), result(0, 0));
  ASSERT_EQ(IntId(4u), result(0, 1));
  ASSERT_EQ(V(0u), result(0, 2));
  ASSERT_EQ(TextRecordId(3u), result(1, 0));
  ASSERT_EQ(IntId(1u), result(1, 1));
  ASSERT_EQ(V(1u), result(1, 2));
};

TEST(FTSAlgorithmsTest, appendCrossProductWithSingleOtherTest) {
  ad_utility::HashMap<Id, vector<array<Id, 1>>> subRes;
  subRes[V(1)] = vector<array<Id, 1>>{{{V(1)}}};

  vector<array<Id, 4>> res;

  vector<TextRecordIndex> cids;
  cids.push_back(T(1));
  cids.push_back(T(1));

  vector<Id> eids;
  eids.push_back(V(0));
  eids.push_back(V(1));

  vector<Score> scores;
  scores.push_back(2);
  scores.push_back(2);

  FTSAlgorithms::appendCrossProduct(cids, eids, scores, 0, 2, subRes, res);

  ASSERT_EQ(2, res.size());
  ASSERT_EQ(V(0), res[0][0]);
  ASSERT_EQ(IntId(2), res[0][1]);
  ASSERT_EQ(TextRecordId(1), res[0][2]);
  ASSERT_EQ(V(1), res[0][3]);
  ASSERT_EQ(V(1), res[1][0]);
  ASSERT_EQ(IntId(2), res[1][1]);
  ASSERT_EQ(TextRecordId(1), res[1][2]);
  ASSERT_EQ(V(1), res[1][3]);

  subRes[V(0)] = vector<array<Id, 1>>{{{V(0)}}};
  res.clear();
  FTSAlgorithms::appendCrossProduct(cids, eids, scores, 0, 2, subRes, res);

  ASSERT_EQ(4u, res.size());
  ASSERT_EQ(V(0), res[0][0]);
  ASSERT_EQ(IntId(2), res[0][1]);
  ASSERT_EQ(TextRecordId(1), res[0][2]);
  ASSERT_EQ(V(0), res[0][3]);
  ASSERT_EQ(V(0), res[1][0]);
  ASSERT_EQ(IntId(2), res[1][1]);
  ASSERT_EQ(TextRecordId(1), res[1][2]);
  ASSERT_EQ(V(1), res[1][3]);
  ASSERT_EQ(V(1), res[2][0]);
  ASSERT_EQ(IntId(2), res[2][1]);
  ASSERT_EQ(TextRecordId(1), res[2][2]);
  ASSERT_EQ(V(0), res[2][3]);
  ASSERT_EQ(V(1), res[3][0]);
  ASSERT_EQ(IntId(2), res[3][1]);
  ASSERT_EQ(TextRecordId(1), res[3][2]);
  ASSERT_EQ(V(1), res[3][3]);
}

TEST(FTSAlgorithmsTest, appendCrossProductWithTwoW1Test) {
  ad_utility::HashSet<Id> subRes1;
  subRes1.insert(V(1));
  subRes1.insert(V(2));

  ad_utility::HashSet<Id> subRes2;
  subRes2.insert(V(0));
  subRes2.insert(V(5));

  vector<array<Id, 5>> res;

  vector<TextRecordIndex> cids;
  cids.push_back(T(1));
  cids.push_back(T(1));

  vector<Id> eids;
  eids.push_back(V(0));
  eids.push_back(V(1));

  vector<Score> scores;
  scores.push_back(2);
  scores.push_back(2);

  FTSAlgorithms::appendCrossProduct(cids, eids, scores, 0, 2, subRes1, subRes2,
                                    res);

  ASSERT_EQ(2u, res.size());
  ASSERT_EQ(V(0), res[0][0]);
  ASSERT_EQ(IntId(2), res[0][1]);
  ASSERT_EQ(TextRecordId(1), res[0][2]);
  ASSERT_EQ(V(1), res[0][3]);
  ASSERT_EQ(V(0), res[0][4]);
  ASSERT_EQ(V(1), res[1][0]);
  ASSERT_EQ(IntId(2), res[1][1]);
  ASSERT_EQ(TextRecordId(1), res[1][2]);
  ASSERT_EQ(V(1), res[1][3]);
  ASSERT_EQ(V(0), res[0][4]);
}

TEST(FTSAlgorithmsTest, multVarsAggScoresAndTakeTopKContexts) {
  auto callFixed = [](int width, auto&&... args) {
    ad_utility::callFixedSize(width, [&]<int WIDTH>() mutable {
      FTSAlgorithms::multVarsAggScoresAndTakeTopKContexts<WIDTH>(
          AD_FWD(args)...);
    });
  };

  vector<TextRecordIndex> cids;
  vector<Id> eids;
  vector<Score> scores;
  size_t nofVars = 2;
  size_t k = 1;
  IdTable resW4{4, makeAllocator()};
  int width = resW4.numColumns();
  callFixed(width, cids, eids, scores, nofVars, k, &resW4);
  ASSERT_EQ(0u, resW4.size());
  nofVars = 5;
  k = 10;
  IdTable resWV{13, makeAllocator()};
  width = resWV.numColumns();
  callFixed(width, cids, eids, scores, nofVars, k, &resWV);
  ASSERT_EQ(0u, resWV.size());

  cids.push_back(T(0));
  cids.push_back(T(1));
  cids.push_back(T(1));
  cids.push_back(T(2));
  cids.push_back(T(2));
  cids.push_back(T(2));

  eids.push_back(V(0));
  eids.push_back(V(0));
  eids.push_back(V(1));
  eids.push_back(V(0));
  eids.push_back(V(1));
  eids.push_back(V(2));

  scores.push_back(10);
  scores.push_back(1);
  scores.push_back(3);
  scores.push_back(1);
  scores.push_back(1);
  scores.push_back(1);

  nofVars = 2;
  k = 1;
  width = resW4.numColumns();
  callFixed(width, cids, eids, scores, nofVars, k, &resW4);

  // Res 0-0-0 (3) | 0-1 1-0 1-1 (2) | 0-2 1-2 2-0 2-1 2-2 (1)
  ASSERT_EQ(9u, resW4.size());
  std::sort(std::begin(resW4), std::end(resW4),
            [](const auto& a, const auto& b) { return a[1] > b[1]; });
  ASSERT_EQ(TextRecordId(0), resW4(0, 0));
  ASSERT_EQ(IntId(3), resW4(0, 1));
  ASSERT_EQ(V(0), resW4(0, 2));
  ASSERT_EQ(V(0), resW4(0, 3));
  ASSERT_EQ(IntId(2), resW4(1, 1));
  ASSERT_EQ(IntId(2), resW4(2, 1));
  ASSERT_EQ(IntId(2), resW4(3, 1));
  ASSERT_EQ(IntId(1), resW4(4, 1));
  ASSERT_EQ(IntId(1), resW4(5, 1));
  k = 2;
  resW4.clear();
  callFixed(width, cids, eids, scores, nofVars, k, &resW4);
  ASSERT_EQ(13u, resW4.size());
  std::sort(std::begin(resW4), std::end(resW4),
            [](const auto& a, const auto& b) {
              return a[1] != b[1] ? a[1] > b[1] : a[0] < b[0];
            });
  ASSERT_EQ(TextRecordId(0), resW4(0, 0));
  ASSERT_EQ(IntId(3), resW4(0, 1));
  ASSERT_EQ(V(0), resW4(0, 2));
  ASSERT_EQ(V(0), resW4(0, 3));
  ASSERT_EQ(TextRecordId(1), resW4(1, 0));
  ASSERT_EQ(IntId(3), resW4(1, 1));
  ASSERT_EQ(V(0), resW4(1, 2));
  ASSERT_EQ(V(0), resW4(1, 3));

  nofVars = 3;
  k = 1;
  IdTable resW5{5, makeAllocator()};
  width = resW5.numColumns();
  callFixed(width, cids, eids, scores, nofVars, k, &resW5);
  ASSERT_EQ(27u, resW5.size());  // Res size 3^3

  nofVars = 10;
  width = resWV.numColumns();
  callFixed(width, cids, eids, scores, nofVars, k, &resWV);
  ASSERT_EQ(59049u, resWV.size());  // Res size: 3^10 = 59049
}

TEST(FTSAlgorithmsTest, oneVarFilterAggScoresAndTakeTopKContexts) {
  vector<TextRecordIndex> cids;
  vector<Id> eids;
  vector<Score> scores;
  size_t k = 1;
  IdTable resW3{3, makeAllocator()};
  ad_utility::HashMap<Id, IdTable> fMap1;

  int width = resW3.numColumns();
  CALL_FIXED_SIZE(width,
                  FTSAlgorithms::oneVarFilterAggScoresAndTakeTopKContexts, cids,
                  eids, scores, fMap1, k, &resW3);
  ASSERT_EQ(0u, resW3.size());

  cids.push_back(T(0));
  cids.push_back(T(1));
  cids.push_back(T(1));
  cids.push_back(T(2));
  cids.push_back(T(2));
  cids.push_back(T(2));

  eids.push_back(V(0));
  eids.push_back(V(0));
  eids.push_back(V(1));
  eids.push_back(V(0));
  eids.push_back(V(1));
  eids.push_back(V(2));

  scores.push_back(10);
  scores.push_back(1);
  scores.push_back(3);
  scores.push_back(1);
  scores.push_back(1);
  scores.push_back(1);

  CALL_FIXED_SIZE(width,
                  FTSAlgorithms::oneVarFilterAggScoresAndTakeTopKContexts, cids,
                  eids, scores, fMap1, k, &resW3);
  ASSERT_EQ(0u, resW3.size());

  auto [it, success] = fMap1.emplace(V(1), IdTable{1, makeAllocator()});
  ASSERT_TRUE(success);
  it->second.push_back({V(1)});

  CALL_FIXED_SIZE(width,
                  FTSAlgorithms::oneVarFilterAggScoresAndTakeTopKContexts, cids,
                  eids, scores, fMap1, k, &resW3);
  ASSERT_EQ(1u, resW3.size());
  resW3.clear();
  k = 10;
  CALL_FIXED_SIZE(width,
                  FTSAlgorithms::oneVarFilterAggScoresAndTakeTopKContexts, cids,
                  eids, scores, fMap1, k, &resW3);
  ASSERT_EQ(2u, resW3.size());

  {
    auto [it, suc] = fMap1.emplace(V(0), IdTable{1, makeAllocator()});
    ASSERT_TRUE(suc);
    it->second.push_back({V(0)});
  }
  resW3.clear();
  CALL_FIXED_SIZE(width,
                  FTSAlgorithms::oneVarFilterAggScoresAndTakeTopKContexts, cids,
                  eids, scores, fMap1, k, &resW3);
  ASSERT_EQ(5u, resW3.size());

  ad_utility::HashMap<Id, IdTable> fMap4;
  {
    auto [it, suc] = fMap4.emplace(V(0), IdTable{4, makeAllocator()});
    ASSERT_TRUE(suc);
    auto& el = it->second;
    el.push_back({V(0), V(0), V(0), V(0)});
    el.push_back({V(0), V(1), V(0), V(0)});
    el.push_back({V(0), V(2), V(0), V(0)});
  }
  IdTable resVar{7, makeAllocator()};
  k = 1;
  width = 7;
  CALL_FIXED_SIZE(width,
                  FTSAlgorithms::oneVarFilterAggScoresAndTakeTopKContexts, cids,
                  eids, scores, fMap4, k, &resVar);
  ASSERT_EQ(3u, resVar.size());

  {
    auto [it, suc] = fMap4.emplace(V(2), IdTable(4, makeAllocator()));
    ASSERT_TRUE(suc);
    it->second.push_back({V(2), V(2), V(2), V(2)});
  }
  resVar.clear();
  CALL_FIXED_SIZE(width,
                  FTSAlgorithms::oneVarFilterAggScoresAndTakeTopKContexts, cids,
                  eids, scores, fMap4, k, &resVar);
  ASSERT_EQ(4u, resVar.size());
}

TEST(FTSAlgorithmsTest, multVarsFilterAggScoresAndTakeTopKContexts) {
  vector<TextRecordIndex> cids;
  vector<Id> eids;
  vector<Score> scores;
  cids.push_back(T(0));
  cids.push_back(T(1));
  cids.push_back(T(1));
  cids.push_back(T(2));
  cids.push_back(T(2));
  cids.push_back(T(2));

  eids.push_back(V(0));
  eids.push_back(V(0));
  eids.push_back(V(1));
  eids.push_back(V(0));
  eids.push_back(V(1));
  eids.push_back(V(2));

  scores.push_back(10);
  scores.push_back(3);
  scores.push_back(3);
  scores.push_back(1);
  scores.push_back(1);
  scores.push_back(1);

  size_t k = 1;
  IdTable resW4{4, makeAllocator()};
  ad_utility::HashMap<Id, IdTable> fMap1;

  size_t nofVars = 2;
  int width = resW4.numColumns();

  // The `multVarsFilterAggScoresAndTakeTopKContexts` function is overloaded,
  // so it doesn't work with the `CALL_FIXED_SIZE` macro. We thus need
  // to use an explicit lambda to pass to `callFixedSize`.

  auto test = [&](int width, auto&&... args) {
    ad_utility::callFixedSize(width, [&]<int V>() mutable {
      FTSAlgorithms::multVarsFilterAggScoresAndTakeTopKContexts<V>(
          AD_FWD(args)...);
    });
  };
  test(width, cids, eids, scores, fMap1, nofVars, k, &resW4);
  ASSERT_EQ(0u, resW4.size());

  auto [it, suc] = fMap1.emplace(V(1), IdTable{1, makeAllocator()});
  it->second.push_back({V(1)});

  test(width,

       cids, eids, scores, fMap1, nofVars, k, &resW4);

  ASSERT_EQ(3u, resW4.size());  // 1-1 1-0 1-2

  std::sort(resW4.begin(), resW4.end(), [](const auto& a, const auto& b) {
    if (a[1] == b[1]) {
      if (a[2] == b[2]) {
        return a[0] < b[0];
      }
      return a[2] < b[2];
    }
    return a[1] > b[1];
  });

  ASSERT_EQ(TextRecordId(1), resW4(0, 0));
  ASSERT_EQ(IntId(2), resW4(0, 1));
  ASSERT_EQ(V(0), resW4(0, 2));
  ASSERT_EQ(V(1), resW4(0, 3));
  ASSERT_EQ(TextRecordId(1), resW4(1, 0));
  ASSERT_EQ(IntId(2), resW4(1, 1));
  ASSERT_EQ(V(1), resW4(1, 2));
  ASSERT_EQ(V(1), resW4(1, 3));
  ASSERT_EQ(TextRecordId(2), resW4(2, 0));
  ASSERT_EQ(IntId(1), resW4(2, 1));
  ASSERT_EQ(V(2), resW4(2, 2));
  ASSERT_EQ(V(1), resW4(2, 3));

  resW4.clear();
  test(width,

       cids, eids, scores, fMap1, nofVars, 2, &resW4);
  ASSERT_EQ(5u, resW4.size());  // 2x 1-1  2x 1-0   1x 1-2

  std::sort(std::begin(resW4), std::end(resW4),
            [](const auto& a, const auto& b) {
              if (a[1] == b[1]) {
                if (a[2] == b[2]) {
                  return a[0] < b[0];
                }
                return a[2] < b[2];
              }
              return a[1] > b[1];
            });

  ASSERT_EQ(TextRecordId(1u), resW4(0, 0));
  ASSERT_EQ(IntId(2u), resW4(0, 1));
  ASSERT_EQ(V(0u), resW4(0, 2));
  ASSERT_EQ(V(1u), resW4(0, 3));
  ASSERT_EQ(TextRecordId(2u), resW4(1, 0));
  ASSERT_EQ(IntId(2u), resW4(1, 1));
  ASSERT_EQ(V(0u), resW4(1, 2));
  ASSERT_EQ(V(1u), resW4(1, 3));

  ASSERT_EQ(TextRecordId(1u), resW4(2, 0));
  ASSERT_EQ(IntId(2u), resW4(2, 1));
  ASSERT_EQ(V(1u), resW4(2, 2));
  ASSERT_EQ(V(1u), resW4(2, 3));
  ASSERT_EQ(TextRecordId(2u), resW4(3, 0));
  ASSERT_EQ(IntId(2u), resW4(3, 1));
  ASSERT_EQ(V(1u), resW4(3, 2));
  ASSERT_EQ(V(1u), resW4(3, 3));

  ASSERT_EQ(TextRecordId(2u), resW4(4, 0));
  ASSERT_EQ(IntId(1u), resW4(4, 1));
  ASSERT_EQ(V(2u), resW4(4, 2));
  ASSERT_EQ(V(1u), resW4(4, 3));
}<|MERGE_RESOLUTION|>--- conflicted
+++ resolved
@@ -121,7 +121,6 @@
 };
 
 TEST(FTSAlgorithmsTest, intersectTest) {
-<<<<<<< HEAD
   Index::WordEntityPostings matchingContextsWep;
   Index::WordEntityPostings eBlockWep;
   Index::WordEntityPostings resultWep;
@@ -144,10 +143,10 @@
   eBlockWep.cids.push_back(T(2));
   eBlockWep.cids.push_back(T(2));
   eBlockWep.cids.push_back(T(4));
-  eBlockWep.eids.push_back(I(10));
-  eBlockWep.eids.push_back(I(1));
-  eBlockWep.eids.push_back(I(1));
-  eBlockWep.eids.push_back(I(2));
+  eBlockWep.eids.push_back(V(10));
+  eBlockWep.eids.push_back(V(1));
+  eBlockWep.eids.push_back(V(1));
+  eBlockWep.eids.push_back(V(2));
   eBlockWep.scores.push_back(1);
   eBlockWep.scores.push_back(1);
   eBlockWep.scores.push_back(1);
@@ -157,51 +156,6 @@
   ASSERT_EQ(2u, resultWep.cids.size());
   ASSERT_EQ(2u, resultWep.eids.size());
   ASSERT_EQ(2u, resultWep.scores.size());
-=======
-  vector<TextRecordIndex> matchingContexts;
-  vector<Score> matchingContextScores;
-  vector<TextRecordIndex> eBlockCids;
-  vector<Id> eBlockWids;
-  vector<Score> eBlockScores;
-  vector<TextRecordIndex> resultCids;
-  vector<Id> resultEids;
-  vector<Score> resultScores;
-  FTSAlgorithms::intersect(matchingContexts, eBlockCids, eBlockWids,
-                           eBlockScores, resultCids, resultEids, resultScores);
-  ASSERT_EQ(0u, resultCids.size());
-  ASSERT_EQ(0u, resultScores.size());
-
-  matchingContexts.push_back(T(0));
-  matchingContexts.push_back(T(2));
-  matchingContexts.push_back(T(3));
-  matchingContextScores.push_back(1);
-  matchingContextScores.push_back(1);
-  matchingContextScores.push_back(1);
-
-  FTSAlgorithms::intersect(matchingContexts, eBlockCids, eBlockWids,
-                           eBlockScores, resultCids, resultEids, resultScores);
-  ASSERT_EQ(0u, resultCids.size());
-  ASSERT_EQ(0u, resultScores.size());
-
-  eBlockCids.push_back(T(1));
-  eBlockCids.push_back(T(2));
-  eBlockCids.push_back(T(2));
-  eBlockCids.push_back(T(4));
-  eBlockWids.push_back(V(10));
-  eBlockWids.push_back(V(1));
-  eBlockWids.push_back(V(1));
-  eBlockWids.push_back(V(2));
-  eBlockScores.push_back(1);
-  eBlockScores.push_back(1);
-  eBlockScores.push_back(1);
-  eBlockScores.push_back(1);
-
-  FTSAlgorithms::intersect(matchingContexts, eBlockCids, eBlockWids,
-                           eBlockScores, resultCids, resultEids, resultScores);
-  ASSERT_EQ(2u, resultCids.size());
-  ASSERT_EQ(2u, resultEids.size());
-  ASSERT_EQ(2u, resultScores.size());
->>>>>>> 8caf50cf
 };
 
 TEST(FTSAlgorithmsTest, intersectTwoPostingListsTest) {
@@ -277,22 +231,13 @@
   ASSERT_EQ(5u, resultWep.scores[1]);
 
   // With eids
-<<<<<<< HEAD
   vector<Id> eids;
-  eids.push_back(I(1));
-  eids.push_back(I(4));
-  eids.push_back(I(1));
-  eids.push_back(I(4));
-  eids.push_back(I(1));
-  eids.push_back(I(2));
-=======
   eids.push_back(V(1));
   eids.push_back(V(4));
   eids.push_back(V(1));
   eids.push_back(V(4));
   eids.push_back(V(1));
   eids.push_back(V(2));
->>>>>>> 8caf50cf
 
   vector<TextRecordIndex> cids2;
   vector<Score> scores2;
@@ -311,7 +256,6 @@
   scores2.push_back(1);
   scores2.push_back(4);
 
-<<<<<<< HEAD
   Index::WordEntityPostings wep2;
   wep2.cids = cids2;
   wep2.scores = scores2;
@@ -323,26 +267,10 @@
   ASSERT_EQ(2u, resultWep.scores.size());
   ASSERT_EQ(10, resultWep.cids[0].get());
   ASSERT_EQ(10, resultWep.cids[1].get());
-  ASSERT_EQ(I(1), resultWep.eids[0]);
-  ASSERT_EQ(I(2), resultWep.eids[1]);
+  ASSERT_EQ(V(1), resultWep.eids[0]);
+  ASSERT_EQ(V(2), resultWep.eids[1]);
   ASSERT_EQ(6u, resultWep.scores[0]);
   ASSERT_EQ(9u, resultWep.scores[1]);
-=======
-  cidVecs.push_back(cids2);
-  scoreVecs.push_back(scores2);
-
-  FTSAlgorithms::intersectKWay(cidVecs, scoreVecs, &eids, resCids, resEids,
-                               resScores);
-  ASSERT_EQ(2u, resCids.size());
-  ASSERT_EQ(2u, resEids.size());
-  ASSERT_EQ(2u, resScores.size());
-  ASSERT_EQ(10, resCids[0].get());
-  ASSERT_EQ(10, resCids[1].get());
-  ASSERT_EQ(V(1), resEids[0]);
-  ASSERT_EQ(V(2), resEids[1]);
-  ASSERT_EQ(6u, resScores[0]);
-  ASSERT_EQ(9u, resScores[1]);
->>>>>>> 8caf50cf
 };
 
 TEST(FTSAlgorithmsTest, aggScoresAndTakeTopKContextsTest) {
