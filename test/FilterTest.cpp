//   Copyright 2024, University of Freiburg,
//   Chair of Algorithms and Data Structures.
//   Author: Robin Textor-Falconi <textorr@informatik.uni-freiburg.de>

#include <gmock/gmock.h>

#include "./PrefilterExpressionTestHelpers.h"
#include "engine/Filter.h"
#include "engine/IndexScan.h"
#include "engine/ValuesForTesting.h"
#include "engine/sparqlExpressions/LiteralExpression.h"
#include "engine/sparqlExpressions/NaryExpression.h"
#include "engine/sparqlExpressions/SparqlExpression.h"
#include "util/IdTableHelpers.h"
#include "util/IndexTestHelpers.h"
#include "util/OperationTestHelpers.h"
#include "util/RuntimeParametersTestHelpers.h"

using ::testing::ElementsAre;
using ::testing::Eq;

namespace {
// Shorthand for makeFromBool
ValueId asBool(bool value) { return Id::makeFromBool(value); }

// Convert a generator to a vector for easier comparison in assertions
std::vector<IdTable> toVector(Result::LazyResult generator) {
  std::vector<IdTable> result;
  for (auto& pair : generator) {
    // IMPORTANT: The `LocalVocab` contained in the pair will be destroyed at
    // the end of the iteration. The underlying assumption is that the
    // `LocalVocab` will be empty and the `IdTable` won't contain any dangling
    // references.
    result.push_back(std::move(pair.idTable_));
  }
  return result;
}

// Shorthand helper function
ad_utility::triple_component::Iri iri(std::string_view string) {
  return TripleComponent::Iri::fromIriref(string);
}

// _____________________________________________________________________________
void checkSetPrefilterExpressionVariablePair(
    QueryExecutionContext* qec, const Permutation::Enum& permutation,
    SparqlTripleSimple triple,
    std::unique_ptr<sparqlExpression::SparqlExpression> sparqlExpr,
<<<<<<< HEAD
    bool prefilterIsApplicable) {
  auto subtree =
      ad_utility::makeExecutionTree<IndexScan>(qec, permutation, triple);
  Filter filter{qec, subtree, {std::move(sparqlExpr), "Expression ?x"}};
  const auto& optUpdatedSubtree = filter.getSubtree();
  if (prefilterIsApplicable) {
    EXPECT_NE(subtree, optUpdatedSubtree);
    EXPECT_FALSE(optUpdatedSubtree->getRootOperation()->canResultBeCached());
=======
    std::unique_ptr<prefilterExpressions::PrefilterExpression> prefilterExpr,
    ColumnIndex columnIdx, bool prefilterIsApplicable,
    bool enablePrefilterForFilter = true) {
  const auto& rtp =
      setRuntimeParameterForTest<"enable-prefilter-on-index-scans">(
          enablePrefilterForFilter);
  Filter filter{
      qec,
      ad_utility::makeExecutionTree<IndexScan>(qec, permutation, triple),
      {std::move(sparqlExpr), "Expression ?x"}};
  std::stringstream os;
  os << "Added PrefiterExpression: \n";
  os << *prefilterExpr;
  os << "\nApplied on column: " << columnIdx << ".";
  if (prefilterIsApplicable && enablePrefilterForFilter) {
    EXPECT_THAT(filter.getCacheKey(), ::testing::HasSubstr(os.str()));
>>>>>>> ab83cab9
  } else {
    EXPECT_EQ(subtree, optUpdatedSubtree);
    EXPECT_TRUE(optUpdatedSubtree->getRootOperation()->canResultBeCached());
  }
}

}  // namespace

// _____________________________________________________________________________
TEST(Filter, verifyPredicateIsAppliedCorrectlyOnLazyEvaluation) {
  QueryExecutionContext* qec = ad_utility::testing::getQec();
  qec->getQueryTreeCache().clearAll();
  std::vector<IdTable> idTables;
  idTables.push_back(makeIdTableFromVector(
      {{true}, {true}, {false}, {false}, {true}}, asBool));
  idTables.push_back(makeIdTableFromVector({{true}, {false}}, asBool));
  idTables.push_back(IdTable{1, ad_utility::makeUnlimitedAllocator<Id>()});
  idTables.push_back(
      makeIdTableFromVector({{false}, {false}, {false}}, asBool));
  idTables.push_back(makeIdTableFromVector({{true}}, asBool));

  ValuesForTesting values{qec, std::move(idTables), {Variable{"?x"}}};
  QueryExecutionTree subTree{
      qec, std::make_shared<ValuesForTesting>(std::move(values))};
  Filter filter{
      qec,
      std::make_shared<QueryExecutionTree>(std::move(subTree)),
      {std::make_unique<sparqlExpression::VariableExpression>(Variable{"?x"}),
       "Expression ?x"}};

  auto result = filter.getResult(false, ComputationMode::LAZY_IF_SUPPORTED);
  ASSERT_FALSE(result->isFullyMaterialized());
  auto generator = result->idTables();

  auto referenceTable1 =
      makeIdTableFromVector({{true}, {true}, {true}}, asBool);
  auto referenceTable2 = makeIdTableFromVector({{true}}, asBool);

  auto m = matchesIdTable;
  EXPECT_THAT(
      toVector(std::move(generator)),
      ElementsAre(m(referenceTable1), m(referenceTable2), m(referenceTable2)));
}

// _____________________________________________________________________________
TEST(Filter, verifyPredicateIsAppliedCorrectlyOnNonLazyEvaluation) {
  QueryExecutionContext* qec = ad_utility::testing::getQec();
  qec->getQueryTreeCache().clearAll();
  IdTable idTable = makeIdTableFromVector({{true},
                                           {true},
                                           {false},
                                           {false},
                                           {true},
                                           {true},
                                           {false},
                                           {false},
                                           {false},
                                           {false},
                                           {true}},
                                          asBool);

  ValuesForTesting values{qec, std::move(idTable), {Variable{"?x"}}, false,
                          {},  LocalVocab{},       std::nullopt,     true};
  QueryExecutionTree subTree{
      qec, std::make_shared<ValuesForTesting>(std::move(values))};
  Filter filter{
      qec,
      std::make_shared<QueryExecutionTree>(std::move(subTree)),
      {std::make_unique<sparqlExpression::VariableExpression>(Variable{"?x"}),
       "Expression ?x"}};

  auto result = filter.getResult(false, ComputationMode::FULLY_MATERIALIZED);
  ASSERT_TRUE(result->isFullyMaterialized());

  EXPECT_EQ(
      result->idTable(),
      makeIdTableFromVector({{true}, {true}, {true}, {true}, {true}}, asBool));
}

// _____________________________________________________________________________
TEST(Filter,
     verifyPredicateIsAppliedCorrectlyOnNonLazyEvaluationWithLazyChild) {
  QueryExecutionContext* qec = ad_utility::testing::getQec();
  qec->getQueryTreeCache().clearAll();
  std::vector<IdTable> idTables;
  idTables.push_back(makeIdTableFromVector(
      {{true}, {true}, {false}, {false}, {true}}, asBool));
  idTables.push_back(makeIdTableFromVector({{true}, {false}}, asBool));
  idTables.push_back(IdTable{1, ad_utility::makeUnlimitedAllocator<Id>()});
  idTables.push_back(
      makeIdTableFromVector({{false}, {false}, {false}}, asBool));
  idTables.push_back(makeIdTableFromVector({{true}}, asBool));

  ValuesForTesting values{qec, std::move(idTables), {Variable{"?x"}}};
  QueryExecutionTree subTree{
      qec, std::make_shared<ValuesForTesting>(std::move(values))};
  Filter filter{
      qec,
      std::make_shared<QueryExecutionTree>(std::move(subTree)),
      {std::make_unique<sparqlExpression::VariableExpression>(Variable{"?x"}),
       "Expression ?x"}};

  auto result = filter.getResult(false, ComputationMode::FULLY_MATERIALIZED);
  ASSERT_TRUE(result->isFullyMaterialized());

  EXPECT_EQ(
      result->idTable(),
      makeIdTableFromVector({{true}, {true}, {true}, {true}, {true}}, asBool));
}

// _____________________________________________________________________________
TEST(Filter, verifySetPrefilterExpressionVariablePairForIndexScanChild) {
  using namespace makeFilterExpression;
  using namespace makeSparqlExpression;
  using namespace ad_utility::testing;
  std::string kg = "<a> <p> 22.5 .";
  QueryExecutionContext* qec = ad_utility::testing::getQec(kg);
  // For the following tests a <PrefilterExpression, Variable> pair should be
  // assigned to the IndexScan child (prefiltering is possible) with Filter
  // construction.
  checkSetPrefilterExpressionVariablePair(
      qec, Permutation::POS, {Variable{"?x"}, iri("<p>"), Variable{"?z"}},
<<<<<<< HEAD
      ltSprql(Variable{"?z"}, IntId(10)), true);
=======
      ltSprql(Variable{"?z"}, IntId(10)), lt(IntId(10)), 1, true);
  // If the runtime parameter `enable-prefilter-on-index-scans` is set to
  // false, we expect that no prefilter is set although it would be possible
  // (last argument is set to false).
  checkSetPrefilterExpressionVariablePair(
      qec, Permutation::POS, {Variable{"?x"}, iri("<p>"), Variable{"?z"}},
      ltSprql(Variable{"?z"}, IntId(10)), lt(IntId(10)), 1, true, false);
>>>>>>> ab83cab9
  checkSetPrefilterExpressionVariablePair(
      qec, Permutation::POS, {Variable{"?x"}, iri("<p>"), Variable{"?z"}},
      andSprqlExpr(neqSprql(Variable{"?z"}, IntId(10)),
                   gtSprql(Variable{"?y"}, DoubleId(0))),
      true);
  checkSetPrefilterExpressionVariablePair(
      qec, Permutation::PSO,
      {makeSparqlExpression::Iri::fromIriref("<a>"), iri("<p>"),
       Variable{"?z"}},
<<<<<<< HEAD
      eqSprql(Variable{"?z"}, DoubleId(22.5)), true);
=======
      eqSprql(Variable{"?z"}, DoubleId(22.5)), eq(DoubleId(22.5)), 2, true);
  // If the runtime parameter `enable-prefilter-on-index-scans` is set to
  // false, we expect that no prefilter is set although it would be possible
  // (last argument is set to false).
  checkSetPrefilterExpressionVariablePair(
      qec, Permutation::PSO,
      {makeSparqlExpression::Iri::fromIriref("<a>"), iri("<p>"),
       Variable{"?z"}},
      eqSprql(Variable{"?z"}, DoubleId(22.5)), eq(DoubleId(22.5)), 2, true,
      false);
>>>>>>> ab83cab9

  // We expect that no <PrefilterExpression, Variable> pair is assigned
  // (no prefilter procedure applicable) with Filter construction.
  checkSetPrefilterExpressionVariablePair(
      qec, Permutation::PSO, {Variable{"?x"}, iri("<p>"), Variable{"?z"}},
      eqSprql(Variable{"?z"}, DoubleId(22.5)), false);
  checkSetPrefilterExpressionVariablePair(
      qec, Permutation::POS, {Variable{"?x"}, iri("<p>"), Variable{"?z"}},
      gtSprql(Variable{"?x"}, VocabId(10)), false);
}

// _____________________________________________________________________________
TEST(Filter, lazyChildMaterializedResultBinaryFilter) {
  using namespace makeSparqlExpression;
  QueryExecutionContext* qec = ad_utility::testing::getQec();
  qec->getQueryTreeCache().clearAll();
  std::vector<IdTable> idTables;
  auto I = ad_utility::testing::IntId;
  idTables.push_back(makeIdTableFromVector({{1}, {2}, {3}, {3}, {4}}, I));
  idTables.push_back(makeIdTableFromVector({{4}, {5}}, I));
  idTables.push_back(makeIdTableFromVector({{6}, {7}}, I));
  idTables.push_back(makeIdTableFromVector({{8}, {8}}, I));

  auto varX = Variable{"?x"};
  auto expr = notSprqlExpr(ltSprql(varX, I(5)));

  ValuesForTesting values{
      qec, std::move(idTables), {Variable{"?x"}}, false, {0}};
  QueryExecutionTree subTree{
      qec, std::make_shared<ValuesForTesting>(std::move(values))};
  Filter filter{qec,
                std::make_shared<QueryExecutionTree>(std::move(subTree)),
                {std::move(expr), "!?x < 5"}};

  auto result = filter.getResult(false, ComputationMode::FULLY_MATERIALIZED);
  ASSERT_TRUE(result->isFullyMaterialized());

  EXPECT_EQ(result->idTable(),
            makeIdTableFromVector({{5}, {6}, {7}, {8}, {8}}, I));
}

// _____________________________________________________________________________
TEST(Filter, clone) {
  using namespace makeSparqlExpression;
  QueryExecutionContext* qec = ad_utility::testing::getQec();
  std::vector<IdTable> idTables;
  auto I = ad_utility::testing::IntId;
  idTables.push_back(makeIdTableFromVector({{1}}, I));

  ValuesForTesting values{
      qec, std::move(idTables), {Variable{"?x"}}, false, {0}};
  QueryExecutionTree subTree{
      qec, std::make_shared<ValuesForTesting>(std::move(values))};
  Filter filter{qec,
                std::make_shared<QueryExecutionTree>(std::move(subTree)),
                {ltSprql(Variable{"?x"}, I(5)), "!?x < 5"}};

  auto clone = filter.clone();
  ASSERT_TRUE(clone);
  EXPECT_THAT(filter, IsDeepCopy(*clone));
  EXPECT_EQ(clone->getDescriptor(), filter.getDescriptor());
}<|MERGE_RESOLUTION|>--- conflicted
+++ resolved
@@ -46,33 +46,17 @@
     QueryExecutionContext* qec, const Permutation::Enum& permutation,
     SparqlTripleSimple triple,
     std::unique_ptr<sparqlExpression::SparqlExpression> sparqlExpr,
-<<<<<<< HEAD
-    bool prefilterIsApplicable) {
+    bool prefilterIsApplicable, bool enablePrefilterForFilter = true) {
+  const auto& rtp =
+      setRuntimeParameterForTest<"enable-prefilter-on-index-scans">(
+          enablePrefilterForFilter);
   auto subtree =
       ad_utility::makeExecutionTree<IndexScan>(qec, permutation, triple);
   Filter filter{qec, subtree, {std::move(sparqlExpr), "Expression ?x"}};
   const auto& optUpdatedSubtree = filter.getSubtree();
-  if (prefilterIsApplicable) {
+  if (prefilterIsApplicable && enablePrefilterForFilter) {
     EXPECT_NE(subtree, optUpdatedSubtree);
     EXPECT_FALSE(optUpdatedSubtree->getRootOperation()->canResultBeCached());
-=======
-    std::unique_ptr<prefilterExpressions::PrefilterExpression> prefilterExpr,
-    ColumnIndex columnIdx, bool prefilterIsApplicable,
-    bool enablePrefilterForFilter = true) {
-  const auto& rtp =
-      setRuntimeParameterForTest<"enable-prefilter-on-index-scans">(
-          enablePrefilterForFilter);
-  Filter filter{
-      qec,
-      ad_utility::makeExecutionTree<IndexScan>(qec, permutation, triple),
-      {std::move(sparqlExpr), "Expression ?x"}};
-  std::stringstream os;
-  os << "Added PrefiterExpression: \n";
-  os << *prefilterExpr;
-  os << "\nApplied on column: " << columnIdx << ".";
-  if (prefilterIsApplicable && enablePrefilterForFilter) {
-    EXPECT_THAT(filter.getCacheKey(), ::testing::HasSubstr(os.str()));
->>>>>>> ab83cab9
   } else {
     EXPECT_EQ(subtree, optUpdatedSubtree);
     EXPECT_TRUE(optUpdatedSubtree->getRootOperation()->canResultBeCached());
@@ -195,9 +179,6 @@
   // construction.
   checkSetPrefilterExpressionVariablePair(
       qec, Permutation::POS, {Variable{"?x"}, iri("<p>"), Variable{"?z"}},
-<<<<<<< HEAD
-      ltSprql(Variable{"?z"}, IntId(10)), true);
-=======
       ltSprql(Variable{"?z"}, IntId(10)), lt(IntId(10)), 1, true);
   // If the runtime parameter `enable-prefilter-on-index-scans` is set to
   // false, we expect that no prefilter is set although it would be possible
@@ -205,7 +186,6 @@
   checkSetPrefilterExpressionVariablePair(
       qec, Permutation::POS, {Variable{"?x"}, iri("<p>"), Variable{"?z"}},
       ltSprql(Variable{"?z"}, IntId(10)), lt(IntId(10)), 1, true, false);
->>>>>>> ab83cab9
   checkSetPrefilterExpressionVariablePair(
       qec, Permutation::POS, {Variable{"?x"}, iri("<p>"), Variable{"?z"}},
       andSprqlExpr(neqSprql(Variable{"?z"}, IntId(10)),
@@ -215,9 +195,6 @@
       qec, Permutation::PSO,
       {makeSparqlExpression::Iri::fromIriref("<a>"), iri("<p>"),
        Variable{"?z"}},
-<<<<<<< HEAD
-      eqSprql(Variable{"?z"}, DoubleId(22.5)), true);
-=======
       eqSprql(Variable{"?z"}, DoubleId(22.5)), eq(DoubleId(22.5)), 2, true);
   // If the runtime parameter `enable-prefilter-on-index-scans` is set to
   // false, we expect that no prefilter is set although it would be possible
@@ -228,7 +205,6 @@
        Variable{"?z"}},
       eqSprql(Variable{"?z"}, DoubleId(22.5)), eq(DoubleId(22.5)), 2, true,
       false);
->>>>>>> ab83cab9
 
   // We expect that no <PrefilterExpression, Variable> pair is assigned
   // (no prefilter procedure applicable) with Filter construction.
