// Copyright 2023 - 2024, University of Freiburg
//  Chair of Algorithms and Data Structures.
//  Authors:
//    2023 Hannah Bast <bast@cs.uni-freiburg.de>
//    2024 Julian Mundhahs <mundhahj@tf.uni-freiburg.de>

#include <gtest/gtest.h>

#include "./DeltaTriplesTestHelpers.h"
#include "./util/GTestHelpers.h"
#include "./util/IndexTestHelpers.h"
#include "absl/strings/str_split.h"
#include "engine/ExportQueryExecutionTrees.h"
#include "index/DeltaTriples.h"
#include "index/IndexImpl.h"
#include "index/Permutation.h"
#include "parser/RdfParser.h"

<<<<<<< HEAD
namespace {
// A matcher that applies `InnerMatcher` to all `LocatedTriplesPerBlock` of a
// `DeltaTriples`.
auto InAllPermutations =
    [](testing::Matcher<const LocatedTriplesPerBlock&> InnerMatcher)
    -> testing::Matcher<const DeltaTriples&> {
  return testing::AllOfArray(ad_utility::transform(
      Permutation::ALL, [&InnerMatcher](const Permutation::Enum& perm) {
        return testing::ResultOf(
            absl::StrCat(".getLocatedTriplesForPermutation(",
                         Permutation::toString(perm), ")"),
            [perm](const DeltaTriples& deltaTriples) {
              return deltaTriples.getLocatedTriplesForPermutation(perm);
            },
            InnerMatcher);
      }));
};
// A matcher that checks `numTriples()` for all `LocatedTriplesPerBlock` of a
// `DeltaTriples`.
auto NumTriplesInAllPermutations =
    [](size_t expectedNumTriples) -> testing::Matcher<const DeltaTriples&> {
  return InAllPermutations(AD_PROPERTY(LocatedTriplesPerBlock, numTriples,
                                       testing::Eq(expectedNumTriples)));
};
// A matcher that checks `numInserted()` and `numDeleted()` of a `DeltaTriples`
// and `numTriples()` for all `LocatedTriplesPerBlock` of the `DeltaTriples`.
auto NumTriples =
    [](size_t inserted, size_t deleted,
       size_t inAllPermutations) -> testing::Matcher<const DeltaTriples&> {
  return testing::AllOf(
      AD_PROPERTY(DeltaTriples, numInserted, testing::Eq(inserted)),
      AD_PROPERTY(DeltaTriples, numDeleted, testing::Eq(deleted)),
      NumTriplesInAllPermutations(inAllPermutations));
};
}  // namespace
=======
using namespace deltaTriplesTestHelpers;
>>>>>>> bb70c4a8

// Fixture that sets up a test index.
class DeltaTriplesTest : public ::testing::Test {
 protected:
  // The triples in our test index (as a `std::vector` so that we have easy
  // access to each triple separately in the tests below).
  static constexpr const char* testTurtle =
      "<a> <upp> <A> . "
      "<b> <upp> <B> . "
      "<c> <upp> <C> . "
      "<A> <low> <a> . "
      "<B> <low> <b> . "
      "<C> <low> <c> . "
      "<a> <next> <b> . "
      "<b> <next> <c> . "
      "<A> <next> <B> . "
      "<B> <next> <C> . "
      "<b> <prev> <a> . "
      "<c> <prev> <b> . "
      "<B> <prev> <A> . "
      "<C> <prev> <B> . "
      "<anon> <x> _:blubb";

  // Query execution context with index for testing, see `IndexTestHelpers.h`.
  QueryExecutionContext* testQec = ad_utility::testing::getQec(testTurtle);

  // Make `TurtleTriple` from given Turtle input.
  std::vector<TurtleTriple> makeTurtleTriples(
      const std::vector<std::string>& turtles) {
    RdfStringParser<TurtleParser<Tokenizer>> parser;
    std::ranges::for_each(turtles, [&parser](const std::string& turtle) {
      parser.parseUtf8String(turtle);
    });
    AD_CONTRACT_CHECK(parser.getTriples().size() == turtles.size());
    return parser.getTriples();
  }

  // Make `IdTriple` from given Turtle input (the LocalVocab is not `const`
  // because we might change it).
  std::vector<IdTriple<0>> makeIdTriples(
      const Index::Vocab& vocab, LocalVocab& localVocab,
      const std::vector<std::string>& turtles) {
    auto toID = [&localVocab, &vocab](TurtleTriple triple) {
      std::array<Id, 4> ids{
          std::move(triple.subject_).toValueId(vocab, localVocab),
          std::move(TripleComponent(triple.predicate_))
              .toValueId(vocab, localVocab),
          std::move(triple.object_).toValueId(vocab, localVocab),
          std::move(triple.graphIri_).toValueId(vocab, localVocab)};
      return IdTriple<0>(ids);
    };
    return ad_utility::transform(
        makeTurtleTriples(turtles),
        [&toID](TurtleTriple triple) { return toID(std::move(triple)); });
  }
};

// Test clear after inserting or deleting a few triples.
TEST_F(DeltaTriplesTest, clear) {
  auto cancellationHandle =
      std::make_shared<ad_utility::CancellationHandle<>>();

  DeltaTriples deltaTriples(testQec->getIndex());
  auto& vocab = testQec->getIndex().getVocab();
  auto& localVocab = deltaTriples.localVocab();

  EXPECT_THAT(deltaTriples, NumTriples(0, 0, 0));

  // Insert then clear.
  deltaTriples.insertTriples(
      cancellationHandle, makeIdTriples(vocab, localVocab, {"<a> <UPP> <A>"}));

  EXPECT_THAT(deltaTriples, NumTriples(1, 0, 1));

  deltaTriples.clear();

  EXPECT_THAT(deltaTriples, NumTriples(0, 0, 0));

  // Delete, insert and then clear.
  deltaTriples.deleteTriples(
      cancellationHandle, makeIdTriples(vocab, localVocab, {"<A> <low> <a>"}));
  EXPECT_THAT(deltaTriples, NumTriples(0, 1, 1));

  deltaTriples.insertTriples(
      cancellationHandle, makeIdTriples(vocab, localVocab, {"<a> <UPP> <A>"}));

  EXPECT_THAT(deltaTriples, NumTriples(1, 1, 2));

  deltaTriples.clear();

  EXPECT_THAT(deltaTriples, NumTriples(0, 0, 0));
}

TEST_F(DeltaTriplesTest, insertTriplesAndDeleteTriples) {
  DeltaTriples deltaTriples(testQec->getIndex());
  auto& vocab = testQec->getIndex().getVocab();
  auto& localVocab = deltaTriples.localVocab();

  auto cancellationHandle =
      std::make_shared<ad_utility::CancellationHandle<>>();

  auto mapKeys = [](auto& map) {
    return ad_utility::transform(map,
                                 [](const auto& item) { return item.first; });
  };
  auto UnorderedTriplesAre = [&mapKeys, this, &vocab, &localVocab](
                                 const std::vector<std::string>& triples)
      -> testing::Matcher<const ad_utility::HashMap<
          IdTriple<0>, DeltaTriples::LocatedTripleHandles>&> {
    return testing::ResultOf(
        "mapKeys(...)", [&mapKeys](const auto map) { return mapKeys(map); },
        testing::UnorderedElementsAreArray(
            makeIdTriples(vocab, localVocab, triples)));
  };
  // A matcher that checks the state of a `DeltaTriples`:
  // - `numInserted()` and `numDeleted()`
  // - `numTriples()` for all `LocatedTriplesPerBlock`
  // - the inserted and deleted triples (unordered)
  auto StateIs = [&UnorderedTriplesAre](
                     size_t numInserted, size_t numDeleted,
                     size_t numTriplesInAllPermutations,
                     const std::vector<std::string>& inserted,
                     const std::vector<std::string>& deleted)
      -> testing::Matcher<const DeltaTriples&> {
    return AllOf(
        NumTriples(numInserted, numDeleted, numTriplesInAllPermutations),
        AD_FIELD(DeltaTriples, triplesInserted_, UnorderedTriplesAre(inserted)),
        AD_FIELD(DeltaTriples, triplesDeleted_, UnorderedTriplesAre(deleted)));
  };

  EXPECT_THAT(deltaTriples, StateIs(0, 0, 0, {}, {}));

  // Inserting triples.
  deltaTriples.insertTriples(
      cancellationHandle,
      makeIdTriples(vocab, localVocab, {"<A> <B> <C>", "<A> <B> <D>"}));
  EXPECT_THAT(deltaTriples,
              StateIs(2, 0, 2, {"<A> <B> <C>", "<A> <B> <D>"}, {}));

  // We only locate triples in a Block but don't resolve whether they exist.
  // Inserting triples that exist in the index works normally.
  deltaTriples.insertTriples(
      cancellationHandle, makeIdTriples(vocab, localVocab, {"<A> <low> <a>"}));
  EXPECT_THAT(
      deltaTriples,
      StateIs(3, 0, 3, {"<A> <B> <C>", "<A> <B> <D>", "<A> <low> <a>"}, {}));

  // Inserting unsorted triples works.
  deltaTriples.insertTriples(
      cancellationHandle,
      makeIdTriples(vocab, localVocab, {"<B> <D> <C>", "<B> <C> <D>"}));
  EXPECT_THAT(deltaTriples,
              StateIs(5, 0, 5,
                      {"<A> <B> <C>", "<A> <B> <D>", "<B> <D> <C>",
                       "<B> <C> <D>", "<A> <low> <a>"},
                      {}));

  // Inserting already inserted triples has no effect.
  deltaTriples.insertTriples(cancellationHandle,
                             makeIdTriples(vocab, localVocab, {"<A> <B> <C>"}));
  EXPECT_THAT(deltaTriples,
              StateIs(5, 0, 5,
                      {"<A> <B> <C>", "<A> <B> <D>", "<B> <C> <D>",
                       "<A> <low> <a>", "<B> <D> <C>"},
                      {}));

  // Deleting a previously inserted triple removes it from the inserted
  // triples and adds it to the deleted ones.
  deltaTriples.deleteTriples(cancellationHandle,
                             makeIdTriples(vocab, localVocab, {"<A> <B> <D>"}));
  EXPECT_THAT(deltaTriples, StateIs(4, 1, 5,
                                    {"<A> <B> <C>", "<B> <C> <D>",
                                     "<A> <low> <a>", "<B> <D> <C>"},
                                    {"<A> <B> <D>"}));

  // Deleting triples.
  deltaTriples.deleteTriples(
      cancellationHandle,
      makeIdTriples(vocab, localVocab, {"<A> <next> <B>", "<B> <next> <C>"}));
  EXPECT_THAT(
      deltaTriples,
      StateIs(4, 3, 7,
              {"<A> <B> <C>", "<B> <C> <D>", "<A> <low> <a>", "<B> <D> <C>"},
              {"<A> <B> <D>", "<A> <next> <B>", "<B> <next> <C>"}));

  // Deleting non-existent triples.
  deltaTriples.deleteTriples(cancellationHandle,
                             makeIdTriples(vocab, localVocab, {"<A> <B> <F>"}));
  EXPECT_THAT(
      deltaTriples,
      StateIs(
          4, 4, 8,
          {"<A> <B> <C>", "<B> <C> <D>", "<A> <low> <a>", "<B> <D> <C>"},
          {"<A> <B> <D>", "<A> <B> <F>", "<A> <next> <B>", "<B> <next> <C>"}));

  // Deleting unsorted triples.
  deltaTriples.deleteTriples(
      cancellationHandle,
      makeIdTriples(vocab, localVocab, {"<C> <prev> <B>", "<B> <prev> <A>"}));
  EXPECT_THAT(
      deltaTriples,
      StateIs(4, 6, 10,
              {"<A> <B> <C>", "<B> <C> <D>", "<A> <low> <a>", "<B> <D> <C>"},
              {"<A> <B> <D>", "<A> <B> <F>", "<A> <next> <B>", "<B> <next> <C>",
               "<C> <prev> <B>", "<B> <prev> <A>"}));

  // Deleting previously deleted triples.
  deltaTriples.deleteTriples(
      cancellationHandle, makeIdTriples(vocab, localVocab, {"<A> <next> <B>"}));
  EXPECT_THAT(
      deltaTriples,
      StateIs(4, 6, 10,
              {"<A> <B> <C>", "<B> <C> <D>", "<A> <low> <a>", "<B> <D> <C>"},
              {"<A> <B> <D>", "<A> <B> <F>", "<A> <next> <B>", "<B> <next> <C>",
               "<C> <prev> <B>", "<B> <prev> <A>"}));

  // Inserting previously deleted triple.
  deltaTriples.insertTriples(cancellationHandle,
                             makeIdTriples(vocab, localVocab, {"<A> <B> <F>"}));
  EXPECT_THAT(deltaTriples,
              StateIs(5, 5, 10,
                      {"<A> <B> <C>", "<A> <B> <F>", "<B> <C> <D>",
                       "<A> <low> <a>", "<B> <D> <C>"},
                      {"<A> <B> <D>", "<A> <next> <B>", "<B> <next> <C>",
                       "<C> <prev> <B>", "<B> <prev> <A>"}));
}

// Test the rewriting of local vocab entries and blank nodes.
TEST_F(DeltaTriplesTest, rewriteLocalVocabEntriesAndBlankNodes) {
  // Create a triple with a new local vocab entry and a new blank node. Use the
  // same new blank node twice (as object ID and graph ID, not important) so
  // that we can test that both occurrences are rewritten to the same new blank
  // node.
  DeltaTriples deltaTriples(testQec->getIndex());
  auto& vocab = testQec->getIndex().getVocab();
  LocalVocab localVocabOutside;
  auto triples =
      makeIdTriples(vocab, localVocabOutside, {"<A> <notInVocab> <B>"});
  AD_CORRECTNESS_CHECK(triples.size() == 1);
  triples[0].ids_[2] =
      Id::makeFromBlankNodeIndex(BlankNodeIndex::make(999'888'777));
  triples[0].ids_[3] = triples[0].ids_[2];
  auto [s1, p1, o1, g1] = triples[0].ids_;

  // Rewrite the IDs in the triple.
  deltaTriples.rewriteLocalVocabEntriesAndBlankNodes(triples);
  auto [s2, p2, o2, g2] = triples[0].ids_;

  // The subject <A> is part of the global vocabulary, so it remains unchanged.
  EXPECT_EQ(s2.getBits(), s1.getBits());

  // The predicate `<notInVocab>` is part of the local vocab, so it gets
  // rewritten, hence the `EXPECT_NE(p2, p1)`. The `EXPECT_EQ(p1, p2)` tests
  // that the strings are equal (which they should be).
  ASSERT_TRUE(p1.getDatatype() == Datatype::LocalVocabIndex);
  ASSERT_TRUE(p2.getDatatype() == Datatype::LocalVocabIndex);
  EXPECT_EQ(p1, p2);
  EXPECT_NE(p2.getBits(), p1.getBits());

  // Test that the rewritten ID is stored (and thereby kept alive) by the
  // local vocab of the `DeltaTriples` class.
  auto& localVocab = deltaTriples.localVocab_;
  auto idx = p2.getLocalVocabIndex();
  EXPECT_EQ(idx, localVocab.getIndexOrNullopt(*idx));

  // Check that the blank node is rewritten (it gets a new blank node index,
  // and hence also a new ID).
  ASSERT_TRUE(o1.getDatatype() == Datatype::BlankNodeIndex);
  ASSERT_TRUE(o2.getDatatype() == Datatype::BlankNodeIndex);
  EXPECT_NE(o2, o1);
  EXPECT_NE(o2.getBits(), o1.getBits());

  // Same for the graph blank node.
  ASSERT_TRUE(g1.getDatatype() == Datatype::BlankNodeIndex);
  ASSERT_TRUE(g2.getDatatype() == Datatype::BlankNodeIndex);
  EXPECT_NE(g2, g1);
  EXPECT_NE(g2.getBits(), g1.getBits());

  // The object and the graph ID were the same blank node, so they should
  // be rewritten to the same new ID.
  EXPECT_EQ(g1.getBits(), o1.getBits());
  EXPECT_EQ(g2.getBits(), o2.getBits());

  // If we rewrite the already written triples again, nothing should change,
  // as the `LocalVocab` of the `DeltaTriples` class is aware that it already
  // stores the corresponding values.
  deltaTriples.rewriteLocalVocabEntriesAndBlankNodes(triples);
  ASSERT_EQ(triples.size(), 1);
  auto [s3, p3, o3, g3] = triples[0].ids_;
  EXPECT_EQ(s3.getBits(), s2.getBits());
  EXPECT_EQ(p3.getBits(), p2.getBits());
  EXPECT_EQ(o3.getBits(), o2.getBits());
  EXPECT_EQ(g3.getBits(), g2.getBits());

  // If we use a local blank node that is already part of the global vocabulary,
  // nothing gets rewritten either.
  auto blank0 = Id::makeFromBlankNodeIndex(BlankNodeIndex::make(0));
  triples[0].ids_[0] = blank0;
  deltaTriples.rewriteLocalVocabEntriesAndBlankNodes(triples);
  auto s4 = triples[0].ids_[0];
  EXPECT_EQ(s4.getBits(), blank0.getBits());
}

// _____________________________________________________________________________
TEST_F(DeltaTriplesTest, DeltaTriplesManager) {
  DeltaTriplesManager deltaTriplesManager(testQec->getIndex().getImpl());
  auto& vocab = testQec->getIndex().getVocab();
  auto cancellationHandle =
      std::make_shared<ad_utility::CancellationHandle<>>();

  std::vector<ad_utility::JThread> threads;
  static constexpr size_t numThreads = 18;
  static constexpr size_t numIterations = 21;
  // The following lambda inserts and deletes some triples and checks the state
  // of the `DeltaTriples` for consistency.
  auto insertAndDelete = [&](size_t threadIdx) {
    LocalVocab localVocab;
    SharedLocatedTriplesSnapshot beforeUpdate =
        deltaTriplesManager.getCurrentSnapshot();
    for (size_t i = 0; i < numIterations; ++i) {
      // The first triple in both vectors is shared between all threads, the
      // other triples are exclusive to this thread via the `threadIdx`.
      auto triplesToInsert = makeIdTriples(
          vocab, localVocab,
          {"<A> <B> <C>", absl::StrCat("<A> <B> <D", threadIdx, ">"),
           absl::StrCat("<A> <B> <E", threadIdx, ">")});
      auto triplesToDelete = makeIdTriples(
          vocab, localVocab,
          {"<A> <C> <E>", absl::StrCat("<A> <B> <E", threadIdx, ">"),
           absl::StrCat("<A> <B> <F", threadIdx, ">")});

      deltaTriplesManager.modify([&](DeltaTriples& deltaTriples) {
        deltaTriples.insertTriples(cancellationHandle, triplesToInsert);
      });

      // We have successfully complete an update, so we expect the snapshot
      // pointer to change.
      EXPECT_NE(beforeUpdate, deltaTriplesManager.getCurrentSnapshot());

      deltaTriplesManager.modify([&](DeltaTriples& deltaTriples) {
        deltaTriples.deleteTriples(cancellationHandle, triplesToDelete);
      });

      if (i == numIterations / 2) {
        {
          // Before the first iteration, none of the thread-exclusive triples
          // are contained in the snapshot returned by the
          // `locatedTriplesSnapshot_`. As the snapshot is persistent over time,
          // this doesn't change in further iterations.
          const auto& locatedSPO =
              beforeUpdate->getLocatedTriplesForPermutation(Permutation::SPO);
          EXPECT_FALSE(locatedSPO.containsTriple(triplesToInsert.at(1), true));
          EXPECT_FALSE(locatedSPO.containsTriple(triplesToInsert.at(1), false));
          EXPECT_FALSE(locatedSPO.containsTriple(triplesToInsert.at(2), true));
          EXPECT_FALSE(locatedSPO.containsTriple(triplesToInsert.at(2), false));
          EXPECT_FALSE(locatedSPO.containsTriple(triplesToDelete.at(2), true));
          EXPECT_FALSE(locatedSPO.containsTriple(triplesToDelete.at(2), false));
        }
        {
          auto p = deltaTriplesManager.getCurrentSnapshot();
          const auto& locatedSPO =
              p->getLocatedTriplesForPermutation(Permutation::SPO);
          EXPECT_TRUE(locatedSPO.containsTriple(triplesToInsert.at(1), true));
          EXPECT_TRUE(locatedSPO.containsTriple(triplesToInsert.at(2), false));
          EXPECT_TRUE(locatedSPO.containsTriple(triplesToDelete.at(2), false));
        }
      }
    }
  };
  // Run the above lambda in multiple threads to detect
  for (size_t i = 0; i < numThreads; ++i) {
    threads.emplace_back(insertAndDelete, i);
  }
  threads.clear();

  // If there are no updates, then the snapshot pointer doesn't change.
  auto p1 = deltaTriplesManager.getCurrentSnapshot();
  auto p2 = deltaTriplesManager.getCurrentSnapshot();
  EXPECT_EQ(p1, p2);

  auto deltaImpl = deltaTriplesManager.deltaTriples_.rlock();
  EXPECT_THAT(*deltaImpl, NumTriples(numThreads + 1, 2 * numThreads + 1,
                                     3 * numThreads + 2));
}<|MERGE_RESOLUTION|>--- conflicted
+++ resolved
@@ -16,45 +16,7 @@
 #include "index/Permutation.h"
 #include "parser/RdfParser.h"
 
-<<<<<<< HEAD
-namespace {
-// A matcher that applies `InnerMatcher` to all `LocatedTriplesPerBlock` of a
-// `DeltaTriples`.
-auto InAllPermutations =
-    [](testing::Matcher<const LocatedTriplesPerBlock&> InnerMatcher)
-    -> testing::Matcher<const DeltaTriples&> {
-  return testing::AllOfArray(ad_utility::transform(
-      Permutation::ALL, [&InnerMatcher](const Permutation::Enum& perm) {
-        return testing::ResultOf(
-            absl::StrCat(".getLocatedTriplesForPermutation(",
-                         Permutation::toString(perm), ")"),
-            [perm](const DeltaTriples& deltaTriples) {
-              return deltaTriples.getLocatedTriplesForPermutation(perm);
-            },
-            InnerMatcher);
-      }));
-};
-// A matcher that checks `numTriples()` for all `LocatedTriplesPerBlock` of a
-// `DeltaTriples`.
-auto NumTriplesInAllPermutations =
-    [](size_t expectedNumTriples) -> testing::Matcher<const DeltaTriples&> {
-  return InAllPermutations(AD_PROPERTY(LocatedTriplesPerBlock, numTriples,
-                                       testing::Eq(expectedNumTriples)));
-};
-// A matcher that checks `numInserted()` and `numDeleted()` of a `DeltaTriples`
-// and `numTriples()` for all `LocatedTriplesPerBlock` of the `DeltaTriples`.
-auto NumTriples =
-    [](size_t inserted, size_t deleted,
-       size_t inAllPermutations) -> testing::Matcher<const DeltaTriples&> {
-  return testing::AllOf(
-      AD_PROPERTY(DeltaTriples, numInserted, testing::Eq(inserted)),
-      AD_PROPERTY(DeltaTriples, numDeleted, testing::Eq(deleted)),
-      NumTriplesInAllPermutations(inAllPermutations));
-};
-}  // namespace
-=======
 using namespace deltaTriplesTestHelpers;
->>>>>>> bb70c4a8
 
 // Fixture that sets up a test index.
 class DeltaTriplesTest : public ::testing::Test {
