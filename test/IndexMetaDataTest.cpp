// Copyright 2015, University of Freiburg, Chair of Algorithms and Data
// Structures.
// Author: Björn Buchhold (buchhold@informatik.uni-freiburg.de)

#include <gtest/gtest.h>

#include <fstream>

#include "../src/index/IndexMetaData.h"
#include "../src/util/File.h"
#include "../src/util/Serializer/FileSerializer.h"

auto I = [](const auto& id) {
  return Id::makeFromVocabIndex(VocabIndex::make(id));
};

TEST(RelationMetaDataTest, writeReadTest) {
<<<<<<< HEAD
  CompressedBlockMetaData rmdB{12, 34, 5, I(0), I(2), I(13), I(24)};
  CompressedRelationMetaData rmdF{I(1), 3, 2.0, 42.0, 16};

  ad_utility::serialization::FileWriteSerializer f("_testtmp.rmd");
  f << rmdF;
  f << rmdB;
  f.close();

  ad_utility::serialization::FileReadSerializer in("_testtmp.rmd");
  CompressedRelationMetaData rmdF2;
  CompressedBlockMetaData rmdB2;
  in >> rmdF2;
  in >> rmdB2;

  remove("_testtmp.rmd");
  ASSERT_EQ(rmdF, rmdF2);
  ASSERT_EQ(rmdB, rmdB2);
}

TEST(IndexMetaDataTest, writeReadTest2Hmap) {
  vector<CompressedBlockMetaData> bs;
  bs.push_back(CompressedBlockMetaData{12, 34, 5, I(0), I(2), I(13), I(24)});
  bs.push_back(CompressedBlockMetaData{12, 34, 5, I(0), I(2), I(13), I(24)});
  CompressedRelationMetaData rmdF{I(1), 3, 2.0, 42.0, 16};
  CompressedRelationMetaData rmdF2{I(2), 5, 3.0, 43.0, 10};
  IndexMetaDataHmap imd;
  imd.add(rmdF);
  imd.add(rmdF2);
  imd.blockData() = bs;

  const string filename = "_testtmp.imd";
  imd.writeToFile(filename);

  ad_utility::File in("_testtmp.imd", "r");
  IndexMetaDataHmap imd2;
  imd2.readFromFile(&in);
  remove("_testtmp.rmd");

  auto rmdFn = imd2.getMetaData(I(1));
  auto rmdFn2 = imd2.getMetaData(I(2));

  ASSERT_EQ(rmdF, rmdFn);
  ASSERT_EQ(rmdF2, rmdFn2);

  ASSERT_EQ(imd2.blockData(), bs);
}

TEST(IndexMetaDataTest, writeReadTest2Mmap) {
  std::string imdFilename = "_testtmp.imd";
  std::string mmapFilename = imdFilename + ".mmap";
  vector<CompressedBlockMetaData> bs;
  bs.push_back(CompressedBlockMetaData{12, 34, 5, I(0), I(2), I(13), I(24)});
  bs.push_back(CompressedBlockMetaData{12, 34, 5, I(0), I(2), I(13), I(24)});
  CompressedRelationMetaData rmdF{I(1), 3, 2.0, 42.0, 16};
  CompressedRelationMetaData rmdF2{I(2), 5, 3.0, 43.0, 10};
  // The index MetaData does not have an explicit clear, so we
  // force destruction to close and reopen the mmap-File
  {
    IndexMetaDataMmap imd;
    imd.setup(mmapFilename, ad_utility::CreateTag{});
=======
  try {
    CompressedBlockMetadata rmdB{
        {{12, 34}, {46, 11}}, 5, I(0), I(2), I(13), I(24)};
    CompressedRelationMetadata rmdF{I(1), 3, 2.0, 42.0, 16};

    ad_utility::serialization::FileWriteSerializer f("_testtmp.rmd");
    f << rmdF;
    f << rmdB;
    f.close();

    ad_utility::serialization::FileReadSerializer in("_testtmp.rmd");
    CompressedRelationMetadata rmdF2;
    CompressedBlockMetadata rmdB2;
    in >> rmdF2;
    in >> rmdB2;

    remove("_testtmp.rmd");
    ASSERT_EQ(rmdF, rmdF2);
    ASSERT_EQ(rmdB, rmdB2);

  } catch (const ad_semsearch::Exception& e) {
    std::cout << "Caught: " << e.getFullErrorMessage() << std::endl;
    FAIL() << e.getFullErrorMessage();
  } catch (const std::exception& e) {
    std::cout << "Caught: " << e.what() << std::endl;
    FAIL() << e.what();
  }
}

TEST(IndexMetaDataTest, writeReadTest2Hmap) {
  try {
    vector<CompressedBlockMetadata> bs;
    bs.push_back(CompressedBlockMetadata{
        {{12, 34}, {42, 5}}, 5, I(0), I(2), I(13), I(24)});
    bs.push_back(CompressedBlockMetadata{
        {{16, 34}, {165, 3}}, 5, I(0), I(2), I(13), I(24)});
    CompressedRelationMetadata rmdF{I(1), 3, 2.0, 42.0, 16};
    CompressedRelationMetadata rmdF2{I(2), 5, 3.0, 43.0, 10};
    IndexMetaDataHmap imd;
>>>>>>> 5d5a264b
    imd.add(rmdF);
    imd.add(rmdF2);
    imd.blockData() = bs;

    imd.writeToFile(imdFilename);
  }

  {
    ad_utility::File in(imdFilename, "r");
    IndexMetaDataMmap imd2;
    imd2.setup(mmapFilename, ad_utility::ReuseTag());
    imd2.readFromFile(&in);

    auto rmdFn = imd2.getMetaData(I(1));
    auto rmdFn2 = imd2.getMetaData(I(2));

    ASSERT_EQ(rmdF, rmdFn);
    ASSERT_EQ(rmdF2, rmdFn2);

    ASSERT_EQ(imd2.blockData(), bs);
<<<<<<< HEAD
=======
  } catch (const ad_semsearch::Exception& e) {
    std::cout << "Caught: " << e.getFullErrorMessage() << std::endl;
    FAIL() << e.getFullErrorMessage();
  } catch (const std::exception& e) {
    std::cout << "Caught: " << e.what() << std::endl;
    FAIL() << e.what();
  }
}

TEST(IndexMetaDataTest, writeReadTest2Mmap) {
  std::string imdFilename = "_testtmp.imd";
  std::string mmapFilename = imdFilename + ".mmap";
  try {
    vector<CompressedBlockMetadata> bs;
    bs.push_back(CompressedBlockMetadata{
        {{12, 34}, {42, 17}}, 5, I(0), I(2), I(13), I(24)});
    bs.push_back(CompressedBlockMetadata{
        {{12, 34}, {16, 12}}, 5, I(0), I(2), I(13), I(24)});
    CompressedRelationMetadata rmdF{I(1), 3, 2.0, 42.0, 16};
    CompressedRelationMetadata rmdF2{I(2), 5, 3.0, 43.0, 10};
    // The index MetaData does not have an explicit clear, so we
    // force destruction to close and reopen the mmap-File
    {
      IndexMetaDataMmap imd;
      imd.setup(mmapFilename, ad_utility::CreateTag{});
      imd.add(rmdF);
      imd.add(rmdF2);
      imd.blockData() = bs;

      imd.writeToFile(imdFilename);
    }

    {
      ad_utility::File in(imdFilename, "r");
      IndexMetaDataMmap imd2;
      imd2.setup(mmapFilename, ad_utility::ReuseTag());
      imd2.readFromFile(&in);

      auto rmdFn = imd2.getMetaData(I(1));
      auto rmdFn2 = imd2.getMetaData(I(2));

      ASSERT_EQ(rmdF, rmdFn);
      ASSERT_EQ(rmdF2, rmdFn2);

      ASSERT_EQ(imd2.blockData(), bs);
    }
    ad_utility::deleteFile(imdFilename);
    ad_utility::deleteFile(mmapFilename);

  } catch (const ad_semsearch::Exception& e) {
    std::cout << "Caught: " << e.getFullErrorMessage() << std::endl;
    FAIL() << e.getFullErrorMessage();
  } catch (const std::exception& e) {
    std::cout << "Caught: " << e.what() << std::endl;
    FAIL() << e.what();
>>>>>>> 5d5a264b
  }
  ad_utility::deleteFile(imdFilename);
  ad_utility::deleteFile(mmapFilename);
}<|MERGE_RESOLUTION|>--- conflicted
+++ resolved
@@ -15,20 +15,20 @@
 };
 
 TEST(RelationMetaDataTest, writeReadTest) {
-<<<<<<< HEAD
-  CompressedBlockMetaData rmdB{12, 34, 5, I(0), I(2), I(13), I(24)};
-  CompressedRelationMetaData rmdF{I(1), 3, 2.0, 42.0, 16};
+    CompressedBlockMetadata rmdB{
+        {{12, 34}, {46, 11}}, 5, I(0), I(2), I(13), I(24)};
+    CompressedRelationMetadata rmdF{I(1), 3, 2.0, 42.0, 16};
 
   ad_utility::serialization::FileWriteSerializer f("_testtmp.rmd");
   f << rmdF;
   f << rmdB;
   f.close();
 
-  ad_utility::serialization::FileReadSerializer in("_testtmp.rmd");
-  CompressedRelationMetaData rmdF2;
-  CompressedBlockMetaData rmdB2;
-  in >> rmdF2;
-  in >> rmdB2;
+    ad_utility::serialization::FileReadSerializer in("_testtmp.rmd");
+    CompressedRelationMetadata rmdF2;
+    CompressedBlockMetadata rmdB2;
+    in >> rmdF2;
+    in >> rmdB2;
 
   remove("_testtmp.rmd");
   ASSERT_EQ(rmdF, rmdF2);
@@ -36,15 +36,17 @@
 }
 
 TEST(IndexMetaDataTest, writeReadTest2Hmap) {
-  vector<CompressedBlockMetaData> bs;
-  bs.push_back(CompressedBlockMetaData{12, 34, 5, I(0), I(2), I(13), I(24)});
-  bs.push_back(CompressedBlockMetaData{12, 34, 5, I(0), I(2), I(13), I(24)});
-  CompressedRelationMetaData rmdF{I(1), 3, 2.0, 42.0, 16};
-  CompressedRelationMetaData rmdF2{I(2), 5, 3.0, 43.0, 10};
-  IndexMetaDataHmap imd;
-  imd.add(rmdF);
-  imd.add(rmdF2);
-  imd.blockData() = bs;
+    vector<CompressedBlockMetadata> bs;
+    bs.push_back(CompressedBlockMetadata{
+        {{12, 34}, {42, 5}}, 5, I(0), I(2), I(13), I(24)});
+    bs.push_back(CompressedBlockMetadata{
+        {{16, 34}, {165, 3}}, 5, I(0), I(2), I(13), I(24)});
+    CompressedRelationMetadata rmdF{I(1), 3, 2.0, 42.0, 16};
+    CompressedRelationMetadata rmdF2{I(2), 5, 3.0, 43.0, 10};
+    IndexMetaDataHmap imd;
+    imd.add(rmdF);
+    imd.add(rmdF2);
+    imd.blockData() = bs;
 
   const string filename = "_testtmp.imd";
   imd.writeToFile(filename);
@@ -66,60 +68,21 @@
 TEST(IndexMetaDataTest, writeReadTest2Mmap) {
   std::string imdFilename = "_testtmp.imd";
   std::string mmapFilename = imdFilename + ".mmap";
-  vector<CompressedBlockMetaData> bs;
-  bs.push_back(CompressedBlockMetaData{12, 34, 5, I(0), I(2), I(13), I(24)});
-  bs.push_back(CompressedBlockMetaData{12, 34, 5, I(0), I(2), I(13), I(24)});
-  CompressedRelationMetaData rmdF{I(1), 3, 2.0, 42.0, 16};
-  CompressedRelationMetaData rmdF2{I(2), 5, 3.0, 43.0, 10};
-  // The index MetaData does not have an explicit clear, so we
-  // force destruction to close and reopen the mmap-File
-  {
-    IndexMetaDataMmap imd;
-    imd.setup(mmapFilename, ad_utility::CreateTag{});
-=======
-  try {
-    CompressedBlockMetadata rmdB{
-        {{12, 34}, {46, 11}}, 5, I(0), I(2), I(13), I(24)};
-    CompressedRelationMetadata rmdF{I(1), 3, 2.0, 42.0, 16};
-
-    ad_utility::serialization::FileWriteSerializer f("_testtmp.rmd");
-    f << rmdF;
-    f << rmdB;
-    f.close();
-
-    ad_utility::serialization::FileReadSerializer in("_testtmp.rmd");
-    CompressedRelationMetadata rmdF2;
-    CompressedBlockMetadata rmdB2;
-    in >> rmdF2;
-    in >> rmdB2;
-
-    remove("_testtmp.rmd");
-    ASSERT_EQ(rmdF, rmdF2);
-    ASSERT_EQ(rmdB, rmdB2);
-
-  } catch (const ad_semsearch::Exception& e) {
-    std::cout << "Caught: " << e.getFullErrorMessage() << std::endl;
-    FAIL() << e.getFullErrorMessage();
-  } catch (const std::exception& e) {
-    std::cout << "Caught: " << e.what() << std::endl;
-    FAIL() << e.what();
-  }
-}
-
-TEST(IndexMetaDataTest, writeReadTest2Hmap) {
-  try {
     vector<CompressedBlockMetadata> bs;
     bs.push_back(CompressedBlockMetadata{
-        {{12, 34}, {42, 5}}, 5, I(0), I(2), I(13), I(24)});
+        {{12, 34}, {42, 17}}, 5, I(0), I(2), I(13), I(24)});
     bs.push_back(CompressedBlockMetadata{
-        {{16, 34}, {165, 3}}, 5, I(0), I(2), I(13), I(24)});
+        {{12, 34}, {16, 12}}, 5, I(0), I(2), I(13), I(24)});
     CompressedRelationMetadata rmdF{I(1), 3, 2.0, 42.0, 16};
     CompressedRelationMetadata rmdF2{I(2), 5, 3.0, 43.0, 10};
-    IndexMetaDataHmap imd;
->>>>>>> 5d5a264b
-    imd.add(rmdF);
-    imd.add(rmdF2);
-    imd.blockData() = bs;
+    // The index MetaData does not have an explicit clear, so we
+    // force destruction to close and reopen the mmap-File
+    {
+      IndexMetaDataMmap imd;
+      imd.setup(mmapFilename, ad_utility::CreateTag{});
+      imd.add(rmdF);
+      imd.add(rmdF2);
+      imd.blockData() = bs;
 
     imd.writeToFile(imdFilename);
   }
@@ -137,64 +100,6 @@
     ASSERT_EQ(rmdF2, rmdFn2);
 
     ASSERT_EQ(imd2.blockData(), bs);
-<<<<<<< HEAD
-=======
-  } catch (const ad_semsearch::Exception& e) {
-    std::cout << "Caught: " << e.getFullErrorMessage() << std::endl;
-    FAIL() << e.getFullErrorMessage();
-  } catch (const std::exception& e) {
-    std::cout << "Caught: " << e.what() << std::endl;
-    FAIL() << e.what();
-  }
-}
-
-TEST(IndexMetaDataTest, writeReadTest2Mmap) {
-  std::string imdFilename = "_testtmp.imd";
-  std::string mmapFilename = imdFilename + ".mmap";
-  try {
-    vector<CompressedBlockMetadata> bs;
-    bs.push_back(CompressedBlockMetadata{
-        {{12, 34}, {42, 17}}, 5, I(0), I(2), I(13), I(24)});
-    bs.push_back(CompressedBlockMetadata{
-        {{12, 34}, {16, 12}}, 5, I(0), I(2), I(13), I(24)});
-    CompressedRelationMetadata rmdF{I(1), 3, 2.0, 42.0, 16};
-    CompressedRelationMetadata rmdF2{I(2), 5, 3.0, 43.0, 10};
-    // The index MetaData does not have an explicit clear, so we
-    // force destruction to close and reopen the mmap-File
-    {
-      IndexMetaDataMmap imd;
-      imd.setup(mmapFilename, ad_utility::CreateTag{});
-      imd.add(rmdF);
-      imd.add(rmdF2);
-      imd.blockData() = bs;
-
-      imd.writeToFile(imdFilename);
-    }
-
-    {
-      ad_utility::File in(imdFilename, "r");
-      IndexMetaDataMmap imd2;
-      imd2.setup(mmapFilename, ad_utility::ReuseTag());
-      imd2.readFromFile(&in);
-
-      auto rmdFn = imd2.getMetaData(I(1));
-      auto rmdFn2 = imd2.getMetaData(I(2));
-
-      ASSERT_EQ(rmdF, rmdFn);
-      ASSERT_EQ(rmdF2, rmdFn2);
-
-      ASSERT_EQ(imd2.blockData(), bs);
-    }
-    ad_utility::deleteFile(imdFilename);
-    ad_utility::deleteFile(mmapFilename);
-
-  } catch (const ad_semsearch::Exception& e) {
-    std::cout << "Caught: " << e.getFullErrorMessage() << std::endl;
-    FAIL() << e.getFullErrorMessage();
-  } catch (const std::exception& e) {
-    std::cout << "Caught: " << e.what() << std::endl;
-    FAIL() << e.what();
->>>>>>> 5d5a264b
   }
   ad_utility::deleteFile(imdFilename);
   ad_utility::deleteFile(mmapFilename);
