// Copyright 2015, University of Freiburg, Chair of Algorithms and Data
// Structures.
// Author: Björn Buchhold (buchhold@informatik.uni-freiburg.de)

#include <gtest/gtest.h>

#include <fstream>

#include "./util/IdTestHelpers.h"
#include "index/IndexMetaData.h"
#include "util/File.h"
#include "util/Serializer/FileSerializer.h"

namespace {
auto V = ad_utility::testing::VocabId;
}

TEST(RelationMetaDataTest, writeReadTest) {
  CompressedBlockMetadata rmdB{
<<<<<<< HEAD
      {{12, 34}, {46, 11}}, 5, I(0), I(2), I(13), I(24)};
  CompressedRelationMetadata rmdF{I(1), 3, 2.0, 42.0, 16};
=======
      {{12, 34}, {46, 11}}, 5, V(0), V(2), V(13), V(24)};
  CompressedRelationMetadata rmdF{V(1), 3, 2.0, 42.0, 16};
>>>>>>> 67ca131d

  ad_utility::serialization::FileWriteSerializer f("_testtmp.rmd");
  f << rmdF;
  f << rmdB;
  f.close();

  ad_utility::serialization::FileReadSerializer in("_testtmp.rmd");
  CompressedRelationMetadata rmdF2;
  CompressedBlockMetadata rmdB2;
  in >> rmdF2;
  in >> rmdB2;

  remove("_testtmp.rmd");
  ASSERT_EQ(rmdF, rmdF2);
  ASSERT_EQ(rmdB, rmdB2);
}

TEST(IndexMetaDataTest, writeReadTest2Hmap) {
  vector<CompressedBlockMetadata> bs;
  bs.push_back(CompressedBlockMetadata{
<<<<<<< HEAD
      {{12, 34}, {42, 5}}, 5, I(0), I(2), I(13), I(24)});
  bs.push_back(CompressedBlockMetadata{
      {{16, 34}, {165, 3}}, 5, I(0), I(2), I(13), I(24)});
  CompressedRelationMetadata rmdF{I(1), 3, 2.0, 42.0, 16};
  CompressedRelationMetadata rmdF2{I(2), 5, 3.0, 43.0, 10};
=======
      {{12, 34}, {42, 5}}, 5, V(0), V(2), V(13), V(24)});
  bs.push_back(CompressedBlockMetadata{
      {{16, 34}, {165, 3}}, 5, V(0), V(2), V(13), V(24)});
  CompressedRelationMetadata rmdF{V(1), 3, 2.0, 42.0, 16};
  CompressedRelationMetadata rmdF2{V(2), 5, 3.0, 43.0, 10};
>>>>>>> 67ca131d
  IndexMetaDataHmap imd;
  imd.add(rmdF);
  imd.add(rmdF2);
  imd.blockData() = bs;

  const string filename = "_testtmp.imd";
  imd.writeToFile(filename);

  ad_utility::File in("_testtmp.imd", "r");
  IndexMetaDataHmap imd2;
  imd2.readFromFile(&in);
  remove("_testtmp.rmd");

<<<<<<< HEAD
  auto rmdFn = imd2.getMetaData(I(1));
  auto rmdFn2 = imd2.getMetaData(I(2));
=======
  auto rmdFn = imd2.getMetaData(V(1));
  auto rmdFn2 = imd2.getMetaData(V(2));
>>>>>>> 67ca131d

  ASSERT_EQ(rmdF, rmdFn);
  ASSERT_EQ(rmdF2, rmdFn2);

  ASSERT_EQ(imd2.blockData(), bs);
}

TEST(IndexMetaDataTest, writeReadTest2Mmap) {
  std::string imdFilename = "_testtmp.imd";
  std::string mmapFilename = imdFilename + ".mmap";
  vector<CompressedBlockMetadata> bs;
  bs.push_back(CompressedBlockMetadata{
<<<<<<< HEAD
      {{12, 34}, {42, 17}}, 5, I(0), I(2), I(13), I(24)});
  bs.push_back(CompressedBlockMetadata{
      {{12, 34}, {16, 12}}, 5, I(0), I(2), I(13), I(24)});
  CompressedRelationMetadata rmdF{I(1), 3, 2.0, 42.0, 16};
  CompressedRelationMetadata rmdF2{I(2), 5, 3.0, 43.0, 10};
=======
      {{12, 34}, {42, 17}}, 5, V(0), V(2), V(13), V(24)});
  bs.push_back(CompressedBlockMetadata{
      {{12, 34}, {16, 12}}, 5, V(0), V(2), V(13), V(24)});
  CompressedRelationMetadata rmdF{V(1), 3, 2.0, 42.0, 16};
  CompressedRelationMetadata rmdF2{V(2), 5, 3.0, 43.0, 10};
>>>>>>> 67ca131d
  // The index MetaData does not have an explicit clear, so we
  // force destruction to close and reopen the mmap-File
  {
    IndexMetaDataMmap imd;
    imd.setup(mmapFilename, ad_utility::CreateTag{});
    imd.add(rmdF);
    imd.add(rmdF2);
    imd.blockData() = bs;

    imd.writeToFile(imdFilename);
  }

  {
    ad_utility::File in(imdFilename, "r");
    IndexMetaDataMmap imd2;
    imd2.setup(mmapFilename, ad_utility::ReuseTag());
    imd2.readFromFile(&in);

    auto rmdFn = imd2.getMetaData(V(1));
    auto rmdFn2 = imd2.getMetaData(V(2));

    ASSERT_EQ(rmdF, rmdFn);
    ASSERT_EQ(rmdF2, rmdFn2);

    ASSERT_EQ(imd2.blockData(), bs);
  }
  ad_utility::deleteFile(imdFilename);
  ad_utility::deleteFile(mmapFilename);
}<|MERGE_RESOLUTION|>--- conflicted
+++ resolved
@@ -17,13 +17,8 @@
 
 TEST(RelationMetaDataTest, writeReadTest) {
   CompressedBlockMetadata rmdB{
-<<<<<<< HEAD
-      {{12, 34}, {46, 11}}, 5, I(0), I(2), I(13), I(24)};
-  CompressedRelationMetadata rmdF{I(1), 3, 2.0, 42.0, 16};
-=======
       {{12, 34}, {46, 11}}, 5, V(0), V(2), V(13), V(24)};
   CompressedRelationMetadata rmdF{V(1), 3, 2.0, 42.0, 16};
->>>>>>> 67ca131d
 
   ad_utility::serialization::FileWriteSerializer f("_testtmp.rmd");
   f << rmdF;
@@ -44,19 +39,11 @@
 TEST(IndexMetaDataTest, writeReadTest2Hmap) {
   vector<CompressedBlockMetadata> bs;
   bs.push_back(CompressedBlockMetadata{
-<<<<<<< HEAD
-      {{12, 34}, {42, 5}}, 5, I(0), I(2), I(13), I(24)});
-  bs.push_back(CompressedBlockMetadata{
-      {{16, 34}, {165, 3}}, 5, I(0), I(2), I(13), I(24)});
-  CompressedRelationMetadata rmdF{I(1), 3, 2.0, 42.0, 16};
-  CompressedRelationMetadata rmdF2{I(2), 5, 3.0, 43.0, 10};
-=======
       {{12, 34}, {42, 5}}, 5, V(0), V(2), V(13), V(24)});
   bs.push_back(CompressedBlockMetadata{
       {{16, 34}, {165, 3}}, 5, V(0), V(2), V(13), V(24)});
   CompressedRelationMetadata rmdF{V(1), 3, 2.0, 42.0, 16};
   CompressedRelationMetadata rmdF2{V(2), 5, 3.0, 43.0, 10};
->>>>>>> 67ca131d
   IndexMetaDataHmap imd;
   imd.add(rmdF);
   imd.add(rmdF2);
@@ -70,13 +57,8 @@
   imd2.readFromFile(&in);
   remove("_testtmp.rmd");
 
-<<<<<<< HEAD
-  auto rmdFn = imd2.getMetaData(I(1));
-  auto rmdFn2 = imd2.getMetaData(I(2));
-=======
   auto rmdFn = imd2.getMetaData(V(1));
   auto rmdFn2 = imd2.getMetaData(V(2));
->>>>>>> 67ca131d
 
   ASSERT_EQ(rmdF, rmdFn);
   ASSERT_EQ(rmdF2, rmdFn2);
@@ -89,19 +71,11 @@
   std::string mmapFilename = imdFilename + ".mmap";
   vector<CompressedBlockMetadata> bs;
   bs.push_back(CompressedBlockMetadata{
-<<<<<<< HEAD
-      {{12, 34}, {42, 17}}, 5, I(0), I(2), I(13), I(24)});
-  bs.push_back(CompressedBlockMetadata{
-      {{12, 34}, {16, 12}}, 5, I(0), I(2), I(13), I(24)});
-  CompressedRelationMetadata rmdF{I(1), 3, 2.0, 42.0, 16};
-  CompressedRelationMetadata rmdF2{I(2), 5, 3.0, 43.0, 10};
-=======
       {{12, 34}, {42, 17}}, 5, V(0), V(2), V(13), V(24)});
   bs.push_back(CompressedBlockMetadata{
       {{12, 34}, {16, 12}}, 5, V(0), V(2), V(13), V(24)});
   CompressedRelationMetadata rmdF{V(1), 3, 2.0, 42.0, 16};
   CompressedRelationMetadata rmdF2{V(2), 5, 3.0, 43.0, 10};
->>>>>>> 67ca131d
   // The index MetaData does not have an explicit clear, so we
   // force destruction to close and reopen the mmap-File
   {
