--- conflicted
+++ resolved
@@ -143,104 +143,6 @@
                                ::testing::HasSubstr("Unsupported unit"));
 }
 
-<<<<<<< HEAD
-TEST(GeoSparqlHelpers, UnitToKm) {
-  ASSERT_NEAR(ad_utility::detail::valueInUnitToKilometer(0.0, std::nullopt),
-              0.0, 0.0001);
-  ASSERT_NEAR(ad_utility::detail::valueInUnitToKilometer(
-                  0.0, UnitOfMeasurement::KILOMETERS),
-              0.0, 0.0001);
-  ASSERT_NEAR(ad_utility::detail::valueInUnitToKilometer(
-                  0.0, UnitOfMeasurement::METERS),
-              0.0, 0.0001);
-  ASSERT_NEAR(
-      ad_utility::detail::valueInUnitToKilometer(0.0, UnitOfMeasurement::MILES),
-      0.0, 0.0001);
-  ASSERT_NEAR(ad_utility::detail::valueInUnitToKilometer(
-                  -500.0, UnitOfMeasurement::KILOMETERS),
-              -500.0, 0.0001);
-  ASSERT_NEAR(ad_utility::detail::valueInUnitToKilometer(-500.0, std::nullopt),
-              -500.0, 0.0001);
-
-  ASSERT_NEAR(ad_utility::detail::valueInUnitToKilometer(
-                  500000.0, UnitOfMeasurement::METERS),
-              500.0, 0.0001);
-  ASSERT_NEAR(ad_utility::detail::valueInUnitToKilometer(
-                  310.685595, UnitOfMeasurement::MILES),
-              500.0, 0.0001);
-  ASSERT_NEAR(ad_utility::detail::valueInUnitToKilometer(
-                  0.62137119, UnitOfMeasurement::MILES),
-              1.0, 0.0001);
-  AD_EXPECT_THROW_WITH_MESSAGE(ad_utility::detail::valueInUnitToKilometer(
-                                   1.0, UnitOfMeasurement::UNKNOWN),
-                               ::testing::HasSubstr("Unsupported unit"));
-}
-
-TEST(GeoSparqlHelpers, IriToUnit) {
-  ASSERT_EQ(ad_utility::detail::iriToUnitOfMeasurement(""),
-            UnitOfMeasurement::UNKNOWN);
-  ASSERT_EQ(ad_utility::detail::iriToUnitOfMeasurement("http://example.com"),
-            UnitOfMeasurement::UNKNOWN);
-  ASSERT_EQ(
-      ad_utility::detail::iriToUnitOfMeasurement("http://qudt.org/vocab/unit/"),
-      UnitOfMeasurement::UNKNOWN);
-
-  ASSERT_EQ(ad_utility::detail::iriToUnitOfMeasurement(
-                "http://qudt.org/vocab/unit/M"),
-            UnitOfMeasurement::METERS);
-  ASSERT_EQ(ad_utility::detail::iriToUnitOfMeasurement(
-                "http://qudt.org/vocab/unit/KiloM"),
-            UnitOfMeasurement::KILOMETERS);
-  ASSERT_EQ(ad_utility::detail::iriToUnitOfMeasurement(
-                "http://qudt.org/vocab/unit/MI"),
-            UnitOfMeasurement::MILES);
-}
-
-TEST(GeoSparqlHelpers, WktGeometricRelation) {
-  // Currently the geometric relation functions are only a dummy implementation
-  const auto intersect = WktGeometricRelation<SpatialJoinType::INTERSECTS>();
-  AD_EXPECT_THROW_WITH_MESSAGE(
-      intersect(GeoPoint(1, 1), GeoPoint(2, 2)),
-      ::testing::HasSubstr(
-          "currently only implemented for queries of the form `FILTER"));
-
-  const auto contains = WktGeometricRelation<SpatialJoinType::CONTAINS>();
-  AD_EXPECT_THROW_WITH_MESSAGE(
-      contains(GeoPoint(1, 1), GeoPoint(2, 2)),
-      ::testing::HasSubstr(
-          "currently only implemented for queries of the form `FILTER"));
-
-  const auto covers = WktGeometricRelation<SpatialJoinType::COVERS>();
-  AD_EXPECT_THROW_WITH_MESSAGE(
-      covers(GeoPoint(1, 1), GeoPoint(2, 2)),
-      ::testing::HasSubstr(
-          "currently only implemented for queries of the form `FILTER"));
-
-  const auto crosses = WktGeometricRelation<SpatialJoinType::CROSSES>();
-  AD_EXPECT_THROW_WITH_MESSAGE(
-      crosses(GeoPoint(1, 1), GeoPoint(2, 2)),
-      ::testing::HasSubstr(
-          "currently only implemented for queries of the form `FILTER"));
-
-  const auto touches = WktGeometricRelation<SpatialJoinType::TOUCHES>();
-  AD_EXPECT_THROW_WITH_MESSAGE(
-      touches(GeoPoint(1, 1), GeoPoint(2, 2)),
-      ::testing::HasSubstr(
-          "currently only implemented for queries of the form `FILTER"));
-
-  const auto equals = WktGeometricRelation<SpatialJoinType::EQUALS>();
-  AD_EXPECT_THROW_WITH_MESSAGE(
-      equals(GeoPoint(1, 1), GeoPoint(2, 2)),
-      ::testing::HasSubstr(
-          "currently only implemented for queries of the form `FILTER"));
-
-  const auto overlaps = WktGeometricRelation<SpatialJoinType::OVERLAPS>();
-  AD_EXPECT_THROW_WITH_MESSAGE(
-      overlaps(GeoPoint(1, 1), GeoPoint(2, 2)),
-      ::testing::HasSubstr(
-          "currently only implemented for queries of the form `FILTER"));
-}
-=======
 // _____________________________________________________________________________
 TEST(GeoSparqlHelpers, IriToUnit) {
   using namespace ad_utility::detail;
@@ -279,5 +181,4 @@
   checkGeoRelationDummyImpl<OVERLAPS>();
 }
 
-}  // namespace
->>>>>>> 8254388a
+}  // namespace