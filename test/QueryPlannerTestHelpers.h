--- conflicted
+++ resolved
@@ -383,10 +383,7 @@
 };
 
 // Match a SpatialJoin operation, set arguments to ignore to -1
-<<<<<<< HEAD
-=======
 template <bool Substitute = false>
->>>>>>> 8254388a
 struct SpatialJoinMatcher {
   template <QL_CONCEPT_OR_TYPENAME(std::same_as<QetMatcher>)... ChildArgs>
   auto operator()(double maxDist, size_t maxResults, Variable left,
@@ -395,23 +392,6 @@
                   SpatialJoinAlgorithm algorithm,
                   std::optional<SpatialJoinType> joinType,
                   const ChildArgs&... childMatchers) const {
-<<<<<<< HEAD
-    return RootOperation<::SpatialJoin>(
-        AllOf(children(childMatchers...),
-              AD_PROPERTY(::SpatialJoin, onlyForTestingGetTask,
-                          Pair(DoubleNear(maxDist, 0.01), Eq(maxResults))),
-              AD_PROPERTY(::SpatialJoin, onlyForTestingGetVariables,
-                          Eq(std::pair(left, right))),
-              AD_PROPERTY(::SpatialJoin, onlyForTestingGetDistanceVariable,
-                          Eq(distanceVariable)),
-              AD_PROPERTY(::SpatialJoin, onlyForTestingGetPayloadVariables,
-                          Eq(payloadVariables)),
-              AD_PROPERTY(::SpatialJoin, getAlgorithm, Eq(algorithm)),
-              AD_PROPERTY(::SpatialJoin, getJoinType, Eq(joinType))));
-  }
-};
-constexpr inline SpatialJoinMatcher spatialJoin;
-=======
     return RootOperation<::SpatialJoin>(AllOf(
         children(childMatchers...),
         AD_PROPERTY(::SpatialJoin, onlyForTestingGetTask,
@@ -429,7 +409,6 @@
 };
 constexpr inline SpatialJoinMatcher spatialJoin;
 constexpr inline SpatialJoinMatcher<true> spatialJoinFilterSubstitute;
->>>>>>> 8254388a
 
 // Match a GroupBy operation
 static constexpr auto GroupBy =
