//  Copyright 2022, University of Freiburg,
//  Chair of Algorithms and Data Structures.
//  Author: Johannes Kalmbach <kalmbach@cs.uni-freiburg.de>

#pragma once

#include "./util/GTestHelpers.h"
#include "engine/Bind.h"
#include "engine/CartesianProductJoin.h"
#include "engine/CountAvailablePredicates.h"
#include "engine/IndexScan.h"
#include "engine/Join.h"
#include "engine/MultiColumnJoin.h"
#include "engine/NeutralElementOperation.h"
#include "engine/QueryExecutionTree.h"
#include "engine/QueryPlanner.h"
#include "engine/Sort.h"
#include "engine/OrderBy.h"
#include "engine/TextIndexScanForEntity.h"
#include "engine/TextIndexScanForWord.h"
#include "engine/TransitivePath.h"
#include "gmock/gmock-matchers.h"
#include "gmock/gmock.h"
#include "parser/SparqlParser.h"
#include "util/IndexTestHelpers.h"

using ad_utility::source_location;

namespace queryPlannerTestHelpers {
using namespace ::testing;

// Most of the following matchers work on `QueryExecutionTree`s, so we introduce
// an alias.
using QetMatcher = Matcher<const QueryExecutionTree&>;

/// Returns a matcher that checks that a given `QueryExecutionTree`'s
/// `rootOperation` can by dynamically cast to `OperationType`, and that
/// `matcher` matches the result of this cast.
template <typename OperationType>
QetMatcher RootOperation(auto matcher) {
  auto getRootOperation =
      [](const QueryExecutionTree& tree) -> const ::Operation& {
    return *tree.getRootOperation().get();
  };
  return ResultOf(getRootOperation,
                  WhenDynamicCastTo<const OperationType&>(matcher));
}

// Return a matcher that test whether a given `QueryExecutionTree` contains a
// `OperationType` operation the children of which match the
// `childMatcher`s. Note that the child matchers are not ordered.
template <typename OperationType>
inline auto MatchTypeAndUnorderedChildren =
    [](const std::same_as<QetMatcher> auto&... childMatchers) {
      return RootOperation<OperationType>(
          AllOf(Property("getChildren", &Operation::getChildren,
                         UnorderedElementsAre(Pointee(childMatchers)...))));
    };

// Similar to `MatchTypeAndUnorderedChildren`, but here the children have to
// appear in exact the correct order.
template <typename OperationType>
inline auto MatchTypeAndOrderedChildren =
    [](const std::same_as<QetMatcher> auto&... childMatchers) {
      return RootOperation<OperationType>(
          AllOf(Property("getChildren", &Operation::getChildren,
                         ElementsAre(Pointee(childMatchers)...))));
    };

/// Return a matcher that checks that a given `QueryExecutionTree` consists of a
/// single `IndexScan` with the given `subject`, `predicate`, and `object`, and
/// that the `ScanType` of this `IndexScan` is any of the given
/// `allowedPermutations`.
inline auto IndexScan =
    [](TripleComponent subject, TripleComponent predicate,
       TripleComponent object,
       const std::vector<Permutation::Enum>& allowedPermutations = {})
    -> QetMatcher {
  size_t numVariables = static_cast<size_t>(subject.isVariable()) +
                        static_cast<size_t>(predicate.isVariable()) +
                        static_cast<size_t>(object.isVariable());
  auto permutationMatcher = allowedPermutations.empty()
                                ? ::testing::A<Permutation::Enum>()
                                : AnyOfArray(allowedPermutations);
  return RootOperation<::IndexScan>(
      AllOf(AD_PROPERTY(IndexScan, permutation, permutationMatcher),
            AD_PROPERTY(IndexScan, getResultWidth, Eq(numVariables)),
            AD_PROPERTY(IndexScan, getSubject, Eq(subject)),
            AD_PROPERTY(IndexScan, getPredicate, Eq(predicate)),
            AD_PROPERTY(IndexScan, getObject, Eq(object))));
};

inline auto TextIndexScanForWord = [](Variable textRecordVar,
                                      string word) -> QetMatcher {
  return RootOperation<::TextIndexScanForWord>(AllOf(
      AD_PROPERTY(::TextIndexScanForWord, getResultWidth,
                  Eq(1 + word.ends_with('*'))),
      AD_PROPERTY(::TextIndexScanForWord, textRecordVar, Eq(textRecordVar)),
      AD_PROPERTY(::TextIndexScanForWord, word, word)));
};

inline auto TextIndexScanForEntity =
    [](Variable textRecordVar, std::variant<Variable, std::string> entity,
       string word) -> QetMatcher {
  // TODO: Implement AD_THROWING_PROPERTY(..., Exception matcher) and use it
  // here to test the contract-checks in entityVariable() and fixedEntity().
  if (std::holds_alternative<Variable>(entity)) {
    return RootOperation<::TextIndexScanForEntity>(AllOf(
        AD_PROPERTY(::TextIndexScanForEntity, getResultWidth,
                    Eq(2 + std::holds_alternative<Variable>(entity))),
        AD_PROPERTY(::TextIndexScanForEntity, textRecordVar, Eq(textRecordVar)),
        AD_PROPERTY(::TextIndexScanForEntity, entityVariable,
                    std::get<Variable>(entity)),
        AD_PROPERTY(::TextIndexScanForEntity, word, word),
        AD_PROPERTY(::TextIndexScanForEntity, hasFixedEntity, false)));
  } else {
    return RootOperation<::TextIndexScanForEntity>(AllOf(
        AD_PROPERTY(::TextIndexScanForEntity, getResultWidth,
                    Eq(2 + std::holds_alternative<Variable>(entity))),
        AD_PROPERTY(::TextIndexScanForEntity, textRecordVar, Eq(textRecordVar)),
        AD_PROPERTY(::TextIndexScanForEntity, fixedEntity,
                    std::get<std::string>(entity)),
        AD_PROPERTY(::TextIndexScanForEntity, word, word),
        AD_PROPERTY(::TextIndexScanForEntity, hasFixedEntity, true)));
  }
};

inline auto Bind = [](const QetMatcher& childMatcher,
                      std::string_view expression,
                      Variable target) -> QetMatcher {
  auto innerMatcher =
      AllOf(AD_FIELD(parsedQuery::Bind, _target, Eq(target)),
            AD_FIELD(parsedQuery::Bind, _expression,
                     AD_PROPERTY(sparqlExpression::SparqlExpressionPimpl,
                                 getDescriptor, Eq(expression))));
  return RootOperation<::Bind>(AllOf(
      AD_PROPERTY(::Bind, bind, AllOf(innerMatcher)),
      AD_PROPERTY(Operation, getChildren, ElementsAre(Pointee(childMatcher)))));
};

inline auto NeutralElementOperation = []() {
  return RootOperation<::NeutralElementOperation>(
      An<const ::NeutralElementOperation&>());
};

// Matcher for a `CountAvailablePredicates` operation. The case of 0 children
// means that it's a full scan.
inline auto CountAvailablePredicates =
    [](size_t subjectColumnIdx, const Variable& predicateVar,
       const Variable& countVar,
       const std::same_as<QetMatcher> auto&... childMatchers)
        requires(sizeof...(childMatchers) <= 1) {
  return RootOperation<::CountAvailablePredicates>(AllOf(
      AD_PROPERTY(::CountAvailablePredicates, subjectColumnIndex,
                  Eq(subjectColumnIdx)),
      AD_PROPERTY(::CountAvailablePredicates, predicateVariable,
                  Eq(predicateVar)),
      AD_PROPERTY(::CountAvailablePredicates, countVariable, Eq(countVar)),
      AD_PROPERTY(Operation, getChildren,
                  ElementsAre(Pointee(childMatchers)...))));
};

// Same as above, but the subject, predicate, and object are passed in as
// strings. The strings are automatically converted a matching
// `TripleComponent`.
inline auto IndexScanFromStrings =
    [](std::string_view subject, std::string_view predicate,
       std::string_view object,
       const std::vector<Permutation::Enum>& allowedPermutations = {})
    -> QetMatcher {
  auto strToComp = [](std::string_view s) -> TripleComponent {
    if (s.starts_with("?")) {
      return ::Variable{std::string{s}};
    }
    return s;
  };
  return IndexScan(strToComp(subject), strToComp(predicate), strToComp(object),
                   allowedPermutations);
};

// For the following Join algorithms the order of the children is not important.
inline auto MultiColumnJoin = MatchTypeAndUnorderedChildren<::MultiColumnJoin>;
inline auto Join = MatchTypeAndUnorderedChildren<::Join>;

// Return a matcher that matches a query execution tree that consists of
// multiple JOIN operations that join the `children`. The `INTERNAL SORT BY`
// operations required for the joins are also ignored by this matcher.
inline auto UnorderedJoins = [](auto&&... children) -> QetMatcher {
  using Vec = std::vector<std::reference_wrapper<const QueryExecutionTree>>;
  auto collectChildrenRecursive = [](const QueryExecutionTree& tree,
                                     Vec& children, const auto& self) -> void {
    const Operation* operation = tree.getRootOperation().get();
    auto join = dynamic_cast<const ::Join*>(operation);
    // Also allow the INTERNAL SORT BY operations that are needed for the joins.
    // TODO<joka921> is this the right place to also check that those have the
    // correct columns?
    auto sort = dynamic_cast<const ::Sort*>(operation);
    if (!join && !sort) {
      children.push_back(tree);
    } else {
      for (const auto& child : operation->getChildren()) {
        self(*child, children, self);
      }
    }
  };

  auto collectChildren = [&collectChildrenRecursive](const auto& tree) {
    Vec children;
    collectChildrenRecursive(tree, children, collectChildrenRecursive);
    return children;
  };

  return ResultOf(collectChildren, UnorderedElementsAre(children...));
};

inline auto CartesianProductJoin =
    MatchTypeAndUnorderedChildren<::CartesianProductJoin>;

inline auto TransitivePathSideMatcher = [](TransitivePathSide side) {
  return AllOf(AD_FIELD(TransitivePathSide, value_, Eq(side.value_)),
               AD_FIELD(TransitivePathSide, subCol_, Eq(side.subCol_)),
               AD_FIELD(TransitivePathSide, outputCol_, Eq(side.outputCol_)));
};

// Match a TransitivePath operation
inline auto TransitivePath =
    [](TransitivePathSide left, TransitivePathSide right, size_t minDist,
       size_t maxDist, const std::same_as<QetMatcher> auto&... childMatchers) {
      return RootOperation<::TransitivePath>(AllOf(
          Property("getChildren", &Operation::getChildren,
                   ElementsAre(Pointee(childMatchers)...)),
          AD_PROPERTY(TransitivePath, getMinDist, Eq(minDist)),
          AD_PROPERTY(TransitivePath, getMaxDist, Eq(maxDist)),
          AD_PROPERTY(TransitivePath, getLeft, TransitivePathSideMatcher(left)),
          AD_PROPERTY(TransitivePath, getRight,
                      TransitivePathSideMatcher(right))));
    };

<<<<<<< HEAD
// Match an `OrderBy` operation
constexpr auto OrderBy =
    [](const ::OrderBy::SortedVariables& sortedVariables, const QetMatcher& childMatcher) {
      return RootOperation<::OrderBy>(AllOf(
          Property("getChildren", &Operation::getChildren,
                   ElementsAre(Pointee(childMatcher))),
          AD_PROPERTY(::OrderBy, getSortedVariables, Eq(sortedVariables))));
    };
=======
// Match a `Filter` operation. The matching of the expression is currently only
// done via the descriptor.
constexpr auto Filter = [](std::string_view descriptor,
                           const QetMatcher& childMatcher) {
  return RootOperation<::Filter>(
      AllOf(Property("getChildren", &Operation::getChildren,
                     ElementsAre(Pointee(childMatcher))),
            AD_PROPERTY(::Operation, getDescriptor, HasSubstr(descriptor))));
};
>>>>>>> 6f86e2a0

/// Parse the given SPARQL `query`, pass it to a `QueryPlanner` with empty
/// execution context, and return the resulting `QueryExecutionTree`
QueryExecutionTree parseAndPlan(std::string query, QueryExecutionContext* qec) {
  ParsedQuery pq = SparqlParser::parseQuery(std::move(query));
  // TODO<joka921> make it impossible to pass `nullptr` here, properly mock a
  // queryExecutionContext.
  return QueryPlanner{qec, std::make_shared<ad_utility::CancellationHandle<>>()}
      .createExecutionTree(pq);
}

// Check that the `QueryExecutionTree` that is obtained by parsing and planning
// the `query` matches the `matcher`.
void expect(std::string query, auto matcher,
            std::optional<QueryExecutionContext*> optQec = std::nullopt,
            source_location l = source_location::current()) {
  auto trace = generateLocationTrace(l, "expect");
  QueryExecutionContext* qec = optQec.value_or(ad_utility::testing::getQec());
  auto qet = parseAndPlan(std::move(query), qec);
  qet.getRootOperation()->createRuntimeInfoFromEstimates(
      qet.getRootOperation()->getRuntimeInfoPointer());
  EXPECT_THAT(qet, matcher);
}
}  // namespace queryPlannerTestHelpers<|MERGE_RESOLUTION|>--- conflicted
+++ resolved
@@ -236,16 +236,6 @@
                       TransitivePathSideMatcher(right))));
     };
 
-<<<<<<< HEAD
-// Match an `OrderBy` operation
-constexpr auto OrderBy =
-    [](const ::OrderBy::SortedVariables& sortedVariables, const QetMatcher& childMatcher) {
-      return RootOperation<::OrderBy>(AllOf(
-          Property("getChildren", &Operation::getChildren,
-                   ElementsAre(Pointee(childMatcher))),
-          AD_PROPERTY(::OrderBy, getSortedVariables, Eq(sortedVariables))));
-    };
-=======
 // Match a `Filter` operation. The matching of the expression is currently only
 // done via the descriptor.
 constexpr auto Filter = [](std::string_view descriptor,
@@ -255,7 +245,15 @@
                      ElementsAre(Pointee(childMatcher))),
             AD_PROPERTY(::Operation, getDescriptor, HasSubstr(descriptor))));
 };
->>>>>>> 6f86e2a0
+
+// Match an `OrderBy` operation
+constexpr auto OrderBy =
+    [](const ::OrderBy::SortedVariables& sortedVariables, const QetMatcher& childMatcher) {
+      return RootOperation<::OrderBy>(AllOf(
+          Property("getChildren", &Operation::getChildren,
+                   ElementsAre(Pointee(childMatcher))),
+          AD_PROPERTY(::OrderBy, getSortedVariables, Eq(sortedVariables))));
+    };
 
 /// Parse the given SPARQL `query`, pass it to a `QueryPlanner` with empty
 /// execution context, and return the resulting `QueryExecutionTree`
