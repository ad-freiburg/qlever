//  Copyright 2022, University of Freiburg,
//  Chair of Algorithms and Data Structures.
//  Author: Johannes Kalmbach <kalmbach@cs.uni-freiburg.de>

#pragma once

#include <gmock/gmock-matchers.h>
#include <gmock/gmock.h>

#include <optional>

#include "./util/GTestHelpers.h"
#include "engine/Bind.h"
#include "engine/CartesianProductJoin.h"
#include "engine/CountAvailablePredicates.h"
#include "engine/Filter.h"
#include "engine/GroupBy.h"
#include "engine/IndexScan.h"
#include "engine/Join.h"
#include "engine/Minus.h"
#include "engine/MultiColumnJoin.h"
#include "engine/NeutralElementOperation.h"
#include "engine/OptionalJoin.h"
#include "engine/OrderBy.h"
#include "engine/QueryExecutionTree.h"
#include "engine/QueryPlanner.h"
#include "engine/Service.h"
#include "engine/Sort.h"
#include "engine/SpatialJoin.h"
#include "engine/TextIndexScanForEntity.h"
#include "engine/TextIndexScanForWord.h"
#include "engine/TextLimit.h"
#include "engine/TransitivePathBase.h"
#include "engine/Union.h"
#include "parser/SparqlParser.h"
#include "util/IndexTestHelpers.h"

using ad_utility::source_location;

namespace queryPlannerTestHelpers {
using namespace ::testing;

// Most of the following matchers work on `QueryExecutionTree`s, so we introduce
// an alias.
using QetMatcher = Matcher<const QueryExecutionTree&>;

/// Returns a matcher that checks that a given `QueryExecutionTree`'s
/// `rootOperation` can by dynamically cast to `OperationType`, and that
/// `matcher` matches the result of this cast.
template <typename OperationType>
QetMatcher RootOperation(auto matcher) {
  auto getRootOperation =
      [](const QueryExecutionTree& tree) -> const ::Operation& {
    return *tree.getRootOperation().get();
  };
  return ResultOf(getRootOperation,
                  WhenDynamicCastTo<const OperationType&>(matcher));
}

// Match the `getChildren` method of an `Operation`.
inline Matcher<const ::Operation&> children(
    const std::same_as<QetMatcher> auto&... childMatchers) {
  return Property("getChildren", &Operation::getChildren,
                  ElementsAre(Pointee(childMatchers)...));
}

// Return a matcher that test whether a given `QueryExecutionTree` contains a
// `OperationType` operation the children of which match the
// `childMatcher`s. Note that the child matchers are not ordered.
template <typename OperationType>
inline auto MatchTypeAndUnorderedChildren =
    [](const std::same_as<QetMatcher> auto&... childMatchers) {
      return RootOperation<OperationType>(
          AllOf(Property("getChildren", &Operation::getChildren,
                         UnorderedElementsAre(Pointee(childMatchers)...))));
    };

// Similar to `MatchTypeAndUnorderedChildren`, but here the children have to
// appear in exact the correct order.
template <typename OperationType>
inline auto MatchTypeAndOrderedChildren =
    [](const std::same_as<QetMatcher> auto&... childMatchers) {
      return RootOperation<OperationType>(AllOf(children(childMatchers...)));
    };

/// Return a matcher that checks that a given `QueryExecutionTree` consists of a
/// single `IndexScan` with the given `subject`, `predicate`, and `object`, and
/// that the `ScanType` of this `IndexScan` is any of the given
/// `allowedPermutations`.
constexpr auto IndexScan =
    [](TripleComponent subject, TripleComponent predicate,
       TripleComponent object,
       const std::vector<Permutation::Enum>& allowedPermutations = {},
       const ScanSpecificationAsTripleComponent::Graphs& graphs = std::nullopt,
       const std::vector<Variable>& additionalVariables = {},
       const std::vector<ColumnIndex>& additionalColumns = {}) -> QetMatcher {
  size_t numVariables = static_cast<size_t>(subject.isVariable()) +
                        static_cast<size_t>(predicate.isVariable()) +
                        static_cast<size_t>(object.isVariable()) +
                        additionalColumns.size();
  auto permutationMatcher = allowedPermutations.empty()
                                ? ::testing::A<Permutation::Enum>()
                                : AnyOfArray(allowedPermutations);
  return RootOperation<::IndexScan>(
      AllOf(AD_PROPERTY(IndexScan, permutation, permutationMatcher),
            AD_PROPERTY(IndexScan, getResultWidth, Eq(numVariables)),
            AD_PROPERTY(IndexScan, subject, Eq(subject)),
            AD_PROPERTY(IndexScan, predicate, Eq(predicate)),
            AD_PROPERTY(IndexScan, object, Eq(object)),
            AD_PROPERTY(IndexScan, additionalVariables,
                        ElementsAreArray(additionalVariables)),
            AD_PROPERTY(IndexScan, additionalColumns,
                        ElementsAreArray(additionalColumns)),
            AD_PROPERTY(IndexScan, graphsToFilter, Eq(graphs))));
};

// Match the `NeutralElementOperation`.
constexpr auto NeutralElement = []() -> QetMatcher {
  return MatchTypeAndOrderedChildren<::NeutralElementOperation>();
};

constexpr auto TextIndexScanForWord = [](Variable textRecordVar,
                                         string word) -> QetMatcher {
  return RootOperation<::TextIndexScanForWord>(AllOf(
      AD_PROPERTY(::TextIndexScanForWord, getResultWidth,
                  Eq(1 + word.ends_with('*'))),
      AD_PROPERTY(::TextIndexScanForWord, textRecordVar, Eq(textRecordVar)),
      AD_PROPERTY(::TextIndexScanForWord, word, word)));
};

// Matcher for the `TextLimit` Operation.
constexpr auto TextLimit = [](const size_t n, const QetMatcher& childMatcher,
                              const Variable& textRecVar,
                              const vector<Variable>& entityVars,
                              const vector<Variable>& scoreVars) -> QetMatcher {
  return RootOperation<::TextLimit>(AllOf(
      AD_PROPERTY(::TextLimit, getTextLimit, Eq(n)), children(childMatcher),
      AD_PROPERTY(::TextLimit, getTextRecordVariable, Eq(textRecVar)),
      AD_PROPERTY(::TextLimit, getEntityVariables,
                  UnorderedElementsAreArray(entityVars)),
      AD_PROPERTY(::TextLimit, getScoreVariables,
                  UnorderedElementsAreArray(scoreVars))));
};

inline auto TextIndexScanForEntity =
    [](Variable textRecordVar, std::variant<Variable, std::string> entity,
       string word) -> QetMatcher {
  // TODO: Implement AD_THROWING_PROPERTY(..., Exception matcher) and use it
  // here to test the contract-checks in entityVariable() and fixedEntity().
  if (std::holds_alternative<Variable>(entity)) {
    return RootOperation<::TextIndexScanForEntity>(AllOf(
        AD_PROPERTY(::TextIndexScanForEntity, getResultWidth,
                    Eq(2 + std::holds_alternative<Variable>(entity))),
        AD_PROPERTY(::TextIndexScanForEntity, textRecordVar, Eq(textRecordVar)),
        AD_PROPERTY(::TextIndexScanForEntity, entityVariable,
                    std::get<Variable>(entity)),
        AD_PROPERTY(::TextIndexScanForEntity, word, word),
        AD_PROPERTY(::TextIndexScanForEntity, hasFixedEntity, false)));
  } else {
    return RootOperation<::TextIndexScanForEntity>(AllOf(
        AD_PROPERTY(::TextIndexScanForEntity, getResultWidth,
                    Eq(2 + std::holds_alternative<Variable>(entity))),
        AD_PROPERTY(::TextIndexScanForEntity, textRecordVar, Eq(textRecordVar)),
        AD_PROPERTY(::TextIndexScanForEntity, fixedEntity,
                    std::get<std::string>(entity)),
        AD_PROPERTY(::TextIndexScanForEntity, word, word),
        AD_PROPERTY(::TextIndexScanForEntity, hasFixedEntity, true)));
  }
};

inline auto Bind = [](const QetMatcher& childMatcher,
                      std::string_view expression,
                      Variable target) -> QetMatcher {
  auto innerMatcher =
      AllOf(AD_FIELD(parsedQuery::Bind, _target, Eq(target)),
            AD_FIELD(parsedQuery::Bind, _expression,
                     AD_PROPERTY(sparqlExpression::SparqlExpressionPimpl,
                                 getDescriptor, Eq(expression))));
  return RootOperation<::Bind>(AllOf(
      AD_PROPERTY(::Bind, bind, AllOf(innerMatcher)), children(childMatcher)));
};

// Matcher for a `CountAvailablePredicates` operation. The case of 0 children
// means that it's a full scan.
inline auto CountAvailablePredicates =
    [](size_t subjectColumnIdx, const Variable& predicateVar,
       const Variable& countVar,
       const std::same_as<QetMatcher> auto&... childMatchers)
        requires(sizeof...(childMatchers) <= 1) {
  return RootOperation<::CountAvailablePredicates>(AllOf(
      AD_PROPERTY(::CountAvailablePredicates, subjectColumnIndex,
                  Eq(subjectColumnIdx)),
      AD_PROPERTY(::CountAvailablePredicates, predicateVariable,
                  Eq(predicateVar)),
      AD_PROPERTY(::CountAvailablePredicates, countVariable, Eq(countVar)),
      children(childMatchers...)));
};

// Same as above, but the subject, predicate, and object are passed in as
// strings. The strings are automatically converted a matching
// `TripleComponent`.
inline auto IndexScanFromStrings =
    [](std::string_view subject, std::string_view predicate,
       std::string_view object,
       const std::vector<Permutation::Enum>& allowedPermutations = {},
       const std::optional<ad_utility::HashSet<std::string>> graphs =
           std::nullopt,
       const std::vector<Variable>& additionalVariables = {},
       const std::vector<ColumnIndex>& additionalColumns = {}) -> QetMatcher {
  auto strToComp = [](std::string_view s) -> TripleComponent {
    if (s.starts_with("?")) {
      return ::Variable{std::string{s}};
    } else if (s.starts_with('<')) {
      return TripleComponent::Iri::fromIriref(s);
    }
    return s;
  };

  ScanSpecificationAsTripleComponent::Graphs graphsOut = std::nullopt;
  if (graphs.has_value()) {
    graphsOut.emplace();
    for (const auto& graphIn : graphs.value()) {
      graphsOut->insert(strToComp(graphIn));
    }
  }
  return IndexScan(strToComp(subject), strToComp(predicate), strToComp(object),
                   allowedPermutations, graphsOut, additionalVariables,
                   additionalColumns);
};

// For the following Join algorithms the order of the children is not important.
inline auto MultiColumnJoin = MatchTypeAndUnorderedChildren<::MultiColumnJoin>;
inline auto Join = MatchTypeAndUnorderedChildren<::Join>;

constexpr auto OptionalJoin = MatchTypeAndOrderedChildren<::OptionalJoin>;

constexpr auto Minus = MatchTypeAndOrderedChildren<::Minus>;

// Return a matcher that matches a query execution tree that consists of
// multiple JOIN operations that join the `children`. The `INTERNAL SORT BY`
// operations required for the joins are also ignored by this matcher.
inline auto UnorderedJoins = [](auto&&... children) -> QetMatcher {
  using Vec = std::vector<std::reference_wrapper<const QueryExecutionTree>>;
  auto collectChildrenRecursive = [](const QueryExecutionTree& tree,
                                     Vec& children, const auto& self) -> void {
    const Operation* operation = tree.getRootOperation().get();
    auto join = dynamic_cast<const ::Join*>(operation);
    auto multiColJoin = dynamic_cast<const ::MultiColumnJoin*>(operation);
    // Also allow the INTERNAL SORT BY operations that are needed for the joins.
    // TODO<joka921> is this the right place to also check that those have the
    // correct columns?
    auto sort = dynamic_cast<const ::Sort*>(operation);
    if (!join && !sort && !multiColJoin) {
      children.push_back(tree);
    } else {
      for (const auto& child : operation->getChildren()) {
        self(*child, children, self);
      }
    }
  };

  auto collectChildren = [&collectChildrenRecursive](const auto& tree) {
    Vec children;
    collectChildrenRecursive(tree, children, collectChildrenRecursive);
    return children;
  };

  return ResultOf(collectChildren, UnorderedElementsAre(children...));
};

inline auto CartesianProductJoin =
    MatchTypeAndUnorderedChildren<::CartesianProductJoin>;

inline auto TransitivePathSideMatcher = [](TransitivePathSide side) {
  return AllOf(AD_FIELD(TransitivePathSide, value_, Eq(side.value_)),
               AD_FIELD(TransitivePathSide, subCol_, Eq(side.subCol_)),
               AD_FIELD(TransitivePathSide, outputCol_, Eq(side.outputCol_)));
};

// Match a TransitivePath operation
inline auto TransitivePath =
    [](TransitivePathSide left, TransitivePathSide right, size_t minDist,
       size_t maxDist, const std::same_as<QetMatcher> auto&... childMatchers) {
      return RootOperation<::TransitivePathBase>(
          AllOf(children(childMatchers...),
                AD_PROPERTY(TransitivePathBase, getMinDist, Eq(minDist)),
                AD_PROPERTY(TransitivePathBase, getMaxDist, Eq(maxDist)),
                AD_PROPERTY(TransitivePathBase, getLeft,
                            TransitivePathSideMatcher(left)),
                AD_PROPERTY(TransitivePathBase, getRight,
                            TransitivePathSideMatcher(right))));
    };

// Match a SpatialJoin operation, set arguments to ignore to -1
inline auto SpatialJoin =
    [](size_t maxDist, size_t maxResults,
       const std::same_as<QetMatcher> auto&... childMatchers) {
      return RootOperation<::SpatialJoin>(
<<<<<<< HEAD
          AllOf(Property("getChildren", &Operation::getChildren,
                         ElementsAre(Pointee(childMatchers)...)),
                AD_PROPERTY(SpatialJoin, onlyForTestingGetConfig,
                            Eq(std::pair(maxDist, maxResults)))));
=======
          AllOf(children(childMatchers...),
                AD_PROPERTY(SpatialJoin, getMaxDist, Eq(maxDist))));
>>>>>>> fb7b50bb
    };

// Match a GroupBy operation
static constexpr auto GroupBy =
    [](const std::vector<Variable>& groupByVariables,
       const std::vector<std::string>& aliases,
       const QetMatcher& childMatcher) -> QetMatcher {
  // TODO<joka921> Also test the aliases.
  auto aliasesToStrings = [](const std::vector<Alias>& aliases) {
    std::vector<std::string> result;
    std::ranges::transform(aliases, std::back_inserter(result),
                           &Alias::getDescriptor);
    return result;
  };

  return RootOperation<::GroupBy>(
      AllOf(children(childMatcher),
            AD_PROPERTY(::GroupBy, groupByVariables,
                        UnorderedElementsAreArray(groupByVariables)),
            AD_PROPERTY(::GroupBy, aliases,
                        ResultOf(aliasesToStrings, ContainerEq(aliases)))));
};

// Match a sort operation. Currently, this is only required by the binary search
// version of the transitive path operation. This matcher checks only the
// children of the sort operation.
inline auto Sort = MatchTypeAndUnorderedChildren<::Sort>;

// Match a `Filter` operation. The matching of the expression is currently only
// done via the descriptor.
constexpr auto Filter = [](std::string_view descriptor,
                           const QetMatcher& childMatcher) {
  return RootOperation<::Filter>(
      AllOf(children(childMatcher),
            AD_PROPERTY(::Operation, getDescriptor, HasSubstr(descriptor))));
};

// Match an `OrderBy` operation
constexpr auto OrderBy = [](const ::OrderBy::SortedVariables& sortedVariables,
                            const QetMatcher& childMatcher) {
  return RootOperation<::OrderBy>(
      AllOf(children(childMatcher),
            AD_PROPERTY(::OrderBy, getSortedVariables, Eq(sortedVariables))));
};

// Match a `UNION` operation.
constexpr auto Union = MatchTypeAndOrderedChildren<::Union>;

// Match a `SERVICE` operation.
constexpr auto Service = [](const std::optional<QetMatcher>& siblingMatcher,
                            std::string_view graphPatternAsString) {
  const auto optSiblingMatcher =
      [&]() -> Matcher<const std::shared_ptr<QueryExecutionTree>&> {
    if (siblingMatcher.has_value()) {
      return Pointee(siblingMatcher.value());
    }
    return IsNull();
  }();

  return RootOperation<::Service>(
      AllOf(AD_PROPERTY(::Service, getSiblingTree, optSiblingMatcher),
            AD_PROPERTY(::Service, getGraphPatternAsString,
                        Eq(graphPatternAsString))));
};

/// Parse the given SPARQL `query`, pass it to a `QueryPlanner` with empty
/// execution context, and return the resulting `QueryExecutionTree`
QueryExecutionTree parseAndPlan(std::string query, QueryExecutionContext* qec) {
  ParsedQuery pq = SparqlParser::parseQuery(std::move(query));
  // TODO<joka921> make it impossible to pass `nullptr` here, properly mock a
  // queryExecutionContext.
  return QueryPlanner{qec, std::make_shared<ad_utility::CancellationHandle<>>()}
      .createExecutionTree(pq);
}

// Check that the `QueryExecutionTree` that is obtained by parsing and planning
// the `query` matches the `matcher`.
void expect(std::string query, auto matcher,
            std::optional<QueryExecutionContext*> optQec = std::nullopt,
            source_location l = source_location::current()) {
  auto trace = generateLocationTrace(l, "expect");
  QueryExecutionContext* qec = optQec.value_or(ad_utility::testing::getQec());
  auto qet = parseAndPlan(std::move(query), qec);
  qet.getRootOperation()->createRuntimeInfoFromEstimates(
      qet.getRootOperation()->getRuntimeInfoPointer());
  EXPECT_THAT(qet, matcher);
}
}  // namespace queryPlannerTestHelpers<|MERGE_RESOLUTION|>--- conflicted
+++ resolved
@@ -186,7 +186,8 @@
     [](size_t subjectColumnIdx, const Variable& predicateVar,
        const Variable& countVar,
        const std::same_as<QetMatcher> auto&... childMatchers)
-        requires(sizeof...(childMatchers) <= 1) {
+        requires(sizeof...(childMatchers) <= 1)
+{
   return RootOperation<::CountAvailablePredicates>(AllOf(
       AD_PROPERTY(::CountAvailablePredicates, subjectColumnIndex,
                   Eq(subjectColumnIdx)),
@@ -296,15 +297,9 @@
     [](size_t maxDist, size_t maxResults,
        const std::same_as<QetMatcher> auto&... childMatchers) {
       return RootOperation<::SpatialJoin>(
-<<<<<<< HEAD
-          AllOf(Property("getChildren", &Operation::getChildren,
-                         ElementsAre(Pointee(childMatchers)...)),
+          AllOf(children(childMatchers...),
                 AD_PROPERTY(SpatialJoin, onlyForTestingGetConfig,
                             Eq(std::pair(maxDist, maxResults)))));
-=======
-          AllOf(children(childMatchers...),
-                AD_PROPERTY(SpatialJoin, getMaxDist, Eq(maxDist))));
->>>>>>> fb7b50bb
     };
 
 // Match a GroupBy operation
