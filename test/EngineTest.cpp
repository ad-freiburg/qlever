// Copyright 2015, University of Freiburg,
// Chair of Algorithms and Data Structures.
// Author: Björn Buchhold (buchhold@informatik.uni-freiburg.de)
// Co-Author: Andre Schlegel (November of 2022,
// schlegea@informatik.uni-freiburg.de)

#include <gtest/gtest.h>

#include <algorithm>

#include "engine/Engine.h"
<<<<<<< HEAD
#include "engine/IndexScan.h"
#include "engine/OptionalJoin.h"
#include "engine/QueryExecutionTree.h"
#include "engine/ValuesForTesting.h"
=======
>>>>>>> 5db4c50f
#include "engine/idTable/IdTable.h"
#include "util/AllocatorTestHelpers.h"
#include "util/IdTableHelpers.h"
#include "util/IndexTestHelpers.h"

// _____________________________________________________________________________
TEST(Engine, countDistinct) {
  auto alloc = ad_utility::testing::makeAllocator();
  IdTable t1(alloc);
  t1.setNumColumns(0);
  auto noop = []() {};
  EXPECT_EQ(0u, Engine::countDistinct(t1, noop));
  t1.setNumColumns(3);
  EXPECT_EQ(0u, Engine::countDistinct(t1, noop));

  // 0 columns, but multiple rows;
  t1.setNumColumns(0);
  t1.resize(1);
  EXPECT_EQ(1u, Engine::countDistinct(t1, noop));
  t1.resize(5);
  EXPECT_EQ(1u, Engine::countDistinct(t1, noop));

  t1 = makeIdTableFromVector(
      {{0, 0}, {0, 0}, {1, 3}, {1, 4}, {1, 4}, {4, 4}, {4, 5}, {4, 7}});
  EXPECT_EQ(6u, Engine::countDistinct(t1, noop));

  t1 = makeIdTableFromVector(
      {{0, 0}, {1, 4}, {1, 3}, {1, 4}, {1, 4}, {4, 4}, {4, 5}, {4, 7}});

  if constexpr (ad_utility::areExpensiveChecksEnabled) {
    AD_EXPECT_THROW_WITH_MESSAGE(Engine::countDistinct(t1, noop),
                                 ::testing::HasSubstr("must be sorted"));
  }
<<<<<<< HEAD
}

// _____________________________________________________________________________
TEST(OptionalJoin, clone) {
  auto qec = ad_utility::testing::getQec();
  auto a = makeIdTableFromVector({{0}});
  auto left = idTableToExecutionTree(qec, a);
  auto right = idTableToExecutionTree(qec, a);
  OptionalJoin opt{qec, left, right};

  auto clone = opt.clone();
  ASSERT_TRUE(clone);
  EXPECT_THAT(opt, IsDeepCopy(*clone));
  EXPECT_EQ(clone->getDescriptor(), opt.getDescriptor());
}

// _____________________________________________________________________________
TEST(OptionalJoin, columnOriginatesFromGraph) {
  using ad_utility::triple_component::Iri;
  auto* qec = getQec();
  auto values1 = ad_utility::makeExecutionTree<ValuesForTesting>(
      qec, makeIdTableFromVector({{0, 1}}),
      std::vector<std::optional<Variable>>{Variable{"?a"}, Variable{"?b"}});
  auto values2 = ad_utility::makeExecutionTree<ValuesForTesting>(
      qec, makeIdTableFromVector({{0, 1}}),
      std::vector<std::optional<Variable>>{Variable{"?a"}, Variable{"?c"}});
  auto index = ad_utility::makeExecutionTree<IndexScan>(
      qec, Permutation::PSO,
      SparqlTripleSimple{Variable{"?a"}, Iri::fromIriref("<b>"),
                         Variable{"?c"}});

  OptionalJoin optionalJoin1{qec, values1, values1};
  EXPECT_FALSE(optionalJoin1.columnOriginatesFromGraph(Variable{"?a"}));
  EXPECT_FALSE(optionalJoin1.columnOriginatesFromGraph(Variable{"?b"}));
  EXPECT_THROW(
      optionalJoin1.columnOriginatesFromGraph(Variable{"?notExisting"}),
      ad_utility::Exception);

  OptionalJoin optionalJoin2{qec, values1, values2};
  EXPECT_FALSE(optionalJoin2.columnOriginatesFromGraph(Variable{"?a"}));
  EXPECT_FALSE(optionalJoin2.columnOriginatesFromGraph(Variable{"?b"}));
  EXPECT_FALSE(optionalJoin2.columnOriginatesFromGraph(Variable{"?c"}));
  EXPECT_THROW(
      optionalJoin2.columnOriginatesFromGraph(Variable{"?notExisting"}),
      ad_utility::Exception);

  OptionalJoin optionalJoin3{qec, index, values1};
  EXPECT_TRUE(optionalJoin3.columnOriginatesFromGraph(Variable{"?a"}));
  EXPECT_FALSE(optionalJoin3.columnOriginatesFromGraph(Variable{"?b"}));
  EXPECT_TRUE(optionalJoin3.columnOriginatesFromGraph(Variable{"?c"}));
  EXPECT_THROW(
      optionalJoin3.columnOriginatesFromGraph(Variable{"?notExisting"}),
      ad_utility::Exception);

  OptionalJoin optionalJoin4{qec, values1, index};
  EXPECT_FALSE(optionalJoin4.columnOriginatesFromGraph(Variable{"?a"}));
  EXPECT_FALSE(optionalJoin4.columnOriginatesFromGraph(Variable{"?b"}));
  EXPECT_FALSE(optionalJoin4.columnOriginatesFromGraph(Variable{"?c"}));
  EXPECT_THROW(
      optionalJoin4.columnOriginatesFromGraph(Variable{"?notExisting"}),
      ad_utility::Exception);
=======
>>>>>>> 5db4c50f
}<|MERGE_RESOLUTION|>--- conflicted
+++ resolved
@@ -9,13 +9,6 @@
 #include <algorithm>
 
 #include "engine/Engine.h"
-<<<<<<< HEAD
-#include "engine/IndexScan.h"
-#include "engine/OptionalJoin.h"
-#include "engine/QueryExecutionTree.h"
-#include "engine/ValuesForTesting.h"
-=======
->>>>>>> 5db4c50f
 #include "engine/idTable/IdTable.h"
 #include "util/AllocatorTestHelpers.h"
 #include "util/IdTableHelpers.h"
@@ -49,68 +42,4 @@
     AD_EXPECT_THROW_WITH_MESSAGE(Engine::countDistinct(t1, noop),
                                  ::testing::HasSubstr("must be sorted"));
   }
-<<<<<<< HEAD
-}
-
-// _____________________________________________________________________________
-TEST(OptionalJoin, clone) {
-  auto qec = ad_utility::testing::getQec();
-  auto a = makeIdTableFromVector({{0}});
-  auto left = idTableToExecutionTree(qec, a);
-  auto right = idTableToExecutionTree(qec, a);
-  OptionalJoin opt{qec, left, right};
-
-  auto clone = opt.clone();
-  ASSERT_TRUE(clone);
-  EXPECT_THAT(opt, IsDeepCopy(*clone));
-  EXPECT_EQ(clone->getDescriptor(), opt.getDescriptor());
-}
-
-// _____________________________________________________________________________
-TEST(OptionalJoin, columnOriginatesFromGraph) {
-  using ad_utility::triple_component::Iri;
-  auto* qec = getQec();
-  auto values1 = ad_utility::makeExecutionTree<ValuesForTesting>(
-      qec, makeIdTableFromVector({{0, 1}}),
-      std::vector<std::optional<Variable>>{Variable{"?a"}, Variable{"?b"}});
-  auto values2 = ad_utility::makeExecutionTree<ValuesForTesting>(
-      qec, makeIdTableFromVector({{0, 1}}),
-      std::vector<std::optional<Variable>>{Variable{"?a"}, Variable{"?c"}});
-  auto index = ad_utility::makeExecutionTree<IndexScan>(
-      qec, Permutation::PSO,
-      SparqlTripleSimple{Variable{"?a"}, Iri::fromIriref("<b>"),
-                         Variable{"?c"}});
-
-  OptionalJoin optionalJoin1{qec, values1, values1};
-  EXPECT_FALSE(optionalJoin1.columnOriginatesFromGraph(Variable{"?a"}));
-  EXPECT_FALSE(optionalJoin1.columnOriginatesFromGraph(Variable{"?b"}));
-  EXPECT_THROW(
-      optionalJoin1.columnOriginatesFromGraph(Variable{"?notExisting"}),
-      ad_utility::Exception);
-
-  OptionalJoin optionalJoin2{qec, values1, values2};
-  EXPECT_FALSE(optionalJoin2.columnOriginatesFromGraph(Variable{"?a"}));
-  EXPECT_FALSE(optionalJoin2.columnOriginatesFromGraph(Variable{"?b"}));
-  EXPECT_FALSE(optionalJoin2.columnOriginatesFromGraph(Variable{"?c"}));
-  EXPECT_THROW(
-      optionalJoin2.columnOriginatesFromGraph(Variable{"?notExisting"}),
-      ad_utility::Exception);
-
-  OptionalJoin optionalJoin3{qec, index, values1};
-  EXPECT_TRUE(optionalJoin3.columnOriginatesFromGraph(Variable{"?a"}));
-  EXPECT_FALSE(optionalJoin3.columnOriginatesFromGraph(Variable{"?b"}));
-  EXPECT_TRUE(optionalJoin3.columnOriginatesFromGraph(Variable{"?c"}));
-  EXPECT_THROW(
-      optionalJoin3.columnOriginatesFromGraph(Variable{"?notExisting"}),
-      ad_utility::Exception);
-
-  OptionalJoin optionalJoin4{qec, values1, index};
-  EXPECT_FALSE(optionalJoin4.columnOriginatesFromGraph(Variable{"?a"}));
-  EXPECT_FALSE(optionalJoin4.columnOriginatesFromGraph(Variable{"?b"}));
-  EXPECT_FALSE(optionalJoin4.columnOriginatesFromGraph(Variable{"?c"}));
-  EXPECT_THROW(
-      optionalJoin4.columnOriginatesFromGraph(Variable{"?notExisting"}),
-      ad_utility::Exception);
-=======
->>>>>>> 5db4c50f
 }