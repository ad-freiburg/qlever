// Copyright 2015, University of Freiburg,
// Chair of Algorithms and Data Structures.
// Author: Björn Buchhold (buchhold@informatik.uni-freiburg.de)

#include <gtest/gtest.h>
#include <cstdio>
#include <fstream>
#include "../src/engine/CallFixedSize.h"
#include "../src/engine/Engine.h"
#include "../src/engine/Join.h"
#include "../src/engine/OptionalJoin.h"

ad_utility::AllocatorWithLimit<Id>& allocator() {
  static ad_utility::AllocatorWithLimit<Id> a{
      ad_utility::makeAllocationMemoryLeftThreadsafeObject(
          std::numeric_limits<size_t>::max())};
  return a;
}

TEST(EngineTest, joinTest) {
  IdTable a(2, allocator());
  a.push_back({1, 1});
  a.push_back({1, 3});
  a.push_back({2, 1});
  a.push_back({2, 2});
  a.push_back({4, 1});
  IdTable b(2, allocator());
  b.push_back({1, 3});
  b.push_back({1, 8});
  b.push_back({3, 1});
  b.push_back({4, 2});
  IdTable res(3, allocator());
  int lwidth = a.cols();
  int rwidth = b.cols();
  int reswidth = a.cols() + b.cols() - 1;
  Join J{nullptr, nullptr, nullptr, 0, 0, false};
  CALL_FIXED_SIZE_3(lwidth, rwidth, reswidth, J.join, a, 0, b, 0, &res);

  ASSERT_EQ(1u, res(0, 0));
  ASSERT_EQ(1u, res(0, 1));
  ASSERT_EQ(3u, res(0, 2));

  ASSERT_EQ(1u, res(1, 0));
  ASSERT_EQ(1u, res(1, 1));
  ASSERT_EQ(8u, res(1, 2));

  ASSERT_EQ(1u, res(2, 0));
  ASSERT_EQ(3u, res(2, 1));
  ASSERT_EQ(3u, res(2, 2));

  ASSERT_EQ(1u, res(3, 0));
  ASSERT_EQ(3u, res(3, 1));
  ASSERT_EQ(8u, res(3, 2));

  ASSERT_EQ(5u, res.size());

  ASSERT_EQ(4u, res(4, 0));
  ASSERT_EQ(1u, res(4, 1));
  ASSERT_EQ(2u, res(4, 2));

  res.clear();
  for (size_t i = 1; i <= 10000; ++i) {
    b.push_back({4 + i, 2 + i});
  }
  a.push_back({400000, 200000});
  b.push_back({400000, 200000});

  CALL_FIXED_SIZE_3(lwidth, rwidth, reswidth, J.join, a, 0, b, 0, &res);
  ASSERT_EQ(6u, res.size());

  a.clear();
  b.clear();
  res.clear();

  for (size_t i = 1; i <= 10000; ++i) {
    a.push_back({4 + i, 2 + i});
  }
  a.push_back({40000, 200000});
  b.push_back({40000, 200000});

  for (size_t i = 1; i <= 10000; ++i) {
    a.push_back({40000 + i, 2 + i});
  }
  a.push_back({4000001, 200000});
  b.push_back({4000001, 200000});
  CALL_FIXED_SIZE_3(lwidth, rwidth, reswidth, J.join, a, 0, b, 0, &res);
  ASSERT_EQ(2u, res.size());

  a.clear();
  b.clear();
  res.clear();

  IdTable c(1, allocator());
  c.push_back({0});

  b.push_back({0, 1});
  b.push_back({0, 2});
  b.push_back({1, 3});
  b.push_back({1, 4});

  lwidth = b.cols();
  rwidth = c.cols();
  reswidth = b.cols() + c.cols() - 1;
<<<<<<< HEAD
  CALL_FIXED_SIZE_3(lwidth, rwidth, reswidth, J.join, b, 0, c, 0, &res);
=======
  // reset the IdTable.
  res = IdTable(reswidth, allocator());
  CALL_FIXED_SIZE_3(lwidth, rwidth, reswidth, Join::join, b, 0, c, 0, &res);
>>>>>>> d060088c

  ASSERT_EQ(2u, res.size());

  ASSERT_EQ(0u, res(0, 0));
  ASSERT_EQ(1u, res(0, 1));

  ASSERT_EQ(0u, res(1, 0));
  ASSERT_EQ(2u, res(1, 1));
};

TEST(EngineTest, optionalJoinTest) {
  IdTable a(3, allocator());
  a.push_back({4, 1, 2});
  a.push_back({2, 1, 3});
  a.push_back({1, 1, 4});
  a.push_back({2, 2, 1});
  a.push_back({1, 3, 1});
  IdTable b(3, allocator());
  b.push_back({3, 3, 1});
  b.push_back({1, 8, 1});
  b.push_back({4, 2, 2});
  b.push_back({1, 1, 3});
  IdTable res(4, allocator());
  vector<array<Id, 2>> jcls;
  jcls.push_back(array<Id, 2>{{1, 2}});
  jcls.push_back(array<Id, 2>{{2, 1}});

  // Join a and b on the column pairs 1,2 and 2,1 (entries from columns 1 of
  // a have to equal those of column 2 of b and vice versa).
  int aWidth = a.cols();
  int bWidth = b.cols();
  int resWidth = res.cols();
  CALL_FIXED_SIZE_3(aWidth, bWidth, resWidth, OptionalJoin::optionalJoin, a, b,
                    false, true, jcls, &res);

  ASSERT_EQ(5u, res.size());

  ASSERT_EQ(4u, res(0, 0));
  ASSERT_EQ(1u, res(0, 1));
  ASSERT_EQ(2u, res(0, 2));
  ASSERT_EQ(ID_NO_VALUE, res(0, 3));

  ASSERT_EQ(2u, res(1, 0));
  ASSERT_EQ(1u, res(1, 1));
  ASSERT_EQ(3u, res(1, 2));
  ASSERT_EQ(3u, res(1, 3));

  ASSERT_EQ(1u, res(2, 0));
  ASSERT_EQ(1u, res(2, 1));
  ASSERT_EQ(4u, res(2, 2));
  ASSERT_EQ(ID_NO_VALUE, res(2, 3));

  ASSERT_EQ(2u, res(3, 0));
  ASSERT_EQ(2u, res(3, 1));
  ASSERT_EQ(1u, res(3, 2));
  ASSERT_EQ(ID_NO_VALUE, res(3, 3));

  ASSERT_EQ(1u, res(4, 0));
  ASSERT_EQ(3u, res(4, 1));
  ASSERT_EQ(1u, res(4, 2));
  ASSERT_EQ(1u, res(4, 3));

  // Test the optional join with variable sized data.
  IdTable va(6, allocator());
  va.push_back({1, 2, 3, 4, 5, 6});
  va.push_back({1, 2, 3, 7, 5, 6});
  va.push_back({7, 6, 5, 4, 3, 2});

  IdTable vb(3, allocator());
  vb.push_back({2, 3, 4});
  vb.push_back({2, 3, 5});
  vb.push_back({6, 7, 4});

  IdTable vres(7, allocator());
  jcls.clear();
  jcls.push_back(array<Id, 2>{{1, 0}});
  jcls.push_back(array<Id, 2>{{2, 1}});

  aWidth = va.cols();
  bWidth = vb.cols();
  resWidth = vres.cols();
  CALL_FIXED_SIZE_3(aWidth, bWidth, resWidth, OptionalJoin::optionalJoin, va,
                    vb, true, false, jcls, &vres);

  ASSERT_EQ(5u, vres.size());
  ASSERT_EQ(7u, vres.cols());

  vector<Id> r{1, 2, 3, 4, 5, 6, 4};
  for (size_t i = 0; i < 7; i++) {
    ASSERT_EQ(r[i], vres[0][i]);
  }
  r = {1, 2, 3, 4, 5, 6, 5};
  for (size_t i = 0; i < 7; i++) {
    ASSERT_EQ(r[i], vres[1][i]);
  }
  r = {1, 2, 3, 7, 5, 6, 4};
  for (size_t i = 0; i < 7; i++) {
    ASSERT_EQ(r[i], vres(2, i));
  }
  r = {1, 2, 3, 7, 5, 6, 5};
  for (size_t i = 0; i < 7; i++) {
    ASSERT_EQ(r[i], vres(3, i));
  }
  r = {ID_NO_VALUE, 6, 7, ID_NO_VALUE, ID_NO_VALUE, ID_NO_VALUE, 4};
  for (size_t i = 0; i < 7; i++) {
    ASSERT_EQ(r[i], vres(4, i));
  }
}

TEST(EngineTest, distinctTest) {
  IdTable inp(4, allocator());
  IdTable res(4, allocator());

  inp.push_back({1, 1, 3, 7});
  inp.push_back({6, 1, 3, 6});
  inp.push_back({2, 2, 3, 5});
  inp.push_back({3, 6, 5, 4});
  inp.push_back({1, 6, 5, 1});

  std::vector<size_t> keepIndices = {1, 2};
  CALL_FIXED_SIZE_1(4, Engine::distinct, inp, keepIndices, &res);

  ASSERT_EQ(3u, res.size());
  ASSERT_EQ(inp[0], res[0]);
  ASSERT_EQ(inp[2], res[1]);
  ASSERT_EQ(inp[3], res[2]);
}

int main(int argc, char** argv) {
  ::testing::InitGoogleTest(&argc, argv);
  return RUN_ALL_TESTS();
}<|MERGE_RESOLUTION|>--- conflicted
+++ resolved
@@ -101,13 +101,10 @@
   lwidth = b.cols();
   rwidth = c.cols();
   reswidth = b.cols() + c.cols() - 1;
-<<<<<<< HEAD
+   // reset the IdTable.
+   res = IdTable(reswidth, allocator());
   CALL_FIXED_SIZE_3(lwidth, rwidth, reswidth, J.join, b, 0, c, 0, &res);
-=======
-  // reset the IdTable.
-  res = IdTable(reswidth, allocator());
-  CALL_FIXED_SIZE_3(lwidth, rwidth, reswidth, Join::join, b, 0, c, 0, &res);
->>>>>>> d060088c
+
 
   ASSERT_EQ(2u, res.size());
 
