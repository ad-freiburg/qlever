--- conflicted
+++ resolved
@@ -10,28 +10,14 @@
 #include <cstdio>
 #include <fstream>
 #include <sstream>
-<<<<<<< HEAD
-#include <algorithm>
-#include <tuple>
-
-=======
 #include <tuple>
 
 #include "./util/GTestHelpers.h"
 #include "./util/IdTableHelpers.h"
->>>>>>> 901ded89
 #include "engine/CallFixedSize.h"
 #include "engine/Engine.h"
 #include "engine/Join.h"
 #include "engine/OptionalJoin.h"
-<<<<<<< HEAD
-#include "util/Random.h"
-#include "engine/QueryExecutionTree.h"
-#include "util/Forward.h"
-#include "util/SourceLocation.h"
-#include "./util/GTestHelpers.h"
-#include "engine/idTable/IdTable.h"
-=======
 #include "engine/QueryExecutionTree.h"
 #include "engine/idTable/IdTable.h"
 #include "util/Forward.h"
@@ -43,7 +29,6 @@
       {{1, 1, 3, 7}, {6, 1, 3, 6}, {2, 2, 3, 5}, {3, 6, 5, 4}, {1, 6, 5, 1}})};
 
   IdTable result{4, allocator()};
->>>>>>> 901ded89
 
   std::vector<size_t> keepIndices{{1, 2}};
   CALL_FIXED_SIZE(4, Engine::distinct, inp, keepIndices, &result);
@@ -54,267 +39,6 @@
   ASSERT_EQ(expectedResult, result);
 }
 
-<<<<<<< HEAD
-auto I = [](const auto& id) {
-  return Id::makeFromVocabIndex(VocabIndex::make(id));
-};
-
-/*
- * Return an 'IdTable' with the given 'tableContent'. all rows must have the
- * same length.
-*/
-IdTable makeIdTableFromVector(std::vector<std::vector<size_t>> tableContent) {
-  IdTable result(tableContent[0].size(), allocator());
-
-  // Copying the content into the table.
-  for (const auto& row: tableContent) {
-    const size_t backIndex = result.size();
-    result.emplace_back();
-
-    for (size_t c = 0; c < tableContent[0].size(); c++) {
-      result(backIndex, c) = I(row[c]);
-    }
-  }
-
-  return result;
-}
-
-/*
- * A structure containing all information needed for a normal join test. A
- * normal join test is defined as two IdTables being joined, the resulting
- * IdTable tested, if it is sorted after the join column, or not, and this
- * IdTable than compared with the sampleSolution.
- */
-struct normalJoinTest {
-  IdTable leftIdTable;
-  size_t leftJC; // Join column for the left IdTable.
-  IdTable rightIdTable;
-  size_t rightJC; // Join column for the right IdTable.
-  bool testForSorted; // Should the result of the join be tested, if it is
-                      // orderd after leftJC? In other words, ordered after the join column?
-  IdTable sampleSolution;
-
-  // The initialization list is needed, because IdTables can't be constructed
-  // without arguments.
-  normalJoinTest(const IdTable& LeftIdTable,
-      const size_t LeftJC,
-      const IdTable& RightIdTable,
-      const size_t RightJC,
-      const IdTable& SampleSolution,
-      const bool TestForSorted = false): leftIdTable(LeftIdTable.clone()),
-      leftJC(LeftJC),
-      rightIdTable(RightIdTable.clone()),
-      rightJC(RightJC),
-      testForSorted(TestForSorted),
-      sampleSolution(SampleSolution.clone())
-  {}
-};
-
-/*
- * @brief Tests, if the given IdTable has the same content as the sample
- * solution and, if the option was choosen, if the IdTable is sorted by
- * the join column.
- *
- * @tparam TABLE_WIDTH Just ignore it. Made to be infered from the function
- *  paramters.
- *
- * @param table The IdTable that should be tested.
- * @param sampleSolution The sample solution. Doesn't need to be sorted,
- *  or the same order of rows as the table.
- * @param testForSorted If this is true, it will also be tested, if the table
- *  is sorted by the join column.
- * @param jc The join column of the table.
- * @param t Ignore it. It's only here for being able to make better messages,
- *  if a IdTable fails the comparison.
-*/
-void compareIdTableWithSolution(const IdTable& table, 
-    const IdTable& sampleSolution,
-    const bool testForSorted = false,
-    const size_t jc = 0,
-    ad_utility::source_location t = ad_utility::source_location::current()
-    ) {
-  // For generating more informative messages, when failing the comparison.
-  std::stringstream traceMessage;
-  traceMessage << "compareIdTableWithSolution comparing IdTable\n";
-  for (size_t row = 0; row < table.size(); row++) {
-    for (size_t column = 0; column < table.numColumns(); column++) {
-      traceMessage << table(row, column) << " ";
-    }
-    traceMessage << "\n";
-  }
-  traceMessage << "with IdTable \n";
-  for (size_t row = 0; row < sampleSolution.size(); row++) {
-    for (size_t column = 0; column < sampleSolution.numColumns(); column++) {
-      traceMessage << sampleSolution(row, column) << " ";
-    }
-    traceMessage << "\n";
-  }
-  auto trace = generateLocationTrace(t, traceMessage.str());
- 
-  // Because we compare tables later by sorting them, so that every table has
-  // one definit form, we need to create local copies.
-  IdTable localTable = table.clone();
-  IdTable localSampleSolution = sampleSolution.clone();
-
-  // Do the IdTable and sampleSolution have the same dimensions?
-  ASSERT_EQ(localTable.size(), localSampleSolution.size());
-  ASSERT_EQ(localTable.numColumns(), localSampleSolution.numColumns());
-
-  if (testForSorted) {
-    // Is the table sorted by join column?
-    auto oldEntry = localTable(0, jc);
-    for (size_t i = 1; i < localTable.size(); i++) {
-      ASSERT_TRUE(oldEntry <= localTable(i, jc));
-      oldEntry = localTable(i, jc);
-    }
-  }
-
-  // Sort both the table and the sampleSolution, so that both have a definite
-  // form for comparison.
-  auto sortFunction = [](
-      const auto& element1,
-      const auto& element2)
-    {
-      size_t i = 0;
-      while (i < (element1.numColumns() - 1) && element1[i] == element2[i]) {
-        i++;
-      }
-      return element1[i] < element2[i];
-    };
-  std::sort(localTable.begin(), localTable.end(), sortFunction);
-  std::sort(localSampleSolution.begin(), localSampleSolution.end(), sortFunction);
-
-  ASSERT_EQ(localTable, localSampleSolution);
-}
-
-/*
- * @brief Joins two IdTables togehter with the given join function and returns
- * the result.
- *
- * @tparam JOIN_FUNCTION is used to allow the transfer of any type of
- *  lambda function, that could contain a join function. You never have to
- *  actually specify this parameter , just let inference do its job.
- *
- * @param tableA, tableB the tables. 
- * @param jcA, jcB are the join columns for the tables.
- * @param func the function, that will be used for joining the two tables
- *  together. Look into src/engine/Join.h for how it should look like.
- *
- * @returns tableA and tableB joined together in a IdTable.
- */
-template<typename JOIN_FUNCTION>
-IdTable useJoinFunctionOnIdTables(
-        const IdTable& tableA,
-        const size_t jcA,
-        const IdTable& tableB,
-        const size_t jcB,
-        JOIN_FUNCTION func
-        ) {
-  
-  int reswidth = tableA.numColumns() + tableB.numColumns()  - 1;
-  IdTable res(reswidth, allocator());
- 
-  // You need to use this special function for executing lambdas. The normal
-  // function for functions won't work.
-  // Additionaly, we need to cast the two size_t, because callFixedSize only takes arrays of int.
-  ad_utility::callFixedSize((std::array{static_cast<int>(tableA.numColumns()), static_cast<int>(tableB.numColumns()), reswidth}), func, tableA, jcA, tableB, jcB, &res);
-
-  return res;
-}
-
-/*
- * @brief Goes through the sets of tests, joins them together with the given
- * join function and compares the results with the given sample solution.
- *
- * @tparam JOIN_FUNCTION is used to allow the transfer of any type of
- *  lambda function, that could contain a join function. You never have to
- *  actually specify this parameter, just let inference do its job.
- *
- * @param testSet is an array of normalJoinTests, that describe what tests to
- *  do. For an explanation, how to read normalJoinTest, see the definition.
- * @param func the function, that will be used for joining the two tables
- *  together. Look into src/engine/Join.h, or this file, for how it should look like.
- */
-template<typename JOIN_FUNCTION>
-void goThroughSetOfTestsWithJoinFunction(
-      std::vector<normalJoinTest> testSet,
-      JOIN_FUNCTION func,
-      ad_utility::source_location t = ad_utility::source_location::current()
-    ) {
-  // For generating better messages, when failing a test.
-  auto trace = generateLocationTrace(t, "goThroughSetOfTestsWithJoinFunction");
-
-  for (normalJoinTest const& test: testSet) {
-    IdTable resultTable = useJoinFunctionOnIdTables(test.leftIdTable, test.leftJC, test.rightIdTable, test.rightJC, func);
-
-    compareIdTableWithSolution(resultTable, test.sampleSolution, test.testForSorted, test.leftJC);
-  }
-}
-
-/* 
- * @brief Return a vector of normalJoinTest for testing with the normal join function. 
- */
-std::vector<normalJoinTest> createNormalJoinTestSet() {
-  std::vector<normalJoinTest> myTestSet;
-
-  // For easier creation of IdTables and readability.
-  std::vector<std::vector<size_t>> leftIdTable = {{1, 1}, {1, 3}, {2, 1}, {2, 2}, {4, 1}};
-  std::vector<std::vector<size_t>> rightIdTable = {{1, 3}, {1, 8}, {3, 1}, {4, 2}};
-  std::vector<std::vector<size_t>> sampleSolution = {{1, 1, 3}, {1, 1, 8}, {1, 3, 3}, {1, 3, 8}, {4, 1, 2}};
-  myTestSet.push_back(normalJoinTest(makeIdTableFromVector(leftIdTable), 0,
-        makeIdTableFromVector(rightIdTable), 0, makeIdTableFromVector(sampleSolution), true));
-
-  leftIdTable = {{1, 1}, {1, 3}, {2, 1}, {2, 2}, {4, 1}};
-  rightIdTable ={{1, 3}, {1, 8}, {3, 1}, {4, 2}};
-  sampleSolution = {{1, 1, 3}, {1, 1, 8}, {1, 3, 3}, {1, 3, 8}, {4, 1, 2}, {400000, 200000, 200000}};
-  for (size_t i = 1; i <= 10000; ++i) {
-    rightIdTable.push_back({4 + i, 2 + i});
-  }
-  leftIdTable.push_back({400000, 200000});
-  rightIdTable.push_back({400000, 200000});
-  myTestSet.push_back(normalJoinTest(makeIdTableFromVector(leftIdTable), 0,
-        makeIdTableFromVector(rightIdTable), 0, makeIdTableFromVector(sampleSolution), true));
-  
-  leftIdTable = {};
-  rightIdTable = {};
-  sampleSolution = {{40000, 200000, 200000}, {4000001, 200000, 200000}};
-  for (size_t i = 1; i <= 10000; ++i) {
-    leftIdTable.push_back({4 + i, 2 + i});
-  }
-  leftIdTable.push_back({40000, 200000});
-  rightIdTable.push_back({40000, 200000});
-  for (size_t i = 1; i <= 10000; ++i) {
-    leftIdTable.push_back({40000 + i, 2 + i});
-  }
-  leftIdTable.push_back({4000001, 200000});
-  rightIdTable.push_back({4000001, 200000});
-  myTestSet.push_back(normalJoinTest(makeIdTableFromVector(leftIdTable), 0,
-        makeIdTableFromVector(rightIdTable), 0, makeIdTableFromVector(sampleSolution), true));
-  
-  leftIdTable = {{0, 1}, {0, 2}, {1, 3}, {1, 4}};
-  rightIdTable = {{0}};
-  sampleSolution = {{0, 1}, {0, 2}};
-  myTestSet.push_back(normalJoinTest(makeIdTableFromVector(leftIdTable), 0,
-        makeIdTableFromVector(rightIdTable), 0, makeIdTableFromVector(sampleSolution), true));
-
-  return myTestSet;
-}
-
-
-TEST(EngineTest, joinTest) {
-  Join J{Join::InvalidOnlyForTestingJoinTag{}};
-  auto JoinLambda = [&J]<int A, int B, int C>(auto&&... args) {
-    return J.join<A, B, C>(AD_FWD(args)...);
-  };
-  goThroughSetOfTestsWithJoinFunction(createNormalJoinTestSet(), JoinLambda);
-};
-
-TEST(EngineTest, optionalJoinTest) {
-  IdTable a = makeIdTableFromVector(std::vector<std::vector<size_t>>{{{4, 1, 2}, {2, 1, 3}, {1, 1, 4}, {2, 2, 1}, {1, 3, 1}}});
-  IdTable b = makeIdTableFromVector(std::vector<std::vector<size_t>>{{{3, 3, 1}, {1, 8, 1}, {4, 2, 2}, {1, 1, 3}}});
-  IdTable res(4, allocator());
-  vector<array<ColumnIndex, 2>> jcls;
-=======
 TEST(JoinTest, optionalJoinTest) {
   IdTable a{makeIdTableFromVector(
       {{4, 1, 2}, {2, 1, 3}, {1, 1, 4}, {2, 2, 1}, {1, 3, 1}})};
@@ -322,41 +46,11 @@
       makeIdTableFromVector({{3, 3, 1}, {1, 8, 1}, {4, 2, 2}, {1, 1, 3}})};
   IdTable result{4, allocator()};
   vector<array<ColumnIndex, 2>> jcls{};
->>>>>>> 901ded89
   jcls.push_back(array<ColumnIndex, 2>{{1, 2}});
   jcls.push_back(array<ColumnIndex, 2>{{2, 1}});
 
   // Join a and b on the column pairs 1,2 and 2,1 (entries from columns 1 of
   // a have to equal those of column 2 of b and vice versa).
-<<<<<<< HEAD
-  int aWidth = a.numColumns();
-  int bWidth = b.numColumns();
-  int resWidth = res.numColumns();
-  CALL_FIXED_SIZE((std::array{aWidth, bWidth, resWidth}),
-                  OptionalJoin::optionalJoin, a, b, false, true, jcls, &res);
-  
-  
-  // For easier checking of the result.
-  IdTable sampleSolution = makeIdTableFromVector(std::vector<std::vector<size_t>>{
-          {4, 1, 2, 0},
-          {2, 1, 3, 3},
-          {1, 1, 4, 0},
-          {2, 2, 1, 0},
-          {1, 3, 1, 1}
-        }
-      );
-  sampleSolution(0, 3) = ID_NO_VALUE;
-  sampleSolution(2, 3) = ID_NO_VALUE;
-  sampleSolution(3, 3) = ID_NO_VALUE;
-
-  ASSERT_EQ(sampleSolution.size(), res.size());
-  ASSERT_EQ(sampleSolution, res);
-
-  // Test the optional join with variable sized data.
-  IdTable va = makeIdTableFromVector(std::vector<std::vector<size_t>>{{{1, 2, 3, 4, 5, 6}, {1, 2, 3, 7, 5 ,6}, {7, 6, 5, 4, 3, 2}}});
-
-  IdTable vb = makeIdTableFromVector(std::vector<std::vector<size_t>>{{{2, 3, 4}, {2, 3, 5}, {6, 7, 4}}});
-=======
   int aWidth{static_cast<int>(a.numColumns())};
   int bWidth{static_cast<int>(b.numColumns())};
   int resultWidth{static_cast<int>(result.numColumns())};
@@ -377,7 +71,6 @@
       {{1, 2, 3, 4, 5, 6}, {1, 2, 3, 7, 5, 6}, {7, 6, 5, 4, 3, 2}})};
 
   IdTable vb{makeIdTableFromVector({{2, 3, 4}, {2, 3, 5}, {6, 7, 4}})};
->>>>>>> 901ded89
 
   IdTable vresult{7, allocator()};
   jcls.clear();
@@ -386,42 +79,23 @@
 
   aWidth = va.numColumns();
   bWidth = vb.numColumns();
-<<<<<<< HEAD
-  resWidth = vres.numColumns();
-  CALL_FIXED_SIZE((std::array{aWidth, bWidth, resWidth}),
-                  OptionalJoin::optionalJoin, va, vb, true, false, jcls, &vres);
-  
+  resultWidth = vresult.numColumns();
+  CALL_FIXED_SIZE((std::array{aWidth, bWidth, resultWidth}),
+                  OptionalJoin::optionalJoin, va, vb, true, false, jcls,
+                  &vresult);
+
   // For easier checking.
-  sampleSolution = makeIdTableFromVector(std::vector<std::vector<size_t>>{
-          {1, 2, 3, 4, 5, 6, 4},
-          {1, 2, 3, 4, 5, 6, 5},
-          {1, 2, 3, 7, 5, 6, 4},
-          {1, 2, 3, 7, 5, 6, 5},
-          {0, 6, 7, 0, 0, 0, 4}
-        }
-      );
-  sampleSolution(4, 0) = ID_NO_VALUE;
-  sampleSolution(4, 3) = ID_NO_VALUE;
-  sampleSolution(4, 4) = ID_NO_VALUE;
-  sampleSolution(4, 5) = ID_NO_VALUE;
+  expectedResult = makeIdTableFromVector({{1, 2, 3, 4, 5, 6, 4},
+                                          {1, 2, 3, 4, 5, 6, 5},
+                                          {1, 2, 3, 7, 5, 6, 4},
+                                          {1, 2, 3, 7, 5, 6, 5},
+                                          {0, 6, 7, 0, 0, 0, 4}});
+  expectedResult(4, 0) = ID_NO_VALUE;
+  expectedResult(4, 3) = ID_NO_VALUE;
+  expectedResult(4, 4) = ID_NO_VALUE;
+  expectedResult(4, 5) = ID_NO_VALUE;
 
-  ASSERT_EQ(sampleSolution.size(), vres.size());
-  ASSERT_EQ(sampleSolution.numColumns(), vres.numColumns());
-  ASSERT_EQ(sampleSolution, vres);
-}
-
-TEST(EngineTest, distinctTest) {
-  IdTable inp = makeIdTableFromVector(std::vector<std::vector<size_t>>{{{1, 1, 3, 7}, {6, 1, 3, 6}, {2, 2, 3, 5}, {3, 6, 5, 4}, {1, 6, 5, 1}}});
-
-  IdTable res(4, allocator());
-
-  std::vector<size_t> keepIndices = {1, 2};
-  CALL_FIXED_SIZE(4, Engine::distinct, inp, keepIndices, &res);
-  
-  // For easier checking.
-  IdTable sampleSolution = makeIdTableFromVector(std::vector<std::vector<size_t>>{{{1, 1, 3, 7}, {2, 2, 3, 5}, {3, 6, 5, 4}}});
-  ASSERT_EQ(sampleSolution.size(), res.size());
-  ASSERT_EQ(sampleSolution, res);
+  ASSERT_EQ(expectedResult, vresult);
 }
 
 TEST(EngineTest, hashJoinTest) {
@@ -497,24 +171,4 @@
     }),
     false
   );
-};
-=======
-  resultWidth = vresult.numColumns();
-  CALL_FIXED_SIZE((std::array{aWidth, bWidth, resultWidth}),
-                  OptionalJoin::optionalJoin, va, vb, true, false, jcls,
-                  &vresult);
-
-  // For easier checking.
-  expectedResult = makeIdTableFromVector({{1, 2, 3, 4, 5, 6, 4},
-                                          {1, 2, 3, 4, 5, 6, 5},
-                                          {1, 2, 3, 7, 5, 6, 4},
-                                          {1, 2, 3, 7, 5, 6, 5},
-                                          {0, 6, 7, 0, 0, 0, 4}});
-  expectedResult(4, 0) = ID_NO_VALUE;
-  expectedResult(4, 3) = ID_NO_VALUE;
-  expectedResult(4, 4) = ID_NO_VALUE;
-  expectedResult(4, 5) = ID_NO_VALUE;
-
-  ASSERT_EQ(expectedResult, vresult);
-}
->>>>>>> 901ded89
+};