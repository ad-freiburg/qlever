//   Copyright 2024 - 2025, University of Freiburg,
//   Chair of Algorithms and Data Structures.
//   Authors: Robin Textor-Falconi <textorr@informatik.uni-freiburg.de>
//            Johannes Kalmbach <kalmbach@informatik.uni-freiburg.de>

#include <gmock/gmock.h>

#include "engine/sparqlExpressions/SparqlExpressionGenerators.h"
#include "util/GTestHelpers.h"

using namespace sparqlExpression::detail;

// _____________________________________________________________________________
TEST(SparqlExpressionGenerators, makeStringResultGetter) {
  using ad_utility::triple_component::LiteralOrIri;
  auto literal = LiteralOrIri::literalWithoutQuotes("Test String");
  LocalVocab localVocab{};

  auto function = makeStringResultGetter(&localVocab);

  auto result = function(literal);

  EXPECT_EQ(result.getLocalVocabIndex()->toStringRepresentation(),
            "\"Test String\"");
}

// _____________________________________________________________________________
TEST(SparqlExpressionGenerators, idOrLiteralOrIriToId) {
  using ad_utility::triple_component::LiteralOrIri;
  auto literal = LiteralOrIri::literalWithoutQuotes("Test String");
  LocalVocab localVocab{};

  auto result = idOrLiteralOrIriToId(literal, &localVocab);

  EXPECT_EQ(result.getLocalVocabIndex()->toStringRepresentation(),
            "\"Test String\"");
  // Should be the identity function for regular ids.
  EXPECT_EQ(result.getBits(),
            idOrLiteralOrIriToId(result, &localVocab).getBits());
}

// _____________________________________________________________________________
TEST(SparqlExpressionGenerators, resultGeneratorSetOfIntervals) {
  auto t = Id::makeFromBool(true);
  auto f = Id::makeFromBool(false);
  {
    ad_utility::SetOfIntervals s{{{1, 3}, {3, 3}, {3, 4}, {5, 6}}};
    auto generator = sparqlExpression::detail::resultGenerator(s, 10);
    std::vector<Id> res;
    ql::ranges::copy(generator, std::back_inserter(res));
    EXPECT_THAT(res, ::testing::ElementsAre(f, t, t, t, f, t, f, f, f, f));
  }
  {
    ad_utility::SetOfIntervals s{{{0, 3}, {3, 3}, {3, 4}, {8, 10}}};
    auto generator = sparqlExpression::detail::resultGenerator(s, 10);
    std::vector<Id> res;
    ql::ranges::copy(generator, std::back_inserter(res));
    EXPECT_THAT(res, ::testing::ElementsAre(t, t, t, t, f, f, f, f, t, t));
  }
  {
    ad_utility::SetOfIntervals s{{{3, 11}}};
<<<<<<< HEAD
    auto getGen = [&]() {
      return sparqlExpression::detail::resultGenerator(s, 10);
    };
    EXPECT_ANY_THROW(getGen());
=======
    auto consumeGen = [&]() {
      auto gen = sparqlExpression::detail::resultGenerator(s, 10);
      for (auto&& unused : gen) {
        (void)unused;
      }
    };
    AD_EXPECT_THROW_WITH_MESSAGE(
        consumeGen(), ::testing::HasSubstr(
                          "exceeds the total size of the evaluation context"));
>>>>>>> 9d855f0e
  }
}<|MERGE_RESOLUTION|>--- conflicted
+++ resolved
@@ -59,12 +59,6 @@
   }
   {
     ad_utility::SetOfIntervals s{{{3, 11}}};
-<<<<<<< HEAD
-    auto getGen = [&]() {
-      return sparqlExpression::detail::resultGenerator(s, 10);
-    };
-    EXPECT_ANY_THROW(getGen());
-=======
     auto consumeGen = [&]() {
       auto gen = sparqlExpression::detail::resultGenerator(s, 10);
       for (auto&& unused : gen) {
@@ -74,6 +68,5 @@
     AD_EXPECT_THROW_WITH_MESSAGE(
         consumeGen(), ::testing::HasSubstr(
                           "exceeds the total size of the evaluation context"));
->>>>>>> 9d855f0e
   }
 }