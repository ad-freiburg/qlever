//  Copyright 2025, University of Freiburg,
//  Chair of Algorithms and Data Structures.
//  Author: Christoph Ullinger <ullingec@cs.uni-freiburg.de>

#include <gmock/gmock.h>
#include <util/geo/Geo.h>

#include "GeometryInfoTestHelpers.h"
#include "rdfTypes/GeometryInfo.h"
#include "util/GTestHelpers.h"

namespace {

using namespace ad_utility;
using namespace geoInfoTestHelpers;

// Example WKT literals for all supported geometry types
constexpr std::string_view litPoint =
    "\"POINT(3 4)\"^^<http://www.opengis.net/ont/geosparql#wktLiteral>";
constexpr std::string_view litLineString =
    "\"LINESTRING(2 2, 4 4)\""
    "^^<http://www.opengis.net/ont/geosparql#wktLiteral>";
constexpr std::string_view litPolygon =
    "\"POLYGON((2 4, 4 4, 4 2, 2 2))\""
    "^^<http://www.opengis.net/ont/geosparql#wktLiteral>";
constexpr std::string_view litMultiPoint =
    "\"MULTIPOINT((2 2), (4 4))\""
    "^^<http://www.opengis.net/ont/geosparql#wktLiteral>";
constexpr std::string_view litMultiLineString =
    "\"MULTILINESTRING((2 2, 4 4), (2 2, 6 8))\""
    "^^<http://www.opengis.net/ont/geosparql#wktLiteral>";
constexpr std::string_view litMultiPolygon =
    "\"MULTIPOLYGON(((2 4,8 4,8 6,2 6,2 4)), ((2 4, 4 4, 4 2, 2 2)))\""
    "^^<http://www.opengis.net/ont/geosparql#wktLiteral>";
constexpr std::string_view litCollection =
    "\"GEOMETRYCOLLECTION(POLYGON((2 4,8 4,8 6,2 6,2 4)), LINESTRING(2 2, 4 4),"
    "POINT(3 4))\"^^<http://www.opengis.net/ont/geosparql#wktLiteral>";

constexpr std::string_view litInvalidType =
    "\"BLABLIBLU(xyz)\"^^<http://www.opengis.net/ont/geosparql#wktLiteral>";
constexpr std::string_view litInvalidBrackets =
    "\"POLYGON)2 4, 4 4, 4 2, 2 2(\""
    "^^<http://www.opengis.net/ont/geosparql#wktLiteral>";
constexpr std::string_view litInvalidNumCoords =
    "\"POINT(1)\""
    "^^<http://www.opengis.net/ont/geosparql#wktLiteral>";
constexpr std::string_view litCoordOutOfRange =
    "\"LINESTRING(2 -500, 4 4)\""
    "^^<http://www.opengis.net/ont/geosparql#wktLiteral>";

const auto getAllTestLiterals = []() {
  return std::vector<std::string_view>{
      litPoint,           litLineString,   litPolygon,   litMultiPoint,
      litMultiLineString, litMultiPolygon, litCollection};
};

constexpr std::array<uint32_t, 7> allTestLiteralNumGeometries{1, 1, 1, 2,
                                                              2, 2, 3};

// ____________________________________________________________________________
TEST(GeometryInfoTest, BasicTests) {
  // Constructor and getters
<<<<<<< HEAD
  GeometryInfo g{5, {{1, 1}, {2, 2}}, {1.5, 1.5}, {2}};
  ASSERT_EQ(g.getWktType().type_, 5);
  ASSERT_NEAR(g.getCentroid().centroid_.getLat(), 1.5, 0.0001);
  ASSERT_NEAR(g.getCentroid().centroid_.getLng(), 1.5, 0.0001);
  auto [lowerLeft, upperRight] = g.getBoundingBox();
=======
  GeometryInfo g{5, {{1, 1}, {2, 2}}, {1.5, 1.5}};
  ASSERT_EQ(g.getWktType().type(), 5);
  ASSERT_NEAR(g.getCentroid().centroid().getLat(), 1.5, 0.0001);
  ASSERT_NEAR(g.getCentroid().centroid().getLng(), 1.5, 0.0001);
  auto [lowerLeft, upperRight] = g.getBoundingBox().pair();
>>>>>>> 7df10c2c
  ASSERT_NEAR(lowerLeft.getLat(), 1, 0.0001);
  ASSERT_NEAR(lowerLeft.getLng(), 1, 0.0001);
  ASSERT_NEAR(upperRight.getLat(), 2, 0.0001);
  ASSERT_NEAR(upperRight.getLng(), 2, 0.0001);
  ASSERT_EQ(g.getNumGeometries().numGeometries_, 2);

  // Too large wkt type value
  AD_EXPECT_THROW_WITH_MESSAGE(
      GeometryInfo(120, {{1, 1}, {2, 2}}, {1.5, 1.5}, {1}),
      ::testing::HasSubstr("WKT Type out of range"));

  // Wrong bounding box point ordering
  AD_EXPECT_THROW_WITH_MESSAGE(
      GeometryInfo(1, {{2, 2}, {1, 1}}, {1.5, 1.5}, {1}),
      ::testing::HasSubstr("Bounding box coordinates invalid"));

  // Zero geometries
  AD_EXPECT_THROW_WITH_MESSAGE(
      GeometryInfo(1, {{2, 2}, {3, 3}}, {1.5, 1.5}, {0}),
      ::testing::HasSubstr("Number of geometries must be strictly positive"));
}

// ____________________________________________________________________________
TEST(GeometryInfoTest, FromWktLiteral) {
  auto g = GeometryInfo::fromWktLiteral(litPoint);
  GeometryInfo exp{1, {{4, 3}, {4, 3}}, {4, 3}, {1}};
  checkGeoInfo(g, exp);

  auto g2 = GeometryInfo::fromWktLiteral(litLineString);
  GeometryInfo exp2{2, {{2, 2}, {4, 4}}, {3, 3}, {1}};
  checkGeoInfo(g2, exp2);

  auto g3 = GeometryInfo::fromWktLiteral(litPolygon);
  GeometryInfo exp3{3, {{2, 2}, {4, 4}}, {3, 3}, {1}};
  checkGeoInfo(g3, exp3);

  auto g4 = GeometryInfo::fromWktLiteral(litMultiPoint);
  GeometryInfo exp4{4, {{2, 2}, {4, 4}}, {3, 3}, {2}};
  checkGeoInfo(g4, exp4);

  auto g5 = GeometryInfo::fromWktLiteral(litMultiLineString);
  GeometryInfo exp5{5, {{2, 2}, {8, 6}}, {4.436542, 3.718271}, {2}};
  checkGeoInfo(g5, exp5);

  auto g6 = GeometryInfo::fromWktLiteral(litMultiPolygon);
  GeometryInfo exp6{6, {{2, 2}, {6, 8}}, {4.5, 4.5}, {2}};
  checkGeoInfo(g6, exp6);

  auto g7 = GeometryInfo::fromWktLiteral(litCollection);
  GeometryInfo exp7{7, {{2, 2}, {6, 8}}, {5, 5}, {3}};
  checkGeoInfo(g7, exp7);

  auto g8 = GeometryInfo::fromWktLiteral(litInvalidType);
  checkGeoInfo(g8, std::nullopt);
}

// ____________________________________________________________________________
TEST(GeometryInfoTest, FromGeoPoint) {
  GeoPoint p{1.234, 5.678};
  auto g = GeometryInfo::fromGeoPoint(p);
<<<<<<< HEAD
  GeometryInfo exp{1, {p, p}, p, {1}};
=======
  GeometryInfo exp{1, {p, p}, Centroid{p}};
>>>>>>> 7df10c2c
  checkGeoInfo(g, exp);

  GeoPoint p2{0, 0};
  auto g2 = GeometryInfo::fromGeoPoint(p2);
<<<<<<< HEAD
  GeometryInfo exp2{1, {p2, p2}, p2, {1}};
=======
  GeometryInfo exp2{1, {p2, p2}, Centroid{p2}};
>>>>>>> 7df10c2c
  checkGeoInfo(g2, exp2);
}

// ____________________________________________________________________________
TEST(GeometryInfoTest, RequestedInfoInstance) {
  for (auto lit : getAllTestLiterals()) {
    checkRequestedInfoForInstance(GeometryInfo::fromWktLiteral(lit));
  }
}

// ____________________________________________________________________________
TEST(GeometryInfoTest, RequestedInfoLiteral) {
  for (auto lit : getAllTestLiterals()) {
    checkRequestedInfoForWktLiteral(lit);
  }
}

// ____________________________________________________________________________
TEST(GeometryInfoTest, BoundingBoxAsWKT) {
  BoundingBox bb1{{0, 0}, {1, 1}};
  ASSERT_EQ(bb1.asWkt(), "POLYGON((0 0,1 0,1 1,0 1,0 0))");
  BoundingBox bb2{{0, 0}, {0, 0}};
  ASSERT_EQ(bb2.asWkt(), "POLYGON((0 0,0 0,0 0,0 0,0 0))");
  auto bb3 = GeometryInfo::getBoundingBox(
      "\"LINESTRING(2 4,8 8)\""
      "^^<http://www.opengis.net/ont/geosparql#wktLiteral>");
  ASSERT_TRUE(bb3.has_value());
  ASSERT_EQ(bb3.value().asWkt(), "POLYGON((2 4,8 4,8 8,2 8,2 4))");
}

// ____________________________________________________________________________
TEST(GeometryInfoTest, BoundingBoxGetBoundingCoordinate) {
  using enum ad_utility::BoundingCoordinate;

  BoundingBox bb1{{2, 1}, {4, 3}};
  EXPECT_NEAR(bb1.getBoundingCoordinate<MIN_X>(), 1, 0.0001);
  EXPECT_NEAR(bb1.getBoundingCoordinate<MIN_Y>(), 2, 0.0001);
  EXPECT_NEAR(bb1.getBoundingCoordinate<MAX_X>(), 3, 0.0001);
  EXPECT_NEAR(bb1.getBoundingCoordinate<MAX_Y>(), 4, 0.0001);

  BoundingBox bb2{{-20, -5}, {-4, -3}};
  EXPECT_NEAR(bb2.getBoundingCoordinate<MIN_X>(), -5, 0.0001);
  EXPECT_NEAR(bb2.getBoundingCoordinate<MIN_Y>(), -20, 0.0001);
  EXPECT_NEAR(bb2.getBoundingCoordinate<MAX_X>(), -3, 0.0001);
  EXPECT_NEAR(bb2.getBoundingCoordinate<MAX_Y>(), -4, 0.0001);
}

// ____________________________________________________________________________
TEST(GeometryInfoTest, GeometryTypeAsIri) {
  ASSERT_EQ(GeometryType{1}.asIri().value(),
            "http://www.opengis.net/ont/sf#Point");
  ASSERT_EQ(GeometryType{2}.asIri().value(),
            "http://www.opengis.net/ont/sf#LineString");
  ASSERT_EQ(GeometryType{3}.asIri().value(),
            "http://www.opengis.net/ont/sf#Polygon");
  ASSERT_EQ(GeometryType{4}.asIri().value(),
            "http://www.opengis.net/ont/sf#MultiPoint");
  ASSERT_EQ(GeometryType{5}.asIri().value(),
            "http://www.opengis.net/ont/sf#MultiLineString");
  ASSERT_EQ(GeometryType{6}.asIri().value(),
            "http://www.opengis.net/ont/sf#MultiPolygon");
  ASSERT_EQ(GeometryType{7}.asIri().value(),
            "http://www.opengis.net/ont/sf#GeometryCollection");
  ASSERT_FALSE(GeometryType{8}.asIri().has_value());
}

namespace {
constexpr std::string_view example = "Example";
}

// ____________________________________________________________________________
TEST(GeometryInfoTest, GeometryInfoHelpers) {
  using namespace ad_utility::detail;
  Point<double> p{50, 60};
  auto g = utilPointToGeoPoint(p);
  EXPECT_NEAR(g.getLng(), p.getX(), 0.0001);
  EXPECT_NEAR(g.getLat(), p.getY(), 0.0001);

  auto p2 = geoPointToUtilPoint(g);
  EXPECT_NEAR(g.getLng(), p2.getX(), 0.0001);
  EXPECT_NEAR(g.getLat(), p2.getY(), 0.0001);

  EXPECT_EQ(removeDatatype(litPoint), "POINT(3 4)");

  auto parseRes1 = parseWkt(litPoint);
  EXPECT_EQ(parseRes1.first, util::geo::WKTType::POINT);
  ASSERT_TRUE(parseRes1.second.has_value());
  auto parsed1 = parseRes1.second.value();

  auto centroid1 = centroidAsGeoPoint(parsed1);
  Centroid centroidExp1{{4, 3}};
  checkCentroid(centroid1, centroidExp1);

  auto bb1 = boundingBoxAsGeoPoints(parsed1);
  BoundingBox bbExp1{{4, 3}, {4, 3}};
  checkBoundingBox(bb1, bbExp1);

  auto bb1Wkt =
      boundingBoxAsWkt(bb1.value().lowerLeft(), bb1.value().upperRight());
  EXPECT_EQ(bb1Wkt, "POLYGON((3 4,3 4,3 4,3 4,3 4))");

  EXPECT_EQ(addSfPrefix<example>(), "http://www.opengis.net/ont/sf#Example");
  EXPECT_FALSE(wktTypeToIri(0).has_value());
  EXPECT_FALSE(wktTypeToIri(8).has_value());
  EXPECT_TRUE(wktTypeToIri(1).has_value());
  EXPECT_EQ(wktTypeToIri(1).value(), "http://www.opengis.net/ont/sf#Point");

  EXPECT_EQ(countChildGeometries(parsed1), 1);
}

// ____________________________________________________________________________
TEST(GeometryInfoTest, InvalidLiteralAdHocCompuation) {
  checkInvalidLiteral(litInvalidType);
  checkInvalidLiteral(litInvalidBrackets, true);
  checkInvalidLiteral(litInvalidNumCoords, true);
}

// ____________________________________________________________________________
TEST(GeometryInfoTest, CoordinateOutOfRangeDoesNotThrow) {
<<<<<<< HEAD
  checkInvalidLiteral(litCoordOutOfRange, true, true);
  checkGeometryType(GeometryInfo::getWktType(litCoordOutOfRange).value().type_,
                    {2});
  checkGeometryType(
      GeometryInfo::getRequestedInfo<GeometryType>(litCoordOutOfRange), {2});
  EXPECT_EQ(GeometryInfo::getRequestedInfo<NumGeometries>(litCoordOutOfRange),
            NumGeometries{1});
=======
  checkInvalidLiteral(litCoordOutOfRange, true);
  EXPECT_EQ(GeometryInfo::getWktType(litCoordOutOfRange).value(),
            std::optional<GeometryType>{GeometryType{2}});
  EXPECT_EQ(GeometryInfo::getRequestedInfo<GeometryType>(litCoordOutOfRange),
            std::optional<GeometryType>{GeometryType{2}});
>>>>>>> 7df10c2c
}

// _____________________________________________________________________________
TEST(GeometryInfoTest, WebMercProjection) {
  util::geo::DBox b1{{1, 2}, {3, 4}};
  auto b1WebMerc = boxToWebMerc(b1);
  auto result1 =
      ad_utility::detail::projectInt32WebMercToDoubleLatLng(b1WebMerc);
  checkUtilBoundingBox(result1, b1);
}

// _____________________________________________________________________________
TEST(GeometryInfoTest, NumGeometries) {
  const auto testLiterals = getAllTestLiterals();
  ASSERT_EQ(testLiterals.size(), allTestLiteralNumGeometries.size());

  for (size_t i = 0; i < testLiterals.size(); ++i) {
    const auto& lit = testLiterals[i];
    NumGeometries expected{allTestLiteralNumGeometries[i]};

    EXPECT_EQ(GeometryInfo::getNumGeometries(lit), expected);

    auto gi = GeometryInfo::fromWktLiteral(lit);
    ASSERT_TRUE(gi.has_value());
    EXPECT_EQ(gi.value().getNumGeometries(), expected);
  }
}

}  // namespace<|MERGE_RESOLUTION|>--- conflicted
+++ resolved
@@ -60,24 +60,16 @@
 // ____________________________________________________________________________
 TEST(GeometryInfoTest, BasicTests) {
   // Constructor and getters
-<<<<<<< HEAD
   GeometryInfo g{5, {{1, 1}, {2, 2}}, {1.5, 1.5}, {2}};
-  ASSERT_EQ(g.getWktType().type_, 5);
-  ASSERT_NEAR(g.getCentroid().centroid_.getLat(), 1.5, 0.0001);
-  ASSERT_NEAR(g.getCentroid().centroid_.getLng(), 1.5, 0.0001);
-  auto [lowerLeft, upperRight] = g.getBoundingBox();
-=======
-  GeometryInfo g{5, {{1, 1}, {2, 2}}, {1.5, 1.5}};
   ASSERT_EQ(g.getWktType().type(), 5);
   ASSERT_NEAR(g.getCentroid().centroid().getLat(), 1.5, 0.0001);
   ASSERT_NEAR(g.getCentroid().centroid().getLng(), 1.5, 0.0001);
   auto [lowerLeft, upperRight] = g.getBoundingBox().pair();
->>>>>>> 7df10c2c
   ASSERT_NEAR(lowerLeft.getLat(), 1, 0.0001);
   ASSERT_NEAR(lowerLeft.getLng(), 1, 0.0001);
   ASSERT_NEAR(upperRight.getLat(), 2, 0.0001);
   ASSERT_NEAR(upperRight.getLng(), 2, 0.0001);
-  ASSERT_EQ(g.getNumGeometries().numGeometries_, 2);
+  ASSERT_EQ(g.getNumGeometries().numGeometries(), 2);
 
   // Too large wkt type value
   AD_EXPECT_THROW_WITH_MESSAGE(
@@ -133,20 +125,12 @@
 TEST(GeometryInfoTest, FromGeoPoint) {
   GeoPoint p{1.234, 5.678};
   auto g = GeometryInfo::fromGeoPoint(p);
-<<<<<<< HEAD
-  GeometryInfo exp{1, {p, p}, p, {1}};
-=======
-  GeometryInfo exp{1, {p, p}, Centroid{p}};
->>>>>>> 7df10c2c
+  GeometryInfo exp{1, {p, p}, Centroid{p}, {1}};
   checkGeoInfo(g, exp);
 
   GeoPoint p2{0, 0};
   auto g2 = GeometryInfo::fromGeoPoint(p2);
-<<<<<<< HEAD
-  GeometryInfo exp2{1, {p2, p2}, p2, {1}};
-=======
-  GeometryInfo exp2{1, {p2, p2}, Centroid{p2}};
->>>>>>> 7df10c2c
+  GeometryInfo exp2{1, {p2, p2}, Centroid{p2}, {1}};
   checkGeoInfo(g2, exp2);
 }
 
@@ -266,21 +250,13 @@
 
 // ____________________________________________________________________________
 TEST(GeometryInfoTest, CoordinateOutOfRangeDoesNotThrow) {
-<<<<<<< HEAD
   checkInvalidLiteral(litCoordOutOfRange, true, true);
-  checkGeometryType(GeometryInfo::getWktType(litCoordOutOfRange).value().type_,
-                    {2});
-  checkGeometryType(
-      GeometryInfo::getRequestedInfo<GeometryType>(litCoordOutOfRange), {2});
-  EXPECT_EQ(GeometryInfo::getRequestedInfo<NumGeometries>(litCoordOutOfRange),
-            NumGeometries{1});
-=======
-  checkInvalidLiteral(litCoordOutOfRange, true);
   EXPECT_EQ(GeometryInfo::getWktType(litCoordOutOfRange).value(),
             std::optional<GeometryType>{GeometryType{2}});
   EXPECT_EQ(GeometryInfo::getRequestedInfo<GeometryType>(litCoordOutOfRange),
             std::optional<GeometryType>{GeometryType{2}});
->>>>>>> 7df10c2c
+  EXPECT_EQ(GeometryInfo::getRequestedInfo<NumGeometries>(litCoordOutOfRange),
+            NumGeometries{1});
 }
 
 // _____________________________________________________________________________
