--- conflicted
+++ resolved
@@ -109,10 +109,6 @@
 }
 
 // ____________________________________________________________________________
-<<<<<<< HEAD
-TEST(GeometryInfoTest, MetricLength) {
-  //
-=======
 TEST(GeometryInfoTest, GeometryTypeAsIri) {
   ASSERT_EQ(GeometryType{1}.asIri().value(),
             "http://www.opengis.net/ont/sf#Point");
@@ -129,7 +125,11 @@
   ASSERT_EQ(GeometryType{7}.asIri().value(),
             "http://www.opengis.net/ont/sf#GeometryCollection");
   ASSERT_FALSE(GeometryType{8}.asIri().has_value());
->>>>>>> 27208d34
+}
+
+// ____________________________________________________________________________
+TEST(GeometryInfoTest, MetricLength) {
+  // TODO
 }
 
 }  // namespace