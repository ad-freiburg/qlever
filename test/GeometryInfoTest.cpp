--- conflicted
+++ resolved
@@ -90,7 +90,18 @@
 }
 
 // ____________________________________________________________________________
-<<<<<<< HEAD
+TEST(GeometryInfoTest, BoundingBoxAsWKT) {
+  BoundingBox bb1{{0, 0}, {1, 1}};
+  ASSERT_EQ(bb1.asWkt(), "POLYGON((0 0,1 0,1 1,0 1,0 0))");
+  BoundingBox bb2{{0, 0}, {0, 0}};
+  ASSERT_EQ(bb2.asWkt(), "POLYGON((0 0,0 0,0 0,0 0,0 0))");
+  auto bb3 = GeometryInfo::getBoundingBox(
+      "\"LINESTRING(2 4,8 8)\""
+      "^^<http://www.opengis.net/ont/geosparql#wktLiteral>");
+  ASSERT_EQ(bb3.asWkt(), "POLYGON((2 4,8 4,8 8,2 8,2 4))");
+}
+
+// ____________________________________________________________________________
 TEST(GeometryInfoTest, GeometryTypeAsIri) {
   ASSERT_EQ(GeometryType{1}.asIri().value(),
             "http://www.opengis.net/ont/sf#Point");
@@ -107,17 +118,6 @@
   ASSERT_EQ(GeometryType{7}.asIri().value(),
             "http://www.opengis.net/ont/sf#GeometryCollection");
   ASSERT_FALSE(GeometryType{8}.asIri().has_value());
-=======
-TEST(GeometryInfoTest, BoundingBoxAsWKT) {
-  BoundingBox bb1{{0, 0}, {1, 1}};
-  ASSERT_EQ(bb1.asWkt(), "POLYGON((0 0,1 0,1 1,0 1,0 0))");
-  BoundingBox bb2{{0, 0}, {0, 0}};
-  ASSERT_EQ(bb2.asWkt(), "POLYGON((0 0,0 0,0 0,0 0,0 0))");
-  auto bb3 = GeometryInfo::getBoundingBox(
-      "\"LINESTRING(2 4,8 8)\""
-      "^^<http://www.opengis.net/ont/geosparql#wktLiteral>");
-  ASSERT_EQ(bb3.asWkt(), "POLYGON((2 4,8 4,8 8,2 8,2 4))");
->>>>>>> e984c7e5
 }
 
 }  // namespace