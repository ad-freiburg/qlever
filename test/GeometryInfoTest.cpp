//  Copyright 2025, University of Freiburg,
//  Chair of Algorithms and Data Structures.
//  Author: Christoph Ullinger <ullingec@cs.uni-freiburg.de>

#include <gmock/gmock.h>

#include "GeometryInfoTestHelpers.h"
#include "parser/GeoPoint.h"
#include "util/GTestHelpers.h"
#include "util/GeometryInfo.h"
#include "util/GeometryInfoHelpersImpl.h"

namespace {

using namespace ad_utility;
using namespace geoInfoTestHelpers;

// Example WKT literals for the tests below
constexpr std::string_view lit1 =
    "\"POINT(3 4)\"^^<http://www.opengis.net/ont/geosparql#wktLiteral>";
constexpr std::string_view lit2 =
    "\"LINESTRING(2 2, 4 "
    "4)\"^^<http://www.opengis.net/ont/geosparql#wktLiteral>";
constexpr std::string_view lit3 =
    "\"POLYGON(2 4, 4 4, 4 "
    "2, 2 2)\"^^<http://www.opengis.net/ont/geosparql#wktLiteral>";

// ____________________________________________________________________________
TEST(GeometryInfoTest, BasicTests) {
  // Constructor and getters
  GeometryInfo g{5, {{1, 1}, {2, 2}}, {1.5, 1.5}};
  ASSERT_EQ(g.getWktType().type_, 5);
  ASSERT_NEAR(g.getCentroid().centroid_.getLat(), 1.5, 0.0001);
  ASSERT_NEAR(g.getCentroid().centroid_.getLng(), 1.5, 0.0001);
  auto [lowerLeft, upperRight] = g.getBoundingBox();
  ASSERT_NEAR(lowerLeft.getLat(), 1, 0.0001);
  ASSERT_NEAR(lowerLeft.getLng(), 1, 0.0001);
  ASSERT_NEAR(upperRight.getLat(), 2, 0.0001);
  ASSERT_NEAR(upperRight.getLng(), 2, 0.0001);

  // Too large wkt type value
  AD_EXPECT_THROW_WITH_MESSAGE(GeometryInfo(120, {{1, 1}, {2, 2}}, {1.5, 1.5}),
                               ::testing::HasSubstr("WKT Type out of range"));

  // Wrong bounding box point ordering
  AD_EXPECT_THROW_WITH_MESSAGE(
      GeometryInfo(1, {{2, 2}, {1, 1}}, {1.5, 1.5}),
      ::testing::HasSubstr("Bounding box coordinates invalid"));
}

// ____________________________________________________________________________
TEST(GeometryInfoTest, FromWktLiteral) {
  auto g = GeometryInfo::fromWktLiteral(lit1);
  GeometryInfo exp{1, {{4, 3}, {4, 3}}, {4, 3}};
  checkGeoInfo(g, exp);

  auto g2 = GeometryInfo::fromWktLiteral(lit2);
  GeometryInfo exp2{2, {{2, 2}, {4, 4}}, {3, 3}};
  checkGeoInfo(g2, exp2);

  auto g3 = GeometryInfo::fromWktLiteral(lit3);
  GeometryInfo exp3{3, {{2, 2}, {4, 4}}, {3, 3}};
  checkGeoInfo(g3, exp3);
}

// ____________________________________________________________________________
TEST(GeometryInfoTest, FromGeoPoint) {
  GeoPoint p{1.234, 5.678};
  auto g = GeometryInfo::fromGeoPoint(p);
  GeometryInfo exp{1, {p, p}, p};
  checkGeoInfo(g, exp);

  GeoPoint p2{0, 0};
  auto g2 = GeometryInfo::fromGeoPoint(p2);
  GeometryInfo exp2{1, {p2, p2}, p2};
  checkGeoInfo(g2, exp2);
}

// ____________________________________________________________________________
TEST(GeometryInfoTest, RequestedInfoInstance) {
  checkRequestedInfoForInstance(GeometryInfo::fromWktLiteral(lit1));
  checkRequestedInfoForInstance(GeometryInfo::fromWktLiteral(lit2));
  checkRequestedInfoForInstance(GeometryInfo::fromWktLiteral(lit3));
}

// ____________________________________________________________________________
TEST(GeometryInfoTest, RequestedInfoLiteral) {
  checkRequestedInfoForWktLiteral(lit1);
  checkRequestedInfoForWktLiteral(lit2);
  checkRequestedInfoForWktLiteral(lit3);
}

// ____________________________________________________________________________
TEST(GeometryInfoTest, BoundingBoxAsWKT) {
  BoundingBox bb1{{0, 0}, {1, 1}};
  ASSERT_EQ(bb1.asWkt(), "POLYGON((0 0,1 0,1 1,0 1,0 0))");
  BoundingBox bb2{{0, 0}, {0, 0}};
  ASSERT_EQ(bb2.asWkt(), "POLYGON((0 0,0 0,0 0,0 0,0 0))");
  auto bb3 = GeometryInfo::getBoundingBox(
      "\"LINESTRING(2 4,8 8)\""
      "^^<http://www.opengis.net/ont/geosparql#wktLiteral>");
  ASSERT_EQ(bb3.asWkt(), "POLYGON((2 4,8 4,8 8,2 8,2 4))");
}

// ____________________________________________________________________________
<<<<<<< HEAD
TEST(GeometryInfoTest, GeometryInfoHelpers) {
  using namespace ad_utility::detail;
  Point<double> p{50, 60};
  auto g = utilPointToGeoPoint(p);
  ASSERT_NEAR(g.getLng(), p.getX(), 0.0001);
  ASSERT_NEAR(g.getLat(), p.getY(), 0.0001);

  auto p2 = geoPointToUtilPoint(g);
  ASSERT_NEAR(g.getLng(), p2.getX(), 0.0001);
  ASSERT_NEAR(g.getLat(), p2.getY(), 0.0001);

  ASSERT_EQ(removeDatatype(lit1), "POINT(3 4)");

  auto parseRes1 = parseWkt(lit1);
  ASSERT_TRUE(parseRes1.second.has_value());
  auto parsed1 = parseRes1.second.value();

  auto centroid1 = centroidAsGeoPoint(parsed1);
  checkCentroid(centroid1, {{4, 3}});

  auto bb1 = boundingBoxAsGeoPoints(parsed1);
  checkBoundingBox(bb1, {{4, 3}, {4, 3}});

  auto bb1Wkt = boundingBoxAsWkt(bb1.lowerLeft_, bb1.upperRight_);
  ASSERT_EQ(bb1Wkt, "POLYGON((3 4,3 4,3 4,3 4,3 4))");
=======
TEST(GeometryInfoTest, GeometryTypeAsIri) {
  ASSERT_EQ(GeometryType{1}.asIri().value(),
            "http://www.opengis.net/ont/sf#Point");
  ASSERT_EQ(GeometryType{2}.asIri().value(),
            "http://www.opengis.net/ont/sf#LineString");
  ASSERT_EQ(GeometryType{3}.asIri().value(),
            "http://www.opengis.net/ont/sf#Polygon");
  ASSERT_EQ(GeometryType{4}.asIri().value(),
            "http://www.opengis.net/ont/sf#MultiPoint");
  ASSERT_EQ(GeometryType{5}.asIri().value(),
            "http://www.opengis.net/ont/sf#MultiLineString");
  ASSERT_EQ(GeometryType{6}.asIri().value(),
            "http://www.opengis.net/ont/sf#MultiPolygon");
  ASSERT_EQ(GeometryType{7}.asIri().value(),
            "http://www.opengis.net/ont/sf#GeometryCollection");
  ASSERT_FALSE(GeometryType{8}.asIri().has_value());
>>>>>>> 448925d5
}

}  // namespace<|MERGE_RESOLUTION|>--- conflicted
+++ resolved
@@ -103,7 +103,25 @@
 }
 
 // ____________________________________________________________________________
-<<<<<<< HEAD
+TEST(GeometryInfoTest, GeometryTypeAsIri) {
+  ASSERT_EQ(GeometryType{1}.asIri().value(),
+            "http://www.opengis.net/ont/sf#Point");
+  ASSERT_EQ(GeometryType{2}.asIri().value(),
+            "http://www.opengis.net/ont/sf#LineString");
+  ASSERT_EQ(GeometryType{3}.asIri().value(),
+            "http://www.opengis.net/ont/sf#Polygon");
+  ASSERT_EQ(GeometryType{4}.asIri().value(),
+            "http://www.opengis.net/ont/sf#MultiPoint");
+  ASSERT_EQ(GeometryType{5}.asIri().value(),
+            "http://www.opengis.net/ont/sf#MultiLineString");
+  ASSERT_EQ(GeometryType{6}.asIri().value(),
+            "http://www.opengis.net/ont/sf#MultiPolygon");
+  ASSERT_EQ(GeometryType{7}.asIri().value(),
+            "http://www.opengis.net/ont/sf#GeometryCollection");
+  ASSERT_FALSE(GeometryType{8}.asIri().has_value());
+}
+
+// ____________________________________________________________________________
 TEST(GeometryInfoTest, GeometryInfoHelpers) {
   using namespace ad_utility::detail;
   Point<double> p{50, 60};
@@ -129,24 +147,6 @@
 
   auto bb1Wkt = boundingBoxAsWkt(bb1.lowerLeft_, bb1.upperRight_);
   ASSERT_EQ(bb1Wkt, "POLYGON((3 4,3 4,3 4,3 4,3 4))");
-=======
-TEST(GeometryInfoTest, GeometryTypeAsIri) {
-  ASSERT_EQ(GeometryType{1}.asIri().value(),
-            "http://www.opengis.net/ont/sf#Point");
-  ASSERT_EQ(GeometryType{2}.asIri().value(),
-            "http://www.opengis.net/ont/sf#LineString");
-  ASSERT_EQ(GeometryType{3}.asIri().value(),
-            "http://www.opengis.net/ont/sf#Polygon");
-  ASSERT_EQ(GeometryType{4}.asIri().value(),
-            "http://www.opengis.net/ont/sf#MultiPoint");
-  ASSERT_EQ(GeometryType{5}.asIri().value(),
-            "http://www.opengis.net/ont/sf#MultiLineString");
-  ASSERT_EQ(GeometryType{6}.asIri().value(),
-            "http://www.opengis.net/ont/sf#MultiPolygon");
-  ASSERT_EQ(GeometryType{7}.asIri().value(),
-            "http://www.opengis.net/ont/sf#GeometryCollection");
-  ASSERT_FALSE(GeometryType{8}.asIri().has_value());
->>>>>>> 448925d5
 }
 
 }  // namespace