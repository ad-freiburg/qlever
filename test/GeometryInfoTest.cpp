--- conflicted
+++ resolved
@@ -70,11 +70,7 @@
 // ____________________________________________________________________________
 TEST(GeometryInfoTest, BasicTests) {
   // Constructor and getters
-<<<<<<< HEAD
-  GeometryInfo g{5, {{1, 1}, {2, 2}}, {1.5, 1.5}, {2}};
-=======
-  GeometryInfo g{5, {{1, 1}, {2, 2}}, {1.5, 1.5}, MetricLength{900}};
->>>>>>> 8fae2ee2
+  GeometryInfo g{5, {{1, 1}, {2, 2}}, {1.5, 1.5}, {2}, MetricLength{900}};
   ASSERT_EQ(g.getWktType().type(), 5);
   ASSERT_NEAR(g.getCentroid().centroid().getLat(), 1.5, 0.0001);
   ASSERT_NEAR(g.getCentroid().centroid().getLng(), 1.5, 0.0001);
@@ -83,40 +79,28 @@
   ASSERT_NEAR(lowerLeft.getLng(), 1, 0.0001);
   ASSERT_NEAR(upperRight.getLat(), 2, 0.0001);
   ASSERT_NEAR(upperRight.getLng(), 2, 0.0001);
-<<<<<<< HEAD
   ASSERT_EQ(g.getNumGeometries().numGeometries(), 2);
+  ASSERT_NEAR(g.getMetricLength().length(), 900, 0.0001);
 
   // Too large wkt type value
   AD_EXPECT_THROW_WITH_MESSAGE(
-      GeometryInfo(120, {{1, 1}, {2, 2}}, {1.5, 1.5}, {1}),
-=======
-  ASSERT_NEAR(g.getMetricLength().length(), 900, 0.0001);
-
-  // Too large wkt type value
-  AD_EXPECT_THROW_WITH_MESSAGE(
-      GeometryInfo(120, {{1, 1}, {2, 2}}, {1.5, 1.5}, MetricLength{1}),
->>>>>>> 8fae2ee2
+      GeometryInfo(120, {{1, 1}, {2, 2}}, {1.5, 1.5}, {1}, MetricLength{1}),
       ::testing::HasSubstr("WKT Type out of range"));
 
   // Wrong bounding box point ordering
   AD_EXPECT_THROW_WITH_MESSAGE(
-<<<<<<< HEAD
-      GeometryInfo(1, {{2, 2}, {1, 1}}, {1.5, 1.5}, {1}),
+      GeometryInfo(1, {{2, 2}, {1, 1}}, {1.5, 1.5}, {1}, MetricLength{1}),
       ::testing::HasSubstr("Bounding box coordinates invalid"));
 
   // Zero geometries
   AD_EXPECT_THROW_WITH_MESSAGE(
-      GeometryInfo(1, {{2, 2}, {3, 3}}, {1.5, 1.5}, {0}),
+      GeometryInfo(1, {{2, 2}, {3, 3}}, {1.5, 1.5}, {0}, MetricLength{0}),
       ::testing::HasSubstr("Number of geometries must be strictly positive"));
-=======
-      GeometryInfo(1, {{2, 2}, {1, 1}}, {1.5, 1.5}, MetricLength{1}),
-      ::testing::HasSubstr("Bounding box coordinates invalid"));
 
   // Negative length
   AD_EXPECT_THROW_WITH_MESSAGE(
-      GeometryInfo(5, {{1, 1}, {2, 2}}, {1.5, 1.5}, MetricLength{-900}),
+      GeometryInfo(5, {{1, 1}, {2, 2}}, {1.5, 1.5}, {1}, MetricLength{-900}),
       ::testing::HasSubstr("Metric length must be positive"));
->>>>>>> 8fae2ee2
 }
 
 // ____________________________________________________________________________
@@ -126,60 +110,32 @@
   auto len = getLengthForTesting;
 
   auto g = GeometryInfo::fromWktLiteral(litPoint);
-<<<<<<< HEAD
-  GeometryInfo exp{1, {{4, 3}, {4, 3}}, {4, 3}, {1}};
+  GeometryInfo exp{1, {{4, 3}, {4, 3}}, {4, 3}, {1}, MetricLength{0}};
   checkGeoInfo(g, exp);
 
   auto g2 = GeometryInfo::fromWktLiteral(litLineString);
-  GeometryInfo exp2{2, {{2, 2}, {4, 4}}, {3, 3}, {1}};
+  GeometryInfo exp2{2, {{2, 2}, {4, 4}}, {3, 3}, {1}, len(litLineString)};
   checkGeoInfo(g2, exp2);
 
   auto g3 = GeometryInfo::fromWktLiteral(litPolygon);
-  GeometryInfo exp3{3, {{2, 2}, {4, 4}}, {3, 3}, {1}};
+  GeometryInfo exp3{3, {{2, 2}, {4, 4}}, {3, 3}, {1}, len(litPolygon)};
   checkGeoInfo(g3, exp3);
 
   auto g4 = GeometryInfo::fromWktLiteral(litMultiPoint);
-  GeometryInfo exp4{4, {{2, 2}, {4, 4}}, {3, 3}, {2}};
-  checkGeoInfo(g4, exp4);
-
-  auto g5 = GeometryInfo::fromWktLiteral(litMultiLineString);
-  GeometryInfo exp5{5, {{2, 2}, {8, 6}}, {4.436542, 3.718271}, {2}};
-  checkGeoInfo(g5, exp5);
-
-  auto g6 = GeometryInfo::fromWktLiteral(litMultiPolygon);
-  GeometryInfo exp6{6, {{2, 2}, {6, 8}}, {4.5, 4.5}, {2}};
-  checkGeoInfo(g6, exp6);
-
-  auto g7 = GeometryInfo::fromWktLiteral(litCollection);
-  GeometryInfo exp7{7, {{2, 2}, {6, 8}}, {5, 5}, {3}};
-=======
-  GeometryInfo exp{1, {{4, 3}, {4, 3}}, {4, 3}, MetricLength{0}};
-  checkGeoInfo(g, exp);
-
-  auto g2 = GeometryInfo::fromWktLiteral(litLineString);
-  GeometryInfo exp2{2, {{2, 2}, {4, 4}}, {3, 3}, len(litLineString)};
-  checkGeoInfo(g2, exp2);
-
-  auto g3 = GeometryInfo::fromWktLiteral(litPolygon);
-  GeometryInfo exp3{3, {{2, 2}, {4, 4}}, {3, 3}, len(litPolygon)};
-  checkGeoInfo(g3, exp3);
-
-  auto g4 = GeometryInfo::fromWktLiteral(litMultiPoint);
-  GeometryInfo exp4{4, {{2, 2}, {4, 4}}, {3, 3}, MetricLength{0}};
+  GeometryInfo exp4{4, {{2, 2}, {4, 4}}, {3, 3}, {2}, MetricLength{0}};
   checkGeoInfo(g4, exp4);
 
   auto g5 = GeometryInfo::fromWktLiteral(litMultiLineString);
   GeometryInfo exp5{
-      5, {{2, 2}, {8, 6}}, {4.436542, 3.718271}, len(litMultiLineString)};
+      5, {{2, 2}, {8, 6}}, {4.436542, 3.718271}, {2}, len(litMultiLineString)};
   checkGeoInfo(g5, exp5);
 
   auto g6 = GeometryInfo::fromWktLiteral(litMultiPolygon);
-  GeometryInfo exp6{6, {{2, 2}, {6, 8}}, {4.5, 4.5}, len(litMultiPolygon)};
+  GeometryInfo exp6{6, {{2, 2}, {6, 8}}, {4.5, 4.5}, {2}, len(litMultiPolygon)};
   checkGeoInfo(g6, exp6);
 
   auto g7 = GeometryInfo::fromWktLiteral(litCollection);
-  GeometryInfo exp7{7, {{2, 2}, {6, 8}}, {5, 5}, len(litCollection)};
->>>>>>> 8fae2ee2
+  GeometryInfo exp7{7, {{2, 2}, {6, 8}}, {5, 5}, {3}, len(litCollection)};
   checkGeoInfo(g7, exp7);
 
   auto g8 = GeometryInfo::fromWktLiteral(litInvalidType);
@@ -190,20 +146,12 @@
 TEST(GeometryInfoTest, FromGeoPoint) {
   GeoPoint p{1.234, 5.678};
   auto g = GeometryInfo::fromGeoPoint(p);
-<<<<<<< HEAD
-  GeometryInfo exp{1, {p, p}, Centroid{p}, {1}};
-=======
-  GeometryInfo exp{1, {p, p}, Centroid{p}, MetricLength{0}};
->>>>>>> 8fae2ee2
+  GeometryInfo exp{1, {p, p}, Centroid{p}, {1}, MetricLength{0}};
   checkGeoInfo(g, exp);
 
   GeoPoint p2{0, 0};
   auto g2 = GeometryInfo::fromGeoPoint(p2);
-<<<<<<< HEAD
-  GeometryInfo exp2{1, {p2, p2}, Centroid{p2}, {1}};
-=======
-  GeometryInfo exp2{1, {p2, p2}, Centroid{p2}, MetricLength{0}};
->>>>>>> 8fae2ee2
+  GeometryInfo exp2{1, {p2, p2}, Centroid{p2}, {1}, MetricLength{0}};
   checkGeoInfo(g2, exp2);
 }
 
@@ -311,9 +259,8 @@
   EXPECT_TRUE(wktTypeToIri(1).has_value());
   EXPECT_EQ(wktTypeToIri(1).value(), "http://www.opengis.net/ont/sf#Point");
 
-<<<<<<< HEAD
   EXPECT_EQ(countChildGeometries(parsed1), 1);
-=======
+
   EXPECT_EQ(computeMetricLength(parsed1).length(), 0);
   auto parseRes2 = parseWkt(litShortRealWorldLine);
   EXPECT_EQ(parseRes2.first, 2);
@@ -331,7 +278,6 @@
   AD_EXPECT_THROW_WITH_MESSAGE(
       MetricLength{-500},
       ::testing::HasSubstr("Metric length must be positive"));
->>>>>>> 8fae2ee2
 }
 
 // ____________________________________________________________________________
@@ -362,7 +308,6 @@
 }
 
 // _____________________________________________________________________________
-<<<<<<< HEAD
 TEST(GeometryInfoTest, NumGeometries) {
   const auto testLiterals = getAllTestLiterals();
   ASSERT_EQ(testLiterals.size(), allTestLiteralNumGeometries.size());
@@ -377,7 +322,9 @@
     ASSERT_TRUE(gi.has_value());
     EXPECT_EQ(gi.value().getNumGeometries(), expected);
   }
-=======
+}
+
+// _____________________________________________________________________________
 TEST(GeometryInfoTest, AnyGeometryMember) {
   // Test that the enum we define corresponds to the geometry type identifiers
   // used by `libspatialjoin`.
@@ -424,13 +371,15 @@
   // when serializing `GeometryInfo` objects.
   static_assert(sizeof(EncodedBoundingBox) == 16);
   static_assert(sizeof(GeometryType) == 1);
+  static_assert(sizeof(NumGeometries) == 4);
   static_assert(sizeof(MetricLength) == sizeof(double));
 
   using EncodedGeometryTypeAndCentroid = uint64_t;
-  static_assert(sizeof(GeometryInfo) == sizeof(EncodedGeometryTypeAndCentroid) +
-                                            sizeof(EncodedBoundingBox) +
-                                            sizeof(MetricLength));
->>>>>>> 8fae2ee2
+  static_assert(sizeof(GeometryInfo) ==
+                sizeof(EncodedGeometryTypeAndCentroid) +
+                    sizeof(EncodedBoundingBox) + sizeof(NumGeometries) +
+                    sizeof(MetricLength) + 4  // Alignment
+  );
 }
 
 }  // namespace