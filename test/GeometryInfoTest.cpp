//  Copyright 2025, University of Freiburg,
//  Chair of Algorithms and Data Structures.
//  Author: Christoph Ullinger <ullingec@cs.uni-freiburg.de>

#include <gmock/gmock.h>

#include "GeometryInfoTestHelpers.h"
#include "rdfTypes/GeometryInfo.h"
#include "rdfTypes/GeometryInfoHelpersImpl.h"
#include "util/GTestHelpers.h"

namespace {

using namespace ad_utility;
using namespace geoInfoTestHelpers;

// Example WKT literals for all supported geometry types
constexpr std::string_view litPoint =
    "\"POINT(3 4)\"^^<http://www.opengis.net/ont/geosparql#wktLiteral>";
constexpr std::string_view litLineString =
    "\"LINESTRING(2 2, 4 4)\""
    "^^<http://www.opengis.net/ont/geosparql#wktLiteral>";
constexpr std::string_view litPolygon =
    "\"POLYGON((2 4, 4 4, 4 2, 2 2))\""
    "^^<http://www.opengis.net/ont/geosparql#wktLiteral>";
constexpr std::string_view litMultiPoint =
    "\"MULTIPOINT((2 2), (4 4))\""
    "^^<http://www.opengis.net/ont/geosparql#wktLiteral>";
constexpr std::string_view litMultiLineString =
    "\"MULTILINESTRING((2 2, 4 4), (2 2, 6 8))\""
    "^^<http://www.opengis.net/ont/geosparql#wktLiteral>";
constexpr std::string_view litMultiPolygon =
    "\"MULTIPOLYGON(((2 4,8 4,8 6,2 6,2 4)), ((2 4, 4 4, 4 2, 2 2)))\""
    "^^<http://www.opengis.net/ont/geosparql#wktLiteral>";
constexpr std::string_view litCollection =
    "\"GEOMETRYCOLLECTION(POLYGON((2 4,8 4,8 6,2 6,2 4)), LINESTRING(2 2, 4 4),"
    "POINT(3 4))\"^^<http://www.opengis.net/ont/geosparql#wktLiteral>";

constexpr std::string_view litInvalid =
    "\"BLABLIBLU(xyz)\"^^<http://www.opengis.net/ont/geosparql#wktLiteral>";
constexpr std::string_view litCoordOutOfRange =
    "\"LINESTRING(2 -500, 4 4)\""
    "^^<http://www.opengis.net/ont/geosparql#wktLiteral>";

const auto getAllTestLiterals = []() {
  return std::vector<std::string_view>{
      litPoint,           litLineString,   litPolygon,   litMultiPoint,
      litMultiLineString, litMultiPolygon, litCollection};
};

// ____________________________________________________________________________
TEST(GeometryInfoTest, BasicTests) {
  // Constructor and getters
  GeometryInfo g{5, {{1, 1}, {2, 2}}, {1.5, 1.5}, {900}};
  ASSERT_EQ(g.getWktType().type(), 5);
  ASSERT_NEAR(g.getCentroid().centroid().getLat(), 1.5, 0.0001);
  ASSERT_NEAR(g.getCentroid().centroid().getLng(), 1.5, 0.0001);
  auto [lowerLeft, upperRight] = g.getBoundingBox().pair();
  ASSERT_NEAR(lowerLeft.getLat(), 1, 0.0001);
  ASSERT_NEAR(lowerLeft.getLng(), 1, 0.0001);
  ASSERT_NEAR(upperRight.getLat(), 2, 0.0001);
  ASSERT_NEAR(upperRight.getLng(), 2, 0.0001);
  ASSERT_NEAR(g.getMetricLength().length(), 900, 0.0001);

  // Too large wkt type value
  AD_EXPECT_THROW_WITH_MESSAGE(
      GeometryInfo(120, {{1, 1}, {2, 2}}, {1.5, 1.5}, {1}),
      ::testing::HasSubstr("WKT Type out of range"));

  // Wrong bounding box point ordering
  AD_EXPECT_THROW_WITH_MESSAGE(
      GeometryInfo(1, {{2, 2}, {1, 1}}, {1.5, 1.5}, {1}),
      ::testing::HasSubstr("Bounding box coordinates invalid"));

  // Negative length
  AD_EXPECT_THROW_WITH_MESSAGE(
      GeometryInfo(5, {{1, 1}, {2, 2}}, {1.5, 1.5}, {-900}),
      ::testing::HasSubstr("Metric length must be positive"));
}

// ____________________________________________________________________________
TEST(GeometryInfoTest, FromWktLiteral) {
  auto g = GeometryInfo::fromWktLiteral(litPoint);
  GeometryInfo exp{1, {{4, 3}, {4, 3}}, {4, 3}, {0}};
  checkGeoInfo(g, exp);

  auto g2 = GeometryInfo::fromWktLiteral(litLineString);
  GeometryInfo exp2{2, {{2, 2}, {4, 4}}, {3, 3}, {314635}};
  checkGeoInfo(g2, exp2);

  auto g3 = GeometryInfo::fromWktLiteral(litPolygon);
  GeometryInfo exp3{3, {{2, 2}, {4, 4}}, {3, 3}, {667239}};
  checkGeoInfo(g3, exp3);

  auto g4 = GeometryInfo::fromWktLiteral(litMultiPoint);
  GeometryInfo exp4{4, {{2, 2}, {4, 4}}, {3, 3}, {0}};
  checkGeoInfo(g4, exp4);

  auto g5 = GeometryInfo::fromWktLiteral(litMultiLineString);
  GeometryInfo exp5{5, {{2, 2}, {8, 6}}, {4.436542, 3.718271}, {1116317}};
  checkGeoInfo(g5, exp5);

  auto g6 = GeometryInfo::fromWktLiteral(litMultiPolygon);
  GeometryInfo exp6{6, {{2, 2}, {6, 8}}, {4.5, 4.5}, {2443059}};
  checkGeoInfo(g6, exp6);

  auto g7 = GeometryInfo::fromWktLiteral(litCollection);
  GeometryInfo exp7{7, {{2, 2}, {6, 8}}, {5, 5}, {2090456}};
  checkGeoInfo(g7, exp7);

  auto g8 = GeometryInfo::fromWktLiteral(litInvalid);
  checkGeoInfo(g8, std::nullopt);
}

// ____________________________________________________________________________
TEST(GeometryInfoTest, FromGeoPoint) {
  GeoPoint p{1.234, 5.678};
  auto g = GeometryInfo::fromGeoPoint(p);
  GeometryInfo exp{1, {p, p}, p, {0}};
  checkGeoInfo(g, exp);

  GeoPoint p2{0, 0};
  auto g2 = GeometryInfo::fromGeoPoint(p2);
  GeometryInfo exp2{1, {p2, p2}, p2, {0}};
  checkGeoInfo(g2, exp2);
}

// ____________________________________________________________________________
TEST(GeometryInfoTest, RequestedInfoInstance) {
  for (auto lit : getAllTestLiterals()) {
    checkRequestedInfoForInstance(GeometryInfo::fromWktLiteral(lit));
  }
}

// ____________________________________________________________________________
TEST(GeometryInfoTest, RequestedInfoLiteral) {
  for (auto lit : getAllTestLiterals()) {
    checkRequestedInfoForWktLiteral(lit);
  }
}

// ____________________________________________________________________________
TEST(GeometryInfoTest, BoundingBoxAsWKT) {
  BoundingBox bb1{{0, 0}, {1, 1}};
  ASSERT_EQ(bb1.asWkt(), "POLYGON((0 0,1 0,1 1,0 1,0 0))");
  BoundingBox bb2{{0, 0}, {0, 0}};
  ASSERT_EQ(bb2.asWkt(), "POLYGON((0 0,0 0,0 0,0 0,0 0))");
  auto bb3 = GeometryInfo::getBoundingBox(
      "\"LINESTRING(2 4,8 8)\""
      "^^<http://www.opengis.net/ont/geosparql#wktLiteral>");
  ASSERT_TRUE(bb3.has_value());
  ASSERT_EQ(bb3.value().asWkt(), "POLYGON((2 4,8 4,8 8,2 8,2 4))");
}

// ____________________________________________________________________________
TEST(GeometryInfoTest, BoundingBoxGetBoundingCoordinate) {
  using enum ad_utility::BoundingCoordinate;

  BoundingBox bb1{{2, 1}, {4, 3}};
  EXPECT_NEAR(bb1.getBoundingCoordinate<MIN_X>(), 1, 0.0001);
  EXPECT_NEAR(bb1.getBoundingCoordinate<MIN_Y>(), 2, 0.0001);
  EXPECT_NEAR(bb1.getBoundingCoordinate<MAX_X>(), 3, 0.0001);
  EXPECT_NEAR(bb1.getBoundingCoordinate<MAX_Y>(), 4, 0.0001);

  BoundingBox bb2{{-20, -5}, {-4, -3}};
  EXPECT_NEAR(bb2.getBoundingCoordinate<MIN_X>(), -5, 0.0001);
  EXPECT_NEAR(bb2.getBoundingCoordinate<MIN_Y>(), -20, 0.0001);
  EXPECT_NEAR(bb2.getBoundingCoordinate<MAX_X>(), -3, 0.0001);
  EXPECT_NEAR(bb2.getBoundingCoordinate<MAX_Y>(), -4, 0.0001);
}

// ____________________________________________________________________________
TEST(GeometryInfoTest, GeometryTypeAsIri) {
  ASSERT_EQ(GeometryType{1}.asIri().value(),
            "http://www.opengis.net/ont/sf#Point");
  ASSERT_EQ(GeometryType{2}.asIri().value(),
            "http://www.opengis.net/ont/sf#LineString");
  ASSERT_EQ(GeometryType{3}.asIri().value(),
            "http://www.opengis.net/ont/sf#Polygon");
  ASSERT_EQ(GeometryType{4}.asIri().value(),
            "http://www.opengis.net/ont/sf#MultiPoint");
  ASSERT_EQ(GeometryType{5}.asIri().value(),
            "http://www.opengis.net/ont/sf#MultiLineString");
  ASSERT_EQ(GeometryType{6}.asIri().value(),
            "http://www.opengis.net/ont/sf#MultiPolygon");
  ASSERT_EQ(GeometryType{7}.asIri().value(),
            "http://www.opengis.net/ont/sf#GeometryCollection");
  ASSERT_FALSE(GeometryType{8}.asIri().has_value());
}

// ____________________________________________________________________________
TEST(GeometryInfoTest, GeometryInfoHelpers) {
  using namespace ad_utility::detail;
  Point<double> p{50, 60};
  auto g = utilPointToGeoPoint(p);
  EXPECT_NEAR(g.getLng(), p.getX(), 0.0001);
  EXPECT_NEAR(g.getLat(), p.getY(), 0.0001);

  auto p2 = geoPointToUtilPoint(g);
  EXPECT_NEAR(g.getLng(), p2.getX(), 0.0001);
  EXPECT_NEAR(g.getLat(), p2.getY(), 0.0001);

  EXPECT_EQ(removeDatatype(litPoint), "POINT(3 4)");

  auto parseRes1 = parseWkt(litPoint);
  ASSERT_TRUE(parseRes1.second.has_value());
  auto parsed1 = parseRes1.second.value();

  auto centroid1 = centroidAsGeoPoint(parsed1);
  Centroid centroidExp1{{4, 3}};
  checkCentroid(centroid1, centroidExp1);

  auto bb1 = boundingBoxAsGeoPoints(parsed1);
  BoundingBox bbExp1{{4, 3}, {4, 3}};
  checkBoundingBox(bb1, bbExp1);

<<<<<<< HEAD
  auto bb1Wkt = boundingBoxAsWkt(bb1.lowerLeft(), bb1.upperRight());
=======
  auto bb1Wkt =
      boundingBoxAsWkt(bb1.value().lowerLeft_, bb1.value().upperRight_);
>>>>>>> 0098a5b3
  EXPECT_EQ(bb1Wkt, "POLYGON((3 4,3 4,3 4,3 4,3 4))");

  EXPECT_EQ(addSfPrefix<"Example">(), "http://www.opengis.net/ont/sf#Example");
  EXPECT_FALSE(wktTypeToIri(0).has_value());
  EXPECT_FALSE(wktTypeToIri(8).has_value());
  EXPECT_TRUE(wktTypeToIri(1).has_value());
  EXPECT_EQ(wktTypeToIri(1).value(), "http://www.opengis.net/ont/sf#Point");

  // TODO computeMetricLength
}

// ____________________________________________________________________________
TEST(GeometryInfoTest, MetricLength) {
  // TODO
}

// ____________________________________________________________________________
TEST(GeometryInfoTest, InvalidLiteralAdHocCompuation) {
  checkInvalidLiteral(litInvalid);
}

// ____________________________________________________________________________
TEST(GeometryInfoTest, CoordinateOutOfRangeDoesNotThrow) {
  checkInvalidLiteral(litCoordOutOfRange, true);
  checkGeometryType(GeometryInfo::getWktType(litCoordOutOfRange).value().type_,
                    {2});
  checkGeometryType(
      GeometryInfo::getRequestedInfo<GeometryType>(litCoordOutOfRange), {2});
}

}  // namespace<|MERGE_RESOLUTION|>--- conflicted
+++ resolved
@@ -214,12 +214,8 @@
   BoundingBox bbExp1{{4, 3}, {4, 3}};
   checkBoundingBox(bb1, bbExp1);
 
-<<<<<<< HEAD
-  auto bb1Wkt = boundingBoxAsWkt(bb1.lowerLeft(), bb1.upperRight());
-=======
   auto bb1Wkt =
-      boundingBoxAsWkt(bb1.value().lowerLeft_, bb1.value().upperRight_);
->>>>>>> 0098a5b3
+      boundingBoxAsWkt(bb1.value().lowerLeft(), bb1.value().upperRight());
   EXPECT_EQ(bb1Wkt, "POLYGON((3 4,3 4,3 4,3 4,3 4))");
 
   EXPECT_EQ(addSfPrefix<"Example">(), "http://www.opengis.net/ont/sf#Example");
