--- conflicted
+++ resolved
@@ -7,19 +7,15 @@
 #include <util/geo/Geo.h>
 
 #include <range/v3/numeric/accumulate.hpp>
-
 #include <stdexcept>
 
 #include "GeometryInfoTestHelpers.h"
 #include "rdfTypes/GeometryInfo.h"
 #include "rdfTypes/GeometryInfoHelpersImpl.h"
 #include "util/GTestHelpers.h"
-<<<<<<< HEAD
+#include "util/GeoConverters.h"
 #include "util/geo/Collection.h"
 #include "util/geo/Geo.h"
-=======
-#include "util/GeoConverters.h"
->>>>>>> ae697834
 
 namespace {
 
@@ -60,11 +56,10 @@
     "\"LINESTRING(2 -500, 4 4)\""
     "^^<http://www.opengis.net/ont/geosparql#wktLiteral>";
 
-<<<<<<< HEAD
 constexpr std::string_view litShortRealWorldLine =
     "\"LINESTRING(7.8412948 47.9977308, 7.8450491 47.9946000)\""
     "^^<http://www.opengis.net/ont/geosparql#wktLiteral>";
-=======
+
 // University building 101 in Freiburg: ca. 1611 square-meters (osmway:33903391)
 constexpr std::string_view litSmallRealWorldPolygon1 =
     "\"POLYGON((7.8346338 48.0126612,7.8348921 48.0123905,7.8349457 "
@@ -143,7 +138,6 @@
     "47.994211)))\"^^<http://www.opengis.net/ont/geosparql#wktLiteral>";
 const double areaRealWorldMultiPolygonHoleIntersection =
     areaRealWorldMultiPolygonIntersecting - 15103.0;
->>>>>>> ae697834
 
 const auto getAllTestLiterals = []() {
   return std::vector<std::string_view>{
@@ -157,11 +151,8 @@
 // ____________________________________________________________________________
 TEST(GeometryInfoTest, BasicTests) {
   // Constructor and getters
-<<<<<<< HEAD
-  GeometryInfo g{5, {{1, 1}, {2, 2}}, {1.5, 1.5}, {2}, MetricLength{900}};
-=======
-  GeometryInfo g{5, {{1, 1}, {2, 2}}, {1.5, 1.5}, MetricArea{5}};
->>>>>>> ae697834
+  GeometryInfo g{5,   {{1, 1}, {2, 2}},  {1.5, 1.5},
+                 {2}, MetricLength{900}, MetricArea{5}};
   ASSERT_EQ(g.getWktType().type(), 5);
   ASSERT_NEAR(g.getCentroid().centroid().getLat(), 1.5, 0.0001);
   ASSERT_NEAR(g.getCentroid().centroid().getLng(), 1.5, 0.0001);
@@ -170,112 +161,81 @@
   ASSERT_NEAR(lowerLeft.getLng(), 1, 0.0001);
   ASSERT_NEAR(upperRight.getLat(), 2, 0.0001);
   ASSERT_NEAR(upperRight.getLng(), 2, 0.0001);
-<<<<<<< HEAD
   ASSERT_EQ(g.getNumGeometries().numGeometries(), 2);
   ASSERT_NEAR(g.getMetricLength().length(), 900, 0.0001);
+  ASSERT_NEAR(g.getMetricArea().area(), 5, 0.0001);
 
   // Too large wkt type value
   AD_EXPECT_THROW_WITH_MESSAGE(
-      GeometryInfo(120, {{1, 1}, {2, 2}}, {1.5, 1.5}, {1}, MetricLength{1}),
-=======
-  ASSERT_NEAR(g.getMetricArea().area(), 5, 0.0001);
-
-  // Too large wkt type value
-  AD_EXPECT_THROW_WITH_MESSAGE(
-      GeometryInfo(120, {{1, 1}, {2, 2}}, {1.5, 1.5}, MetricArea{5}),
->>>>>>> ae697834
+      GeometryInfo(120, {{1, 1}, {2, 2}}, {1.5, 1.5}, {1}, MetricLength{1},
+                   MetricArea{5}),
       ::testing::HasSubstr("WKT Type out of range"));
 
   // Wrong bounding box point ordering
   AD_EXPECT_THROW_WITH_MESSAGE(
-<<<<<<< HEAD
-      GeometryInfo(1, {{2, 2}, {1, 1}}, {1.5, 1.5}, {1}, MetricLength{1}),
+      GeometryInfo(1, {{2, 2}, {1, 1}}, {1.5, 1.5}, {1}, MetricLength{1},
+                   MetricArea{0}),
       ::testing::HasSubstr("Bounding box coordinates invalid"));
 
   // Zero geometries
   AD_EXPECT_THROW_WITH_MESSAGE(
-      GeometryInfo(1, {{2, 2}, {3, 3}}, {1.5, 1.5}, {0}, MetricLength{0}),
+      GeometryInfo(1, {{2, 2}, {3, 3}}, {1.5, 1.5}, {0}, MetricLength{0},
+                   MetricArea{5}),
       ::testing::HasSubstr("Number of geometries must be strictly positive"));
 
   // Negative length
   AD_EXPECT_THROW_WITH_MESSAGE(
-      GeometryInfo(5, {{1, 1}, {2, 2}}, {1.5, 1.5}, {1}, MetricLength{-900}),
+      GeometryInfo(5, {{1, 1}, {2, 2}}, {1.5, 1.5}, {1}, MetricLength{-900},
+                   MetricArea{5}),
       ::testing::HasSubstr("Metric length must be positive"));
-=======
-      GeometryInfo(1, {{2, 2}, {1, 1}}, {1.5, 1.5}, MetricArea{0}),
-      ::testing::HasSubstr("Bounding box coordinates invalid"));
 
   // Negative area
   AD_EXPECT_THROW_WITH_MESSAGE(
-      GeometryInfo(5, {{1, 1}, {2, 2}}, {1.5, 1.5}, MetricArea{-900}),
+      GeometryInfo(5, {{1, 1}, {2, 2}}, {1.5, 1.5}, {1}, MetricLength{0},
+                   MetricArea{-900}),
       ::testing::HasSubstr("Metric area must be positive"));
->>>>>>> ae697834
 }
 
 // ____________________________________________________________________________
 TEST(GeometryInfoTest, FromWktLiteral) {
-<<<<<<< HEAD
   // To avoid hard-coding lengths for unit tests unrelated to actual length
   // computation, we compute the expected values.
   auto len = getLengthForTesting;
+  auto area = getAreaForTesting;
 
   auto g = GeometryInfo::fromWktLiteral(litPoint);
-  GeometryInfo exp{1, {{4, 3}, {4, 3}}, {4, 3}, {1}, MetricLength{0}};
+  GeometryInfo exp{1,   {{4, 3}, {4, 3}}, {4, 3},
+                   {1}, MetricLength{0},  MetricArea{0}};
   checkGeoInfo(g, exp);
 
   auto g2 = GeometryInfo::fromWktLiteral(litLineString);
-  GeometryInfo exp2{2, {{2, 2}, {4, 4}}, {3, 3}, {1}, len(litLineString)};
+  GeometryInfo exp2{2,   {{2, 2}, {4, 4}},   {3, 3},
+                    {1}, len(litLineString), MetricArea{0}};
   checkGeoInfo(g2, exp2);
 
   auto g3 = GeometryInfo::fromWktLiteral(litPolygon);
-  GeometryInfo exp3{3, {{2, 2}, {4, 4}}, {3, 3}, {1}, len(litPolygon)};
+  GeometryInfo exp3{3,   {{2, 2}, {4, 4}}, {3, 3},
+                    {1}, len(litPolygon),  area(litPolygon)};
   checkGeoInfo(g3, exp3);
 
   auto g4 = GeometryInfo::fromWktLiteral(litMultiPoint);
-  GeometryInfo exp4{4, {{2, 2}, {4, 4}}, {3, 3}, {2}, MetricLength{0}};
+  GeometryInfo exp4{4,   {{2, 2}, {4, 4}}, {3, 3},
+                    {2}, MetricLength{0},  MetricArea{0}};
   checkGeoInfo(g4, exp4);
 
   auto g5 = GeometryInfo::fromWktLiteral(litMultiLineString);
-  GeometryInfo exp5{
-      5, {{2, 2}, {8, 6}}, {4.436542, 3.718271}, {2}, len(litMultiLineString)};
+  GeometryInfo exp5{5,   {{2, 2}, {8, 6}},        {4.436542, 3.718271},
+                    {2}, len(litMultiLineString), MetricArea{0}};
   checkGeoInfo(g5, exp5);
 
   auto g6 = GeometryInfo::fromWktLiteral(litMultiPolygon);
-  GeometryInfo exp6{6, {{2, 2}, {6, 8}}, {4.5, 4.5}, {2}, len(litMultiPolygon)};
+  GeometryInfo exp6{6,   {{2, 2}, {6, 8}},     {4.5, 4.5},
+                    {2}, len(litMultiPolygon), area(litMultiPolygon)};
   checkGeoInfo(g6, exp6);
 
   auto g7 = GeometryInfo::fromWktLiteral(litCollection);
-  GeometryInfo exp7{7, {{2, 2}, {6, 8}}, {5, 5}, {3}, len(litCollection)};
-=======
-  auto area = getAreaForTesting;
-
-  auto g = GeometryInfo::fromWktLiteral(litPoint);
-  GeometryInfo exp{1, {{4, 3}, {4, 3}}, {4, 3}, MetricArea{0}};
-  checkGeoInfo(g, exp);
-
-  auto g2 = GeometryInfo::fromWktLiteral(litLineString);
-  GeometryInfo exp2{2, {{2, 2}, {4, 4}}, {3, 3}, MetricArea{0}};
-  checkGeoInfo(g2, exp2);
-
-  auto g3 = GeometryInfo::fromWktLiteral(litPolygon);
-  GeometryInfo exp3{3, {{2, 2}, {4, 4}}, {3, 3}, area(litPolygon)};
-  checkGeoInfo(g3, exp3);
-
-  auto g4 = GeometryInfo::fromWktLiteral(litMultiPoint);
-  GeometryInfo exp4{4, {{2, 2}, {4, 4}}, {3, 3}, MetricArea{0}};
-  checkGeoInfo(g4, exp4);
-
-  auto g5 = GeometryInfo::fromWktLiteral(litMultiLineString);
-  GeometryInfo exp5{5, {{2, 2}, {8, 6}}, {4.436542, 3.718271}, MetricArea{0}};
-  checkGeoInfo(g5, exp5);
-
-  auto g6 = GeometryInfo::fromWktLiteral(litMultiPolygon);
-  GeometryInfo exp6{6, {{2, 2}, {6, 8}}, {4.5, 4.5}, area(litMultiPolygon)};
-  checkGeoInfo(g6, exp6);
-
-  auto g7 = GeometryInfo::fromWktLiteral(litCollection);
-  GeometryInfo exp7{7, {{2, 2}, {6, 8}}, {5, 5}, area(litCollection)};
->>>>>>> ae697834
+  GeometryInfo exp7{7,   {{2, 2}, {6, 8}},   {5, 5},
+                    {3}, len(litCollection), area(litCollection)};
   checkGeoInfo(g7, exp7);
 
   auto g8 = GeometryInfo::fromWktLiteral(litInvalidType);
@@ -286,20 +246,13 @@
 TEST(GeometryInfoTest, FromGeoPoint) {
   GeoPoint p{1.234, 5.678};
   auto g = GeometryInfo::fromGeoPoint(p);
-<<<<<<< HEAD
-  GeometryInfo exp{1, {p, p}, Centroid{p}, {1}, MetricLength{0}};
-=======
-  GeometryInfo exp{1, {p, p}, Centroid{p}, MetricArea{0}};
->>>>>>> ae697834
+  GeometryInfo exp{1, {p, p}, Centroid{p}, {1}, MetricLength{0}, MetricArea{0}};
   checkGeoInfo(g, exp);
 
   GeoPoint p2{0, 0};
   auto g2 = GeometryInfo::fromGeoPoint(p2);
-<<<<<<< HEAD
-  GeometryInfo exp2{1, {p2, p2}, Centroid{p2}, {1}, MetricLength{0}};
-=======
-  GeometryInfo exp2{1, {p2, p2}, Centroid{p2}, MetricArea{0}};
->>>>>>> ae697834
+  GeometryInfo exp2{1,   {p2, p2},        Centroid{p2},
+                    {1}, MetricLength{0}, MetricArea{0}};
   checkGeoInfo(g2, exp2);
 }
 
@@ -407,7 +360,6 @@
   EXPECT_TRUE(wktTypeToIri(1).has_value());
   EXPECT_EQ(wktTypeToIri(1).value(), "http://www.opengis.net/ont/sf#Point");
 
-<<<<<<< HEAD
   EXPECT_EQ(countChildGeometries(parsed1), 1);
 
   EXPECT_EQ(computeMetricLength(parsed1).length(), 0);
@@ -427,7 +379,7 @@
   AD_EXPECT_THROW_WITH_MESSAGE(
       MetricLength{-500},
       ::testing::HasSubstr("Metric length must be positive"));
-=======
+
   EXPECT_EQ(computeMetricArea(ParsedWkt{DPoint{4, 5}}), 0);
   EXPECT_EQ(computeMetricArea(ParsedWkt{DLine{DPoint{1, 2}, DPoint{3, 4}}}), 0);
 }
@@ -511,7 +463,6 @@
 
   AD_EXPECT_THROW_WITH_MESSAGE(
       MetricArea{-1}, ::testing::HasSubstr("Metric area must be positive"));
->>>>>>> ae697834
 }
 
 // ____________________________________________________________________________
@@ -542,7 +493,6 @@
 }
 
 // _____________________________________________________________________________
-<<<<<<< HEAD
 TEST(GeometryInfoTest, NumGeometries) {
   const auto testLiterals = getAllTestLiterals();
   ASSERT_EQ(testLiterals.size(), allTestLiteralNumGeometries.size());
@@ -601,14 +551,11 @@
 }
 
 // _____________________________________________________________________________
-=======
->>>>>>> ae697834
 TEST(GeometryInfoTest, SizeOfAndAlignmentBytes) {
   // These assertions check that we are not wasting space with alignment bytes
   // when serializing `GeometryInfo` objects.
   static_assert(sizeof(EncodedBoundingBox) == 16);
   static_assert(sizeof(GeometryType) == 1);
-<<<<<<< HEAD
   static_assert(sizeof(NumGeometries) == 4);
   static_assert(sizeof(MetricLength) == sizeof(double));
 
@@ -618,14 +565,6 @@
                     sizeof(EncodedBoundingBox) + sizeof(NumGeometries) +
                     sizeof(MetricLength) + 4  // Alignment
   );
-=======
-  static_assert(sizeof(MetricArea) == sizeof(double));
-
-  using EncodedGeometryTypeAndCentroid = uint64_t;
-  static_assert(sizeof(GeometryInfo) == sizeof(EncodedGeometryTypeAndCentroid) +
-                                            sizeof(EncodedBoundingBox) +
-                                            sizeof(MetricArea));
->>>>>>> ae697834
 }
 
 }  // namespace