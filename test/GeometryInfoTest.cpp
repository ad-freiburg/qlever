//  Copyright 2025, University of Freiburg,
//  Chair of Algorithms and Data Structures.
//  Author: Christoph Ullinger <ullingec@cs.uni-freiburg.de>

#include <absl/strings/str_join.h>
#include <gmock/gmock.h>
#include <util/geo/Geo.h>

#include <range/v3/numeric/accumulate.hpp>
#include <stdexcept>

#include "GeometryInfoTestHelpers.h"
#include "rdfTypes/GeometryInfo.h"
#include "rdfTypes/GeometryInfoHelpersImpl.h"
#include "util/GTestHelpers.h"
#include "util/GeoConverters.h"
#include "util/geo/Collection.h"
#include "util/geo/Geo.h"

namespace {

using namespace ad_utility;
using namespace geoInfoTestHelpers;

// Example WKT literals for all supported geometry types
constexpr std::string_view litPoint =
    "\"POINT(3 4)\"^^<http://www.opengis.net/ont/geosparql#wktLiteral>";
const DPoint expectedPoint{3, 4};
constexpr std::string_view litLineString =
    "\"LINESTRING(2 2,4 4)\""
    "^^<http://www.opengis.net/ont/geosparql#wktLiteral>";
const DLine expectedLine{{2, 2}, {4, 4}};
constexpr std::string_view litPolygon =
    "\"POLYGON((2 2,4 2,4 4,2 4,2 2))\""
    "^^<http://www.opengis.net/ont/geosparql#wktLiteral>";
const DPolygon expectedPolygon{{{2, 2}, {4, 2}, {4, 4}, {2, 4}}};
constexpr std::string_view litMultiPoint =
    "\"MULTIPOINT(2 2,4 4)\""
    "^^<http://www.opengis.net/ont/geosparql#wktLiteral>";
const DMultiPoint expectedMultiPoint{{2, 2}, {4, 4}};
constexpr std::string_view litMultiLineString =
    "\"MULTILINESTRING((2 2,4 4),(2 2,6 8))\""
    "^^<http://www.opengis.net/ont/geosparql#wktLiteral>";
const DMultiLine expectedMultiLineString{{{2, 2}, {4, 4}}, {{2, 2}, {6, 8}}};
constexpr std::string_view litMultiPolygon =
    "\"MULTIPOLYGON(((2 4,8 4,8 6,2 6,2 4)),((2 2,4 2,4 4,2 4,2 2)))\""
    "^^<http://www.opengis.net/ont/geosparql#wktLiteral>";
const DMultiPolygon expectedMultiPolygon{
    DPolygon{{{2, 4}, {8, 4}, {8, 6}, {2, 6}, {2, 4}}},
    DPolygon{{{2, 2}, {4, 2}, {4, 4}, {2, 4}, {2, 2}}}};
constexpr std::string_view litCollection =
    "\"GEOMETRYCOLLECTION(POLYGON((2 4,8 4,8 6,2 6,2 4)),LINESTRING(2 2,4 4),"
    "POINT(3 4))\"^^<http://www.opengis.net/ont/geosparql#wktLiteral>";
<<<<<<< HEAD
const DCollection expectedCollection{
    DAnyGeometry{DPolygon{{{2, 4}, {8, 4}, {8, 6}, {2, 6}, {2, 4}}}},
    AnyGeometry{DLine{{2, 2}, {4, 4}}}, AnyGeometry{DPoint{3, 4}}};
=======
const DPolygon expectedCollectionElement1{
    {{2, 4}, {8, 4}, {8, 6}, {2, 6}, {2, 4}}};
const DLine expectedCollectionElement2{{2, 2}, {4, 4}};
const DPoint expectedCollectionElement3{3, 4};
const DCollection expectedCollection{DAnyGeometry{expectedCollectionElement1},
                                     DAnyGeometry{expectedCollectionElement2},
                                     DAnyGeometry{expectedCollectionElement3}};
>>>>>>> 50d08bc0

constexpr std::string_view litInvalidType =
    "\"BLABLIBLU(xyz)\"^^<http://www.opengis.net/ont/geosparql#wktLiteral>";
constexpr std::string_view litInvalidBrackets =
    "\"POLYGON)2 4, 4 4, 4 2, 2 2(\""
    "^^<http://www.opengis.net/ont/geosparql#wktLiteral>";
constexpr std::string_view litInvalidNumCoords =
    "\"LINESTRING(1)\""
    "^^<http://www.opengis.net/ont/geosparql#wktLiteral>";
constexpr std::string_view litCoordOutOfRange =
    "\"LINESTRING(2 -500, 4 4)\""
    "^^<http://www.opengis.net/ont/geosparql#wktLiteral>";

constexpr std::string_view litShortRealWorldLine =
    "\"LINESTRING(7.8412948 47.9977308, 7.8450491 47.9946000)\""
    "^^<http://www.opengis.net/ont/geosparql#wktLiteral>";

// University building 101 in Freiburg: ca. 1611 square-meters (osmway:33903391)
constexpr std::string_view litSmallRealWorldPolygon1 =
    "\"POLYGON((7.8346338 48.0126612,7.8348921 48.0123905,7.8349457 "
    "48.0124216,7.8349855 48.0124448,7.8353244 48.0126418,7.8354091 "
    "48.0126911,7.8352246 48.0129047,7.8351623 48.012879,7.8350687 "
    "48.0128404,7.8347244 48.0126985,7.8346338 48.0126612))\""
    "^^<http://www.opengis.net/ont/geosparql#wktLiteral>";
const double areaSmallRealWorldPolygon1 = 1611.0;

// University building 106 in Freiburg: ca. 491 square-meters (osmway:33903567)
constexpr std::string_view litSmallRealWorldPolygon2 =
    "\"POLYGON((7.8333378 48.0146547,7.8334932 48.0144793,7.833657 "
    "48.0145439,7.8336726 48.01455,7.8336875 48.0145564,7.8337433 "
    "48.0145785,7.8335879 48.0147539,7.8335143 48.0147242,7.8333378 "
    "48.0146547))\"^^<http://www.opengis.net/ont/geosparql#wktLiteral>";
const double areaSmallRealWorldPolygon2 = 491.0;
constexpr std::string_view litSmallRealWorldPolygon2AsMulti =
    "\"MULTIPOLYGON(((7.8333378 48.0146547,7.8334932 48.0144793,7.833657 "
    "48.0145439,7.8336726 48.01455,7.8336875 48.0145564,7.8337433 "
    "48.0145785,7.8335879 48.0147539,7.8335143 48.0147242,7.8333378 "
    "48.0146547)))\"^^<http://www.opengis.net/ont/geosparql#wktLiteral>";

// The outer boundary of this polygon is a triangle between Freiburg Central
// Railway Station, Freiburg University Library and Freiburg Cathedral, ca.
// 117122 square-meters. It has a hole consisting of a smaller triangle ca.
// 15103 square-meters. Therefore the area is 117122 - 15103 = 102019 sq.-m.
constexpr std::string_view litSmallRealWorldPolygonWithHole =
    "\"POLYGON((7.8412948 47.9977308, 7.8450491 47.9946, 7.852918  47.995562, "
    "7.8412948 47.9977308),(7.847796 47.995486, 7.844982 47.995615, 7.8447057 "
    "47.9969221))\"^^<http://www.opengis.net/ont/geosparql#wktLiteral>";
const double areaSmallRealWorldPolygonWithHole = 102019.0;

// This example multipolygon uses the same coordinates as the one with a hole
// above. Therefore the union of them is just the first polygon with size ca.
// 117122 square meters.
constexpr std::string_view litRealWorldMultiPolygonFullyContained =
    "\"MULTIPOLYGON(((7.8412948 47.9977308, 7.8450491 47.9946, 7.852918 "
    "47.995562, 7.8412948 47.9977308)),((7.847796 47.995486, 7.844982 "
    "47.995615, 7.8447057 47.9969221)))\""
    "^^<http://www.opengis.net/ont/geosparql#wktLiteral>";
const double areaRealWorldMultiPolygonFullyContained = 117122.0;

// This multipolygon contains two non-intersecting polygons (university
// buildings 101 and 106 in Freiburg), thus its size is the sum of the member
// polygons, that is ca. 1611 + 491 = 2102 square meters.
constexpr std::string_view litRealWorldMultiPolygonNonIntersecting =
    "\"MULTIPOLYGON(((7.8346338 48.0126612,7.8348921 48.0123905,7.8349457 "
    "48.0124216,7.8349855 48.0124448,7.8353244 48.0126418,7.8354091 "
    "48.0126911,7.8352246 48.0129047,7.8351623 48.012879,7.8350687 "
    "48.0128404,7.8347244 48.0126985,7.8346338 48.0126612)),((7.8333378 "
    "48.0146547,7.8334932 48.0144793,7.833657 48.0145439,7.8336726 "
    "48.01455,7.8336875 48.0145564,7.8337433 48.0145785,7.8335879 "
    "48.0147539,7.8335143 48.0147242,7.8333378 48.0146547)))\""
    "^^<http://www.opengis.net/ont/geosparql#wktLiteral>";
const double areaRealWorldMultiPolygonNonIntersecting = 2102.0;

// Two polygons which intersect each other. Their sizes are ca. 117122 and 18962
// square meters, so their union must be smaller than the sum of these (which
// would be 136084 square meters): it is ca. 119319 square meters.
constexpr std::string_view litRealWorldMultiPolygonIntersecting =
    "\"MULTIPOLYGON(((7.847796 47.995486, 7.844982 47.995615,  7.844529 "
    "47.995205, 7.844933 47.994211)),((7.8412948 47.9977308, 7.8450491 "
    "47.9946, 7.852918 47.995562, 7.8412948 47.9977308)))\""
    "^^<http://www.opengis.net/ont/geosparql#wktLiteral>";
const double areaRealWorldMultiPolygonIntersecting = 119319.0;
const size_t numRealWorldMultiPolygonIntersecting = 2;

// Two polygons which intersect each other. This is equivalent to the one above
// but contains an additional ca. 15103 square meter hole which has to be
// considered correctly during the computation of the polygons' union for
// determining the area.
constexpr std::string_view litRealWorldMultiPolygonHoleIntersection =
    "\"MULTIPOLYGON(((7.8412948 47.9977308, 7.8450491 47.9946, 7.852918 "
    "47.995562, 7.8412948 47.9977308),(7.847796 47.995486, 7.844982 47.995615, "
    "7.8447057 47.9969221)),((7.847796 47.995486, 7.844529 47.995205, 7.844933 "
    "47.994211)))\"^^<http://www.opengis.net/ont/geosparql#wktLiteral>";
const double areaRealWorldMultiPolygonHoleIntersection =
    areaRealWorldMultiPolygonIntersecting - 15103.0;

const auto getAllTestLiterals = []() {
  return std::vector<std::string_view>{
      litPoint,           litLineString,   litPolygon,   litMultiPoint,
      litMultiLineString, litMultiPolygon, litCollection};
};

const auto getAllExpectedParseResults = []() {
  using enum WKTType;
  return std::vector<ParseResult>{{POINT, expectedPoint},
                                  {LINESTRING, expectedLine},
                                  {POLYGON, expectedPolygon},
                                  {MULTIPOINT, expectedMultiPoint},
                                  {MULTILINESTRING, expectedMultiLineString},
                                  {MULTIPOLYGON, expectedMultiPolygon},
                                  {COLLECTION, expectedCollection}};
};

constexpr std::array<uint32_t, 7> allTestLiteralNumGeometries{1, 1, 1, 2,
                                                              2, 2, 3};

// ____________________________________________________________________________
TEST(GeometryInfoTest, BasicTests) {
  // Constructor and getters
  GeometryInfo g{5,   {{1, 1}, {2, 2}},  {1.5, 1.5},
                 {2}, MetricLength{900}, MetricArea{5}};
  ASSERT_EQ(g.getWktType().type(), 5);
  ASSERT_NEAR(g.getCentroid().centroid().getLat(), 1.5, 0.0001);
  ASSERT_NEAR(g.getCentroid().centroid().getLng(), 1.5, 0.0001);
  auto [lowerLeft, upperRight] = g.getBoundingBox().pair();
  ASSERT_NEAR(lowerLeft.getLat(), 1, 0.0001);
  ASSERT_NEAR(lowerLeft.getLng(), 1, 0.0001);
  ASSERT_NEAR(upperRight.getLat(), 2, 0.0001);
  ASSERT_NEAR(upperRight.getLng(), 2, 0.0001);
  ASSERT_EQ(g.getNumGeometries().numGeometries(), 2);
  ASSERT_NEAR(g.getMetricLength().length(), 900, 0.0001);
  ASSERT_NEAR(g.getMetricArea().area(), 5, 0.0001);

  // Too large wkt type value
  AD_EXPECT_THROW_WITH_MESSAGE(
      GeometryInfo(120, {{1, 1}, {2, 2}}, {1.5, 1.5}, {1}, MetricLength{1},
                   MetricArea{5}),
      ::testing::HasSubstr("WKT Type out of range"));

  // Wrong bounding box point ordering
  AD_EXPECT_THROW_WITH_MESSAGE(
      GeometryInfo(1, {{2, 2}, {1, 1}}, {1.5, 1.5}, {1}, MetricLength{1},
                   MetricArea{0}),
      ::testing::HasSubstr("Bounding box coordinates invalid"));

  // Zero geometries
  AD_EXPECT_THROW_WITH_MESSAGE(
      GeometryInfo(1, {{2, 2}, {3, 3}}, {1.5, 1.5}, {0}, MetricLength{1},
                   MetricArea{5}),
      ::testing::HasSubstr("Number of geometries must be strictly positive"));

  // Negative length
  AD_EXPECT_THROW_WITH_MESSAGE(
      GeometryInfo(5, {{1, 1}, {2, 2}}, {1.5, 1.5}, {1}, MetricLength{-900},
                   MetricArea{5}),
      ::testing::HasSubstr("Metric length must be positive"));

  // Negative area
  AD_EXPECT_THROW_WITH_MESSAGE(
      GeometryInfo(5, {{1, 1}, {2, 2}}, {1.5, 1.5}, {1}, MetricLength{0},
                   MetricArea{-900}),
      ::testing::HasSubstr("Metric area must be positive"));
}

// ____________________________________________________________________________
TEST(GeometryInfoTest, FromWktLiteral) {
  // To avoid hard-coding lengths for unit tests unrelated to actual length
  // computation, we compute the expected values.
  auto len = getLengthForTesting;
  auto area = getAreaForTesting;

  auto g = GeometryInfo::fromWktLiteral(litPoint);
  GeometryInfo exp{1,   {{4, 3}, {4, 3}}, {4, 3},
                   {1}, MetricLength{0},  MetricArea{0}};
  EXPECT_GEOMETRYINFO(g, exp);

  auto g2 = GeometryInfo::fromWktLiteral(litLineString);
  GeometryInfo exp2{2,   {{2, 2}, {4, 4}},   {3, 3},
                    {1}, len(litLineString), MetricArea{0}};
  EXPECT_GEOMETRYINFO(g2, exp2);

  auto g3 = GeometryInfo::fromWktLiteral(litPolygon);
  GeometryInfo exp3{3,   {{2, 2}, {4, 4}}, {3, 3},
                    {1}, len(litPolygon),  area(litPolygon)};
  EXPECT_GEOMETRYINFO(g3, exp3);

  auto g4 = GeometryInfo::fromWktLiteral(litMultiPoint);
  GeometryInfo exp4{4,   {{2, 2}, {4, 4}}, {3, 3},
                    {2}, MetricLength{0},  MetricArea{0}};
  EXPECT_GEOMETRYINFO(g4, exp4);

  auto g5 = GeometryInfo::fromWktLiteral(litMultiLineString);
  GeometryInfo exp5{5,   {{2, 2}, {8, 6}},        {4.436542, 3.718271},
                    {2}, len(litMultiLineString), MetricArea{0}};
  EXPECT_GEOMETRYINFO(g5, exp5);

  auto g6 = GeometryInfo::fromWktLiteral(litMultiPolygon);
  GeometryInfo exp6{6,   {{2, 2}, {6, 8}},     {4.5, 4.5},
                    {2}, len(litMultiPolygon), area(litMultiPolygon)};
  EXPECT_GEOMETRYINFO(g6, exp6);

  auto g7 = GeometryInfo::fromWktLiteral(litCollection);
  GeometryInfo exp7{7,   {{2, 2}, {6, 8}},   {5, 5},
                    {3}, len(litCollection), area(litCollection)};
  EXPECT_GEOMETRYINFO(g7, exp7);

  auto g8 = GeometryInfo::fromWktLiteral(litInvalidType);
  EXPECT_GEOMETRYINFO(g8, std::nullopt);
}

// ____________________________________________________________________________
TEST(GeometryInfoTest, FromGeoPoint) {
  GeoPoint p{1.234, 5.678};
  auto g = GeometryInfo::fromGeoPoint(p);
  GeometryInfo exp{1, {p, p}, Centroid{p}, {1}, MetricLength{0}, MetricArea{0}};
  EXPECT_GEOMETRYINFO(g, exp);

  GeoPoint p2{0, 0};
  auto g2 = GeometryInfo::fromGeoPoint(p2);
  GeometryInfo exp2{1,   {p2, p2},        Centroid{p2},
                    {1}, MetricLength{0}, MetricArea{0}};
  EXPECT_GEOMETRYINFO(g2, exp2);
}

// ____________________________________________________________________________
TEST(GeometryInfoTest, RequestedInfoInstance) {
  for (auto lit : getAllTestLiterals()) {
    checkRequestedInfoForInstance(GeometryInfo::fromWktLiteral(lit));
  }
}

// ____________________________________________________________________________
TEST(GeometryInfoTest, RequestedInfoLiteral) {
  for (auto lit : getAllTestLiterals()) {
    checkRequestedInfoForWktLiteral(lit);
  }
}

// ____________________________________________________________________________
TEST(GeometryInfoTest, BoundingBoxAsWKT) {
  BoundingBox bb1{{0, 0}, {1, 1}};
  ASSERT_EQ(bb1.asWkt(), "POLYGON((0 0,1 0,1 1,0 1,0 0))");
  BoundingBox bb2{{0, 0}, {0, 0}};
  ASSERT_EQ(bb2.asWkt(), "POLYGON((0 0,0 0,0 0,0 0,0 0))");
  auto bb3 = GeometryInfo::getBoundingBox(
      "\"LINESTRING(2 4,8 8)\""
      "^^<http://www.opengis.net/ont/geosparql#wktLiteral>");
  ASSERT_TRUE(bb3.has_value());
  ASSERT_EQ(bb3.value().asWkt(), "POLYGON((2 4,8 4,8 8,2 8,2 4))");
}

// ____________________________________________________________________________
TEST(GeometryInfoTest, BoundingBoxGetBoundingCoordinate) {
  using enum ad_utility::BoundingCoordinate;

  BoundingBox bb1{{2, 1}, {4, 3}};
  EXPECT_NEAR(bb1.getBoundingCoordinate<MIN_X>(), 1, 0.0001);
  EXPECT_NEAR(bb1.getBoundingCoordinate<MIN_Y>(), 2, 0.0001);
  EXPECT_NEAR(bb1.getBoundingCoordinate<MAX_X>(), 3, 0.0001);
  EXPECT_NEAR(bb1.getBoundingCoordinate<MAX_Y>(), 4, 0.0001);

  BoundingBox bb2{{-20, -5}, {-4, -3}};
  EXPECT_NEAR(bb2.getBoundingCoordinate<MIN_X>(), -5, 0.0001);
  EXPECT_NEAR(bb2.getBoundingCoordinate<MIN_Y>(), -20, 0.0001);
  EXPECT_NEAR(bb2.getBoundingCoordinate<MAX_X>(), -3, 0.0001);
  EXPECT_NEAR(bb2.getBoundingCoordinate<MAX_Y>(), -4, 0.0001);
}

// ____________________________________________________________________________
TEST(GeometryInfoTest, GeometryTypeAsIri) {
  ASSERT_EQ(GeometryType{1}.asIri().value(),
            "http://www.opengis.net/ont/sf#Point");
  ASSERT_EQ(GeometryType{2}.asIri().value(),
            "http://www.opengis.net/ont/sf#LineString");
  ASSERT_EQ(GeometryType{3}.asIri().value(),
            "http://www.opengis.net/ont/sf#Polygon");
  ASSERT_EQ(GeometryType{4}.asIri().value(),
            "http://www.opengis.net/ont/sf#MultiPoint");
  ASSERT_EQ(GeometryType{5}.asIri().value(),
            "http://www.opengis.net/ont/sf#MultiLineString");
  ASSERT_EQ(GeometryType{6}.asIri().value(),
            "http://www.opengis.net/ont/sf#MultiPolygon");
  ASSERT_EQ(GeometryType{7}.asIri().value(),
            "http://www.opengis.net/ont/sf#GeometryCollection");
  ASSERT_FALSE(GeometryType{8}.asIri().has_value());
}

namespace {
constexpr std::string_view example = "Example";
}

// ____________________________________________________________________________
TEST(GeometryInfoTest, GeometryInfoHelpers) {
  using namespace ad_utility::detail;
  Point<double> p{50, 60};
  auto g = utilPointToGeoPoint(p);
  EXPECT_NEAR(g.getLng(), p.getX(), 0.0001);
  EXPECT_NEAR(g.getLat(), p.getY(), 0.0001);

  auto p2 = geoPointToUtilPoint(g);
  EXPECT_NEAR(g.getLng(), p2.getX(), 0.0001);
  EXPECT_NEAR(g.getLat(), p2.getY(), 0.0001);

  EXPECT_EQ(removeDatatype(litPoint), "POINT(3 4)");

  auto parseRes1 = parseWkt(litPoint);
  EXPECT_EQ(parseRes1.first, util::geo::WKTType::POINT);
  ASSERT_TRUE(parseRes1.second.has_value());
  auto parsed1 = parseRes1.second.value();

  auto centroid1 = centroidAsGeoPoint(parsed1);
  Centroid centroidExp1{{4, 3}};
  EXPECT_CENTROID_NEAR(centroid1, centroidExp1);

  auto bb1 = boundingBoxAsGeoPoints(parsed1);
  BoundingBox bbExp1{{4, 3}, {4, 3}};
  EXPECT_BOUNDINGBOX_NEAR(bb1, bbExp1);

  auto bb1Wkt =
      boundingBoxAsWkt(bb1.value().lowerLeft(), bb1.value().upperRight());
  EXPECT_EQ(bb1Wkt, "POLYGON((3 4,3 4,3 4,3 4,3 4))");

  EXPECT_EQ(addSfPrefix<example>(), "http://www.opengis.net/ont/sf#Example");
  EXPECT_FALSE(wktTypeToIri(0).has_value());
  EXPECT_FALSE(wktTypeToIri(8).has_value());
  EXPECT_TRUE(wktTypeToIri(1).has_value());
  EXPECT_EQ(wktTypeToIri(1).value(), "http://www.opengis.net/ont/sf#Point");

  EXPECT_EQ(countChildGeometries(parsed1), 1);

  EXPECT_EQ(computeMetricLength(parsed1).length(), 0);
  auto parseRes2 = parseWkt(litShortRealWorldLine);
  EXPECT_EQ(parseRes2.first, 2);
  ASSERT_TRUE(parseRes2.second.has_value());
  auto parsed2 = parseRes2.second.value();
  EXPECT_NEAR(computeMetricLength(parsed2).length(), 446.363, 1);
  EXPECT_EQ(GeometryInfo::getMetricLength(litInvalidType), std::nullopt);

  EXPECT_EQ(computeMetricArea(ParsedWkt{DPoint{4, 5}}), 0);
  EXPECT_EQ(computeMetricArea(ParsedWkt{DLine{DPoint{1, 2}, DPoint{3, 4}}}), 0);
}

// ____________________________________________________________________________
TEST(GeometryInfoTest, MetricLength) {
  MetricLength m1{5};
  EXPECT_EQ(m1.length(), 5);

  AD_EXPECT_THROW_WITH_MESSAGE(
      MetricLength{-500},
      ::testing::HasSubstr("Metric length must be positive"));
}

// ____________________________________________________________________________
TEST(GeometryInfoTest, ComputeMetricAreaPolygon) {
  using namespace ad_utility::detail;
  using Poly = Polygon<CoordType>;

  testMetricArea<Poly>(litSmallRealWorldPolygon1, areaSmallRealWorldPolygon1);
  testMetricArea<Poly>(litSmallRealWorldPolygon2, areaSmallRealWorldPolygon2);
  testMetricArea<Poly>(litSmallRealWorldPolygonWithHole,
                       areaSmallRealWorldPolygonWithHole);
}

// ____________________________________________________________________________
TEST(GeometryInfoTest, ComputeMetricAreaMultipolygon) {
  using namespace ad_utility::detail;
  using MultiP = MultiPolygon<CoordType>;

  testMetricArea<MultiP>(litRealWorldMultiPolygonFullyContained,
                         areaRealWorldMultiPolygonFullyContained);
  testMetricArea<MultiP>(litRealWorldMultiPolygonNonIntersecting,
                         areaRealWorldMultiPolygonNonIntersecting);
  testMetricArea<MultiP>(litRealWorldMultiPolygonIntersecting,
                         areaRealWorldMultiPolygonIntersecting);
  testMetricArea<MultiP>(litRealWorldMultiPolygonHoleIntersection,
                         areaRealWorldMultiPolygonHoleIntersection);

  // Edge case: empty multipolygon
  EXPECT_EQ(computeMetricArea(MultiP{}), 0);

  // Edge case: multipolygon with only one member
  testMetricArea<MultiP>(litSmallRealWorldPolygon2AsMulti,
                         areaSmallRealWorldPolygon2);
}

// ____________________________________________________________________________
TEST(GeometryInfoTest, ComputeMetricAreaCollection) {
  using namespace ad_utility::detail;
  using Coll = Collection<CoordType>;

  // Join two polygons and a line (no area) to a geometry collection literal
  auto collection1 = absl::StrCat(
      "GEOMETRYCOLLECTION(", removeDatatype(litSmallRealWorldPolygon1), ", ",
      removeDatatype(litLineString), ", ",
      removeDatatype(litSmallRealWorldPolygon2), ")");
  const double expectedCollection1 =
      areaSmallRealWorldPolygon1 + areaSmallRealWorldPolygon2;
  testMetricArea<Coll>(addDatatype(collection1), expectedCollection1, 2);

  // Collection with only one member (polygon)
  auto collection2 = absl::StrCat(
      "GEOMETRYCOLLECTION(", removeDatatype(litSmallRealWorldPolygon1), ")");
  testMetricArea<Coll>(addDatatype(collection2), areaSmallRealWorldPolygon1, 1);

  // Collection with only one member (non-polygon)
  auto collection3 =
      absl::StrCat("GEOMETRYCOLLECTION(", removeDatatype(litLineString), ")");
  testMetricArea<Coll>(addDatatype(collection3), 0, 0);

  // Collection containing a multipolygon and a point to be ignored
  auto collection4 =
      absl::StrCat("GEOMETRYCOLLECTION(",
                   removeDatatype(litRealWorldMultiPolygonIntersecting),
                   ", POINT(1.0 2.0))");
  testMetricArea<Coll>(addDatatype(collection4),
                       areaRealWorldMultiPolygonIntersecting,
                       numRealWorldMultiPolygonIntersecting);

  // Collection containing a nested collection and a further point
  auto collection5 =
      absl::StrCat("GEOMETRYCOLLECTION(POINT(3 4),", collection4, ")");
  testMetricArea<Coll>(addDatatype(collection5),
                       areaRealWorldMultiPolygonIntersecting,
                       numRealWorldMultiPolygonIntersecting);

  // The same case of a nested collection but the collection is not flattened
  // during parsing
  {
    Coll inner = getGeometryOfTypeOrThrow<Coll>(addDatatype(collection4));
    Coll outer{DAnyGeometry{DPoint{3, 4}}, DAnyGeometry{inner}};
    auto expected = areaRealWorldMultiPolygonIntersecting;
    EXPECT_NEAR(computeMetricArea(outer), expected, 0.01 * expected);
  }
}

// ____________________________________________________________________________
TEST(GeometryInfoTest, MetricArea) {
  MetricArea a1{500};
  EXPECT_EQ(a1.area(), 500);

  AD_EXPECT_THROW_WITH_MESSAGE(
      MetricArea{-1}, ::testing::HasSubstr("Metric area must be positive"));
}

// ____________________________________________________________________________
TEST(GeometryInfoTest, InvalidLiteralAdHocCompuation) {
  checkInvalidLiteral(litInvalidType);
  checkInvalidLiteral(litInvalidBrackets, true);
  checkInvalidLiteral(litInvalidNumCoords, true);
}

// ____________________________________________________________________________
TEST(GeometryInfoTest, CoordinateOutOfRangeDoesNotThrow) {
  checkInvalidLiteral(litCoordOutOfRange, true, true);
  EXPECT_EQ(GeometryInfo::getWktType(litCoordOutOfRange).value(),
            std::optional<GeometryType>{GeometryType{2}});
  EXPECT_EQ(GeometryInfo::getRequestedInfo<GeometryType>(litCoordOutOfRange),
            std::optional<GeometryType>{GeometryType{2}});
  EXPECT_EQ(GeometryInfo::getRequestedInfo<NumGeometries>(litCoordOutOfRange),
            NumGeometries{1});
}

// _____________________________________________________________________________
TEST(GeometryInfoTest, WebMercProjection) {
  util::geo::DBox b1{{1, 2}, {3, 4}};
  auto b1WebMerc = boxToWebMerc(b1);
  auto result1 =
      ad_utility::detail::projectInt32WebMercToDoubleLatLng(b1WebMerc);
  checkUtilBoundingBox(result1, b1);
}

// _____________________________________________________________________________
TEST(GeometryInfoTest, NumGeometries) {
  const auto testLiterals = getAllTestLiterals();
  ASSERT_EQ(testLiterals.size(), allTestLiteralNumGeometries.size());

  for (size_t i = 0; i < testLiterals.size(); ++i) {
    const auto& lit = testLiterals[i];
    NumGeometries expected{allTestLiteralNumGeometries[i]};

    EXPECT_EQ(GeometryInfo::getNumGeometries(lit), expected);

    auto gi = GeometryInfo::fromWktLiteral(lit);
    ASSERT_TRUE(gi.has_value());
    EXPECT_EQ(gi.value().getNumGeometries(), expected);
  }
}

// _____________________________________________________________________________
TEST(GeometryInfoTest, AnyGeometryMember) {
  // Test that the enum we define corresponds to the geometry type identifiers
  // used by `libspatialjoin`.
  using namespace util::geo;
  using enum AnyGeometryMember;

  checkAnyGeometryMemberEnum({DPoint{}}, POINT);
  checkAnyGeometryMemberEnum({DLine{}}, LINE);
  checkAnyGeometryMemberEnum({DPolygon{}}, POLYGON);
  checkAnyGeometryMemberEnum({DMultiLine{}}, MULTILINE);
  checkAnyGeometryMemberEnum({DMultiPolygon{}}, MULTIPOLYGON);
  checkAnyGeometryMemberEnum({DMultiPoint{}}, MULTIPOINT);
  checkAnyGeometryMemberEnum({DCollection{}}, COLLECTION);
}

// _____________________________________________________________________________
TEST(GeometryInfoTest, ComputeMetricLengthCollectionAnyGeom) {
  // This test builds a big geometry collection containing one geometry of every
  // supported geometry type and feeds it to `computeMetricLength`.
  using namespace ad_utility::detail;

  double expected = 0.0;
  DCollection collection;

  for (const auto& lit : getAllTestLiterals()) {
    expected += getLengthForTesting(lit).length();

    auto parsed = parseWkt(lit);
    ASSERT_TRUE(parsed.second.has_value());
    std::visit(
        [&](const auto& value) -> void {
          collection.push_back(AnyGeometry<CoordType>{value});
        },
        parsed.second.value());
  }

  MetricLength result{computeMetricLength(collection)};
  EXPECT_METRICLENGTH_NEAR(MetricLength{expected}, result);
}

// _____________________________________________________________________________
TEST(GeometryInfoTest, SizeOfAndAlignmentBytes) {
  // These assertions check that we are not wasting space with alignment bytes
  // when serializing `GeometryInfo` objects.
  static_assert(sizeof(EncodedBoundingBox) == 16);
  static_assert(sizeof(GeometryType) == 1);
  static_assert(sizeof(MetricLength) == sizeof(double));
  static_assert(sizeof(NumGeometries) == 4);
  static_assert(sizeof(MetricArea) == sizeof(double));

  using EncodedGeometryTypeAndCentroid = uint64_t;
  static_assert(sizeof(GeometryInfo) ==
                4 +  // Currently we need 4 B alignment
                    sizeof(EncodedGeometryTypeAndCentroid) +
                    sizeof(EncodedBoundingBox) + sizeof(NumGeometries) +
                    sizeof(MetricLength) + sizeof(MetricArea));
}

// _____________________________________________________________________________
TEST(GeometryInfoTest, ParseGeoPointOrWktVisitor) {
  using namespace ad_utility::detail;
  auto fromSV = [](std::string_view lit) {
    return GeoPointOrWkt{std::string{lit}};
  };

  // Test for `GeoPoint`.
  EXPECT_THAT(parseGeoPointOrWkt(GeoPoint{1, 2}),
              parseResultNear(ParseResult{POINT, DPoint(2, 1)}));

  // Tests for other geometry types (WKT strings).
  auto literals = getAllTestLiterals();
  auto geometries = getAllExpectedParseResults();
  ASSERT_EQ(literals.size(), geometries.size());

  for (size_t i = 0; i < literals.size(); ++i) {
    EXPECT_THAT(parseGeoPointOrWkt(fromSV(literals[i])),
                parseResultNear(geometries[i]));
  }
}

// _____________________________________________________________________________
TEST(GeometryInfoTest, UtilGeomToWktVisitor) {
  using namespace ad_utility::detail;

  auto literals = getAllTestLiterals();
  auto geometries = getAllExpectedParseResults();
  ASSERT_EQ(literals.size(), geometries.size());

  for (size_t i = 0; i < literals.size(); ++i) {
    auto parsedWkt = geometries[i].second;
    auto expected = removeDatatype(literals[i]);
    ASSERT_TRUE(parsedWkt.has_value());

    // Test with `ParsedWKT` input.
    EXPECT_EQ(utilGeomToWkt(parsedWkt.value()), expected);

    // Test with optional input.
    EXPECT_EQ(utilGeomToWkt(parsedWkt), expected);

    // Test with individual geometry type as input.
    std::visit(
        [&](const auto& geom) -> void {
          EXPECT_EQ(utilGeomToWkt(geom), expected);
          EXPECT_EQ(utilGeomToWkt(DAnyGeometry{geom}), expected);
        },
        parsedWkt.value());
  }
}

<<<<<<< HEAD
=======
// _____________________________________________________________________________
TEST(GeometryInfoTest, GeometryN) {
  using namespace ad_utility::detail;

  using s = std::string;
  std::vector<ExpectedGeometryN> expected{
      // Single geometries, valid index.
      {1, s{litPoint}, {expectedPoint}},
      {1, s{litLineString}, {expectedLine}},
      {1, s{litPolygon}, {expectedPolygon}},
      // Single geometries, invalid index.
      {2, s{litPoint}, std::nullopt},
      {2, s{litLineString}, std::nullopt},
      {2, s{litPolygon}, std::nullopt},
      // Collection geometries, valid index.
      {1, s{litMultiPoint}, {expectedMultiPoint.at(0)}},
      {1, s{litMultiLineString}, {expectedMultiLineString.at(0)}},
      {1, s{litMultiPolygon}, {expectedMultiPolygon.at(0)}},
      {1, s{litCollection}, {expectedCollectionElement1}},
      {2, s{litMultiPoint}, {expectedMultiPoint.at(1)}},
      {2, s{litMultiLineString}, {expectedMultiLineString.at(1)}},
      {2, s{litMultiPolygon}, {expectedMultiPolygon.at(1)}},
      {2, s{litCollection}, {expectedCollectionElement2}},
      {3, s{litCollection}, {expectedCollectionElement3}},
      // Collection geometries, invalid index.
      {3, s{litMultiPoint}, std::nullopt},
      {3, s{litMultiLineString}, std::nullopt},
      {3, s{litMultiPolygon}, std::nullopt},
      {4, s{litCollection}, std::nullopt},
  };

  auto noGeom = parsedWktNear(std::nullopt);
  EXPECT_THAT(getGeometryN(std::optional<ParsedWkt>{}, 1), noGeom);

  for (const auto& [n, wkt, expectedGeom] : expected) {
    // Test with `GeoPointOrWkt` (not parsed).
    EXPECT_THAT(getGeometryN(GeoPointOrWkt{wkt}, n),
                parsedWktNear(expectedGeom));

    // Test with already parsed geometry.
    auto [type, parsed] = parseWkt(wkt);
    EXPECT_THAT(getGeometryN(parsed, n), parsedWktNear(expectedGeom));

    // Invalid indexes.
    EXPECT_THAT(getGeometryN(parsed, 0), noGeom);
    EXPECT_THAT(getGeometryN(parsed, 10'000), noGeom);
  }
}

>>>>>>> 50d08bc0
}  // namespace<|MERGE_RESOLUTION|>--- conflicted
+++ resolved
@@ -51,11 +51,6 @@
 constexpr std::string_view litCollection =
     "\"GEOMETRYCOLLECTION(POLYGON((2 4,8 4,8 6,2 6,2 4)),LINESTRING(2 2,4 4),"
     "POINT(3 4))\"^^<http://www.opengis.net/ont/geosparql#wktLiteral>";
-<<<<<<< HEAD
-const DCollection expectedCollection{
-    DAnyGeometry{DPolygon{{{2, 4}, {8, 4}, {8, 6}, {2, 6}, {2, 4}}}},
-    AnyGeometry{DLine{{2, 2}, {4, 4}}}, AnyGeometry{DPoint{3, 4}}};
-=======
 const DPolygon expectedCollectionElement1{
     {{2, 4}, {8, 4}, {8, 6}, {2, 6}, {2, 4}}};
 const DLine expectedCollectionElement2{{2, 2}, {4, 4}};
@@ -63,7 +58,6 @@
 const DCollection expectedCollection{DAnyGeometry{expectedCollectionElement1},
                                      DAnyGeometry{expectedCollectionElement2},
                                      DAnyGeometry{expectedCollectionElement3}};
->>>>>>> 50d08bc0
 
 constexpr std::string_view litInvalidType =
     "\"BLABLIBLU(xyz)\"^^<http://www.opengis.net/ont/geosparql#wktLiteral>";
@@ -662,8 +656,6 @@
   }
 }
 
-<<<<<<< HEAD
-=======
 // _____________________________________________________________________________
 TEST(GeometryInfoTest, GeometryN) {
   using namespace ad_utility::detail;
@@ -713,5 +705,55 @@
   }
 }
 
->>>>>>> 50d08bc0
+// _____________________________________________________________________________
+TEST(GeometryInfoTest, ParseGeoPointOrWktVisitor) {
+  using namespace ad_utility::detail;
+  auto fromSV = [](std::string_view lit) {
+    return GeoPointOrWkt{std::string{lit}};
+  };
+
+  // Test for `GeoPoint`.
+  EXPECT_THAT(parseGeoPointOrWkt(GeoPoint{1, 2}),
+              parseResultNear(ParseResult{POINT, DPoint(2, 1)}));
+
+  // Tests for other geometry types (WKT strings).
+  auto literals = getAllTestLiterals();
+  auto geometries = getAllExpectedParseResults();
+  ASSERT_EQ(literals.size(), geometries.size());
+
+  for (size_t i = 0; i < literals.size(); ++i) {
+    EXPECT_THAT(parseGeoPointOrWkt(fromSV(literals[i])),
+                parseResultNear(geometries[i]));
+  }
+}
+
+// _____________________________________________________________________________
+TEST(GeometryInfoTest, UtilGeomToWktVisitor) {
+  using namespace ad_utility::detail;
+
+  auto literals = getAllTestLiterals();
+  auto geometries = getAllExpectedParseResults();
+  ASSERT_EQ(literals.size(), geometries.size());
+
+  for (size_t i = 0; i < literals.size(); ++i) {
+    auto parsedWkt = geometries[i].second;
+    auto expected = removeDatatype(literals[i]);
+    ASSERT_TRUE(parsedWkt.has_value());
+
+    // Test with `ParsedWKT` input.
+    EXPECT_EQ(utilGeomToWkt(parsedWkt.value()), expected);
+
+    // Test with optional input.
+    EXPECT_EQ(utilGeomToWkt(parsedWkt), expected);
+
+    // Test with individual geometry type as input.
+    std::visit(
+        [&](const auto& geom) -> void {
+          EXPECT_EQ(utilGeomToWkt(geom), expected);
+          EXPECT_EQ(utilGeomToWkt(DAnyGeometry{geom}), expected);
+        },
+        parsedWkt.value());
+  }
+}
+
 }  // namespace