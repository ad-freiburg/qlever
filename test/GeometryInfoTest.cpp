--- conflicted
+++ resolved
@@ -657,22 +657,6 @@
 }
 
 // _____________________________________________________________________________
-<<<<<<< HEAD
-TEST(GeometryInfoTest, ProjectionVisitor) {
-  using namespace ad_utility::detail;
-  // TODO
-}
-
-// _____________________________________________________________________________
-TEST(GeometryInfoTest, MetricDistanceVisitor) {
-  using namespace ad_utility::detail;
-  // TODO
-  std::cout << computeMetricDistance(
-                   projectWebMerc(GeoPointOrWkt{GeoPoint{47.997731, 7.841295}}),
-                   projectWebMerc(GeoPointOrWkt{GeoPoint{47.995562, 7.852918}}))
-                   .value()
-            << std::endl;
-=======
 TEST(GeometryInfoTest, GeometryN) {
   using namespace ad_utility::detail;
 
@@ -719,7 +703,23 @@
     EXPECT_THAT(getGeometryN(parsed, 0), noGeom);
     EXPECT_THAT(getGeometryN(parsed, 10'000), noGeom);
   }
->>>>>>> 50d08bc0
+}
+
+// _____________________________________________________________________________
+TEST(GeometryInfoTest, ProjectionVisitor) {
+  using namespace ad_utility::detail;
+  // TODO
+}
+
+// _____________________________________________________________________________
+TEST(GeometryInfoTest, MetricDistanceVisitor) {
+  using namespace ad_utility::detail;
+  // TODO
+  std::cout << computeMetricDistance(
+                   projectWebMerc(GeoPointOrWkt{GeoPoint{47.997731, 7.841295}}),
+                   projectWebMerc(GeoPointOrWkt{GeoPoint{47.995562, 7.852918}}))
+                   .value()
+            << std::endl;
 }
 
 }  // namespace