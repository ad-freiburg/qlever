// Copyright 2023, University of Freiburg,
// Chair of Algorithms and Data Structures.
// Author: Andre Schlegel (October of 2023, schlegea@informatik.uni-freiburg.de)

#include <gtest/gtest.h>

#include <algorithm>
#include <array>
#include <ctre.hpp>
#include <random>
#include <ranges>
#include <unordered_set>

#include "../test/util/RandomTestHelpers.h"
#include "backports/type_traits.h"
#include "util/Exception.h"
#include "util/GTestHelpers.h"
#include "util/Random.h"
#include "util/SourceLocation.h"
#include "util/TypeTraits.h"

namespace ad_utility {

/*
@brief Test, if random number generators, that take a seed, produce the same
numbers for the same seed.

@param randomNumberGeneratorFactory An invocable object, that should return a
random number generator, using the given seed.
*/
CPP_template(typename T)(requires std::invocable<T, RandomSeed>) void testSeed(
    T randomNumberGeneratorFactory,
    ad_utility::source_location l = AD_CURRENT_SOURCE_LOC()) {
  // For generating better messages, when failing a test.
  auto trace{generateLocationTrace(l, "testSeed")};

  // For how many random seeds should the test be done for?
  constexpr size_t NUM_SEEDS = 5;
  static_assert(NUM_SEEDS > 1);

  // How many instances of the random number generator, with the given
  // seed, should we compare?
  constexpr size_t NUM_GENERATORS = 3;
  static_assert(NUM_GENERATORS > 1);

  // How many random numbers should be generated for comparison?
  constexpr size_t NUM_RANDOM_NUMBER = 50;
  static_assert(NUM_RANDOM_NUMBER > 1);

  // For every seed test, if the random number generators return the same
  // numbers.
  ql::ranges::for_each(
      createArrayOfRandomSeeds<NUM_SEEDS>(),
      [&randomNumberGeneratorFactory](const RandomSeed seed) {
        // What type of generator does the factory create?
        using GeneratorType = std::invoke_result_t<T, RandomSeed>;

        // What kind of number does the generator return?
        using NumberType = std::invoke_result_t<GeneratorType>;

        // The generators, that should create the same numbers.
        std::array<GeneratorType, NUM_GENERATORS> generators;
        ql::ranges::generate(
            generators, [&randomNumberGeneratorFactory, &seed]() {
              return std::invoke(randomNumberGeneratorFactory, seed);
            });

        // Do they generators create the same numbers?
        for (size_t numCall = 0; numCall < NUM_RANDOM_NUMBER; numCall++) {
          const NumberType expectedNumber = std::invoke(generators.front());

          ql::ranges::for_each(ql::views::drop(generators, 1),
                               [&expectedNumber](GeneratorType& g) {
                                 ASSERT_EQ(std::invoke(g), expectedNumber);
                               });
        }
      });
}

TEST(RandomNumberGeneratorTest, FastRandomIntGenerator) {
  testSeed(
      [](RandomSeed seed) { return FastRandomIntGenerator<size_t>{seed}; });
}

// Describes an inclusive numerical range `[min, max]`.
template <typename T>
struct NumericalRange {
  const T minimum_;
  const T maximum_;

  NumericalRange(const T minimum, const T maximum)
      : minimum_{minimum}, maximum_{maximum} {
    AD_CORRECTNESS_CHECK(minimum <= maximum);
  }
};

/*
@brief Test, if random number generators, that take a seed and a range, produce
the same numbers for the same seed and range.

@param randomNumberGeneratorFactory An invocable object, that should return a
random number generator, using the given range and seed. Functionparameters
should be `RangeNumberType rangeMin, RangeNumberType rangeMax, Seed seed`.
@param ranges The ranges, that should be used.
*/
CPP_template(typename RangeNumberType, typename GeneratorFactory)(
    requires std::invocable<
        GeneratorFactory, RangeNumberType, RangeNumberType,
        RandomSeed>) void testSeedWithRange(GeneratorFactory
                                                randomNumberGeneratorFactory,
                                            const std::vector<NumericalRange<
                                                RangeNumberType>>& ranges,
                                            ad_utility::source_location l =
                                                AD_CURRENT_SOURCE_LOC()) {
  // For generating better messages, when failing a test.
  auto trace{generateLocationTrace(l, "testSeedWithRange")};

  ql::ranges::for_each(ranges, [&randomNumberGeneratorFactory](
                                   const NumericalRange<RangeNumberType>& r) {
    testSeed([&r, &randomNumberGeneratorFactory](RandomSeed seed) {
      return std::invoke(randomNumberGeneratorFactory, r.minimum_, r.maximum_,
                         seed);
    });
  });
}

/*
@brief Test, if a given random number generator only creates numbers in a range.

@tparam Generator The random number generator. Must have a constructor, whose
first argument is the minimum of the range and the second argument the maximum
of the range.

@param ranges The ranges, for which should be tested for.
*/
<<<<<<< HEAD
template <typename Generator, typename RangeNumberType>
requires std::constructible_from<Generator, RangeNumberType, RangeNumberType> &&
         std::invocable<Generator> &&
         ad_utility::isSimilar<std::invoke_result_t<Generator>, RangeNumberType>
void testRange(const std::vector<NumericalRange<RangeNumberType>>& ranges,
               ad_utility::source_location l = AD_CURRENT_SOURCE_LOC()) {
=======
CPP_template(typename Generator, typename RangeNumberType)(
    requires std::constructible_from<Generator, RangeNumberType,
                                     RangeNumberType>&&
        std::invocable<Generator>&& ad_utility::isSimilar<
            std::invoke_result_t<Generator>,
            RangeNumberType>) void testRange(const std::
                                                 vector<NumericalRange<
                                                     RangeNumberType>>& ranges,
                                             ad_utility::source_location l =
                                                 ad_utility::source_location::
                                                     current()) {
>>>>>>> cf9b6618
  // For generating better messages, when failing a test.
  auto trace{generateLocationTrace(l, "testRange")};

  // How many random numbers should be generated?
  constexpr size_t NUM_RANDOM_NUMBER = 500;
  static_assert(NUM_RANDOM_NUMBER > 1);

  ql::ranges::for_each(ranges, [](const NumericalRange<RangeNumberType>& r) {
    Generator generator(r.minimum_, r.maximum_);
    const auto& generatedNumber = std::invoke(generator);
    ASSERT_LE(generatedNumber, r.maximum_);
    ASSERT_GE(generatedNumber, r.minimum_);
  });
}

TEST(RandomNumberGeneratorTest, SlowRandomIntGenerator) {
  testSeed([](RandomSeed seed) {
    return SlowRandomIntGenerator<size_t>{std::numeric_limits<size_t>::min(),
                                          std::numeric_limits<size_t>::max(),
                                          seed};
  });

  // For use within the range tests.
  const std::vector<NumericalRange<size_t>> ranges{
      {4ul, 7ul}, {200ul, 70171ul}, {71747ul, 1936556173ul}};

  testSeedWithRange(
      [](const auto rangeMin, const auto rangeMax, RandomSeed seed) {
        return SlowRandomIntGenerator{rangeMin, rangeMax, seed};
      },
      ranges);

  testRange<SlowRandomIntGenerator<size_t>>(ranges);
}

TEST(RandomNumberGeneratorTest, RandomDoubleGenerator) {
  testSeed([](RandomSeed seed) {
    return RandomDoubleGenerator{std::numeric_limits<double>::min(),
                                 std::numeric_limits<double>::max(), seed};
  });

  // For use within the range tests.
  const std::vector<NumericalRange<double>> ranges{
      {4.74717, 7.4}, {-200.0771370, -70.77713}, {-71747.6666, 1936556173.}};

  // Repeat this test, but this time do it inside of a range.
  testSeedWithRange(
      [](const auto rangeMin, const auto rangeMax, RandomSeed seed) {
        return RandomDoubleGenerator{rangeMin, rangeMax, seed};
      },
      ranges);

  testRange<RandomDoubleGenerator>(ranges);
}

// Test for the performance of `FastRandomIntGenerator` and
// `RandomDoubleGenerator`.
// NOTE: This does not actually test anything. It's just here to measure the
// performance of the random number generators.
TEST(RandomNumberGeneratorTest, PerformanceTes) {
  // Create random number generators.
  FastRandomIntGenerator<size_t> fastIntGenerator;
  RandomDoubleGenerator doubleGenerator(0.0, 1.0);
  size_t n = 1'000'000;
  // Lambda for measuring the speed of a given random number generator.
  auto measureAndShowSpeed = [&n](auto& generator, std::string name) {
    auto start = std::chrono::high_resolution_clock::now();
    decltype(generator()) sum = 0;
    for (size_t i = 0; i < n; i++) {
      sum += generator();
    }
    // Show in ns per number with one digit after the comma.
    std::cout << "Speed of " << name << ": " << std::fixed
              << std::setprecision(1)
              << (static_cast<double>(
                      std::chrono::duration_cast<std::chrono::nanoseconds>(
                          std::chrono::high_resolution_clock::now() - start)
                          .count()) /
                  n)
              << " ns per number" << std::setprecision(4)
              << " [average value: " << (sum / n) << "]" << std::endl;
  };
  // Measure the time of our two random number generators.
  measureAndShowSpeed(fastIntGenerator, "FastRandomIntGenerator");
  measureAndShowSpeed(doubleGenerator, "RandomDoubleGenerator");
}

// Small test, if `randomShuffle` shuffles things the same way, if given the
// same seed.
TEST(RandomShuffleTest, Seed) {
  // For how many random seeds should the test be done for?
  constexpr size_t NUM_SEEDS = 5;
  static_assert(NUM_SEEDS > 1);

  // How many shuffled `std::array` should we compare per seed? And how big
  // should they be?
  constexpr size_t NUM_SHUFFLED_ARRAY = 3;
  constexpr size_t ARRAY_LENGTH = 100;
  static_assert(NUM_SHUFFLED_ARRAY > 1 && ARRAY_LENGTH > 1);

  /*
  For every random seed test, if the shuffled array is the same, if given
  identical input and seed.
  */
  ql::ranges::for_each(
      createArrayOfRandomSeeds<NUM_SEEDS>(), [](const RandomSeed seed) {
        std::array<std::array<int, ARRAY_LENGTH>, NUM_SHUFFLED_ARRAY>
            inputArrays{};

        // Fill the first input array with random values, then copy it into the
        // other 'slots'.
        ql::ranges::generate(inputArrays.front(),
                             FastRandomIntGenerator<int>{});
        ql::ranges::fill(ql::views::drop(inputArrays, 1), inputArrays.front());

        // Shuffle and compare, if they are all the same.
        ql::ranges::for_each(
            inputArrays, [&seed](std::array<int, ARRAY_LENGTH>& inputArray) {
              randomShuffle(inputArray.begin(), inputArray.end(), seed);
            });
        ql::ranges::for_each(
            ql::views::drop(inputArrays, 1),
            [&inputArrays](const std::array<int, ARRAY_LENGTH>& inputArray) {
              ASSERT_EQ(inputArrays.front(), inputArray);
            });
      });
}

TEST(UuidGeneratorTest, StrUuidGeneratorTest) {
  // Test few times that the returned UUID str is not
  // "00000000-0000-0000-0000-000000000000" (nil-UUID)
  // and that none of the str-UUIDS is rquivalent to the already
  // created ones.
  // Pattern for checking that UUID is properly formatted
  static constexpr auto uuidPattern = ctll::fixed_string{
      "^[0-9a-fA-F]{8}-[0-9a-fA-F]{4}-[1-5][0-9a-fA-F]{3}-[89abAB][0-9a-fA-F]{"
      "3}-[0-9a-fA-F]{12}$"};
  boost::uuids::string_generator getUuid;
  UuidGenerator gen = UuidGenerator();
  std::unordered_set<std::string> setUuids;
  size_t i = 0;
  while (i < 100) {
    std::string strUuid = gen();
    boost::uuids::uuid uuid = getUuid(strUuid.data());
    ASSERT_EQ(uuid.is_nil(), false);
    ASSERT_EQ(setUuids.find(strUuid), setUuids.end());
    ASSERT_TRUE(ctre::match<uuidPattern>(strUuid));
    setUuids.insert(strUuid);
    i++;
  }
}

}  // namespace ad_utility<|MERGE_RESOLUTION|>--- conflicted
+++ resolved
@@ -133,26 +133,16 @@
 
 @param ranges The ranges, for which should be tested for.
 */
-<<<<<<< HEAD
-template <typename Generator, typename RangeNumberType>
-requires std::constructible_from<Generator, RangeNumberType, RangeNumberType> &&
-         std::invocable<Generator> &&
-         ad_utility::isSimilar<std::invoke_result_t<Generator>, RangeNumberType>
-void testRange(const std::vector<NumericalRange<RangeNumberType>>& ranges,
-               ad_utility::source_location l = AD_CURRENT_SOURCE_LOC()) {
-=======
 CPP_template(typename Generator, typename RangeNumberType)(
     requires std::constructible_from<Generator, RangeNumberType,
                                      RangeNumberType>&&
-        std::invocable<Generator>&& ad_utility::isSimilar<
+        ql::concepts::invocable<Generator>&& ad_utility::isSimilar<
             std::invoke_result_t<Generator>,
             RangeNumberType>) void testRange(const std::
                                                  vector<NumericalRange<
                                                      RangeNumberType>>& ranges,
                                              ad_utility::source_location l =
-                                                 ad_utility::source_location::
-                                                     current()) {
->>>>>>> cf9b6618
+                                                 AD_CURRENT_SOURCE_LOC()) {
   // For generating better messages, when failing a test.
   auto trace{generateLocationTrace(l, "testRange")};
 
