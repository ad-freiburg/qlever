--- conflicted
+++ resolved
@@ -67,8 +67,7 @@
  * @brief Returns a lambda for calling `Join::join` via
  *  `ad_utility::callFixedSize`.
  */
-<<<<<<< HEAD
-auto makeJoinLambda() {
+inline auto makeJoinLambda() {
   return []<int A, int B, int C>(const IdTable& a, ColumnIndex jc1,
                                  const IdTable& b, ColumnIndex jc2,
                                  IdTable* result) {
@@ -84,10 +83,4 @@
     Join join{qec, leftTree, rightTree, jc1, jc2, false};
     return join.join(a, b, result);
   };
-=======
-inline auto makeJoinLambda() {
-  return [J = Join{Join::InvalidOnlyForTestingJoinTag{},
-                   ad_utility::testing::getQec()}]<int A, int B, int C>(
-             auto&&... args) { return J.join(AD_FWD(args)...); };
->>>>>>> 5c0d28af
 }