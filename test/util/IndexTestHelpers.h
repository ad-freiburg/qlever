//  Copyright 2022, University of Freiburg,
//                  Chair of Algorithms and Data Structures.
//  Author: Johannes Kalmbach <kalmbach@cs.uni-freiburg.de>

#pragma once

#include <absl/cleanup/cleanup.h>
#include <gtest/gtest.h>

#include "AllocatorTestHelpers.h"
#include "engine/QueryExecutionContext.h"
#include "engine/idTable/CompressedExternalIdTable.h"
#include "index/ConstantsIndexBuilding.h"
#include "index/Index.h"
#include "util/MemorySize/MemorySize.h"

// Several useful functions to quickly set up an `Index` and a
// `QueryExecutionContext` that store a small example knowledge graph. Those can
// be used for unit tests.

namespace ad_utility::testing {
// Create an empty `Index` object that has certain default settings overwritten
// such that very small indices, as they are typically used for unit tests,
// can be built without a lot of time and memory overhead. Using the parameter
// parserBufferSize the buffer size can be increased, when needed for larger
// tests (like polygon testing in Spatial Joins).
Index makeIndexWithTestSettings(ad_utility::MemorySize parserBufferSize = 1_kB);

// Get names of all index files for a given basename. Needed for cleaning up
// after tests using a test index.
//
// TODO: A better approach would be if the `Index` class itself kept track of
// the files it creates and provides a member function to obtain all their
// names. But for now this is good enough (and better then what we had before
// when the files were not deleted after the test).
std::vector<std::string> getAllIndexFilenames(const std::string& indexBasename);

// Create an `Index` from the given `turtleInput`. If the `turtleInput` is not
// specified, a default input will be used and the resulting index will have the
// following properties: Its vocabulary contains the literals `"alpha",
// "älpha", "A", "Beta"`. These vocabulary entries are expected by the tests
// for the subclasses of `SparqlExpression`.
<<<<<<< HEAD
// The concrete triple contents are currently used in `GroupByTest.cpp`.
Index makeTestIndex(
    const std::string& indexBasename,
    std::optional<std::string> turtleInput = std::nullopt,
    bool loadAllPermutations = true, bool usePatterns = true,
    bool usePrefixCompression = true,
    ad_utility::MemorySize blocksizePermutations = 16_B,
    bool createTextIndex = false, bool addWordsFromLiterals = true,
    std::optional<std::pair<std::string, std::string>>
        contentsOfWordsFileAndDocsfile = std::nullopt,
    std::optional<TextScoringMetric> scoringMetric = std::nullopt,
    std::optional<std::pair<float, float>> bAndKParam = std::nullopt);
=======
// The concrete triple contents are currently used in `GroupByTest.cpp`. Using
// the parameter parserBufferSize the buffer size can be increased, when needed
// for larger tests (like polygon testing in Spatial Joins).
Index makeTestIndex(const std::string& indexBasename,
                    std::optional<std::string> turtleInput = std::nullopt,
                    bool loadAllPermutations = true, bool usePatterns = true,
                    bool usePrefixCompression = true,
                    ad_utility::MemorySize blocksizePermutations = 16_B,
                    bool createTextIndex = false,
                    bool addWordsFromLiterals = true,
                    std::optional<std::pair<std::string, std::string>>
                        contentsOfWordsFileAndDocsfile = std::nullopt,
                    ad_utility::MemorySize parserBufferSize = 1_kB);
>>>>>>> 386c377e

// Return a static  `QueryExecutionContext` that refers to an index that was
// build using `makeTestIndex` (see above). The index (most notably its
// vocabulary) is the only part of the `QueryExecutionContext` that is actually
// relevant for these tests, so the other members are defaulted. Using
// the parameter parserBufferSize the buffer size can be increased, when needed
// for larger tests (like polygon testing in Spatial Joins).
QueryExecutionContext* getQec(
    std::optional<std::string> turtleInput = std::nullopt,
    bool loadAllPermutations = true, bool usePatterns = true,
    bool usePrefixCompression = true,
    ad_utility::MemorySize blocksizePermutations = 16_B,
    bool createTextIndex = false, bool addWordsFromLiterals = true,
    std::optional<std::pair<std::string, std::string>>
        contentsOfWordsFileAndDocsfile = std::nullopt,
<<<<<<< HEAD
    std::optional<TextScoringMetric> scoringMetric = std::nullopt,
    std::optional<std::pair<float, float>> bAndKParam = std::nullopt);
=======
    ad_utility::MemorySize parserBufferSize = 1_kB);
>>>>>>> 386c377e

// Return a lambda that takes a string and converts it into an ID by looking
// it up in the vocabulary of `index`. An `AD_CONTRACT_CHECK` will fail if the
// string cannot be found in the vocabulary.
std::function<Id(const std::string&)> makeGetId(const Index& index);

}  // namespace ad_utility::testing<|MERGE_RESOLUTION|>--- conflicted
+++ resolved
@@ -40,8 +40,9 @@
 // following properties: Its vocabulary contains the literals `"alpha",
 // "älpha", "A", "Beta"`. These vocabulary entries are expected by the tests
 // for the subclasses of `SparqlExpression`.
-<<<<<<< HEAD
-// The concrete triple contents are currently used in `GroupByTest.cpp`.
+// The concrete triple contents are currently used in `GroupByTest.cpp`. Using
+// the parameter parserBufferSize the buffer size can be increased, when needed
+// for larger tests (like polygon testing in Spatial Joins).
 Index makeTestIndex(
     const std::string& indexBasename,
     std::optional<std::string> turtleInput = std::nullopt,
@@ -51,23 +52,9 @@
     bool createTextIndex = false, bool addWordsFromLiterals = true,
     std::optional<std::pair<std::string, std::string>>
         contentsOfWordsFileAndDocsfile = std::nullopt,
+    ad_utility::MemorySize parserBufferSize = 1_kB,
     std::optional<TextScoringMetric> scoringMetric = std::nullopt,
     std::optional<std::pair<float, float>> bAndKParam = std::nullopt);
-=======
-// The concrete triple contents are currently used in `GroupByTest.cpp`. Using
-// the parameter parserBufferSize the buffer size can be increased, when needed
-// for larger tests (like polygon testing in Spatial Joins).
-Index makeTestIndex(const std::string& indexBasename,
-                    std::optional<std::string> turtleInput = std::nullopt,
-                    bool loadAllPermutations = true, bool usePatterns = true,
-                    bool usePrefixCompression = true,
-                    ad_utility::MemorySize blocksizePermutations = 16_B,
-                    bool createTextIndex = false,
-                    bool addWordsFromLiterals = true,
-                    std::optional<std::pair<std::string, std::string>>
-                        contentsOfWordsFileAndDocsfile = std::nullopt,
-                    ad_utility::MemorySize parserBufferSize = 1_kB);
->>>>>>> 386c377e
 
 // Return a static  `QueryExecutionContext` that refers to an index that was
 // build using `makeTestIndex` (see above). The index (most notably its
@@ -83,12 +70,9 @@
     bool createTextIndex = false, bool addWordsFromLiterals = true,
     std::optional<std::pair<std::string, std::string>>
         contentsOfWordsFileAndDocsfile = std::nullopt,
-<<<<<<< HEAD
+    ad_utility::MemorySize parserBufferSize = 1_kB,
     std::optional<TextScoringMetric> scoringMetric = std::nullopt,
     std::optional<std::pair<float, float>> bAndKParam = std::nullopt);
-=======
-    ad_utility::MemorySize parserBufferSize = 1_kB);
->>>>>>> 386c377e
 
 // Return a lambda that takes a string and converts it into an ID by looking
 // it up in the vocabulary of `index`. An `AD_CONTRACT_CHECK` will fail if the
