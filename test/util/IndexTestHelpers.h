--- conflicted
+++ resolved
@@ -36,30 +36,6 @@
 // when the files were not deleted after the test).
 std::vector<std::string> getAllIndexFilenames(const std::string& indexBasename);
 
-<<<<<<< HEAD
-// Create an `Index` from the given `turtleInput`. If the `turtleInput` is not
-// specified, a default input will be used and the resulting index will have the
-// following properties: Its vocabulary contains the literals `"alpha",
-// "älpha", "A", "Beta"`. These vocabulary entries are expected by the tests
-// for the subclasses of `SparqlExpression`.
-// The concrete triple contents are currently used in `GroupByTest.cpp`. Using
-// the parameter parserBufferSize the buffer size can be increased, when needed
-// for larger tests (like polygon testing in Spatial Joins).
-Index makeTestIndex(
-    const std::string& indexBasename,
-    std::optional<std::string> turtleInput = std::nullopt,
-    bool loadAllPermutations = true, bool usePatterns = true,
-    bool usePrefixCompression = true,
-    ad_utility::MemorySize blocksizePermutations = 16_B,
-    bool createTextIndex = false, bool addWordsFromLiterals = true,
-    bool useDocsFileForVocab = false, bool addEntitiesFromWordsFile = false,
-    std::optional<std::string> contentsOfWordsFile = std::nullopt,
-    std::optional<std::string> contentsOfDocsFile = std::nullopt,
-    ad_utility::MemorySize parserBufferSize = 1_kB,
-    std::optional<TextScoringMetric> scoringMetric = std::nullopt,
-    std::optional<std::pair<float, float>> bAndKParam = std::nullopt,
-    qlever::Filetype indexType = qlever::Filetype::Turtle);
-=======
 // A struct, that defines the configuration of an index, and after that,
 // a function that takes this struct and creates an index from it.
 
@@ -77,8 +53,10 @@
   ad_utility::MemorySize blocksizePermutations = 16_B;
   bool createTextIndex = false;
   bool addWordsFromLiterals = true;
-  std::optional<std::pair<std::string, std::string>>
-      contentsOfWordsFileAndDocsfile = std::nullopt;
+  bool useDocsFileForVocab = false;
+  bool addEntitiesFromWordsFile = false;
+  std::optional<std::string> contentsOfWordsFile = std::nullopt;
+  std::optional<std::string> contentsOfDocsFile = std::nullopt;
   // The following buffer size can be increased, if larger triples are to be
   // parsed
   //(like large geometry literals for testing spatial operations).
@@ -100,7 +78,8 @@
     return H::combine(
         std::move(h), c.turtleInput, c.loadAllPermutations, c.usePatterns,
         c.usePrefixCompression, c.blocksizePermutations, c.createTextIndex,
-        c.addWordsFromLiterals, c.contentsOfWordsFileAndDocsfile,
+        c.addWordsFromLiterals, c.useDocsFileForVocab,
+        c.addEntitiesFromWordsFile, c.contentsOfWordsFile, c.contentsOfDocsFile,
         c.parserBufferSize, c.scoringMetric, c.bAndKParam, c.indexType);
   }
   bool operator==(const TestIndexConfig&) const = default;
@@ -112,7 +91,6 @@
 // Create a test index at the given `indexBasename` and with the given `turtle`
 // as input, leave all other settings at the default.
 Index makeTestIndex(const std::string& indexBasename, std::string turtle);
->>>>>>> 95e6371b
 
 // Return a static  `QueryExecutionContext` that refers to an index that was
 // build using `makeTestIndex` (see above). The index (most notably its
@@ -123,22 +101,7 @@
 // Overload of `getQec` for the simple case where we only care about the turtle
 // input. All other settings are left at their default values.
 QueryExecutionContext* getQec(
-<<<<<<< HEAD
-    std::optional<std::string> turtleInput = std::nullopt,
-    bool loadAllPermutations = true, bool usePatterns = true,
-    bool usePrefixCompression = true,
-    ad_utility::MemorySize blocksizePermutations = 16_B,
-    bool createTextIndex = false, bool addWordsFromLiterals = true,
-    bool useDocsFileForVocab = false, bool addEntitiesFromWordsFile = false,
-    std::optional<std::string> contentsOfWordsFile = std::nullopt,
-    std::optional<std::string> contentsOfDocsFile = std::nullopt,
-    ad_utility::MemorySize parserBufferSize = 1_kB,
-    std::optional<TextScoringMetric> scoringMetric = std::nullopt,
-    std::optional<std::pair<float, float>> bAndKParam = std::nullopt,
-    qlever::Filetype indexType = qlever::Filetype::Turtle);
-=======
     std::optional<std::string> turtleInput = std::nullopt);
->>>>>>> 95e6371b
 
 // Return a lambda that takes a string and converts it into an ID by looking
 // it up in the vocabulary of `index`. An `AD_CONTRACT_CHECK` will fail if the
