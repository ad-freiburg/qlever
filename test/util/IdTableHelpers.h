// Copyright 2023, University of Freiburg,
// Chair of Algorithms and Data Structures.
// Author: Andre Schlegel (Januar of 2023, schlegea@informatik.uni-freiburg.de)

#pragma once

#include <algorithm>
#include <cstdio>
#include <fstream>
#include <ranges>
#include <sstream>
#include <tuple>

<<<<<<< HEAD
=======
#include "./AllocatorTestHelpers.h"
#include "./GTestHelpers.h"
#include "./IdTestHelpers.h"
>>>>>>> e0219556
#include "engine/CallFixedSize.h"
#include "engine/Engine.h"
#include "engine/Join.h"
#include "engine/OptionalJoin.h"
#include "engine/QueryExecutionTree.h"
#include "engine/idTable/IdTable.h"
#include "util/Forward.h"
#include "util/Random.h"

<<<<<<< HEAD
ad_utility::AllocatorWithLimit<Id>& allocator() {
  static ad_utility::AllocatorWithLimit<Id> a{
      ad_utility::makeAllocationMemoryLeftThreadsafeObject(
          std::numeric_limits<size_t>::max())};
  return a;
}

auto I = [](const auto& id) {
  return Id::makeFromVocabIndex(VocabIndex::make(id));
};

/*
 * Does what it says on the tin: Save an IdTable with the corresponding
 * join column.
 */
struct IdTableAndJoinColumn {
  IdTable idTable;
  size_t joinColumn;
};

=======
>>>>>>> e0219556
// For easier reading. We repeat that type combination so often, that this
// will make things a lot easier in terms of reading and writing.
using VectorTable = std::vector<std::vector<int64_t>>;

/*
 * Return an 'IdTable' with the given 'tableContent' by applying the
 * `transformation` to each of them. All rows of `tableContent` must have the
 * same length.
 */
template <typename Transformation = decltype(ad_utility::testing::VocabId)>
IdTable makeIdTableFromVector(const VectorTable& tableContent,
                              Transformation transformation = {}) {
  if (tableContent.empty()) {
    return IdTable{ad_utility::testing::makeAllocator()};
  }
  IdTable result{tableContent[0].size(), ad_utility::testing::makeAllocator()};

  // Copying the content into the table.
  for (const auto& row : tableContent) {
    AD_CONTRACT_CHECK(row.size() ==
                      result.numColumns());  // All rows of an IdTable must
                                             // have the same length.
    const size_t backIndex{result.size()};

    // TODO<clang 16> This should be
    // std::ranges::copy(std::views::transform(row, I), result.back().begin());
    // as soon as our compilers supports it.
    result.emplace_back();

    for (size_t c = 0; c < row.size(); c++) {
      result(backIndex, c) = transformation(row[c]);
    }
  }

  return result;
<<<<<<< HEAD
=======
}

inline IdTable makeIdTableFromIdVector(
    const std::vector<std::vector<Id>>& tableContent) {
  if (tableContent.empty()) {
    return IdTable{ad_utility::testing::makeAllocator()};
  }
  IdTable result{tableContent[0].size(), ad_utility::testing::makeAllocator()};

  // Copy the content into the table.
  for (const auto& row : tableContent) {
    // All rows of an IdTable must have the same length.
    AD_CONTRACT_CHECK(row.size() == result.numColumns());
    // TODO<joka921> Can this be a single call to `push_back`
    result.emplace_back();
    std::ranges::copy(row, result.back().begin());
  }

  return result;
}

/*
 * @brief Tests, whether the given IdTable has the same content as the sample
 * solution and, if the option was choosen, if the IdTable is sorted by
 * the join column.
 *
 * @param table The IdTable that should be tested.
 * @param expectedContent The sample solution. Doesn't need to be sorted,
 *  or the same order of rows as the table.
 * @param resultMustBeSortedByJoinColumn If this is true, it will also be
 * tested, if the table is sorted by the join column.
 * @param joinColumn The join column of the table.
 * @param l Ignore it. It's only here for being able to make better messages,
 *  if a IdTable fails the comparison.
 */
inline void compareIdTableWithExpectedContent(
    const IdTable& table, const IdTable& expectedContent,
    const bool resultMustBeSortedByJoinColumn = false,
    const size_t joinColumn = 0,
    ad_utility::source_location l = ad_utility::source_location::current()) {
  // For generating more informative messages, when failing the comparison.
  std::stringstream traceMessage{};

  auto writeIdTableToStream = [&traceMessage](const IdTable& idTable) {
    std::ranges::for_each(idTable,
                          [&traceMessage](const auto& row) {
                            // TODO<C++23> Use std::views::join_with for both
                            // loops.
                            for (size_t i = 0; i < row.numColumns(); i++) {
                              traceMessage << row[i] << " ";
                            }
                            traceMessage << "\n";
                          },
                          {});
  };

  traceMessage << "compareIdTableWithExpectedContent comparing IdTable\n";
  writeIdTableToStream(table);
  traceMessage << "with IdTable \n";
  writeIdTableToStream(expectedContent);
  auto trace{generateLocationTrace(l, traceMessage.str())};

  // Because we compare tables later by sorting them, so that every table has
  // one definit form, we need to create local copies.
  IdTable localTable{table.clone()};
  IdTable localExpectedContent{expectedContent.clone()};

  if (resultMustBeSortedByJoinColumn) {
    // Is the table sorted by join column?
    ASSERT_TRUE(std::ranges::is_sorted(localTable.getColumn(joinColumn)));
  }

  // Sort both the table and the expectedContent, so that both have a definite
  // form for comparison.
  std::ranges::sort(localTable, std::ranges::lexicographical_compare);
  std::ranges::sort(localExpectedContent, std::ranges::lexicographical_compare);

  ASSERT_EQ(localTable, localExpectedContent);
>>>>>>> e0219556
}<|MERGE_RESOLUTION|>--- conflicted
+++ resolved
@@ -11,12 +11,9 @@
 #include <sstream>
 #include <tuple>
 
-<<<<<<< HEAD
-=======
 #include "./AllocatorTestHelpers.h"
 #include "./GTestHelpers.h"
 #include "./IdTestHelpers.h"
->>>>>>> e0219556
 #include "engine/CallFixedSize.h"
 #include "engine/Engine.h"
 #include "engine/Join.h"
@@ -25,18 +22,6 @@
 #include "engine/idTable/IdTable.h"
 #include "util/Forward.h"
 #include "util/Random.h"
-
-<<<<<<< HEAD
-ad_utility::AllocatorWithLimit<Id>& allocator() {
-  static ad_utility::AllocatorWithLimit<Id> a{
-      ad_utility::makeAllocationMemoryLeftThreadsafeObject(
-          std::numeric_limits<size_t>::max())};
-  return a;
-}
-
-auto I = [](const auto& id) {
-  return Id::makeFromVocabIndex(VocabIndex::make(id));
-};
 
 /*
  * Does what it says on the tin: Save an IdTable with the corresponding
@@ -47,8 +32,6 @@
   size_t joinColumn;
 };
 
-=======
->>>>>>> e0219556
 // For easier reading. We repeat that type combination so often, that this
 // will make things a lot easier in terms of reading and writing.
 using VectorTable = std::vector<std::vector<int64_t>>;
@@ -84,8 +67,6 @@
   }
 
   return result;
-<<<<<<< HEAD
-=======
 }
 
 inline IdTable makeIdTableFromIdVector(
@@ -164,5 +145,4 @@
   std::ranges::sort(localExpectedContent, std::ranges::lexicographical_compare);
 
   ASSERT_EQ(localTable, localExpectedContent);
->>>>>>> e0219556
 }