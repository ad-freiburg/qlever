//  Copyright 2023, University of Freiburg,
//                  Chair of Algorithms and Data Structures.
//  Author: Johannes Kalmbach <kalmbach@cs.uni-freiburg.de>

#include "IndexTestHelpers.h"

#include "./GTestHelpers.h"
#include "./TripleComponentTestHelpers.h"
#include "engine/NamedQueryCache.h"
#include "global/SpecialIds.h"
#include "index/IndexImpl.h"
#include "util/ProgressBar.h"

namespace ad_utility::testing {

// ______________________________________________________________
Index makeIndexWithTestSettings(ad_utility::MemorySize parserBufferSize) {
  Index index{ad_utility::makeUnlimitedAllocator<Id>()};
  index.setNumTriplesPerBatch(2);
  EXTERNAL_ID_TABLE_SORTER_IGNORE_MEMORY_LIMIT_FOR_TESTING = true;
  // Decrease various default batch sizes such that there are multiple batches
  // also for the very small test indices (important for test coverage).
  BUFFER_SIZE_PARTIAL_TO_GLOBAL_ID_MAPPINGS = 10;
  BATCH_SIZE_VOCABULARY_MERGE = 2;
  DEFAULT_PROGRESS_BAR_BATCH_SIZE = 2;
  index.memoryLimitIndexBuilding() = 50_MB;
  index.parserBufferSize() =
      parserBufferSize;  // Note that the default value remains unchanged, but
                         // some tests (i.e. polygon testing in Spatial Joins)
                         // require a larger buffer size
  return index;
}

std::vector<std::string> getAllIndexFilenames(
    const std::string& indexBasename) {
  return {indexBasename + ".ttl",
          indexBasename + ".index.pos",
          indexBasename + ".index.pos.meta",
          indexBasename + ".index.pso",
          indexBasename + ".index.pso.meta",
          indexBasename + ".index.sop",
          indexBasename + ".index.sop.meta",
          indexBasename + ".index.spo",
          indexBasename + ".index.spo.meta",
          indexBasename + ".index.ops",
          indexBasename + ".index.ops.meta",
          indexBasename + ".index.osp",
          indexBasename + ".index.osp.meta",
          indexBasename + ".index.patterns",
          indexBasename + ".meta-data.json",
          indexBasename + ".prefixes",
          indexBasename + ".vocabulary.internal",
          indexBasename + ".vocabulary.external",
          indexBasename + ".vocabulary.external.offsets",
          indexBasename + ".wordsfile",
          indexBasename + ".docsfile",
          indexBasename + ".text.index",
          indexBasename + ".text.vocabulary",
          indexBasename + ".text.docsDB"};
}

namespace {
// Check that the patterns as stored in the `ql:has-pattern` relation in the PSO
// and POS permutations have exactly the same contents as the patterns that are
// folded into the permutations as additional columns.
void checkConsistencyBetweenPatternPredicateAndAdditionalColumn(
    const Index& index) {
  const DeltaTriplesManager& deltaTriplesManager{index.deltaTriplesManager()};
  auto sharedLocatedTriplesSnapshot = deltaTriplesManager.getCurrentSnapshot();
  const auto& locatedTriplesSnapshot = *sharedLocatedTriplesSnapshot;
  static constexpr size_t col0IdTag = 43;
  auto cancellationDummy = std::make_shared<ad_utility::CancellationHandle<>>();
  auto iriOfHasPattern =
      TripleComponent::Iri::fromIriref(HAS_PATTERN_PREDICATE);
  auto checkSingleElement = [&cancellationDummy, &iriOfHasPattern,
                             &locatedTriplesSnapshot](
                                const Index& index, size_t patternIdx, Id id) {
    auto scanResultHasPattern = index.scan(
        ScanSpecificationAsTripleComponent{iriOfHasPattern, id, std::nullopt},
        Permutation::Enum::PSO, {}, cancellationDummy, locatedTriplesSnapshot);
    // Each ID has at most one pattern, it can have none if it doesn't
    // appear as a subject in the knowledge graph.
    AD_CORRECTNESS_CHECK(scanResultHasPattern.numRows() <= 1);
    if (scanResultHasPattern.numRows() == 0) {
      EXPECT_EQ(patternIdx, NO_PATTERN) << id << ' ' << NO_PATTERN;
    } else {
      auto actualPattern = scanResultHasPattern(0, 0).getInt();
      EXPECT_EQ(patternIdx, actualPattern) << id << ' ' << actualPattern;
    }
  };

  auto checkConsistencyForCol0IdAndPermutation =
      [&](Id col0Id, Permutation::Enum permutation, size_t subjectColIdx,
          size_t objectColIdx) {
        auto cancellationDummy =
            std::make_shared<ad_utility::CancellationHandle<>>();
        auto scanResult = index.scan(
            ScanSpecification{col0Id, std::nullopt, std::nullopt}, permutation,
            std::array{ColumnIndex{ADDITIONAL_COLUMN_INDEX_SUBJECT_PATTERN},
                       ColumnIndex{ADDITIONAL_COLUMN_INDEX_OBJECT_PATTERN}},
            cancellationDummy, locatedTriplesSnapshot);
        ASSERT_EQ(scanResult.numColumns(), 4u);
        for (const auto& row : scanResult) {
          auto patternIdx = row[2].getInt();
          Id subjectId = row[subjectColIdx];
          checkSingleElement(index, patternIdx, subjectId);
          Id objectId = objectColIdx == col0IdTag ? col0Id : row[objectColIdx];
          auto patternIdxObject = row[3].getInt();
          checkSingleElement(index, patternIdxObject, objectId);
        }
      };

  auto checkConsistencyForPredicate = [&](Id predicateId) {
    using enum Permutation::Enum;
    checkConsistencyForCol0IdAndPermutation(predicateId, PSO, 0, 1);
    checkConsistencyForCol0IdAndPermutation(predicateId, POS, 1, 0);
  };
  auto checkConsistencyForObject = [&](Id objectId) {
    using enum Permutation::Enum;
    checkConsistencyForCol0IdAndPermutation(objectId, OPS, 1, col0IdTag);
    checkConsistencyForCol0IdAndPermutation(objectId, OSP, 0, col0IdTag);
  };

  auto cancellationHandle =
      std::make_shared<ad_utility::CancellationHandle<>>();
  auto predicates = index.getImpl().PSO().getDistinctCol0IdsAndCounts(
      cancellationHandle, locatedTriplesSnapshot);
  for (const auto& predicate : predicates.getColumn(0)) {
    checkConsistencyForPredicate(predicate);
  }
  auto objects = index.getImpl().OSP().getDistinctCol0IdsAndCounts(
      cancellationHandle, locatedTriplesSnapshot);
  for (const auto& object : objects.getColumn(0)) {
    checkConsistencyForObject(object);
  }
  // NOTE: The SPO and SOP permutations currently don't have patterns stored.
  // with them.
}
}  // namespace

// ______________________________________________________________
Index makeTestIndex(const std::string& indexBasename,
                    std::optional<std::string> turtleInput,
                    bool loadAllPermutations, bool usePatterns,
                    [[maybe_unused]] bool usePrefixCompression,
                    ad_utility::MemorySize blocksizePermutations,
                    bool createTextIndex, bool addWordsFromLiterals,
                    std::optional<std::pair<std::string, std::string>>
                        contentsOfWordsFileAndDocsFile,
                    ad_utility::MemorySize parserBufferSize) {
  // Ignore the (irrelevant) log output of the index building and loading during
  // these tests.
  static std::ostringstream ignoreLogStream;
  ad_utility::setGlobalLoggingStream(&ignoreLogStream);
  std::string inputFilename = indexBasename + ".ttl";
  if (!turtleInput.has_value()) {
    turtleInput =
        "<x> <label> \"alpha\" . <x> <label> \"älpha\" . <x> <label> \"A\" . "
        "<x> "
        "<label> \"Beta\". <x> <is-a> <y>. <y> <is-a> <x>. <z> <label> "
        "\"zz\"@en . <zz> <label> <zz>";
  }

  BUFFER_SIZE_JOIN_PATTERNS_WITH_OSP = 2;
  {
    std::fstream f(inputFilename, std::ios_base::out);
    f << turtleInput.value();
    f.close();
  }
  {
    std::fstream settingsFile(inputFilename + ".settings.json",
                              std::ios_base::out);
    nlohmann::json settingsJson;
    if (!createTextIndex) {
      settingsJson["prefixes-external"] = std::vector<std::string>{""};
      settingsJson["languages-internal"] = std::vector<std::string>{""};
    }
    settingsFile << settingsJson.dump();
  }
  {
    Index index = makeIndexWithTestSettings(parserBufferSize);
    // This is enough for 2 triples per block. This is deliberately chosen as a
    // small value, s.t. the tiny knowledge graphs from unit tests also contain
    // multiple blocks. Should this value or the semantics of it (how many
    // triples it may store) ever change, then some unit tests might have to be
    // adapted.
    index.blocksizePermutationsPerColumn() = blocksizePermutations;
    index.setOnDiskBase(indexBasename);
    index.usePatterns() = usePatterns;
    index.setSettingsFile(inputFilename + ".settings.json");
    index.loadAllPermutations() = loadAllPermutations;
    qlever::InputFileSpecification spec{inputFilename, qlever::Filetype::Turtle,
                                        std::nullopt};
    index.createFromFiles({spec});
    if (createTextIndex) {
      if (contentsOfWordsFileAndDocsFile.has_value()) {
        // Create and write to words- and docsfile to later build a full text
        // index from them
        ad_utility::File wordsFile(indexBasename + ".wordsfile", "w");
        ad_utility::File docsFile(indexBasename + ".docsfile", "w");
        wordsFile.write(contentsOfWordsFileAndDocsFile.value().first.c_str(),
                        contentsOfWordsFileAndDocsFile.value().first.size());
        docsFile.write(contentsOfWordsFileAndDocsFile.value().second.c_str(),
                       contentsOfWordsFileAndDocsFile.value().second.size());
        wordsFile.close();
        docsFile.close();
        index.setKbName(indexBasename);
        index.setTextName(indexBasename);
        index.setOnDiskBase(indexBasename);
        if (addWordsFromLiterals) {
          index.addTextFromContextFile(indexBasename + ".wordsfile", true);
        } else {
          index.addTextFromContextFile(indexBasename + ".wordsfile", false);
        }
        index.buildDocsDB(indexBasename + ".docsfile");
      } else if (addWordsFromLiterals) {
        index.addTextFromContextFile("", true);
      }
    }
  }
  if (!usePatterns || !loadAllPermutations) {
    // If we have no patterns, or only two permutations, then check the graceful
    // fallback even if the options were not explicitly specified during the
    // loading of the server.
    Index index{ad_utility::makeUnlimitedAllocator<Id>()};
    index.usePatterns() = true;
    index.loadAllPermutations() = true;
    EXPECT_NO_THROW(index.createFromOnDiskIndex(indexBasename));
    EXPECT_EQ(index.loadAllPermutations(), loadAllPermutations);
    EXPECT_EQ(index.usePatterns(), usePatterns);
  }

  Index index{ad_utility::makeUnlimitedAllocator<Id>()};
  index.usePatterns() = usePatterns;
  index.loadAllPermutations() = loadAllPermutations;
  index.createFromOnDiskIndex(indexBasename);
  if (createTextIndex) {
    index.addTextFromOnDiskIndex();
  }
  ad_utility::setGlobalLoggingStream(&std::cout);

  if (usePatterns && loadAllPermutations) {
    checkConsistencyBetweenPatternPredicateAndAdditionalColumn(index);
  }
  return index;
}

// ________________________________________________________________________________
QueryExecutionContext* getQec(std::optional<std::string> turtleInput,
                              bool loadAllPermutations, bool usePatterns,
                              bool usePrefixCompression,
                              ad_utility::MemorySize blocksizePermutations,
                              bool createTextIndex, bool addWordsFromLiterals,
                              std::optional<std::pair<std::string, std::string>>
                                  contentsOfWordsFileAndDocsFile,
                              ad_utility::MemorySize parserBufferSize) {
  // Similar to `absl::Cleanup`. Calls the `callback_` in the destructor, but
  // the callback is stored as a `std::function`, which allows to store
  // different types of callbacks in the same wrapper type.
  // TODO<joka921> RobinTF has a similar tool in the pipeline that can be used
  // here.
  struct TypeErasedCleanup {
    std::function<void()> callback_;
    ~TypeErasedCleanup() { callback_(); }
    TypeErasedCleanup(std::function<void()> callback)
        : callback_{std::move(callback)} {}
    TypeErasedCleanup(const TypeErasedCleanup& rhs) = delete;
    TypeErasedCleanup& operator=(const TypeErasedCleanup&) = delete;
    // When being moved from, then the callback is disabled.
    TypeErasedCleanup(TypeErasedCleanup&& rhs)
        : callback_(std::exchange(rhs.callback_, [] {})) {}
    TypeErasedCleanup& operator=(TypeErasedCleanup&& rhs) {
      callback_ = std::exchange(rhs.callback_, [] {});
      return *this;
    }
  };

  // A `QueryExecutionContext` together with all data structures that it
  // depends on. The members are stored as `unique_ptr`s so that the references
  // inside the `QueryExecutionContext` remain stable even when moving the
  // `Context`.
  struct Context {
    TypeErasedCleanup cleanup_;
    std::unique_ptr<Index> index_;
    std::unique_ptr<QueryResultCache> cache_;
    std::unique_ptr<NamedQueryCache> namedCache_;
    std::unique_ptr<QueryExecutionContext> qec_ =
        std::make_unique<QueryExecutionContext>(
            *index_, cache_.get(), makeAllocator(MemorySize::megabytes(100)),
            SortPerformanceEstimator{}, namedCache_.get());
  };

  using Key = std::tuple<std::optional<string>, bool, bool, bool,
                         ad_utility::MemorySize>;
  static ad_utility::HashMap<Key, Context> contextMap;

  auto key = Key{turtleInput, loadAllPermutations, usePatterns,
                 usePrefixCompression, blocksizePermutations};

  if (!contextMap.contains(key)) {
    std::string testIndexBasename =
        "_staticGlobalTestIndex" + std::to_string(contextMap.size());
    contextMap.emplace(
<<<<<<< HEAD
        key, Context{TypeErasedCleanup{[testIndexBasename]() {
                       for (const std::string& indexFilename :
                            getAllIndexFilenames(testIndexBasename)) {
                         // Don't log when a file can't be deleted,
                         // because the logging might already be
                         // destroyed.
                         ad_utility::deleteFile(indexFilename, false);
                       }
                     }},
                     std::make_unique<Index>(makeTestIndex(
                         testIndexBasename, turtleInput, loadAllPermutations,
                         usePatterns, usePrefixCompression,
                         blocksizePermutations, createTextIndex,
                         addWordsFromLiterals, contentsOfWordsFileAndDocsFile)),
                     std::make_unique<QueryResultCache>(),
                     std::make_unique<NamedQueryCache>()});
=======
        key,
        Context{TypeErasedCleanup{[testIndexBasename]() {
                  for (const std::string& indexFilename :
                       getAllIndexFilenames(testIndexBasename)) {
                    // Don't log when a file can't be deleted,
                    // because the logging might already be
                    // destroyed.
                    ad_utility::deleteFile(indexFilename, false);
                  }
                }},
                std::make_unique<Index>(makeTestIndex(
                    testIndexBasename, turtleInput, loadAllPermutations,
                    usePatterns, usePrefixCompression, blocksizePermutations,
                    createTextIndex, addWordsFromLiterals,
                    contentsOfWordsFileAndDocsFile, parserBufferSize)),
                std::make_unique<QueryResultCache>()});
>>>>>>> b76c0c86
  }
  auto* qec = contextMap.at(key).qec_.get();
  qec->getIndex().getImpl().setGlobalIndexAndComparatorOnlyForTesting();
  return qec;
}

// ___________________________________________________________
std::function<Id(const std::string&)> makeGetId(const Index& index) {
  return [&index](const std::string& el) {
    auto literalOrIri = [&el]() -> TripleComponent {
      if (el.starts_with('<') || el.starts_with('@')) {
        return TripleComponent::Iri::fromIriref(el);
      } else {
        AD_CONTRACT_CHECK(el.starts_with('\"'));
        return TripleComponent::Literal::fromStringRepresentation(el);
      }
    }();
    auto id = literalOrIri.toValueId(index.getVocab());
    AD_CONTRACT_CHECK(id.has_value());
    return id.value();
  };
}
}  // namespace ad_utility::testing<|MERGE_RESOLUTION|>--- conflicted
+++ resolved
@@ -301,24 +301,6 @@
     std::string testIndexBasename =
         "_staticGlobalTestIndex" + std::to_string(contextMap.size());
     contextMap.emplace(
-<<<<<<< HEAD
-        key, Context{TypeErasedCleanup{[testIndexBasename]() {
-                       for (const std::string& indexFilename :
-                            getAllIndexFilenames(testIndexBasename)) {
-                         // Don't log when a file can't be deleted,
-                         // because the logging might already be
-                         // destroyed.
-                         ad_utility::deleteFile(indexFilename, false);
-                       }
-                     }},
-                     std::make_unique<Index>(makeTestIndex(
-                         testIndexBasename, turtleInput, loadAllPermutations,
-                         usePatterns, usePrefixCompression,
-                         blocksizePermutations, createTextIndex,
-                         addWordsFromLiterals, contentsOfWordsFileAndDocsFile)),
-                     std::make_unique<QueryResultCache>(),
-                     std::make_unique<NamedQueryCache>()});
-=======
         key,
         Context{TypeErasedCleanup{[testIndexBasename]() {
                   for (const std::string& indexFilename :
@@ -334,8 +316,8 @@
                     usePatterns, usePrefixCompression, blocksizePermutations,
                     createTextIndex, addWordsFromLiterals,
                     contentsOfWordsFileAndDocsFile, parserBufferSize)),
-                std::make_unique<QueryResultCache>()});
->>>>>>> b76c0c86
+                std::make_unique<QueryResultCache>(),
+                std::make_unique<NamedQueryCache>()});
   }
   auto* qec = contextMap.at(key).qec_.get();
   qec->getIndex().getImpl().setGlobalIndexAndComparatorOnlyForTesting();
