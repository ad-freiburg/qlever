--- conflicted
+++ resolved
@@ -57,13 +57,6 @@
     const Index& index) {
   static constexpr size_t col0IdTag = 43;
   auto cancellationDummy = std::make_shared<ad_utility::CancellationHandle<>>();
-<<<<<<< HEAD
-  auto hasPatternId = qlever::specialIds().at(HAS_PATTERN_PREDICATE);
-  auto checkSingleElement = [&cancellationDummy, &hasPatternId](
-                                const Index& index, size_t patternIdx, Id id) {
-    auto scanResultHasPattern =
-        index.scan(ScanSpecification{hasPatternId, id, std::nullopt},
-=======
   auto hasPatternPredicate =
       TripleComponent::Iri::fromIriref(HAS_PATTERN_PREDICATE);
   auto checkSingleElement = [&cancellationDummy, &hasPatternPredicate](
@@ -73,7 +66,6 @@
                                                       std::nullopt}
                        .toScanSpecification(index)
                        .value(),
->>>>>>> b32530ec
                    Permutation::Enum::PSO, {}, cancellationDummy);
     // Each ID has at most one pattern, it can have none if it doesn't
     // appear as a subject in the knowledge graph.
