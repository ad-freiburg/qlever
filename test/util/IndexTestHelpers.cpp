--- conflicted
+++ resolved
@@ -157,10 +157,7 @@
         "\"zz\"@en . <zz> <label> <zz>";
   }
 
-<<<<<<< HEAD
   FILE_BUFFER_SIZE = FILE_BUFFER_SIZE_;
-=======
->>>>>>> acb6633d
   BUFFER_SIZE_JOIN_PATTERNS_WITH_OSP = 2;
   {
     std::fstream f(inputFilename, std::ios_base::out);
