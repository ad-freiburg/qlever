//  Copyright 2023, University of Freiburg,
//                  Chair of Algorithms and Data Structures.
//  Author: Johannes Kalmbach <kalmbach@cs.uni-freiburg.de>

#include "IndexTestHelpers.h"

#include "./GTestHelpers.h"
#include "./TripleComponentTestHelpers.h"
#include "engine/NamedQueryCache.h"
#include "global/SpecialIds.h"
#include "index/IndexImpl.h"
#include "util/ProgressBar.h"

namespace ad_utility::testing {

// ______________________________________________________________
Index makeIndexWithTestSettings(ad_utility::MemorySize parserBufferSize) {
  Index index{ad_utility::makeUnlimitedAllocator<Id>()};
  index.setNumTriplesPerBatch(2);
  EXTERNAL_ID_TABLE_SORTER_IGNORE_MEMORY_LIMIT_FOR_TESTING = true;
  // Decrease various default batch sizes such that there are multiple batches
  // also for the very small test indices (important for test coverage).
  BUFFER_SIZE_PARTIAL_TO_GLOBAL_ID_MAPPINGS = 10;
  BATCH_SIZE_VOCABULARY_MERGE = 2;
  DEFAULT_PROGRESS_BAR_BATCH_SIZE = 2;
  index.memoryLimitIndexBuilding() = 50_MB;
  index.parserBufferSize() =
      parserBufferSize;  // Note that the default value remains unchanged, but
                         // some tests (i.e. polygon testing in Spatial Joins)
                         // require a larger buffer size
  return index;
}

std::vector<std::string> getAllIndexFilenames(
    const std::string& indexBasename) {
  return {indexBasename + ".ttl",
          indexBasename + ".index.pos",
          indexBasename + ".index.pos.meta",
          indexBasename + ".index.pso",
          indexBasename + ".index.pso.meta",
          indexBasename + ".index.sop",
          indexBasename + ".index.sop.meta",
          indexBasename + ".index.spo",
          indexBasename + ".index.spo.meta",
          indexBasename + ".index.ops",
          indexBasename + ".index.ops.meta",
          indexBasename + ".index.osp",
          indexBasename + ".index.osp.meta",
          indexBasename + ".index.patterns",
          indexBasename + ".meta-data.json",
          indexBasename + ".prefixes",
          indexBasename + ".vocabulary.internal",
          indexBasename + ".vocabulary.external",
          indexBasename + ".vocabulary.external.offsets",
          indexBasename + ".wordsfile",
          indexBasename + ".docsfile",
          indexBasename + ".text.index",
          indexBasename + ".text.vocabulary",
          indexBasename + ".text.docsDB"};
}

namespace {
// Check that the patterns as stored in the `ql:has-pattern` relation in the PSO
// and POS permutations have exactly the same contents as the patterns that are
// folded into the permutations as additional columns.
void checkConsistencyBetweenPatternPredicateAndAdditionalColumn(
    const Index& index) {
  const DeltaTriplesManager& deltaTriplesManager{index.deltaTriplesManager()};
  auto sharedLocatedTriplesSnapshot = deltaTriplesManager.getCurrentSnapshot();
  const auto& locatedTriplesSnapshot = *sharedLocatedTriplesSnapshot;
  static constexpr size_t col0IdTag = 43;
  auto cancellationDummy = std::make_shared<ad_utility::CancellationHandle<>>();
  auto iriOfHasPattern =
      TripleComponent::Iri::fromIriref(HAS_PATTERN_PREDICATE);
  auto checkSingleElement = [&cancellationDummy, &iriOfHasPattern,
                             &locatedTriplesSnapshot](
                                const Index& index, size_t patternIdx, Id id) {
    auto scanResultHasPattern = index.scan(
        ScanSpecificationAsTripleComponent{iriOfHasPattern, id, std::nullopt},
        Permutation::Enum::PSO, {}, cancellationDummy, locatedTriplesSnapshot);
    // Each ID has at most one pattern, it can have none if it doesn't
    // appear as a subject in the knowledge graph.
    AD_CORRECTNESS_CHECK(scanResultHasPattern.numRows() <= 1);
    if (scanResultHasPattern.numRows() == 0) {
      EXPECT_EQ(patternIdx, NO_PATTERN) << id << ' ' << NO_PATTERN;
    } else {
      auto actualPattern = scanResultHasPattern(0, 0).getInt();
      EXPECT_EQ(patternIdx, actualPattern) << id << ' ' << actualPattern;
    }
  };

  auto checkConsistencyForCol0IdAndPermutation =
      [&](Id col0Id, Permutation::Enum permutation, size_t subjectColIdx,
          size_t objectColIdx) {
        auto cancellationDummy =
            std::make_shared<ad_utility::CancellationHandle<>>();
        auto scanResult = index.scan(
            ScanSpecification{col0Id, std::nullopt, std::nullopt}, permutation,
            std::array{ColumnIndex{ADDITIONAL_COLUMN_INDEX_SUBJECT_PATTERN},
                       ColumnIndex{ADDITIONAL_COLUMN_INDEX_OBJECT_PATTERN}},
            cancellationDummy, locatedTriplesSnapshot);
        ASSERT_EQ(scanResult.numColumns(), 4u);
        for (const auto& row : scanResult) {
          auto patternIdx = row[2].getInt();
          Id subjectId = row[subjectColIdx];
          checkSingleElement(index, patternIdx, subjectId);
          Id objectId = objectColIdx == col0IdTag ? col0Id : row[objectColIdx];
          auto patternIdxObject = row[3].getInt();
          checkSingleElement(index, patternIdxObject, objectId);
        }
      };

  auto checkConsistencyForPredicate = [&](Id predicateId) {
    using enum Permutation::Enum;
    checkConsistencyForCol0IdAndPermutation(predicateId, PSO, 0, 1);
    checkConsistencyForCol0IdAndPermutation(predicateId, POS, 1, 0);
  };
  auto checkConsistencyForObject = [&](Id objectId) {
    using enum Permutation::Enum;
    checkConsistencyForCol0IdAndPermutation(objectId, OPS, 1, col0IdTag);
    checkConsistencyForCol0IdAndPermutation(objectId, OSP, 0, col0IdTag);
  };

  auto cancellationHandle =
      std::make_shared<ad_utility::CancellationHandle<>>();
  auto predicates = index.getImpl().PSO().getDistinctCol0IdsAndCounts(
      cancellationHandle, locatedTriplesSnapshot);
  for (const auto& predicate : predicates.getColumn(0)) {
    checkConsistencyForPredicate(predicate);
  }
  auto objects = index.getImpl().OSP().getDistinctCol0IdsAndCounts(
      cancellationHandle, locatedTriplesSnapshot);
  for (const auto& object : objects.getColumn(0)) {
    checkConsistencyForObject(object);
  }
  // NOTE: The SPO and SOP permutations currently don't have patterns stored.
  // with them.
}
}  // namespace

// ______________________________________________________________
Index makeTestIndex(const std::string& indexBasename,
                    std::optional<std::string> turtleInput,
                    bool loadAllPermutations, bool usePatterns,
                    [[maybe_unused]] bool usePrefixCompression,
                    ad_utility::MemorySize blocksizePermutations,
                    bool createTextIndex, bool addWordsFromLiterals,
                    std::optional<std::pair<std::string, std::string>>
                        contentsOfWordsFileAndDocsFile,
                    ad_utility::MemorySize parserBufferSize) {
  // Ignore the (irrelevant) log output of the index building and loading during
  // these tests.
  static std::ostringstream ignoreLogStream;
  ad_utility::setGlobalLoggingStream(&ignoreLogStream);
  std::string inputFilename = indexBasename + ".ttl";
  if (!turtleInput.has_value()) {
    turtleInput =
        "<x> <label> \"alpha\" . <x> <label> \"älpha\" . <x> <label> \"A\" . "
        "<x> "
        "<label> \"Beta\". <x> <is-a> <y>. <y> <is-a> <x>. <z> <label> "
        "\"zz\"@en . <zz> <label> <zz>";
  }

  BUFFER_SIZE_JOIN_PATTERNS_WITH_OSP = 2;
  {
    std::fstream f(inputFilename, std::ios_base::out);
    f << turtleInput.value();
    f.close();
  }
  {
    std::fstream settingsFile(inputFilename + ".settings.json",
                              std::ios_base::out);
    nlohmann::json settingsJson;
    if (!createTextIndex) {
      settingsJson["prefixes-external"] = std::vector<std::string>{""};
      settingsJson["languages-internal"] = std::vector<std::string>{""};
    }
    settingsFile << settingsJson.dump();
  }
  {
    Index index = makeIndexWithTestSettings(parserBufferSize);
    // This is enough for 2 triples per block. This is deliberately chosen as a
    // small value, s.t. the tiny knowledge graphs from unit tests also contain
    // multiple blocks. Should this value or the semantics of it (how many
    // triples it may store) ever change, then some unit tests might have to be
    // adapted.
    index.blocksizePermutationsPerColumn() = blocksizePermutations;
    index.setOnDiskBase(indexBasename);
    index.usePatterns() = usePatterns;
    index.setSettingsFile(inputFilename + ".settings.json");
    index.loadAllPermutations() = loadAllPermutations;
    qlever::InputFileSpecification spec{inputFilename, qlever::Filetype::Turtle,
                                        std::nullopt};
    // randomly choose one of the vocabulary implementations
    index.getImpl().setVocabularyTypeForIndexBuilding(VocabularyType::random());
    index.createFromFiles({spec});
    if (createTextIndex) {
      if (contentsOfWordsFileAndDocsFile.has_value()) {
        // Create and write to words- and docsfile to later build a full text
        // index from them
        ad_utility::File wordsFile(indexBasename + ".wordsfile", "w");
        ad_utility::File docsFile(indexBasename + ".docsfile", "w");
        wordsFile.write(contentsOfWordsFileAndDocsFile.value().first.c_str(),
                        contentsOfWordsFileAndDocsFile.value().first.size());
        docsFile.write(contentsOfWordsFileAndDocsFile.value().second.c_str(),
                       contentsOfWordsFileAndDocsFile.value().second.size());
        wordsFile.close();
        docsFile.close();
        index.setKbName(indexBasename);
        index.setTextName(indexBasename);
        index.setOnDiskBase(indexBasename);
        if (addWordsFromLiterals) {
          index.addTextFromContextFile(indexBasename + ".wordsfile", true);
        } else {
          index.addTextFromContextFile(indexBasename + ".wordsfile", false);
        }
        index.buildDocsDB(indexBasename + ".docsfile");
      } else if (addWordsFromLiterals) {
        index.addTextFromContextFile("", true);
      }
    }
  }
  if (!usePatterns || !loadAllPermutations) {
    // If we have no patterns, or only two permutations, then check the graceful
    // fallback even if the options were not explicitly specified during the
    // loading of the server.
    Index index{ad_utility::makeUnlimitedAllocator<Id>()};
    index.usePatterns() = true;
    index.loadAllPermutations() = true;
    EXPECT_NO_THROW(index.createFromOnDiskIndex(indexBasename));
    EXPECT_EQ(index.loadAllPermutations(), loadAllPermutations);
    EXPECT_EQ(index.usePatterns(), usePatterns);
  }

  Index index{ad_utility::makeUnlimitedAllocator<Id>()};
  index.usePatterns() = usePatterns;
  index.loadAllPermutations() = loadAllPermutations;
  index.createFromOnDiskIndex(indexBasename);
  if (createTextIndex) {
    index.addTextFromOnDiskIndex();
  }
  ad_utility::setGlobalLoggingStream(&std::cout);

  if (usePatterns && loadAllPermutations) {
    checkConsistencyBetweenPatternPredicateAndAdditionalColumn(index);
  }
  return index;
}

// ________________________________________________________________________________
QueryExecutionContext* getQec(std::optional<std::string> turtleInput,
                              bool loadAllPermutations, bool usePatterns,
                              bool usePrefixCompression,
                              ad_utility::MemorySize blocksizePermutations,
                              bool createTextIndex, bool addWordsFromLiterals,
                              std::optional<std::pair<std::string, std::string>>
                                  contentsOfWordsFileAndDocsFile,
                              ad_utility::MemorySize parserBufferSize) {
  // Similar to `absl::Cleanup`. Calls the `callback_` in the destructor, but
  // the callback is stored as a `std::function`, which allows to store
  // different types of callbacks in the same wrapper type.
  // TODO<joka921> RobinTF has a similar tool in the pipeline that can be used
  // here.
  struct TypeErasedCleanup {
    std::function<void()> callback_;
    ~TypeErasedCleanup() { callback_(); }
    TypeErasedCleanup(std::function<void()> callback)
        : callback_{std::move(callback)} {}
    TypeErasedCleanup(const TypeErasedCleanup& rhs) = delete;
    TypeErasedCleanup& operator=(const TypeErasedCleanup&) = delete;
    // When being moved from, then the callback is disabled.
    TypeErasedCleanup(TypeErasedCleanup&& rhs)
        : callback_(std::exchange(rhs.callback_, [] {})) {}
    TypeErasedCleanup& operator=(TypeErasedCleanup&& rhs) {
      callback_ = std::exchange(rhs.callback_, [] {});
      return *this;
    }
  };

  // A `QueryExecutionContext` together with all data structures that it
  // depends on. The members are stored as `unique_ptr`s so that the references
  // inside the `QueryExecutionContext` remain stable even when moving the
  // `Context`.
  struct Context {
    TypeErasedCleanup cleanup_;
    std::unique_ptr<Index> index_;
    std::unique_ptr<QueryResultCache> cache_;
    std::unique_ptr<NamedQueryCache> namedCache_;
    std::unique_ptr<QueryExecutionContext> qec_ =
        std::make_unique<QueryExecutionContext>(
            *index_, cache_.get(), makeAllocator(MemorySize::megabytes(100)),
            SortPerformanceEstimator{}, namedCache_.get());
  };

  using Key = std::tuple<std::optional<string>, bool, bool, bool,
                         ad_utility::MemorySize>;
  static ad_utility::HashMap<Key, Context> contextMap;

  auto key = Key{turtleInput, loadAllPermutations, usePatterns,
                 usePrefixCompression, blocksizePermutations};

  if (!contextMap.contains(key)) {
    std::string testIndexBasename =
        "_staticGlobalTestIndex" + std::to_string(contextMap.size());
    contextMap.emplace(
<<<<<<< HEAD
        key,
        Context{TypeErasedCleanup{[testIndexBasename]() {
                  for (const std::string& indexFilename :
                       getAllIndexFilenames(testIndexBasename)) {
                    // Don't log when a file can't be deleted,
                    // because the logging might already be
                    // destroyed.
                    ad_utility::deleteFile(indexFilename, false);
                  }
                }},
                std::make_unique<Index>(makeTestIndex(
                    testIndexBasename, turtleInput, loadAllPermutations,
                    usePatterns, usePrefixCompression, blocksizePermutations,
                    createTextIndex, addWordsFromLiterals,
                    contentsOfWordsFileAndDocsFile, parserBufferSize)),
                std::make_unique<QueryResultCache>()});
=======
        key, Context{TypeErasedCleanup{[testIndexBasename]() {
                       for (const std::string& indexFilename :
                            getAllIndexFilenames(testIndexBasename)) {
                         // Don't log when a file can't be deleted,
                         // because the logging might already be
                         // destroyed.
                         ad_utility::deleteFile(indexFilename, false);
                       }
                     }},
                     std::make_unique<Index>(makeTestIndex(
                         testIndexBasename, turtleInput, loadAllPermutations,
                         usePatterns, usePrefixCompression,
                         blocksizePermutations, createTextIndex,
                         addWordsFromLiterals, contentsOfWordsFileAndDocsFile)),
                     std::make_unique<QueryResultCache>(),
                     std::make_unique<NamedQueryCache>()});
>>>>>>> e5a80f54
  }
  auto* qec = contextMap.at(key).qec_.get();
  qec->getIndex().getImpl().setGlobalIndexAndComparatorOnlyForTesting();
  return qec;
}

// ___________________________________________________________
std::function<Id(const std::string&)> makeGetId(const Index& index) {
  return [&index](const std::string& el) {
    auto literalOrIri = [&el]() -> TripleComponent {
      if (el.starts_with('<') || el.starts_with('@')) {
        return TripleComponent::Iri::fromIriref(el);
      } else {
        AD_CONTRACT_CHECK(el.starts_with('\"'));
        return TripleComponent::Literal::fromStringRepresentation(el);
      }
    }();
    auto id = literalOrIri.toValueId(index.getVocab());
    AD_CONTRACT_CHECK(id.has_value());
    return id.value();
  };
}
}  // namespace ad_utility::testing<|MERGE_RESOLUTION|>--- conflicted
+++ resolved
@@ -303,7 +303,6 @@
     std::string testIndexBasename =
         "_staticGlobalTestIndex" + std::to_string(contextMap.size());
     contextMap.emplace(
-<<<<<<< HEAD
         key,
         Context{TypeErasedCleanup{[testIndexBasename]() {
                   for (const std::string& indexFilename :
@@ -320,24 +319,6 @@
                     createTextIndex, addWordsFromLiterals,
                     contentsOfWordsFileAndDocsFile, parserBufferSize)),
                 std::make_unique<QueryResultCache>()});
-=======
-        key, Context{TypeErasedCleanup{[testIndexBasename]() {
-                       for (const std::string& indexFilename :
-                            getAllIndexFilenames(testIndexBasename)) {
-                         // Don't log when a file can't be deleted,
-                         // because the logging might already be
-                         // destroyed.
-                         ad_utility::deleteFile(indexFilename, false);
-                       }
-                     }},
-                     std::make_unique<Index>(makeTestIndex(
-                         testIndexBasename, turtleInput, loadAllPermutations,
-                         usePatterns, usePrefixCompression,
-                         blocksizePermutations, createTextIndex,
-                         addWordsFromLiterals, contentsOfWordsFileAndDocsFile)),
-                     std::make_unique<QueryResultCache>(),
-                     std::make_unique<NamedQueryCache>()});
->>>>>>> e5a80f54
   }
   auto* qec = contextMap.at(key).qec_.get();
   qec->getIndex().getImpl().setGlobalIndexAndComparatorOnlyForTesting();
