//  Copyright 2023, University of Freiburg,
//                  Chair of Algorithms and Data Structures.
//  Author: Johannes Kalmbach <kalmbach@cs.uni-freiburg.de>

#include "IndexTestHelpers.h"

#include "./GTestHelpers.h"
#include "./TripleComponentTestHelpers.h"
<<<<<<< HEAD
#include "engine/NamedQueryCache.h"
=======
#include "engine/NamedResultCache.h"
>>>>>>> e1aeeb8f
#include "global/SpecialIds.h"
#include "index/IndexImpl.h"
#include "index/TextIndexBuilder.h"
#include "index/vocabulary/VocabularyType.h"
#include "util/ProgressBar.h"

using qlever::TextScoringMetric;
namespace ad_utility::testing {

// ______________________________________________________________
Index makeIndexWithTestSettings(ad_utility::MemorySize parserBufferSize) {
  Index index{ad_utility::makeUnlimitedAllocator<Id>()};
  index.setNumTriplesPerBatch(2);
  EXTERNAL_ID_TABLE_SORTER_IGNORE_MEMORY_LIMIT_FOR_TESTING = true;
  // Decrease various default batch sizes such that there are multiple batches
  // also for the very small test indices (important for test coverage).
  BUFFER_SIZE_PARTIAL_TO_GLOBAL_ID_MAPPINGS = 10;
  BATCH_SIZE_VOCABULARY_MERGE = 2;
  DEFAULT_PROGRESS_BAR_BATCH_SIZE = 2;
  index.memoryLimitIndexBuilding() = 50_MB;
  index.parserBufferSize() =
      parserBufferSize;  // Note that the default value remains unchanged, but
                         // some tests (i.e. polygon testing in Spatial Joins)
                         // require a larger buffer size
  return index;
}

std::vector<std::string> getAllIndexFilenames(
    const std::string& indexBasename) {
  return {indexBasename + ".ttl",
          indexBasename + ".index.pos",
          indexBasename + ".index.pos.meta",
          indexBasename + ".index.pso",
          indexBasename + ".index.pso.meta",
          indexBasename + ".index.sop",
          indexBasename + ".index.sop.meta",
          indexBasename + ".index.spo",
          indexBasename + ".index.spo.meta",
          indexBasename + ".index.ops",
          indexBasename + ".index.ops.meta",
          indexBasename + ".index.osp",
          indexBasename + ".index.osp.meta",
          indexBasename + ".index.patterns",
          indexBasename + ".meta-data.json",
          indexBasename + ".prefixes",
          indexBasename + ".vocabulary.internal",
          indexBasename + ".vocabulary.external",
          indexBasename + ".vocabulary.external.offsets",
          indexBasename + ".wordsfile",
          indexBasename + ".docsfile",
          indexBasename + ".text.index",
          indexBasename + ".text.vocabulary",
          indexBasename + ".text.docsDB"};
}

namespace {
// Check that the patterns as stored in the `ql:has-pattern` relation in the PSO
// and POS permutations have exactly the same contents as the patterns that are
// folded into the permutations as additional columns.
void checkConsistencyBetweenPatternPredicateAndAdditionalColumn(
    const Index& index) {
  const DeltaTriplesManager& deltaTriplesManager{index.deltaTriplesManager()};
  auto sharedLocatedTriplesSnapshot = deltaTriplesManager.getCurrentSnapshot();
  const auto& locatedTriplesSnapshot = *sharedLocatedTriplesSnapshot;
  static constexpr size_t col0IdTag = 43;
  auto cancellationDummy = std::make_shared<ad_utility::CancellationHandle<>>();
  auto iriOfHasPattern =
      TripleComponent::Iri::fromIriref(HAS_PATTERN_PREDICATE);
  auto checkSingleElement = [&cancellationDummy, &iriOfHasPattern,
                             &locatedTriplesSnapshot](
                                const Index& index, size_t patternIdx, Id id) {
    auto scanResultHasPattern = index.scan(
        ScanSpecificationAsTripleComponent{iriOfHasPattern, id, std::nullopt},
        Permutation::Enum::PSO, {}, cancellationDummy, locatedTriplesSnapshot);
    // Each ID has at most one pattern, it can have none if it doesn't
    // appear as a subject in the knowledge graph.
    AD_CORRECTNESS_CHECK(scanResultHasPattern.numRows() <= 1);
    if (scanResultHasPattern.numRows() == 0) {
      EXPECT_EQ(patternIdx, Pattern::NoPattern)
          << id << ' ' << Pattern::NoPattern;
    } else {
      auto actualPattern = scanResultHasPattern(0, 0).getInt();
      EXPECT_EQ(patternIdx, actualPattern) << id << ' ' << actualPattern;
    }
  };

  auto checkConsistencyForCol0IdAndPermutation =
      [&](Id col0Id, Permutation::Enum permutation, size_t subjectColIdx,
          size_t objectColIdx) {
        auto cancellationDummy =
            std::make_shared<ad_utility::CancellationHandle<>>();
        auto scanResult = index.scan(
            ScanSpecification{col0Id, std::nullopt, std::nullopt}, permutation,
            std::array{ColumnIndex{ADDITIONAL_COLUMN_INDEX_SUBJECT_PATTERN},
                       ColumnIndex{ADDITIONAL_COLUMN_INDEX_OBJECT_PATTERN}},
            cancellationDummy, locatedTriplesSnapshot);
        ASSERT_EQ(scanResult.numColumns(), 4u);
        for (const auto& row : scanResult) {
          auto patternIdx = row[2].getInt();
          Id subjectId = row[subjectColIdx];
          checkSingleElement(index, patternIdx, subjectId);
          Id objectId = objectColIdx == col0IdTag ? col0Id : row[objectColIdx];
          auto patternIdxObject = row[3].getInt();
          checkSingleElement(index, patternIdxObject, objectId);
        }
      };

  auto checkConsistencyForPredicate = [&](Id predicateId) {
    using enum Permutation::Enum;
    checkConsistencyForCol0IdAndPermutation(predicateId, PSO, 0, 1);
    checkConsistencyForCol0IdAndPermutation(predicateId, POS, 1, 0);
  };
  auto checkConsistencyForObject = [&](Id objectId) {
    using enum Permutation::Enum;
    checkConsistencyForCol0IdAndPermutation(objectId, OPS, 1, col0IdTag);
    checkConsistencyForCol0IdAndPermutation(objectId, OSP, 0, col0IdTag);
  };

  auto cancellationHandle =
      std::make_shared<ad_utility::CancellationHandle<>>();
  auto predicates = index.getImpl().PSO().getDistinctCol0IdsAndCounts(
      cancellationHandle, locatedTriplesSnapshot);
  for (const auto& predicate : predicates.getColumn(0)) {
    checkConsistencyForPredicate(predicate);
  }
  auto objects = index.getImpl().OSP().getDistinctCol0IdsAndCounts(
      cancellationHandle, locatedTriplesSnapshot);
  for (const auto& object : objects.getColumn(0)) {
    checkConsistencyForObject(object);
  }
  // NOTE: The SPO and SOP permutations currently don't have patterns stored.
  // with them.
}
}  // namespace

// _____________________________________________________________________________
Index makeTestIndex(const std::string& indexBasename, TestIndexConfig c) {
  // Ignore the (irrelevant) log output of the index building and loading during
  // these tests.
  static std::ostringstream ignoreLogStream;
  ad_utility::setGlobalLoggingStream(&ignoreLogStream);
  std::string inputFilename = indexBasename + ".ttl";
  if (!c.turtleInput.has_value()) {
    c.turtleInput =
        "<x> <label> \"alpha\" . <x> <label> \"älpha\" . <x> <label> \"A\" . "
        "<x> "
        "<label> \"Beta\". <x> <is-a> <y>. <y> <is-a> <x>. <z> <label> "
        "\"zz\"@en . <zz> <label> <zz> .";
  }

  BUFFER_SIZE_JOIN_PATTERNS_WITH_OSP = 2;
  {
    std::fstream f(inputFilename, std::ios_base::out);
    f << c.turtleInput.value();
    f.close();
  }
  {
    std::fstream settingsFile(inputFilename + ".settings.json",
                              std::ios_base::out);
    nlohmann::json settingsJson;
    if (!c.createTextIndex) {
      settingsJson["prefixes-external"] = std::vector<std::string>{""};
      settingsJson["languages-internal"] = std::vector<std::string>{""};
    }
    settingsFile << settingsJson.dump();
  }
  {
    Index index = makeIndexWithTestSettings(c.parserBufferSize);
    // This is enough for 2 triples per block. This is deliberately chosen as a
    // small value, s.t. the tiny knowledge graphs from unit tests also contain
    // multiple blocks. Should this value or the semantics of it (how many
    // triples it may store) ever change, then some unit tests might have to be
    // adapted.
    index.blocksizePermutationsPerColumn() = c.blocksizePermutations;
    index.setOnDiskBase(indexBasename);
    index.usePatterns() = c.usePatterns;
    index.setSettingsFile(inputFilename + ".settings.json");
    index.loadAllPermutations() = c.loadAllPermutations;
    qlever::InputFileSpecification spec{inputFilename, c.indexType,
                                        std::nullopt};
    // randomly choose one of the vocabulary implementations
    index.getImpl().setVocabularyTypeForIndexBuilding(
        c.vocabularyType.has_value() ? c.vocabularyType.value()
                                     : VocabularyType::random());
    if (c.encodedIriManager.has_value()) {
      // Extract prefixes without angle brackets from the EncodedIriManager
      std::vector<std::string> prefixes;
      for (const auto& prefix : c.encodedIriManager.value().prefixes_) {
        AD_CORRECTNESS_CHECK(prefix.starts_with('<') && !prefix.ends_with('>'));
        prefixes.push_back(prefix.substr(1));
      }
      index.getImpl().setPrefixesForEncodedValues(std::move(prefixes));
    }
    index.createFromFiles({spec});
    if (c.createTextIndex) {
      TextIndexBuilder textIndexBuilder = TextIndexBuilder(
          ad_utility::makeUnlimitedAllocator<Id>(), index.getOnDiskBase());
      // First test the case of invalid b and k parameters for BM25, it should
      // throw
      AD_EXPECT_THROW_WITH_MESSAGE(
          textIndexBuilder.buildTextIndexFile(
              std::nullopt, true, TextScoringMetric::BM25, {2.0f, 0.5f}),
          ::testing::HasSubstr("Invalid values"));
      AD_EXPECT_THROW_WITH_MESSAGE(
          textIndexBuilder.buildTextIndexFile(
              std::nullopt, true, TextScoringMetric::BM25, {0.5f, -1.0f}),
          ::testing::HasSubstr("Invalid values"));
      c.scoringMetric = c.scoringMetric.value_or(TextScoringMetric::EXPLICIT);
      c.bAndKParam = c.bAndKParam.value_or(std::pair{0.75f, 1.75f});

      // The following tests that garbage values for b and k work if these
      // parameters are unnecessary because we don't use `BM25`.
      if (c.scoringMetric.value() != TextScoringMetric::BM25) {
        c.bAndKParam = std::pair{-3.f, -3.f};
      }
      auto buildTextIndex = [&textIndexBuilder, &c](auto wordsAndDocsfile,
                                                    bool addWordsFromLiterals) {
        textIndexBuilder.buildTextIndexFile(
            std::move(wordsAndDocsfile), addWordsFromLiterals,
            c.scoringMetric.value(), c.bAndKParam.value());
      };
      if (c.contentsOfWordsFileAndDocsfile.has_value()) {
        // Create and write to words- and docsfile to later build a full text
        // index from them
        ad_utility::File wordsFile(indexBasename + ".wordsfile", "w");
        ad_utility::File docsFile(indexBasename + ".docsfile", "w");
        wordsFile.write(c.contentsOfWordsFileAndDocsfile.value().first.c_str(),
                        c.contentsOfWordsFileAndDocsfile.value().first.size());
        docsFile.write(c.contentsOfWordsFileAndDocsfile.value().second.c_str(),
                       c.contentsOfWordsFileAndDocsfile.value().second.size());
        wordsFile.close();
        docsFile.close();
        textIndexBuilder.setKbName(indexBasename);
        textIndexBuilder.setTextName(indexBasename);
        textIndexBuilder.setOnDiskBase(indexBasename);
        buildTextIndex(
            std::pair<std::string, std::string>{indexBasename + ".wordsfile",
                                                indexBasename + ".docsfile"},
            c.addWordsFromLiterals);
        textIndexBuilder.buildDocsDB(indexBasename + ".docsfile");
      } else if (c.addWordsFromLiterals) {
        buildTextIndex(std::nullopt, true);
      }
    }
  }
  if (!c.usePatterns || !c.loadAllPermutations) {
    // If we have no patterns, or only two permutations, then check the graceful
    // fallback even if the options were not explicitly specified during the
    // loading of the server.
    Index index{ad_utility::makeUnlimitedAllocator<Id>()};
    index.usePatterns() = true;
    index.loadAllPermutations() = true;
    EXPECT_NO_THROW(index.createFromOnDiskIndex(indexBasename, false));
    EXPECT_EQ(index.loadAllPermutations(), c.loadAllPermutations);
    EXPECT_EQ(index.usePatterns(), c.usePatterns);
  }

  Index index{ad_utility::makeUnlimitedAllocator<Id>()};
  index.usePatterns() = c.usePatterns;
  index.loadAllPermutations() = c.loadAllPermutations;
  index.createFromOnDiskIndex(indexBasename, false);
  if (c.createTextIndex) {
    index.addTextFromOnDiskIndex();
  }
  ad_utility::setGlobalLoggingStream(&std::cout);

  if (c.usePatterns && c.loadAllPermutations) {
    checkConsistencyBetweenPatternPredicateAndAdditionalColumn(index);
  }
  return index;
}

// _____________________________________________________________________________
Index makeTestIndex(const std::string& indexBasename, std::string turtle) {
  return makeTestIndex(indexBasename, TestIndexConfig{std::move(turtle)});
}

// ________________________________________________________________________________
QueryExecutionContext* getQec(TestIndexConfig c) {
  // Similar to `absl::Cleanup`. Calls the `callback_` in the destructor, but
  // the callback is stored as a `std::function`, which allows to store
  // different types of callbacks in the same wrapper type.
  // TODO<joka921> RobinTF has a similar tool in the pipeline that can be used
  // here.
  struct TypeErasedCleanup {
    std::function<void()> callback_;
    ~TypeErasedCleanup() { callback_(); }
    TypeErasedCleanup(std::function<void()> callback)
        : callback_{std::move(callback)} {}
    TypeErasedCleanup(const TypeErasedCleanup& rhs) = delete;
    TypeErasedCleanup& operator=(const TypeErasedCleanup&) = delete;
    // When being moved from, then the callback is disabled.
    TypeErasedCleanup(TypeErasedCleanup&& rhs)
        : callback_(std::exchange(rhs.callback_, [] {})) {}
    TypeErasedCleanup& operator=(TypeErasedCleanup&& rhs) {
      callback_ = std::exchange(rhs.callback_, [] {});
      return *this;
    }
  };

  // A `QueryExecutionContext` together with all data structures that it
  // depends on. The members are stored as `unique_ptr`s so that the references
  // inside the `QueryExecutionContext` remain stable even when moving the
  // `Context`.
  struct Context {
    TypeErasedCleanup cleanup_;
    std::unique_ptr<Index> index_;
    std::unique_ptr<QueryResultCache> cache_;
<<<<<<< HEAD
    std::unique_ptr<NamedQueryCache> namedCache_;
=======
    std::unique_ptr<NamedResultCache> namedCache_;
>>>>>>> e1aeeb8f
    std::unique_ptr<QueryExecutionContext> qec_ =
        std::make_unique<QueryExecutionContext>(
            *index_, cache_.get(), makeAllocator(MemorySize::megabytes(100)),
            SortPerformanceEstimator{}, namedCache_.get());
  };

  static ad_utility::HashMap<TestIndexConfig, Context> contextMap;

  if (!contextMap.contains(c)) {
    std::string testIndexBasename =
        "_staticGlobalTestIndex" + std::to_string(contextMap.size());
    contextMap.emplace(
        c, Context{TypeErasedCleanup{[testIndexBasename]() {
                     for (const std::string& indexFilename :
                          getAllIndexFilenames(testIndexBasename)) {
                       // Don't log when a file can't be deleted,
                       // because the logging might already be
                       // destroyed.
                       ad_utility::deleteFile(indexFilename, false);
                     }
                   }},
                   std::make_unique<Index>(makeTestIndex(testIndexBasename, c)),
                   std::make_unique<QueryResultCache>(),
<<<<<<< HEAD
                   std::make_unique<NamedQueryCache>()});
=======
                   std::make_unique<NamedResultCache>()});
>>>>>>> e1aeeb8f
  }
  auto* qec = contextMap.at(c).qec_.get();
  qec->getIndex().getImpl().setGlobalIndexAndComparatorOnlyForTesting();
  return qec;
}

// _____________________________________________________________________________
QueryExecutionContext* getQec(std::optional<std::string> turtleInput,
                              std::optional<VocabularyType> vocabularyType) {
  TestIndexConfig config;
  config.turtleInput = std::move(turtleInput);
  config.vocabularyType = vocabularyType;
  return getQec(std::move(config));
}

// ___________________________________________________________
std::function<Id(const std::string&)> makeGetId(const Index& index) {
  return [&index](const std::string& el) {
    auto literalOrIri = [&el]() -> TripleComponent {
      if (el.starts_with('<') || el.starts_with('@')) {
        return TripleComponent::Iri::fromIriref(el);
      } else {
        AD_CONTRACT_CHECK(el.starts_with('\"'));
        return TripleComponent::Literal::fromStringRepresentation(el);
      }
    }();
    static const EncodedIriManager encodedIriManager;
    auto id = literalOrIri.toValueId(index.getVocab(), encodedIriManager);
    AD_CONTRACT_CHECK(id.has_value());
    return id.value();
  };
}
}  // namespace ad_utility::testing<|MERGE_RESOLUTION|>--- conflicted
+++ resolved
@@ -6,11 +6,7 @@
 
 #include "./GTestHelpers.h"
 #include "./TripleComponentTestHelpers.h"
-<<<<<<< HEAD
-#include "engine/NamedQueryCache.h"
-=======
 #include "engine/NamedResultCache.h"
->>>>>>> e1aeeb8f
 #include "global/SpecialIds.h"
 #include "index/IndexImpl.h"
 #include "index/TextIndexBuilder.h"
@@ -319,11 +315,7 @@
     TypeErasedCleanup cleanup_;
     std::unique_ptr<Index> index_;
     std::unique_ptr<QueryResultCache> cache_;
-<<<<<<< HEAD
-    std::unique_ptr<NamedQueryCache> namedCache_;
-=======
     std::unique_ptr<NamedResultCache> namedCache_;
->>>>>>> e1aeeb8f
     std::unique_ptr<QueryExecutionContext> qec_ =
         std::make_unique<QueryExecutionContext>(
             *index_, cache_.get(), makeAllocator(MemorySize::megabytes(100)),
@@ -347,11 +339,7 @@
                    }},
                    std::make_unique<Index>(makeTestIndex(testIndexBasename, c)),
                    std::make_unique<QueryResultCache>(),
-<<<<<<< HEAD
-                   std::make_unique<NamedQueryCache>()});
-=======
                    std::make_unique<NamedResultCache>()});
->>>>>>> e1aeeb8f
   }
   auto* qec = contextMap.at(c).qec_.get();
   qec->getIndex().getImpl().setGlobalIndexAndComparatorOnlyForTesting();
