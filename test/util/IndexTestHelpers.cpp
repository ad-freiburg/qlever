//  Copyright 2023, University of Freiburg,
//                  Chair of Algorithms and Data Structures.
//  Author: Johannes Kalmbach <kalmbach@cs.uni-freiburg.de>

#include "IndexTestHelpers.h"

#include "./GTestHelpers.h"
#include "./TripleComponentTestHelpers.h"
#include "global/SpecialIds.h"
#include "index/IndexImpl.h"
#include "util/ProgressBar.h"

namespace ad_utility::testing {

// ______________________________________________________________
Index makeIndexWithTestSettings(ad_utility::MemorySize parserBufferSize) {
  Index index{ad_utility::makeUnlimitedAllocator<Id>()};
  index.setNumTriplesPerBatch(2);
  EXTERNAL_ID_TABLE_SORTER_IGNORE_MEMORY_LIMIT_FOR_TESTING = true;
  // Decrease various default batch sizes such that there are multiple batches
  // also for the very small test indices (important for test coverage).
  BUFFER_SIZE_PARTIAL_TO_GLOBAL_ID_MAPPINGS = 10;
  BATCH_SIZE_VOCABULARY_MERGE = 2;
  DEFAULT_PROGRESS_BAR_BATCH_SIZE = 2;
  index.memoryLimitIndexBuilding() = 50_MB;
  index.parserBufferSize() =
      parserBufferSize;  // Note that the default value remains unchanged, but
                         // some tests (i.e. polygon testing in Spatial Joins)
                         // require a larger buffer size
  return index;
}

std::vector<std::string> getAllIndexFilenames(
    const std::string& indexBasename) {
  return {indexBasename + ".ttl",
          indexBasename + ".index.pos",
          indexBasename + ".index.pos.meta",
          indexBasename + ".index.pso",
          indexBasename + ".index.pso.meta",
          indexBasename + ".index.sop",
          indexBasename + ".index.sop.meta",
          indexBasename + ".index.spo",
          indexBasename + ".index.spo.meta",
          indexBasename + ".index.ops",
          indexBasename + ".index.ops.meta",
          indexBasename + ".index.osp",
          indexBasename + ".index.osp.meta",
          indexBasename + ".index.patterns",
          indexBasename + ".meta-data.json",
          indexBasename + ".prefixes",
          indexBasename + ".vocabulary.internal",
          indexBasename + ".vocabulary.external",
          indexBasename + ".vocabulary.external.offsets",
          indexBasename + ".wordsfile",
          indexBasename + ".docsfile",
          indexBasename + ".text.index",
          indexBasename + ".text.vocabulary",
          indexBasename + ".text.docsDB"};
}

namespace {
// Check that the patterns as stored in the `ql:has-pattern` relation in the PSO
// and POS permutations have exactly the same contents as the patterns that are
// folded into the permutations as additional columns.
void checkConsistencyBetweenPatternPredicateAndAdditionalColumn(
    const Index& index) {
  const DeltaTriplesManager& deltaTriplesManager{index.deltaTriplesManager()};
  auto sharedLocatedTriplesSnapshot = deltaTriplesManager.getCurrentSnapshot();
  const auto& locatedTriplesSnapshot = *sharedLocatedTriplesSnapshot;
  static constexpr size_t col0IdTag = 43;
  auto cancellationDummy = std::make_shared<ad_utility::CancellationHandle<>>();
  auto iriOfHasPattern =
      TripleComponent::Iri::fromIriref(HAS_PATTERN_PREDICATE);
  auto checkSingleElement = [&cancellationDummy, &iriOfHasPattern,
                             &locatedTriplesSnapshot](
                                const Index& index, size_t patternIdx, Id id) {
    auto scanResultHasPattern = index.scan(
        ScanSpecificationAsTripleComponent{iriOfHasPattern, id, std::nullopt},
        Permutation::Enum::PSO, {}, cancellationDummy, locatedTriplesSnapshot);
    // Each ID has at most one pattern, it can have none if it doesn't
    // appear as a subject in the knowledge graph.
    AD_CORRECTNESS_CHECK(scanResultHasPattern.numRows() <= 1);
    if (scanResultHasPattern.numRows() == 0) {
      EXPECT_EQ(patternIdx, NO_PATTERN) << id << ' ' << NO_PATTERN;
    } else {
      auto actualPattern = scanResultHasPattern(0, 0).getInt();
      EXPECT_EQ(patternIdx, actualPattern) << id << ' ' << actualPattern;
    }
  };

  auto checkConsistencyForCol0IdAndPermutation =
      [&](Id col0Id, Permutation::Enum permutation, size_t subjectColIdx,
          size_t objectColIdx) {
        auto cancellationDummy =
            std::make_shared<ad_utility::CancellationHandle<>>();
        auto scanResult = index.scan(
            ScanSpecification{col0Id, std::nullopt, std::nullopt}, permutation,
            std::array{ColumnIndex{ADDITIONAL_COLUMN_INDEX_SUBJECT_PATTERN},
                       ColumnIndex{ADDITIONAL_COLUMN_INDEX_OBJECT_PATTERN}},
            cancellationDummy, locatedTriplesSnapshot);
        ASSERT_EQ(scanResult.numColumns(), 4u);
        for (const auto& row : scanResult) {
          auto patternIdx = row[2].getInt();
          Id subjectId = row[subjectColIdx];
          checkSingleElement(index, patternIdx, subjectId);
          Id objectId = objectColIdx == col0IdTag ? col0Id : row[objectColIdx];
          auto patternIdxObject = row[3].getInt();
          checkSingleElement(index, patternIdxObject, objectId);
        }
      };

  auto checkConsistencyForPredicate = [&](Id predicateId) {
    using enum Permutation::Enum;
    checkConsistencyForCol0IdAndPermutation(predicateId, PSO, 0, 1);
    checkConsistencyForCol0IdAndPermutation(predicateId, POS, 1, 0);
  };
  auto checkConsistencyForObject = [&](Id objectId) {
    using enum Permutation::Enum;
    checkConsistencyForCol0IdAndPermutation(objectId, OPS, 1, col0IdTag);
    checkConsistencyForCol0IdAndPermutation(objectId, OSP, 0, col0IdTag);
  };

  auto cancellationHandle =
      std::make_shared<ad_utility::CancellationHandle<>>();
  auto predicates = index.getImpl().PSO().getDistinctCol0IdsAndCounts(
      cancellationHandle, locatedTriplesSnapshot);
  for (const auto& predicate : predicates.getColumn(0)) {
    checkConsistencyForPredicate(predicate);
  }
  auto objects = index.getImpl().OSP().getDistinctCol0IdsAndCounts(
      cancellationHandle, locatedTriplesSnapshot);
  for (const auto& object : objects.getColumn(0)) {
    checkConsistencyForObject(object);
  }
  // NOTE: The SPO and SOP permutations currently don't have patterns stored.
  // with them.
}
}  // namespace

// ______________________________________________________________
Index makeTestIndex(const std::string& indexBasename,
                    std::optional<std::string> turtleInput,
                    bool loadAllPermutations, bool usePatterns,
                    [[maybe_unused]] bool usePrefixCompression,
                    ad_utility::MemorySize blocksizePermutations,
                    bool createTextIndex, bool addWordsFromLiterals,
                    std::optional<std::pair<std::string, std::string>>
                        contentsOfWordsFileAndDocsFile,
                    ad_utility::MemorySize parserBufferSize,
<<<<<<< HEAD
                    qlever::Filetype indexType) {
=======
                    std::optional<TextScoringMetric> scoringMetric,
                    std::optional<pair<float, float>> bAndKParam) {
>>>>>>> 0a471747
  // Ignore the (irrelevant) log output of the index building and loading during
  // these tests.
  static std::ostringstream ignoreLogStream;
  ad_utility::setGlobalLoggingStream(&ignoreLogStream);
  std::string inputFilename = indexBasename + ".ttl";
  if (!turtleInput.has_value()) {
    turtleInput =
        "<x> <label> \"alpha\" . <x> <label> \"älpha\" . <x> <label> \"A\" . "
        "<x> "
        "<label> \"Beta\". <x> <is-a> <y>. <y> <is-a> <x>. <z> <label> "
        "\"zz\"@en . <zz> <label> <zz>";
  }

  BUFFER_SIZE_JOIN_PATTERNS_WITH_OSP = 2;
  {
    std::fstream f(inputFilename, std::ios_base::out);
    f << turtleInput.value();
    f.close();
  }
  {
    std::fstream settingsFile(inputFilename + ".settings.json",
                              std::ios_base::out);
    nlohmann::json settingsJson;
    if (!createTextIndex) {
      settingsJson["prefixes-external"] = std::vector<std::string>{""};
      settingsJson["languages-internal"] = std::vector<std::string>{""};
    }
    settingsFile << settingsJson.dump();
  }
  {
    Index index = makeIndexWithTestSettings(parserBufferSize);
    // This is enough for 2 triples per block. This is deliberately chosen as a
    // small value, s.t. the tiny knowledge graphs from unit tests also contain
    // multiple blocks. Should this value or the semantics of it (how many
    // triples it may store) ever change, then some unit tests might have to be
    // adapted.
    index.blocksizePermutationsPerColumn() = blocksizePermutations;
    index.setOnDiskBase(indexBasename);
    index.usePatterns() = usePatterns;
    index.setSettingsFile(inputFilename + ".settings.json");
    index.loadAllPermutations() = loadAllPermutations;
<<<<<<< HEAD
    qlever::InputFileSpecification spec{inputFilename, indexType, std::nullopt};
=======
    qlever::InputFileSpecification spec{inputFilename, qlever::Filetype::Turtle,
                                        std::nullopt};

>>>>>>> 0a471747
    index.createFromFiles({spec});
    if (createTextIndex) {
      if (scoringMetric.has_value()) {
        if (!bAndKParam.has_value()) {
          index.storeTextScoringParamsInConfiguration(scoringMetric.value(),
                                                      0.75, 1.75);
        } else {
          index.storeTextScoringParamsInConfiguration(
              scoringMetric.value(), bAndKParam.value().first,
              bAndKParam.value().second);
        }
      }
      if (contentsOfWordsFileAndDocsFile.has_value()) {
        // Create and write to words- and docsfile to later build a full text
        // index from them
        ad_utility::File wordsFile(indexBasename + ".wordsfile", "w");
        ad_utility::File docsFile(indexBasename + ".docsfile", "w");
        wordsFile.write(contentsOfWordsFileAndDocsFile.value().first.c_str(),
                        contentsOfWordsFileAndDocsFile.value().first.size());
        docsFile.write(contentsOfWordsFileAndDocsFile.value().second.c_str(),
                       contentsOfWordsFileAndDocsFile.value().second.size());
        wordsFile.close();
        docsFile.close();
        index.setKbName(indexBasename);
        index.setTextName(indexBasename);
        index.setOnDiskBase(indexBasename);
        if (addWordsFromLiterals) {
          index.buildTextIndexFile(
              std::pair<std::string, std::string>{indexBasename + ".wordsfile",
                                                  indexBasename + ".docsfile"},
              true);
        } else {
          index.buildTextIndexFile(
              std::pair<std::string, std::string>{indexBasename + ".wordsfile",
                                                  indexBasename + ".docsfile"},
              false);
        }
        index.buildDocsDB(indexBasename + ".docsfile");
      } else if (addWordsFromLiterals) {
        index.buildTextIndexFile(std::nullopt, true);
      }
    }
  }
  if (!usePatterns || !loadAllPermutations) {
    // If we have no patterns, or only two permutations, then check the graceful
    // fallback even if the options were not explicitly specified during the
    // loading of the server.
    Index index{ad_utility::makeUnlimitedAllocator<Id>()};
    index.usePatterns() = true;
    index.loadAllPermutations() = true;
    EXPECT_NO_THROW(index.createFromOnDiskIndex(indexBasename));
    EXPECT_EQ(index.loadAllPermutations(), loadAllPermutations);
    EXPECT_EQ(index.usePatterns(), usePatterns);
  }

  Index index{ad_utility::makeUnlimitedAllocator<Id>()};
  index.usePatterns() = usePatterns;
  index.loadAllPermutations() = loadAllPermutations;
  index.createFromOnDiskIndex(indexBasename);
  if (createTextIndex) {
    index.addTextFromOnDiskIndex();
  }
  ad_utility::setGlobalLoggingStream(&std::cout);

  if (usePatterns && loadAllPermutations) {
    checkConsistencyBetweenPatternPredicateAndAdditionalColumn(index);
  }
  return index;
}

// ________________________________________________________________________________
<<<<<<< HEAD
QueryExecutionContext* getQec(std::optional<std::string> turtleInput,
                              bool loadAllPermutations, bool usePatterns,
                              bool usePrefixCompression,
                              ad_utility::MemorySize blocksizePermutations,
                              bool createTextIndex, bool addWordsFromLiterals,
                              std::optional<std::pair<std::string, std::string>>
                                  contentsOfWordsFileAndDocsFile,
                              ad_utility::MemorySize parserBufferSize,
                              qlever::Filetype indexType) {
=======
QueryExecutionContext* getQec(
    std::optional<std::string> turtleInput, bool loadAllPermutations,
    bool usePatterns, bool usePrefixCompression,
    ad_utility::MemorySize blocksizePermutations, bool createTextIndex,
    bool addWordsFromLiterals,
    std::optional<std::pair<std::string, std::string>>
        contentsOfWordsFileAndDocsFile,
    ad_utility::MemorySize parserBufferSize,
    std::optional<TextScoringMetric> scoringMetric,
    std::optional<std::pair<float, float>> bAndKParam) {
>>>>>>> 0a471747
  // Similar to `absl::Cleanup`. Calls the `callback_` in the destructor, but
  // the callback is stored as a `std::function`, which allows to store
  // different types of callbacks in the same wrapper type.
  // TODO<joka921> RobinTF has a similar tool in the pipeline that can be used
  // here.
  struct TypeErasedCleanup {
    std::function<void()> callback_;
    ~TypeErasedCleanup() { callback_(); }
    TypeErasedCleanup(std::function<void()> callback)
        : callback_{std::move(callback)} {}
    TypeErasedCleanup(const TypeErasedCleanup& rhs) = delete;
    TypeErasedCleanup& operator=(const TypeErasedCleanup&) = delete;
    // When being moved from, then the callback is disabled.
    TypeErasedCleanup(TypeErasedCleanup&& rhs)
        : callback_(std::exchange(rhs.callback_, [] {})) {}
    TypeErasedCleanup& operator=(TypeErasedCleanup&& rhs) {
      callback_ = std::exchange(rhs.callback_, [] {});
      return *this;
    }
  };

  // A `QueryExecutionContext` together with all data structures that it
  // depends on. The members are stored as `unique_ptr`s so that the references
  // inside the `QueryExecutionContext` remain stable even when moving the
  // `Context`.
  struct Context {
    TypeErasedCleanup cleanup_;
    std::unique_ptr<Index> index_;
    std::unique_ptr<QueryResultCache> cache_;
    std::unique_ptr<QueryExecutionContext> qec_ =
        std::make_unique<QueryExecutionContext>(
            *index_, cache_.get(), makeAllocator(MemorySize::megabytes(100)),
            SortPerformanceEstimator{});
  };

  using Key = std::tuple<
      std::optional<string>, bool, bool, bool, ad_utility::MemorySize,
      std::optional<std::pair<std::string, std::string>>,
      std::optional<TextScoringMetric>, std::optional<std::pair<float, float>>>;
  static ad_utility::HashMap<Key, Context> contextMap;

  auto key = Key{turtleInput,           loadAllPermutations,
                 usePatterns,           usePrefixCompression,
                 blocksizePermutations, contentsOfWordsFileAndDocsFile,
                 scoringMetric,         bAndKParam};

  if (!contextMap.contains(key)) {
    std::string testIndexBasename =
        "_staticGlobalTestIndex" + std::to_string(contextMap.size());
    contextMap.emplace(
        key, Context{TypeErasedCleanup{[testIndexBasename]() {
                       for (const std::string& indexFilename :
                            getAllIndexFilenames(testIndexBasename)) {
                         // Don't log when a file can't be deleted,
                         // because the logging might already be
                         // destroyed.
                         ad_utility::deleteFile(indexFilename, false);
                       }
                     }},
                     std::make_unique<Index>(makeTestIndex(
                         testIndexBasename, turtleInput, loadAllPermutations,
                         usePatterns, usePrefixCompression,
                         blocksizePermutations, createTextIndex,
                         addWordsFromLiterals, contentsOfWordsFileAndDocsFile,
<<<<<<< HEAD
                         parserBufferSize, indexType)),
=======
                         parserBufferSize, scoringMetric, bAndKParam)),
>>>>>>> 0a471747
                     std::make_unique<QueryResultCache>()});
  }
  auto* qec = contextMap.at(key).qec_.get();
  qec->getIndex().getImpl().setGlobalIndexAndComparatorOnlyForTesting();
  return qec;
}

// ___________________________________________________________
std::function<Id(const std::string&)> makeGetId(const Index& index) {
  return [&index](const std::string& el) {
    auto literalOrIri = [&el]() -> TripleComponent {
      if (el.starts_with('<') || el.starts_with('@')) {
        return TripleComponent::Iri::fromIriref(el);
      } else {
        AD_CONTRACT_CHECK(el.starts_with('\"'));
        return TripleComponent::Literal::fromStringRepresentation(el);
      }
    }();
    auto id = literalOrIri.toValueId(index.getVocab());
    AD_CONTRACT_CHECK(id.has_value());
    return id.value();
  };
}
}  // namespace ad_utility::testing<|MERGE_RESOLUTION|>--- conflicted
+++ resolved
@@ -147,12 +147,9 @@
                     std::optional<std::pair<std::string, std::string>>
                         contentsOfWordsFileAndDocsFile,
                     ad_utility::MemorySize parserBufferSize,
-<<<<<<< HEAD
+                    std::optional<TextScoringMetric> scoringMetric,
+                    std::optional<pair<float, float>> bAndKParam,
                     qlever::Filetype indexType) {
-=======
-                    std::optional<TextScoringMetric> scoringMetric,
-                    std::optional<pair<float, float>> bAndKParam) {
->>>>>>> 0a471747
   // Ignore the (irrelevant) log output of the index building and loading during
   // these tests.
   static std::ostringstream ignoreLogStream;
@@ -194,13 +191,7 @@
     index.usePatterns() = usePatterns;
     index.setSettingsFile(inputFilename + ".settings.json");
     index.loadAllPermutations() = loadAllPermutations;
-<<<<<<< HEAD
     qlever::InputFileSpecification spec{inputFilename, indexType, std::nullopt};
-=======
-    qlever::InputFileSpecification spec{inputFilename, qlever::Filetype::Turtle,
-                                        std::nullopt};
-
->>>>>>> 0a471747
     index.createFromFiles({spec});
     if (createTextIndex) {
       if (scoringMetric.has_value()) {
@@ -272,7 +263,6 @@
 }
 
 // ________________________________________________________________________________
-<<<<<<< HEAD
 QueryExecutionContext* getQec(std::optional<std::string> turtleInput,
                               bool loadAllPermutations, bool usePatterns,
                               bool usePrefixCompression,
@@ -281,19 +271,9 @@
                               std::optional<std::pair<std::string, std::string>>
                                   contentsOfWordsFileAndDocsFile,
                               ad_utility::MemorySize parserBufferSize,
+                              std::optional<TextScoringMetric> scoringMetric,
+                              std::optional<std::pair<float, float>> bAndKParam,
                               qlever::Filetype indexType) {
-=======
-QueryExecutionContext* getQec(
-    std::optional<std::string> turtleInput, bool loadAllPermutations,
-    bool usePatterns, bool usePrefixCompression,
-    ad_utility::MemorySize blocksizePermutations, bool createTextIndex,
-    bool addWordsFromLiterals,
-    std::optional<std::pair<std::string, std::string>>
-        contentsOfWordsFileAndDocsFile,
-    ad_utility::MemorySize parserBufferSize,
-    std::optional<TextScoringMetric> scoringMetric,
-    std::optional<std::pair<float, float>> bAndKParam) {
->>>>>>> 0a471747
   // Similar to `absl::Cleanup`. Calls the `callback_` in the destructor, but
   // the callback is stored as a `std::function`, which allows to store
   // different types of callbacks in the same wrapper type.
@@ -344,26 +324,23 @@
     std::string testIndexBasename =
         "_staticGlobalTestIndex" + std::to_string(contextMap.size());
     contextMap.emplace(
-        key, Context{TypeErasedCleanup{[testIndexBasename]() {
-                       for (const std::string& indexFilename :
-                            getAllIndexFilenames(testIndexBasename)) {
-                         // Don't log when a file can't be deleted,
-                         // because the logging might already be
-                         // destroyed.
-                         ad_utility::deleteFile(indexFilename, false);
-                       }
-                     }},
-                     std::make_unique<Index>(makeTestIndex(
-                         testIndexBasename, turtleInput, loadAllPermutations,
-                         usePatterns, usePrefixCompression,
-                         blocksizePermutations, createTextIndex,
-                         addWordsFromLiterals, contentsOfWordsFileAndDocsFile,
-<<<<<<< HEAD
-                         parserBufferSize, indexType)),
-=======
-                         parserBufferSize, scoringMetric, bAndKParam)),
->>>>>>> 0a471747
-                     std::make_unique<QueryResultCache>()});
+        key,
+        Context{TypeErasedCleanup{[testIndexBasename]() {
+                  for (const std::string& indexFilename :
+                       getAllIndexFilenames(testIndexBasename)) {
+                    // Don't log when a file can't be deleted,
+                    // because the logging might already be
+                    // destroyed.
+                    ad_utility::deleteFile(indexFilename, false);
+                  }
+                }},
+                std::make_unique<Index>(makeTestIndex(
+                    testIndexBasename, turtleInput, loadAllPermutations,
+                    usePatterns, usePrefixCompression, blocksizePermutations,
+                    createTextIndex, addWordsFromLiterals,
+                    contentsOfWordsFileAndDocsFile, parserBufferSize,
+                    scoringMetric, bAndKParam, indexType)),
+                std::make_unique<QueryResultCache>()});
   }
   auto* qec = contextMap.at(key).qec_.get();
   qec->getIndex().getImpl().setGlobalIndexAndComparatorOnlyForTesting();
