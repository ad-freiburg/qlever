--- conflicted
+++ resolved
@@ -95,12 +95,8 @@
   std::string filename = testCaseName + ".dat";
 
   // First create the on-disk permutation.
-<<<<<<< HEAD
-  CompressedRelationWriter writer{2, ad_utility::File{filename, "w"},
-=======
   size_t numColumns = getNumColumns(inputs);
   CompressedRelationWriter writer{numColumns, ad_utility::File{filename, "w"},
->>>>>>> e9324895
                                   blocksize};
   vector<CompressedRelationMetadata> metaData;
   {
@@ -173,23 +169,15 @@
     ASSERT_FLOAT_EQ(m.numRows_ / static_cast<float>(i + 1),
                     m.multiplicityCol1_);
     // Scan for all distinct `col0` and check that we get the expected result.
-<<<<<<< HEAD
-    IdTable table = reader.scan(metaData[i], blocks, file, {}, timer);
-=======
     IdTable table = reader.scan(metaData[i], std::nullopt, blocks,
                                 additionalColumns, cancellationHandle);
->>>>>>> e9324895
     const auto& col1And2 = inputs[i].col1And2_;
     checkThatTablesAreEqual(col1And2, table);
 
     table.clear();
     for (const auto& block :
-<<<<<<< HEAD
-         reader.lazyScan(metaData[i], blocks, file, {}, timer)) {
-=======
          reader.lazyScan(metaData[i], std::nullopt, blocks, additionalColumns,
                          cancellationHandle)) {
->>>>>>> e9324895
       table.insertAtEnd(block.begin(), block.end());
     }
     checkThatTablesAreEqual(col1And2, table);
@@ -202,26 +190,15 @@
 
     auto scanAndCheck = [&]() {
       auto size =
-<<<<<<< HEAD
-          reader.getResultSizeOfScan(metaData[i], V(lastCol1Id), blocks, file);
-      IdTable tableWidthOne =
-          reader.scan(metaData[i], V(lastCol1Id), blocks, file, {}, timer);
-=======
           reader.getResultSizeOfScan(metaData[i], V(lastCol1Id), blocks);
       IdTable tableWidthOne = reader.scan(metaData[i], V(lastCol1Id), blocks,
                                           {}, cancellationHandle);
->>>>>>> e9324895
       ASSERT_EQ(tableWidthOne.numColumns(), 1);
       EXPECT_EQ(size, tableWidthOne.numRows());
       checkThatTablesAreEqual(col3, tableWidthOne);
       tableWidthOne.clear();
-<<<<<<< HEAD
-      for (const auto& block : reader.lazyScan(metaData[i], V(lastCol1Id),
-                                               blocks, file, {}, timer)) {
-=======
       for (const auto& block : reader.lazyScan(
                metaData[i], V(lastCol1Id), blocks, {}, cancellationHandle)) {
->>>>>>> e9324895
         tableWidthOne.insertAtEnd(block.begin(), block.end());
       }
       checkThatTablesAreEqual(col3, tableWidthOne);
