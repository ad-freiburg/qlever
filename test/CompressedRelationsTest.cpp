--- conflicted
+++ resolved
@@ -182,17 +182,13 @@
     const auto& col1And2 = inputs[i].col1And2_;
     checkThatTablesAreEqual(col1And2, table);
     table.clear();
-<<<<<<< HEAD
-    for (const auto& block :
-         reader.lazyScan(scanSpec, blocks, additionalColumns,
-                         cancellationHandle, locatedTriplesPerBlock)) {
-=======
     // Check that the scans also work with various values for LIMIT and OFFSET.
     std::vector<LimitOffsetClause> limitOffsetClauses{
         {std::nullopt, 5}, {5, 0}, {std::nullopt, 12}, {12, 0}, {7, 5}};
     for (const auto& limitOffset : limitOffsetClauses) {
-      IdTable table = reader.scan(scanSpec, blocks, additionalColumns,
-                                  cancellationHandle, limitOffset);
+      IdTable table =
+          reader.scan(scanSpec, blocks, additionalColumns, cancellationHandle,
+                      locatedTriplesPerBlock, limitOffset);
       auto col1And2 = inputs[i].col1And2_;
       col1And2.resize(limitOffset.upperBound(col1And2.size()));
       col1And2.erase(
@@ -202,7 +198,6 @@
     }
     for (const auto& block : reader.lazyScan(
              scanSpec, blocks, additionalColumns, cancellationHandle)) {
->>>>>>> 14d6e1cc
       table.insertAtEnd(block.begin(), block.end());
     }
     checkThatTablesAreEqual(col1And2, table);
