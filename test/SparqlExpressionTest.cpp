// Copyright 2022, University of Freiburg,
// Chair of Algorithms and Data Structures
// Authors: Johannes Kalmbach <kalmbach@cs.uni-freiburg.de>
//          Hannah Bast <bast@cs.uni-freiburg.de>
//
// Copyright 2025, Bayerische Motoren Werke Aktiengesellschaft (BMW AG)

#include <gtest/gtest.h>

#include <string>

#include "./SparqlExpressionTestHelpers.h"
#include "./util/GTestHelpers.h"
#include "./util/RuntimeParametersTestHelpers.h"
#include "./util/TripleComponentTestHelpers.h"
#include "engine/sparqlExpressions/AggregateExpression.h"
#include "engine/sparqlExpressions/CountStarExpression.h"
#include "engine/sparqlExpressions/ExistsExpression.h"
#include "engine/sparqlExpressions/GroupConcatExpression.h"
#include "engine/sparqlExpressions/LiteralExpression.h"
#include "engine/sparqlExpressions/NaryExpression.h"
#include "engine/sparqlExpressions/SampleExpression.h"
#include "engine/sparqlExpressions/SparqlExpression.h"
#include "engine/sparqlExpressions/SparqlExpressionTypes.h"
#include "engine/sparqlExpressions/StdevExpression.h"
#include "engine/sparqlExpressions/StringExpressions.cpp"
#include "rdfTypes/GeoPoint.h"
#include "util/AllocatorTestHelpers.h"
#include "util/Conversions.h"

namespace {

using ad_utility::source_location;
// Some useful shortcuts for the tests below.
using namespace sparqlExpression;
using namespace std::literals;
using ad_utility::testing::iri;
template <typename T>
using V = VectorWithMemoryLimit<T>;

auto naN = std::numeric_limits<double>::quiet_NaN();
auto inf = std::numeric_limits<double>::infinity();
auto negInf = -inf;

auto D = ad_utility::testing::DoubleId;
auto B = ad_utility::testing::BoolId;
auto I = ad_utility::testing::IntId;
auto Voc = ad_utility::testing::VocabId;
auto U = Id::makeUndefined();

using Ids = std::vector<Id>;
using IdOrLiteralOrIriVec = std::vector<IdOrLiteralOrIri>;

auto lit = [](std::string_view s, std::string_view langtagOrDatatype = "") {
  return ad_utility::triple_component::LiteralOrIri(
      ad_utility::testing::tripleComponentLiteral(s, langtagOrDatatype));
};

auto iriref = [](std::string_view s) {
  return ad_utility::triple_component::LiteralOrIri(iri(s));
};

auto idOrLitOrStringVec =
    [](const std::vector<std::variant<Id, std::string>>& input) {
      IdOrLiteralOrIriVec result;
      for (const auto& el : input) {
        if (std::holds_alternative<Id>(el)) {
          result.push_back(std::get<Id>(el));
        } else {
          result.push_back(lit(std::get<std::string>(el)));
        }
      }
      return result;
    };

auto geoLit = [](std::string_view content) {
  return IdOrLiteralOrIri{
      lit(content, "^^<http://www.opengis.net/ont/geosparql#wktLiteral>")};
};

// All the helper functions `testUnaryExpression` etc. below internally evaluate
// the given expressions using the `TestContext` class, so it is possible to use
// IDs from the global and local vocab of this class to test expressions. For
// example `testContext().x` is the ID of the entity `<x>` in the vocabulary of
// the index on which the expressions will be evaluated. For details see the
// `TestContext` class. Note: The indirection via a function is necessary
// because otherwise the `gtest_discover_test` step of the CMake build fails for
// some reason.
const auto& testContext() {
  static TestContext ctx{};
  return ctx;
}

// Test allocator (the inputs to our `SparqlExpression`s are
// `VectorWithMemoryLimit`s, and these require an `AllocatorWithLimit`).
//
using ad_utility::AllocatorWithLimit;
AllocatorWithLimit<Id> alloc = ad_utility::testing::makeAllocator();

// A concept for a type that is either a `SingleExpressionResult`, a
// `std::vector<T>` where `T` is a `SingleExpressionResult` or something that
// can be converted to a `string_view`. All those types can be used as input to
// the test helper functions below and are converted to `ExpressionResult`s by
// the test machinery.
template <typename T>
concept VectorOrExpressionResult =
    SingleExpressionResult<T> ||
    (ad_utility::isVector<T> && isConstantResult<typename T::value_type>) ||
    std::convertible_to<T, std::string_view>;

// Convert a `VectorOrExpressionResult` (see above) to a type that is supported
// by the expression module.
CPP_template(typename T)(
    requires VectorOrExpressionResult<T>) auto toExpressionResult(T vec) {
  if constexpr (SingleExpressionResult<T>) {
    return vec;
  } else if constexpr (ranges::convertible_to<T, std::string_view>) {
    // TODO<joka921> Make a generic testing utility for the string case...
    return IdOrLiteralOrIri{lit(vec)};
  } else {
    return VectorWithMemoryLimit<typename T::value_type>{
        std::make_move_iterator(vec.begin()),
        std::make_move_iterator(vec.end()), alloc};
  }
}

// A matcher for `ValueId`s that also handles floating point comparisons
// (precision issues as well as NaNs) correctly.
::testing::Matcher<const ValueId&> matchId(Id id) {
  if (id.getDatatype() != Datatype::Double) {
    // Everything that is not `Double` must match exactly.
    return ::testing::Eq(id);
  } else {
    // NaN and NaN are considered equal, and we also use `FloatEq` and not
    // `DoubleEq` because the precision of a `ValueId` is less than 64 bits
    // because of the datatype bits.
    testing::Matcher<float> doubleMatcher =
        ::testing::NanSensitiveFloatEq(static_cast<float>(id.getDouble()));
    auto doubleMatcherCast =
        ::testing::MatcherCast<const double&>(doubleMatcher);
    return ::testing::AllOf(
        AD_PROPERTY(Id, getDatatype, ::testing::Eq(Datatype::Double)),
        AD_PROPERTY(Id, getDouble, doubleMatcherCast));
  }
}

// Return a matcher that matches a result of an expression that is not a vector.
// If it is an ID (possibly contained in the `IdOrLiteralOrIri` variant), then
// the `matchId` matcher from above is used, else we test for equality.
template <typename T>
requires(!isVectorResult<T>) auto nonVectorResultMatcher(const T& expected) {
  if constexpr (std::is_same_v<T, Id>) {
    return matchId(expected);
  } else if constexpr (std::is_same_v<T, IdOrLiteralOrIri>) {
    return std::visit(
        [](const auto& el) {
          using U = std::decay_t<decltype(el)>;
          return ::testing::MatcherCast<const IdOrLiteralOrIri&>(
              ::testing::VariantWith<U>(nonVectorResultMatcher(el)));
        },
        expected);
  } else {
    return ::testing::Eq(expected);
  }
}

// Return a matcher, that matches the `expected` expression result. The case of
// `expected` being a single element or a vector and the case of `expected`
// storing `Ids` which have to be handled using the `matchId` matcher (see
// above) are all handled correctly.
auto sparqlExpressionResultMatcher = [](const auto& expected) {
  using Expected = std::decay_t<decltype(expected)>;
  CPP_assert(SingleExpressionResult<Expected>);
  if constexpr (isVectorResult<Expected>) {
    auto matcherVec =
        ad_utility::transform(expected, [](const auto& singleExpected) {
          return nonVectorResultMatcher(singleExpected);
        });
    return ::testing::ElementsAreArray(matcherVec);
  } else {
    return nonVectorResultMatcher(expected);
  }
};

// A generic function that can copy all kinds of `SingleExpressionResult`s. Note
// that we have disabled the implicit copying of vector results, but for testing
// this is very useful.
auto clone = [](const auto& x) {
  if constexpr (requires { x.clone(); }) {
    return x.clone();
  } else {
    return x;
  }
};

// The implementation of `testNaryExpression` directly below.
auto testNaryExpressionImpl = [](auto&& makeExpression, auto const& expected,
                                 auto const&... operands) {
  CPP_assert(SingleExpressionResult<decltype(expected)> &&
             (SingleExpressionResult<decltype(operands)> && ...));
  ad_utility::AllocatorWithLimit<Id> alloc{
      ad_utility::testing::makeAllocator()};
  VariableToColumnMap map;
  LocalVocab localVocab;
  IdTable table{alloc};

  // Get the size of `operand`: size for a vector, 1 otherwise.
  auto getResultSize = [](const auto& operand) -> size_t {
    using T = std::decay_t<decltype(operand)>;
    if constexpr (isVectorResult<T>) {
      return operand.size();
    }
    return 1;
  };

  const auto resultSize = [&operands..., &getResultSize]() {
    if constexpr (sizeof...(operands) == 0) {
      (void)getResultSize;
      return 0ul;
    } else {
      return std::max({getResultSize(operands)...});
    }
  }();

  TestContext outerContext;
  sparqlExpression::EvaluationContext& context = outerContext.context;
  context._endIndex = resultSize;

  std::array<SparqlExpression::Ptr, sizeof...(operands)> children{
      std::make_unique<SingleUseExpression>(
          ExpressionResult{clone(operands)})...};

  auto expressionPtr = std::apply(makeExpression, std::move(children));
  auto& expression = *expressionPtr;

  ExpressionResult result = expression.evaluate(&context);

  using ExpectedType = std::decay_t<decltype(expected)>;
  ASSERT_THAT(result, ::testing::VariantWith<ExpectedType>(
                          sparqlExpressionResultMatcher(expected)));
};

// Assert that the given `NaryExpression` with the given `operands` has the
// `expected` result.
auto testNaryExpression = [](auto&& makeExpression,
                             VectorOrExpressionResult auto const& expected,
                             VectorOrExpressionResult auto const&... operands) {
  return testNaryExpressionImpl(makeExpression,
                                toExpressionResult(clone(expected)),
                                toExpressionResult(clone(operands))...);
};

// Assert that the given commutative binary expression has the `expected` result
// in both orders of the operands `op1` and `op2`.
template <auto makeFunction>
auto testBinaryExpressionCommutative =
    [](const auto& expected, const auto& op1, const auto& op2,
       source_location l = source_location::current()) {
      CPP_assert(SingleExpressionResult<decltype(expected)> &&
                 SingleExpressionResult<decltype(op1)> &&
                 SingleExpressionResult<decltype(op2)>);
      auto t = generateLocationTrace(l);
      testNaryExpression(makeFunction, expected, op1, op2);
      testNaryExpression(makeFunction, expected, op2, op1);
    };

// Test an NARY expression, but the operands are passed in as a `std::tuple`.
// This allows us to get the info about the actual point of the test failure via
// the `source_location`. TODO<joka921> Rewrite all the tests to use this
// facility.
template <auto makeFunction>
struct TestNaryExpressionVec {
  template <VectorOrExpressionResult Exp, VectorOrExpressionResult... Ops>
  void operator()(Exp expected, std::tuple<Ops...> ops,
                  source_location l = source_location::current()) {
    auto t = generateLocationTrace(l, "testBinaryExpressionVec");

    std::apply(
        [&](auto&... args) {
          testNaryExpression(makeFunction, expected, args...);
        },
        ops);
  }
};

auto testOr = testBinaryExpressionCommutative<&makeOrExpression>;
auto testAnd = testBinaryExpressionCommutative<&makeAndExpression>;
auto testPlus = testBinaryExpressionCommutative<&makeAddExpression>;
auto testMultiply = testBinaryExpressionCommutative<&makeMultiplyExpression>;
auto testMinus = std::bind_front(testNaryExpression, &makeSubtractExpression);
auto testDivide = std::bind_front(testNaryExpression, &makeDivideExpression);

}  // namespace

// _____________________________________________________________________________________
TEST(SparqlExpression, logicalOperators) {
  // Test `AndExpression` and `OrExpression`.
  V<Id> b{{B(false), B(true), B(true), B(false)}, alloc};
  V<Id> d{{D(1.0), D(2.0), D(std::numeric_limits<double>::quiet_NaN()), D(0.0)},
          alloc};
  V<Id> dAsBool{{B(true), B(true), B(false), B(false)}, alloc};

  V<IdOrLiteralOrIri> s{{lit("true"), lit(""), lit("false"), lit("")}, alloc};
  V<Id> sAsBool{{B(true), B(false), B(true), B(false)}, alloc};

  V<Id> i{{I(32), I(-42), I(0), I(5)}, alloc};
  V<Id> iAsId{{B(true), B(true), B(false), B(true)}, alloc};

  V<Id> bOrD{{B(true), B(true), B(true), B(false)}, alloc};
  V<Id> bAndD{{B(false), B(true), B(false), B(false)}, alloc};

  V<Id> bOrS{{B(true), B(true), B(true), B(false)}, alloc};
  V<Id> bAndS{{B(false), B(false), B(true), B(false)}, alloc};

  V<Id> bOrI{{B(true), B(true), B(true), B(true)}, alloc};
  V<Id> bAndI{{B(false), B(true), B(false), B(false)}, alloc};

  V<Id> dOrS{{B(true), B(true), B(true), B(false)}, alloc};
  V<Id> dAndS{{B(true), B(false), B(false), B(false)}, alloc};

  V<Id> dOrI{{B(true), B(true), B(false), B(true)}, alloc};
  V<Id> dAndI{{B(true), B(true), B(false), B(false)}, alloc};

  V<Id> sOrI{{B(true), B(true), B(true), B(true)}, alloc};
  V<Id> sAndI{{B(true), B(false), B(false), B(false)}, alloc};

  V<Id> allTrue{{B(true), B(true), B(true), B(true)}, alloc};
  V<Id> allFalse{{B(false), B(false), B(false), B(false)}, alloc};

  testOr(b, b, allFalse);
  testOr(allTrue, b, allTrue);
  testOr(dAsBool, d, allFalse);
  testOr(bOrD, d, b);
  testOr(bOrI, b, i);
  testOr(bOrS, b, s);
  testOr(dOrI, d, i);
  testOr(dOrS, d, s);
  testOr(sOrI, i, s);

  using S = ad_utility::SetOfIntervals;
  testOr(S{{{0, 6}}}, S{{{0, 4}}}, S{{{3, 6}}});

  testAnd(b, b, allTrue);
  testAnd(dAsBool, d, allTrue);
  testAnd(allFalse, b, allFalse);
  testAnd(bAndD, d, b);
  testAnd(bAndI, b, i);
  testAnd(bAndS, b, s);
  testAnd(dAndI, d, i);
  testAnd(dAndS, d, s);
  testAnd(sAndI, s, i);
  testAnd(S{{{3, 4}}}, S{{{0, 4}}}, S{{{3, 6}}});

  testOr(allTrue, b, B(true));
  testOr(b, b, B(false));
  testAnd(allFalse, b, B(false));
  testAnd(b, b, B(true));

  testOr(allTrue, b, I(-42));
  testOr(b, b, I(0));
  testAnd(allFalse, b, I(0));
  testAnd(b, b, I(2839));

  auto nan = std::numeric_limits<double>::quiet_NaN();
  testOr(allTrue, b, D(-42.32));
  testOr(b, b, D(0.0));
  testOr(b, b, D(nan));
  testAnd(allFalse, b, D(0.0));
  testAnd(allFalse, b, D(nan));
  testAnd(b, b, D(2839.123));

  testOr(allTrue, b, IdOrLiteralOrIri{lit("halo")});
  testOr(b, b, IdOrLiteralOrIri(lit("")));
  testAnd(allFalse, b, IdOrLiteralOrIri(lit("")));
  testAnd(b, b, IdOrLiteralOrIri(lit("yellow")));

  // Test the behavior in the presence of UNDEF values.
  Id t = B(true);
  Id f = B(false);
  {
    V<Id> allValues1{{t, t, t, f, f, f, U, U, U}, alloc};
    V<Id> allValues2{{t, f, U, t, f, U, t, f, U}, alloc};
    V<Id> resultOr{{t, t, t, t, f, U, t, U, U}, alloc};
    V<Id> resultAnd{{t, f, U, f, f, f, U, f, U}, alloc};
    testOr(resultOr, allValues1, allValues2);
    testAnd(resultAnd, allValues1, allValues2);
  }
}

// _____________________________________________________________________________________
TEST(SparqlExpression, arithmeticOperators) {
  // Test `AddExpression`, `SubtractExpression`, `MultiplyExpression`, and
  // `DivideExpression`.
  //
  // TODO: Also test `UnaryMinusExpression`.
  V<Id> b{{B(true), B(false), B(false), B(true)}, alloc};
  V<Id> bAsInt{{I(1), I(0), I(0), I(1)}, alloc};

  V<Id> d{{D(1.0), D(-2.0), D(naN), D(0.0)}, alloc};

  V<std::string> s{{"true", "", "false", ""}, alloc};

  V<Id> allNan{{D(naN), D(naN), D(naN), D(naN)}, alloc};

  V<Id> i{{I(32), I(-42), I(0), I(5)}, alloc};
  V<Id> iAsDouble{{D(32.0), D(-42.0), D(0.0), D(5.0)}, alloc};

  V<Id> bPlusD{{D(2.0), D(-2.0), D(naN), D(1.0)}, alloc};
  V<Id> bMinusD{{D(0), D(2.0), D(naN), D(1)}, alloc};
  V<Id> dMinusB{{D(0), D(-2.0), D(naN), D(-1)}, alloc};
  V<Id> bTimesD{{D(1.0), D(-0.0), D(naN), D(0.0)}, alloc};
  // Division by zero is `UNDEF`, to change this behavior a runtime parameter
  // can be set. This is tested explicitly below.
  V<Id> bByD{{D(1.0), D(-0.0), U, U}, alloc};
  V<Id> dByB{{D(1.0), U, U, D(0)}, alloc};

  testPlus(bPlusD, b, d);
  testMinus(bMinusD, b, d);
  testMinus(dMinusB, d, b);
  testMultiply(bTimesD, b, d);
  testDivide(bByD, b, d);
  testDivide(dByB, d, b);

  V<Id> mixed{{B(true), B(false), I(-4), I(0), I(13), D(-13.2), D(0.0), D(16.3),
               Voc(4)},
              alloc};
  V<Id> plus1{{I(2), I(1), I(-3), I(1), I(14), D(-12.2), D(1.0), D(17.3), U},
              alloc};
  V<Id> minus22{{D(-1.2), D(-2.2), D(-6.2), D(-2.2), D(10.8), D(-15.4), D(-2.2),
                 D(14.1), U},
                alloc};
  V<Id> times2{{I(2), I(0), I(-8), I(0), I(26), D(-26.4), D(0.0), D(32.6), U},
               alloc};
  V<Id> times13{
      {D(1.3), D(0), D(-5.2), D(0), D(16.9), D(-17.16), D(0.0), D(21.19), U},
      alloc};
  V<Id> by2{{D(0.5), D(0), D(-2.0), D(0), D(6.5), D(-6.6), D(0.0), D(8.15), U},
            alloc};

  testPlus(plus1, I(1), mixed);
  testMinus(plus1, mixed, I(-1));

  testMinus(minus22, mixed, D(2.2));
  testPlus(minus22, mixed, D(-2.2));

  testMultiply(times2, mixed, I(2));
  testMultiply(times13, mixed, D(1.3));

  // For division, all results are doubles, so there is no difference between
  // int and double inputs.
  testDivide(by2, mixed, I(2));
  testDivide(by2, mixed, D(2));
  testMultiply(by2, mixed, D(0.5));
  testDivide(times13, mixed, D(1.0 / 1.3));

  // Division by zero is either `UNDEF` or `NaN/infinity`, depending on a
  // runtime parameter.
  V<Id> undef{{U, U, U, U}, alloc};
  V<Id> nanAndInf{{D(naN), D(naN), D(inf), D(negInf)}, alloc};
  V<Id> divByZeroInputsDouble{{D(-0.0), D(0), D(1.3), D(-1.2)}, alloc};
  V<Id> divByZeroInputsInt{{I(0), I(0), I(1), I(-1)}, alloc};

  testDivide(undef, divByZeroInputsDouble, I(0));
  testDivide(undef, divByZeroInputsInt, I(0));
  testDivide(undef, divByZeroInputsDouble, D(0));
  testDivide(undef, divByZeroInputsInt, D(0));

  auto cleanup = setRuntimeParameterForTest<"division-by-zero-is-undef">(false);
  testDivide(nanAndInf, divByZeroInputsDouble, I(0));
  testDivide(nanAndInf, divByZeroInputsInt, I(0));
  testDivide(nanAndInf, divByZeroInputsDouble, D(0));
  testDivide(nanAndInf, divByZeroInputsInt, D(0));
}

// Test that the unary expression that is specified by the `makeFunction` yields
// the `expected` result when being given the `operand`.
template <auto makeFunction>
auto testUnaryExpression = [](VectorOrExpressionResult auto const& operand,
                              VectorOrExpressionResult auto const& expected,
                              source_location l = source_location::current()) {
  auto trace = generateLocationTrace(l);
  testNaryExpression(makeFunction, expected, operand);
};

TEST(SparqlExpression, dateOperators) {
  // Test `YearExpression`, `MonthExpression`, `DayExpression`,
  //  `HoursExpression`, `MinutesExpression`, and `SecondsExpression`.
  // Helper function that asserts that the date operators give the expected
  // result on the given date.
  auto checkYear = testUnaryExpression<&makeYearExpression>;
  auto checkMonth = testUnaryExpression<&makeMonthExpression>;
  auto checkDay = testUnaryExpression<&makeDayExpression>;
  auto checkHours = testUnaryExpression<&makeHoursExpression>;
  auto checkMinutes = testUnaryExpression<&makeMinutesExpression>;
  auto checkSeconds = testUnaryExpression<&makeSecondsExpression>;
  auto check = [&checkYear, &checkMonth, &checkDay, &checkHours, &checkMinutes,
                &checkSeconds](
                   const DateYearOrDuration& date,
                   std::optional<int> expectedYear,
                   std::optional<int> expectedMonth = std::nullopt,
                   std::optional<int> expectedDay = std::nullopt,
                   std::optional<int> expectedHours = std::nullopt,
                   std::optional<int> expectedMinutes = std::nullopt,
                   std::optional<double> expectedSeconds = std::nullopt,
                   std::source_location l = std::source_location::current()) {
    auto trace = generateLocationTrace(l);
    auto optToIdInt = [](const auto& opt) {
      if (opt.has_value()) {
        return Id::makeFromInt(opt.value());
      } else {
        return Id::makeUndefined();
      }
    };
    auto optToIdDouble = [](const auto& opt) {
      if (opt.has_value()) {
        return Id::makeFromDouble(opt.value());
      } else {
        return Id::makeUndefined();
      }
    };
    checkYear(Ids{Id::makeFromDate(date)}, Ids{optToIdInt(expectedYear)});
    checkMonth(Ids{Id::makeFromDate(date)}, Ids{optToIdInt(expectedMonth)});
    checkDay(Ids{Id::makeFromDate(date)}, Ids{optToIdInt(expectedDay)});
    checkHours(Ids{Id::makeFromDate(date)}, Ids{optToIdInt(expectedHours)});
    checkMinutes(Ids{Id::makeFromDate(date)}, Ids{optToIdInt(expectedMinutes)});
    checkSeconds(Ids{Id::makeFromDate(date)},
                 Ids{optToIdDouble(expectedSeconds)});
  };

  using D = DateYearOrDuration;
  // Now the checks for dates with varying level of detail.
  check(D::parseXsdDatetime("1970-04-22T11:53:42.25"), 1970, 4, 22, 11, 53,
        42.25);
  check(D::parseXsdDate("1970-04-22"), 1970, 4, 22);
  check(D::parseXsdDate("1970-04-22"), 1970, 4, 22);
  check(D::parseXsdDate("0042-12-24"), 42, 12, 24);
  check(D::parseXsdDate("-0099-07-01"), -99, 7, 1);
  check(D::parseGYear("-1234"), -1234, std::nullopt, std::nullopt);
  check(D::parseXsdDate("0321-07-01"), 321, 7, 1);
  check(D::parseXsdDate("2321-07-01"), 2321, 7, 1);

  // Test behavior of the `largeYear` representation that doesn't store the
  // actual date.
  check(D::parseGYear("123456"), 123456);
  check(D::parseGYearMonth("-12345-01"), -12345, 1);
  check(D::parseGYearMonth("-12345-03"), -12345, 1);
  check(D::parseXsdDate("-12345-01-01"), -12345, 1, 1);
  check(D::parseXsdDate("-12345-03-04"), -12345, 1, 1);

  // Invalid inputs for date expressions.
  checkYear(Ids{Id::makeFromInt(42)}, Ids{Id::makeUndefined()});
  checkMonth(Ids{Id::makeFromInt(42)}, Ids{Id::makeUndefined()});
  checkDay(Ids{Id::makeFromInt(42)}, Ids{Id::makeUndefined()});
  checkHours(Ids{Id::makeFromInt(42)}, Ids{Id::makeUndefined()});
  checkMinutes(Ids{Id::makeFromInt(84)}, Ids{Id::makeUndefined()});
  checkSeconds(Ids{Id::makeFromDouble(120.0123)}, Ids{Id::makeUndefined()});
  auto testYear = testUnaryExpression<&makeYearExpression>;
  testYear(Ids{Id::makeFromDouble(42.0)}, Ids{U});
  testYear(Ids{Id::makeFromBool(false)}, Ids{U});
  testYear(IdOrLiteralOrIriVec{lit("noDate")}, Ids{U});

  // test makeTimezoneStrExpression / makeTimezoneExpression
  auto positive = DayTimeDuration::Type::Positive;
  auto negative = DayTimeDuration::Type::Negative;
  using Timezone = std::variant<Date::NoTimeZone, Date::TimeZoneZ, int>;
  auto checkStrTimezone = testUnaryExpression<&makeTimezoneStrExpression>;
  auto checkTimezone = testUnaryExpression<&makeTimezoneExpression>;
  Id U = Id::makeUndefined();
  Timezone tz = -5;
  auto d1 = DateYearOrDuration(Date(2011, 1, 10, 14, 45, 13.815, tz));
  auto duration1 = DateYearOrDuration(DayTimeDuration{negative, 0, 5, 0, 0.0});
  checkStrTimezone(Ids{Id::makeFromDate(d1)},
                   IdOrLiteralOrIriVec{lit("-05:00")});
  checkTimezone(Ids{Id::makeFromDate(d1)}, Ids{Id::makeFromDate(duration1)});
  tz = 23;
  auto d2 = DateYearOrDuration(Date(2011, 1, 10, 14, 45, 13.815, tz));
  auto duration2 = DateYearOrDuration(DayTimeDuration{positive, 0, 23, 0, 0.0});
  checkTimezone(Ids{Id::makeFromDate(d2)}, Ids{Id::makeFromDate(duration2)});
  checkStrTimezone(Ids{Id::makeFromDate(d2)},
                   IdOrLiteralOrIriVec{lit("+23:00")});
  tz = Date::TimeZoneZ{};
  auto d3 = DateYearOrDuration(Date(2011, 1, 10, 14, 45, 13.815, tz));
  auto duration3 = DateYearOrDuration(DayTimeDuration{});
  checkTimezone(Ids{Id::makeFromDate(d3)}, Ids{Id::makeFromDate(duration3)});
  checkStrTimezone(Ids{Id::makeFromDate(d3)}, IdOrLiteralOrIriVec{lit("Z")});
  tz = Date::NoTimeZone{};
  DateYearOrDuration d4 =
      DateYearOrDuration(Date(2011, 1, 10, 14, 45, 13.815, tz));
  checkStrTimezone(Ids{Id::makeFromDate(d4)}, IdOrLiteralOrIriVec{lit("")});
  checkTimezone(Ids{Id::makeFromDate(d4)}, Ids{U});
  DateYearOrDuration d5 = DateYearOrDuration(Date(2012, 1, 4, 14, 45));
  checkStrTimezone(Ids{Id::makeFromDate(d5)}, IdOrLiteralOrIriVec{lit("")});
  checkTimezone(Ids{Id::makeFromDate(d5)}, Ids{U});
  checkStrTimezone(IdOrLiteralOrIriVec{lit("2011-01-10T14:")},
                   IdOrLiteralOrIriVec{U});
  checkStrTimezone(Ids{Id::makeFromDouble(120.0123)}, IdOrLiteralOrIriVec{U});
  checkTimezone(Ids{Id::makeFromDouble(2.34)}, Ids{U});
  checkStrTimezone(Ids{Id::makeUndefined()}, IdOrLiteralOrIriVec{U});
  DateYearOrDuration d6 =
      DateYearOrDuration(-1394785, DateYearOrDuration::Type::Year);
  checkTimezone(Ids{Id::makeFromDate(d6)}, Ids{U});
  checkStrTimezone(Ids{Id::makeFromDate(d6)}, IdOrLiteralOrIriVec{lit("")});
  DateYearOrDuration d7 =
      DateYearOrDuration(10000, DateYearOrDuration::Type::Year);
  checkStrTimezone(Ids{Id::makeFromDate(d7)}, IdOrLiteralOrIriVec{lit("")});
  checkTimezone(Ids{Id::makeFromDate(d7)}, Ids{U});
}

// _____________________________________________________________________________________
namespace {
auto checkStrlen = testUnaryExpression<&makeStrlenExpression>;
auto checkStr = testUnaryExpression<&makeStrExpression>;
auto checkIriOrUri = TestNaryExpressionVec<&makeIriOrUriExpression>{};
auto makeStrlenWithStr = [](auto arg) {
  return makeStrlenExpression(makeStrExpression(std::move(arg)));
};
auto checkStrlenWithStrChild = testUnaryExpression<makeStrlenWithStr>;
}  // namespace
TEST(SparqlExpression, stringOperators) {
  // Test `StrlenExpression` and `StrExpression`.
  checkStrlen(
      IdOrLiteralOrIriVec{lit("one"), lit("two"), lit("three"), lit("")},
      Ids{I(3), I(3), I(5), I(0)});
  checkStrlenWithStrChild(
      IdOrLiteralOrIriVec{lit("one"), lit("two"), lit("three"), lit("")},
      Ids{I(3), I(3), I(5), I(0)});

  // Test the different (optimized) behavior depending on whether the STR()
  // function was applied to the argument.
  checkStrlen(
      IdOrLiteralOrIriVec{lit("one"), lit("tschüss"), I(1), D(3.6), lit("")},
      Ids{I(3), I(7), U, U, I(0)});
  checkStrlenWithStrChild(
      IdOrLiteralOrIriVec{lit("one"), I(1), D(3.6), lit("")},
      Ids{I(3), I(1), I(3), I(0)});
  checkStr(Ids{I(1), I(2), I(3)},
           IdOrLiteralOrIriVec{lit("1"), lit("2"), lit("3")});
  checkStr(Ids{D(-1.0), D(1.0), D(2.34)},
           IdOrLiteralOrIriVec{lit("-1"), lit("1"), lit("2.34")});
  checkStr(Ids{B(true), B(false), Id::makeBoolFromZeroOrOne(true),
               Id::makeBoolFromZeroOrOne(false)},
           IdOrLiteralOrIriVec{lit("true"), lit("false"), lit("true"),
                               lit("false")});
  checkStr(IdOrLiteralOrIriVec{lit("one"), lit("two"), lit("three")},
           IdOrLiteralOrIriVec{lit("one"), lit("two"), lit("three")});
  checkStr(IdOrLiteralOrIriVec{iriref("<http://example.org/str>"),
                               iriref("<http://example.org/int>"),
                               iriref("<http://example.org/bool>")},
           IdOrLiteralOrIriVec{lit("http://example.org/str"),
                               lit("http://example.org/int"),
                               lit("http://example.org/bool")});

  auto T = Id::makeFromBool(true);
  auto F = Id::makeFromBool(false);
  auto dateDate =
      Id::makeFromDate(DateYearOrDuration::parseXsdDate("2025-01-01"));
  auto dateLYear = Id::makeFromDate(
      DateYearOrDuration(11853, DateYearOrDuration::Type::Year));
  // Test `iriOrUriExpression`.
  // test invalid
  checkIriOrUri(IdOrLiteralOrIriVec{U, U, U, U, U, U, U},
                std::tuple{IdOrLiteralOrIriVec{U, IntId(2), DoubleId(12.99),
                                               dateDate, dateLYear, T, F},
                           IdOrLiteralOrIri{LocalVocabEntry{
                               ad_utility::triple_component::Iri{}}}});
  // test valid
  checkIriOrUri(
      IdOrLiteralOrIriVec{
          iriref("<bimbim>"), iriref("<bambim>"),
          iriref("<https://www.bimbimbam/2001/bamString>"),
          iriref("<http://www.w3.\torg/2001/\nXMLSchema#\runsignedShort>"),
          iriref("<http://www.w3.org/2001/XMLSchema#string>"),
          iriref("<http://www.w3.org/2001/XMLSchema#string>"),
          iriref("<http://www.w3.org/1999/02/22-rdf-syntax-ns#langString>"),
          iriref("<http://www.w3.org/1999/02/22-rdf-syntax-ns#langString>"),
          iriref("<http://example/>"), iriref("<http://\t\t\nexample/>"),
          iriref("<\t\n\r>")},
      std::tuple{
          IdOrLiteralOrIriVec{
              lit("bimbim"), iriref("<bambim>"),
              lit("https://www.bimbimbam/2001/bamString"),
              lit("http://www.w3.\torg/2001/\nXMLSchema#\runsignedShort"),
              lit("http://www.w3.org/2001/XMLSchema#string"),
              iriref("<http://www.w3.org/2001/XMLSchema#string>"),
              testContext().notInVocabIri, testContext().notInVocabIriLit,
              lit("http://example/"), iriref("<http://\t\t\nexample/>"),
              lit("\t\n\r")},
          IdOrLiteralOrIri{
              LocalVocabEntry{ad_utility::triple_component::Iri{}}}});

  // test with base iri
  checkIriOrUri(
      IdOrLiteralOrIriVec{
          U,
          iriref("<http://example.com/hi/bimbim>"),
          iriref("<http://example.com/hi/bambim>"),
          iriref("<https://www.bimbimbam/2001/bamString>"),
          iriref("<http://example.com/hello>"),
          iriref("<http://example.com/hello>"),
      },
      std::tuple{
          IdOrLiteralOrIriVec{U, lit("bimbim"), iriref("<bambim>"),
                              lit("https://www.bimbimbam/2001/bamString"),
                              lit("/hello"), iriref("</hello>")},
          IdOrLiteralOrIri{iriref("<http://example.com/hi>")}});

  // A simple test for uniqueness of the cache key.
  auto c1a = makeStrlenExpression(std::make_unique<IriExpression>(iri("<bim>")))
                 ->getCacheKey({});
  auto c1b = makeStrlenExpression(std::make_unique<IriExpression>(iri("<bim>")))
                 ->getCacheKey({});
  auto c2a = makeStrExpression(std::make_unique<IriExpression>(iri("<bim>")))
                 ->getCacheKey({});
  auto c2b = makeStrExpression(std::make_unique<IriExpression>(iri("<bim>")))
                 ->getCacheKey({});
  auto c3a =
      makeStrlenExpression(
          makeStrExpression(std::make_unique<IriExpression>(iri("<bim>"))))
          ->getCacheKey({});
  auto c3b =
      makeStrlenExpression(
          makeStrExpression(std::make_unique<IriExpression>(iri("<bim>"))))
          ->getCacheKey({});

  EXPECT_EQ(c1a, c1b);
  EXPECT_EQ(c2a, c2b);
  EXPECT_EQ(c3a, c3b);

  EXPECT_NE(c1a, c2a);
  EXPECT_NE(c2a, c3a);
  EXPECT_NE(c1a, c3a);
}

// _____________________________________________________________________________________
auto checkUcase = testUnaryExpression<&makeUppercaseExpression>;
auto checkLcase = testUnaryExpression<&makeLowercaseExpression>;
TEST(SparqlExpression, uppercaseAndLowercase) {
  checkLcase(IdOrLiteralOrIriVec{lit("One"), lit("tWÖ"), U, I(12)},
             IdOrLiteralOrIriVec{lit("one"), lit("twö"), U, U});
  checkLcase(
      IdOrLiteralOrIriVec{
          lit("One", "^^<http://www.w3.org/2001/XMLSchema#string>"),
          lit("One", "@en"), U, I(12)},
      IdOrLiteralOrIriVec{lit("one"), lit("one", "@en"), U, U});
  checkUcase(IdOrLiteralOrIriVec{lit("One"), lit("tWÖ"), U, I(12)},
             IdOrLiteralOrIriVec{lit("ONE"), lit("TWÖ"), U, U});
  checkUcase(
      IdOrLiteralOrIriVec{
          lit("One", "^^<http://www.w3.org/2001/XMLSchema#string>"),
          lit("One", "@en"), U, I(12)},
      IdOrLiteralOrIriVec{lit("ONE"), lit("ONE", "@en"), U, U});
}

// _____________________________________________________________________________________
auto checkStrStarts =
    std::bind_front(testNaryExpression, &makeStrStartsExpression);
auto checkStrEnds = std::bind_front(testNaryExpression, &makeStrEndsExpression);
auto checkContains =
    std::bind_front(testNaryExpression, &makeContainsExpression);
auto checkStrAfter =
    std::bind_front(testNaryExpression, &makeStrAfterExpression);
auto checkStrBefore =
    std::bind_front(testNaryExpression, &makeStrBeforeExpression);
TEST(SparqlExpression, binaryStringOperations) {
  // Test STRSTARTS, STRENDS, CONTAINS, STRBEFORE, and STRAFTER.
  auto F = Id::makeFromBool(false);
  auto T = Id::makeFromBool(true);
  auto S = [](const std::vector<std::variant<Id, std::string>>& input) {
    IdOrLiteralOrIriVec result;
    for (const auto& el : input) {
      if (std::holds_alternative<Id>(el)) {
        result.push_back(std::get<Id>(el));
      } else {
        result.push_back(lit(std::get<std::string>(el)));
      }
    }
    return result;
  };
  checkStrStarts(
      Ids{T, F, T, F, T, T, F, F, F},
      S({"", "", "Hällo", "Hällo", "Hällo", "Hällo", "Hällo", "Hällo",
         "Hällo"}),
      S({"", "x", "", "Hallo", "Häl", "Hällo", "Hällox", "ll", "lo"}));
  checkStrEnds(Ids{T, F, T, F, T, T, F, F, F},
               S({"", "", "Hällo", "Hällo", "Hällo", "Hällo", "Hällo", "Hällo",
                  "Hällo"}),
               S({"", "x", "", "Hallo", "o", "Hällo", "Hällox", "ll", "H"}));
  checkContains(Ids{T, F, T, F, T, T, F},
                S({"", "", "Hällo", "Hällo", "Hällo", "Hällo", "Hällo"}),
                S({"", "x", "", "ullo", "ll", "Hällo", "Hällox"}));
  checkStrAfter(
      S({U, U, "", "", "Hällo", "", "o", "", "", "lo"}),
      S({U, "", "", "", "Hällo", "Hällo", "Hällo", "Hällo", "Hällo", "Hällo"}),
      S({"", U, "", "x", "", "ullo", "ll", "Hällo", "Hällox", "l"}));
  checkStrAfter(
      IdOrLiteralOrIriVec{lit("bc"), lit("abc"), lit("c", "@en"), lit(""),
                          lit("abc", "@en"), lit("abc", "@en"), lit(""),
                          lit("abc", "@en"), U, U},
      IdOrLiteralOrIriVec{
          lit("abc", "^^<http://www.w3.org/2001/XMLSchema#string>"),
          lit("abc", "^^<http://www.w3.org/2001/XMLSchema#string>"),
          lit("abc", "@en"), lit("abc", "@en"), lit("abc", "@en"),
          lit("abc", "@en"), lit("abc", "@en"), lit("abc", "@en"), lit("abc"),
          lit("abc", "@en")},
      IdOrLiteralOrIriVec{
          lit("a"), lit(""), lit("ab"), lit("z"), lit(""), lit("", "@en"),
          lit("z", "@en"),
          lit("", "^^<http://www.w3.org/2001/XMLSchema#string>"),
          lit("a", "@en"), lit("a", "@de")});

  checkStrBefore(
      S({U, U, "", "", "", "", "Hä", "", "", "Hä"}),
      S({U, "", "", "", "Hällo", "Hällo", "Hällo", "Hällo", "Hällo", "Hällo"}),
      S({"", U, "", "x", "", "ullo", "ll", "Hällo", "Hällox", "l"}));
  checkStrBefore(IdOrLiteralOrIriVec{lit("a"), lit(""), lit("a", "@en"),
                                     lit(""), lit("", "@en"), lit("", "@en"),
                                     lit(""), lit("", "@en"), U, U},
                 IdOrLiteralOrIriVec{
                     lit("abc", "^^<http://www.w3.org/2001/XMLSchema#string>"),
                     lit("abc", "^^<http://www.w3.org/2001/XMLSchema#string>"),
                     lit("abc", "@en"), lit("abc", "@en"), lit("abc", "@en"),
                     lit("abc", "@en"), lit("abc", "@en"), lit("abc", "@en"),
                     lit("abc"), lit("abc", "@en")},
                 IdOrLiteralOrIriVec{
                     lit("bc"), lit(""), lit("bc"), lit("z"), lit(""),
                     lit("", "@en"), lit("z", "@en"),
                     lit("", "^^<http://www.w3.org/2001/XMLSchema#string>"),
                     lit("bc", "@en"), lit("bc", "@de")});
}

// ______________________________________________________________________________
static auto checkSubstr =
    std::bind_front(testNaryExpression, makeSubstrExpression);
TEST(SparqlExpression, substr) {
  auto strs = [](const std::vector<std::variant<Id, std::string>>& input) {
    VectorWithMemoryLimit<IdOrLiteralOrIri> result(alloc);
    for (const auto& el : input) {
      if (std::holds_alternative<Id>(el)) {
        result.push_back(std::get<Id>(el));
      } else {
        result.push_back(lit(std::get<std::string>(el)));
      }
    }
    return result;
  };

  // Remember: The start position (the second argument to the SUBSTR expression)
  // is 1-based.
  checkSubstr(strs({"one", "two", "three"}), strs({"one", "two", "three"}),
              I(1), I(12));
  checkSubstr(strs({"one", "two", "three"}), strs({"one", "two", "three"}),
              I(0), I(12));
  checkSubstr(strs({"one", "two", "three"}), strs({"one", "two", "three"}),
              I(-2), I(12));
  checkSubstr(strs({"ne", "wo", "hree"}), strs({"one", "two", "three"}), I(2),
              I(12));
  checkSubstr(strs({"ne", "wo", "hree"}), strs({"one", "two", "three"}), D(1.8),
              D(11.7));
  checkSubstr(strs({"ne", "wo", "hree"}), strs({"one", "two", "three"}),
              D(2.449), D(12.449));
  // An actual substring from the middle
  checkSubstr(strs({"es", "os", "re"}), strs({"ones", "twos", "threes"}), I(3),
              I(2));
  // Subtle corner case if the starting position is negative
  // Only the letters at positions  `p < -3 + 6 = 3` are exported (the first two
  // letters, remember that the positions are 1-based).
  checkSubstr(strs({"on", "tw", "th"}), strs({"ones", "twos", "threes"}), I(-3),
              I(6));
  // Correct handling of UTF-8 multibyte characters.
  checkSubstr(strs({"pfel", "pfel", "pfel"}),
              strs({"uApfel", "uÄpfel", "uöpfel"}), I(3), I(18));
  // corner cases: 0 or negative length, or invalid numeric parameter
  checkSubstr(strs({"", "", ""}), strs({"ones", "twos", "threes"}), D(naN),
              I(2));
  checkSubstr(strs({"", "", ""}), strs({"ones", "twos", "threes"}), I(2),
              D(naN));
  checkSubstr(strs({"", "", ""}), strs({"ones", "twos", "threes"}), I(2), I(0));
  checkSubstr(strs({"", "", ""}), strs({"ones", "twos", "threes"}), I(2),
              D(-3.8));

  // Invalid datatypes
  // First must be LiteralOrIri
  auto Ux = IdOrLiteralOrIri{U};
  checkSubstr(Ux, U, I(4), I(7));
  checkSubstr(Ux, Ux, I(4), I(7));
  // Second and third must be numeric;
  checkSubstr(Ux, IdOrLiteralOrIri{lit("hello")}, U, I(4));
  checkSubstr(Ux, IdOrLiteralOrIri{lit("hello")}, IdOrLiteralOrIri{lit("bye")},
              I(17));
  checkSubstr(Ux, IdOrLiteralOrIri{lit("hello")}, I(4), U);
  checkSubstr(Ux, IdOrLiteralOrIri{lit("hello")}, I(4),
              IdOrLiteralOrIri{lit("bye")});
  // WithDataType xsd:string
  checkSubstr(
      IdOrLiteralOrIriVec{lit("Hello")},
      IdOrLiteralOrIriVec{
          lit("Hello World", "^^<http://www.w3.org/2001/XMLSchema#string>")},
      I(1), I(5));

  // WithLanguageTag
  checkSubstr(IdOrLiteralOrIriVec{lit("cha", "@en")},
              IdOrLiteralOrIriVec{lit("chat", "@en")}, I(1), I(3));
}

// _____________________________________________________________________________________
TEST(SparqlExpression, strIriDtTagged) {
  auto U = Id::makeUndefined();
  auto checkStrIriTag =
      std::bind_front(testNaryExpression, &makeStrIriDtExpression);
  checkStrIriTag(IdOrLiteralOrIriVec{lit(
                     "123", "^^<http://www.w3.org/2001/XMLSchema#integer>")},
                 IdOrLiteralOrIriVec{lit("123")},
                 IdOrLiteralOrIriVec{
                     iriref("<http://www.w3.org/2001/XMLSchema#integer>")});
  checkStrIriTag(
      IdOrLiteralOrIriVec{lit("iiii", "^^<http://example/romanNumeral>")},
      IdOrLiteralOrIriVec{lit("iiii")},
      IdOrLiteralOrIriVec{iriref("<http://example/romanNumeral>")});
  checkStrIriTag(IdOrLiteralOrIriVec{U},
                 IdOrLiteralOrIriVec{iriref("<http://example/romanNumeral>")},
                 IdOrLiteralOrIriVec{U});
  checkStrIriTag(IdOrLiteralOrIriVec{U}, IdOrLiteralOrIriVec{lit("iiii")},
                 IdOrLiteralOrIriVec{U});
  checkStrIriTag(IdOrLiteralOrIriVec{U}, IdOrLiteralOrIriVec{U},
                 IdOrLiteralOrIriVec{U});
  checkStrIriTag(IdOrLiteralOrIriVec{U}, IdOrLiteralOrIriVec{lit("XVII")},
                 IdOrLiteralOrIriVec{lit("<not/a/iriref>")});
  checkStrIriTag(IdOrLiteralOrIriVec{U},
                 IdOrLiteralOrIriVec{lit(
                     "123", "^^<http://www.w3.org/2001/XMLSchema#integer>")},
                 IdOrLiteralOrIriVec{
                     iriref("<http://www.w3.org/2001/XMLSchema#integer>")});
  checkStrIriTag(IdOrLiteralOrIriVec{U},
                 IdOrLiteralOrIriVec{lit("chat", "@en")},
                 IdOrLiteralOrIriVec{iriref("<http://example/romanNumeral>")});
}

// _____________________________________________________________________________________
TEST(SparqlExpression, strLangTagged) {
  auto U = Id::makeUndefined();
  auto checkStrTag =
      std::bind_front(testNaryExpression, &makeStrLangTagExpression);
  checkStrTag(IdOrLiteralOrIriVec{lit("chat", "@en")},
              IdOrLiteralOrIriVec{lit("chat")}, IdOrLiteralOrIriVec{lit("en")});
  checkStrTag(IdOrLiteralOrIriVec{lit("chat", "@en-US")},
              IdOrLiteralOrIriVec{lit("chat")},
              IdOrLiteralOrIriVec{lit("en-US")});
  checkStrTag(IdOrLiteralOrIriVec{lit("Sprachnachricht", "@de-Latn-de")},
              IdOrLiteralOrIriVec{lit("Sprachnachricht")},
              IdOrLiteralOrIriVec{lit("de-Latn-de")});
  checkStrTag(IdOrLiteralOrIriVec{U}, IdOrLiteralOrIriVec{lit("chat")},
              IdOrLiteralOrIriVec{lit("d1235")});
  checkStrTag(IdOrLiteralOrIriVec{U}, IdOrLiteralOrIriVec{lit("reporter")},
              IdOrLiteralOrIriVec{lit("@")});
  checkStrTag(IdOrLiteralOrIriVec{U}, IdOrLiteralOrIriVec{lit("chat")},
              IdOrLiteralOrIriVec{lit("")});
  checkStrTag(IdOrLiteralOrIriVec{U}, IdOrLiteralOrIriVec{lit("chat")},
              IdOrLiteralOrIriVec{U});
  checkStrTag(IdOrLiteralOrIriVec{U}, IdOrLiteralOrIriVec{U},
              IdOrLiteralOrIriVec{lit("d")});
  checkStrTag(IdOrLiteralOrIriVec{U}, IdOrLiteralOrIriVec{U},
              IdOrLiteralOrIriVec{U});
  checkStrTag(IdOrLiteralOrIriVec{U}, IdOrLiteralOrIriVec{lit("chat", "@en")},
              IdOrLiteralOrIriVec{lit("en")});
  checkStrTag(IdOrLiteralOrIriVec{U},
              IdOrLiteralOrIriVec{
                  lit("123", "^^<http://www.w3.org/2001/XMLSchema#integer>")},
              IdOrLiteralOrIriVec{lit("en")});
}

// _____________________________________________________________________________________
TEST(SparqlExpression, unaryNegate) {
  auto checkNegate = testUnaryExpression<&makeUnaryNegateExpression>;
  // Zero and NaN are considered to be false, so their negation is true

  checkNegate(
      Ids{B(true), B(false), I(0), I(3), D(0), D(12), D(naN), U},
      Ids{B(false), B(true), B(true), B(false), B(true), B(false), B(true), U});
  // Empty strings are considered to be true.
  checkNegate(idOrLitOrStringVec({"true", "false", "", "blibb"}),
              Ids{B(false), B(false), B(true), B(false)});
}

// _____________________________________________________________________________________
TEST(SparqlExpression, unaryMinus) {
  auto checkMinus = testUnaryExpression<&makeUnaryMinusExpression>;
  // Zero and NaN are considered to be false, so their negation is true
  checkMinus(
      Ids{B(true), B(false), I(0), I(3), D(0), D(12.8), D(naN), U, Voc(6)},
      Ids{I(-1), I(0), I(0), I(-3), D(-0.0), D(-12.8), D(-naN), U, U});
  checkMinus(idOrLitOrStringVec({"true", "false", "", "<blibb>"}),
             Ids{U, U, U, U});
}

// _____________________________________________________________________________________
TEST(SparqlExpression, builtInNumericFunctions) {
  // Test the built-in numeric functions (floor, abs, round, ceil).
  auto checkFloor = testUnaryExpression<&makeFloorExpression>;
  auto checkAbs = testUnaryExpression<&makeAbsExpression>;
  ;
  auto checkRound = testUnaryExpression<&makeRoundExpression>;
  auto checkCeil = testUnaryExpression<&makeCeilExpression>;

  std::vector<Id> input{B(true),  B(false), I(-3),   I(0),   I(3),
                        D(-13.6), D(-0.5),  D(-0.0), D(0.0), D(0.5),
                        D(1.8),   Voc(6),   U};
  std::vector<Id> abs{I(1),   I(0),   I(3),   I(0),   I(3), D(13.6), D(0.5),
                      D(0.0), D(0.0), D(0.5), D(1.8), U,    U};
  std::vector<Id> floor{I(1),     I(0),    I(-3),   I(0),   I(3),
                        D(-14.0), D(-1.0), D(-0.0), D(0.0), D(0.0),
                        D(1.0),   U,       U};
  std::vector<Id> ceil{I(1),    I(0),   I(-3),  I(0),   I(3), D(-13.0), D(-0.0),
                       D(-0.0), D(0.0), D(1.0), D(2.0), U,    U};
  std::vector<Id> round{I(1),     I(0),    I(-3),   I(0),   I(3),
                        D(-14.0), D(-0.0), D(-0.0), D(0.0), D(1.0),
                        D(2.0),   U,       U};

  checkAbs(input, abs);
  checkFloor(input, floor);
  checkCeil(input, ceil);
  checkRound(input, round);
}

// ___________________________________________________________________________
TEST(SparqlExpression, customNumericFunctions) {
  // Test the correctness of the math functions.
  testUnaryExpression<makeLogExpression>(
      std::vector<Id>{I(1), D(2), D(exp(1)), D(0)},
      std::vector<Id>{D(0), D(log(2)), D(1), D(-inf)});
  testUnaryExpression<makeExpExpression>(
      std::vector<Id>{I(0), D(1), D(2), D(-inf)},
      std::vector<Id>{D(1), D(exp(1)), D(exp(2)), D(0)});
  testUnaryExpression<makeSqrtExpression>(
      std::vector<Id>{I(0), D(1), D(2), D(-1)},
      std::vector<Id>{D(0), D(1), D(sqrt(2)), D(naN)});
  testUnaryExpression<makeSinExpression>(
      std::vector<Id>{I(0), D(1), D(2), D(-1)},
      std::vector<Id>{D(0), D(sin(1)), D(sin(2)), D(sin(-1))});
  testUnaryExpression<makeCosExpression>(
      std::vector<Id>{I(0), D(1), D(2), D(-1)},
      std::vector<Id>{D(1), D(cos(1)), D(cos(2)), D(cos(-1))});
  testUnaryExpression<makeTanExpression>(
      std::vector<Id>{I(0), D(1), D(2), D(-1)},
      std::vector<Id>{D(0), D(tan(1)), D(tan(2)), D(tan(-1))});
  auto checkPow = std::bind_front(testNaryExpression, &makePowExpression);
  checkPow(Ids{D(1), D(32), U, U}, Ids{I(5), D(2), U, D(0)},
           IdOrLiteralOrIriVec{I(0), D(5), I(0), lit("abc")});
}

// ____________________________________________________________________________
TEST(SparqlExpression, isSomethingFunctions) {
  Id T = Id::makeFromBool(true);
  Id F = Id::makeFromBool(false);
  Id geo = Id::makeFromGeoPoint(GeoPoint{0, 0});
  Id date = Id::makeFromDate(DateYearOrDuration::parseXsdDate("2025-06-13"));
  Id iri = testContext().x;
  Id literal = testContext().zz;
  Id blank = testContext().blank;
  Id blank2 = Id::makeFromBlankNodeIndex(BlankNodeIndex::make(12));
  Id localLiteral = testContext().notInVocabA;

  IdOrLiteralOrIriVec testIdOrStrings = IdOrLiteralOrIriVec{
      iriref("<i>"), lit("\"l\""), blank2, iri, literal, blank, localLiteral,
      I(42),         D(1),         F,      geo, date,    U};
  testUnaryExpression<makeIsIriExpression>(
      testIdOrStrings, Ids{T, F, F, T, F, F, F, F, F, F, F, F, F});
  testUnaryExpression<makeIsBlankExpression>(
      testIdOrStrings, Ids{F, F, T, F, F, T, F, F, F, F, F, F, F});
  testUnaryExpression<makeIsLiteralExpression>(
      testIdOrStrings, Ids{F, T, F, F, T, F, T, T, T, T, T, T, F});
  testUnaryExpression<makeIsNumericExpression>(
      testIdOrStrings, Ids{F, F, F, F, F, F, F, T, T, F, F, F, F});
  testUnaryExpression<makeBoundExpression>(
      testIdOrStrings, Ids{T, T, T, T, T, T, T, T, T, T, T, T, F});
}

// ____________________________________________________________________________
TEST(SparqlExpression, DatatypeExpression) {
  U = Id::makeUndefined();
  auto d1 = DateYearOrDuration::parseXsdDatetime("1900-12-13T03:12:00.33Z");
  auto d2 = DateYearOrDuration::parseGYear("-10000");
  auto d3 = DateYearOrDuration::parseGYear("1900");
  auto d4 = DateYearOrDuration::parseXsdDate("2024-06-13");
  auto d5 = DateYearOrDuration::parseGYearMonth("2024-06");
  auto g1 = GeoPoint(50.0, 50.0);
  Id DateId1 = Id::makeFromDate(d1);
  Id DateId2 = Id::makeFromDate(d2);
  Id DateId3 = Id::makeFromDate(d3);
  Id DateId4 = Id::makeFromDate(d4);
  Id DateId5 = Id::makeFromDate(d5);
  Id GeoId1 = Id::makeFromGeoPoint(g1);
  auto checkGetDatatype = testUnaryExpression<&makeDatatypeExpression>;
  checkGetDatatype(IdOrLiteralOrIriVec{testContext().x},
                   IdOrLiteralOrIriVec{U});
  checkGetDatatype(
      IdOrLiteralOrIriVec{testContext().alpha},
      IdOrLiteralOrIriVec{iriref("<http://www.w3.org/2001/XMLSchema#string>")});
  checkGetDatatype(
      IdOrLiteralOrIriVec{testContext().zz},
      IdOrLiteralOrIriVec{
          iriref("<http://www.w3.org/1999/02/22-rdf-syntax-ns#langString>")});
  checkGetDatatype(
      IdOrLiteralOrIriVec{testContext().notInVocabB},
      IdOrLiteralOrIriVec{iriref("<http://www.w3.org/2001/XMLSchema#string>")});
  checkGetDatatype(IdOrLiteralOrIriVec{testContext().notInVocabD},
                   IdOrLiteralOrIriVec{U});
  checkGetDatatype(IdOrLiteralOrIriVec{lit(
                       "123", "^^<http://www.w3.org/2001/XMLSchema#integer>")},
                   IdOrLiteralOrIriVec{
                       iriref("<http://www.w3.org/2001/XMLSchema#integer>")});
  checkGetDatatype(
      IdOrLiteralOrIriVec{lit("Simple StrStr")},
      IdOrLiteralOrIriVec{iriref("<http://www.w3.org/2001/XMLSchema#string>")});
  checkGetDatatype(
      IdOrLiteralOrIriVec{lit("english", "@en")},
      IdOrLiteralOrIriVec{
          iriref("<http://www.w3.org/1999/02/22-rdf-syntax-ns#langString>")});
  checkGetDatatype(IdOrLiteralOrIriVec{U}, IdOrLiteralOrIriVec{U});
  checkGetDatatype(IdOrLiteralOrIriVec{DateId1},
                   IdOrLiteralOrIriVec{
                       iriref("<http://www.w3.org/2001/XMLSchema#dateTime>")});
  checkGetDatatype(
      IdOrLiteralOrIriVec{DateId2},
      IdOrLiteralOrIriVec{iriref("<http://www.w3.org/2001/XMLSchema#gYear>")});
  checkGetDatatype(
      IdOrLiteralOrIriVec{DateId3},
      IdOrLiteralOrIriVec{iriref("<http://www.w3.org/2001/XMLSchema#gYear>")});
  checkGetDatatype(
      IdOrLiteralOrIriVec{DateId4},
      IdOrLiteralOrIriVec{iriref("<http://www.w3.org/2001/XMLSchema#date>")});
  checkGetDatatype(IdOrLiteralOrIriVec{DateId5},
                   IdOrLiteralOrIriVec{iriref(
                       "<http://www.w3.org/2001/XMLSchema#gYearMonth>")});
  checkGetDatatype(IdOrLiteralOrIriVec{GeoId1},
                   IdOrLiteralOrIriVec{iriref(
                       "<http://www.opengis.net/ont/geosparql#wktLiteral>")});
  checkGetDatatype(
      IdOrLiteralOrIriVec{Id::makeFromInt(212378233)},
      IdOrLiteralOrIriVec{iriref("<http://www.w3.org/2001/XMLSchema#int>")});
  checkGetDatatype(
      IdOrLiteralOrIriVec{Id::makeFromDouble(2.3475)},
      IdOrLiteralOrIriVec{iriref("<http://www.w3.org/2001/XMLSchema#double>")});
  checkGetDatatype(IdOrLiteralOrIriVec{Id::makeFromBool(false)},
                   IdOrLiteralOrIriVec{
                       iriref("<http://www.w3.org/2001/XMLSchema#boolean>")});
  checkGetDatatype(
      IdOrLiteralOrIriVec{Id::makeFromInt(true)},
      IdOrLiteralOrIriVec{iriref("<http://www.w3.org/2001/XMLSchema#int>")});
  checkGetDatatype(
      IdOrLiteralOrIriVec{lit("")},
      IdOrLiteralOrIriVec{iriref("<http://www.w3.org/2001/XMLSchema#string>")});
  checkGetDatatype(
      IdOrLiteralOrIriVec{lit(" ", "@de-LATN-de")},
      IdOrLiteralOrIriVec{
          iriref("<http://www.w3.org/1999/02/22-rdf-syntax-ns#langString>")});
  checkGetDatatype(
      IdOrLiteralOrIriVec{lit("testval", "^^<http://example/iri/test#test>")},
      IdOrLiteralOrIriVec{iriref("<http://example/iri/test#test>")});
  checkGetDatatype(IdOrLiteralOrIriVec{iriref("<http://example/iri/test>")},
                   IdOrLiteralOrIriVec{U});

  // test corner case DatatypeValueGetter
  TestContext ctx;
  AD_EXPECT_THROW_WITH_MESSAGE(
      sparqlExpression::detail::DatatypeValueGetter{}(Id::max(), &ctx.context),
      ::testing::ContainsRegex("should be unreachable"));
}

// ____________________________________________________________________________
TEST(SparqlExpression, testStrToHashExpressions) {
  auto checkGetMD5Expression = testUnaryExpression<&makeMD5Expression>;
  auto checkGetSHA1Expression = testUnaryExpression<&makeSHA1Expression>;
  auto checkGetSHA256Expression = testUnaryExpression<&makeSHA256Expression>;
  auto checkGetSHA384Expression = testUnaryExpression<&makeSHA384Expression>;
  auto checkGetSHA512Expression = testUnaryExpression<&makeSHA512Expression>;
  std::string testStr1 = "";
  std::string testStr2 = "Friburg23o";
  std::string testStr3 = "abc";
  checkGetMD5Expression(
      idOrLitOrStringVec({U, testStr1, testStr2, testStr3}),
      idOrLitOrStringVec({U, "d41d8cd98f00b204e9800998ecf8427e",
                          "9d9a73f67e20835e516029541595c381",
                          "900150983cd24fb0d6963f7d28e17f72"}));
  checkGetSHA1Expression(
      idOrLitOrStringVec({U, testStr1, testStr2, testStr3}),
      idOrLitOrStringVec({U, "da39a3ee5e6b4b0d3255bfef95601890afd80709",
                          "c3a77a6104fa091f590f594b3e2dba2668196d3c",
                          "a9993e364706816aba3e25717850c26c9cd0d89d"}));
  checkGetSHA256Expression(
      idOrLitOrStringVec({U, testStr1, testStr2, testStr3}),
      idOrLitOrStringVec(
          {U,
           "e3b0c44298fc1c149afbf4c8996fb92427ae41e4649b934ca495991b7852b855",
           "af8d98f09845a700aea36b35e8cc3a35632e38d0f7be9c0ca508e53c578da900",
           "ba7816bf8f01cfea414140de5dae2223b00361a396177a9cb410ff61f20015a"
           "d"}));
  checkGetSHA384Expression(
      idOrLitOrStringVec({U, testStr1, testStr2, testStr3}),
      idOrLitOrStringVec({U,
                          "38b060a751ac96384cd9327eb1b1e36a21fdb71114be07434c0c"
                          "c7bf63f6e1da274edebfe76f65fbd51ad2f14898b95b",
                          "72810006e3b418ebd179812522cafa486cd6c2a988378fac148a"
                          "f1a9a098a01ce3373734c23978f7df68bf7e98955c02",
                          "cb00753f45a35e8bb5a03d699ac65007272c32ab0eded1631a8b"
                          "605a43ff5bed8086072ba1e7cc2358baeca134c825a7"}));
  checkGetSHA512Expression(
      idOrLitOrStringVec({U, testStr1, testStr2, testStr3}),
      idOrLitOrStringVec(
          {U,
           "cf83e1357eefb8bdf1542850d66d8007d620e4050b5715dc83f4a921d36ce9ce47d"
           "0d13c5d85f2b0ff8318d2877eec2f63b931bd47417a81a538327af927da3e",
           "be4422bfad59ee51e98dc51c540dc9d85333cb786333b152d13b2bebde1bdaa499e"
           "9d4e1370a5bb2e831f4443b1358f2301fd5214ba80554ea0ff1d185c3b027",
           "ddaf35a193617abacc417349ae20413112e6fa4e89a97ea20a9eeee64b55d39a219"
           "2992a274fc1a836ba3c23a3feebbd454d4423643ce80e2a9ac94fa54ca49f"}));
}

// ____________________________________________________________________________
TEST(SparqlExpression, testToNumericExpression) {
  Id T = Id::makeFromBool(true);
  Id F = Id::makeFromBool(false);
  Id G = Id::makeFromGeoPoint(GeoPoint(50.0, 50.0));
  auto checkGetInt = testUnaryExpression<&makeConvertToIntExpression>;
  auto checkGetDouble = testUnaryExpression<&makeConvertToDoubleExpression>;
  auto chekGetDecimal = testUnaryExpression<&makeConvertToDecimalExpression>;

  checkGetInt(
      idOrLitOrStringVec({U, "  -1275", "5.97", "-78.97", "-5BoB6", "FreBurg1",
                          "", " .", " 42\n", " 0.01 ", "", "@", "@?+1", "1", G,
                          "+42"}),
      Ids{U, I(-1275), U, U, U, U, U, U, I(42), U, U, U, U, I(1), U, I(42)});
  checkGetDouble(
      idOrLitOrStringVec({U, "-122.2", "19,96", " 128789334.345 ", "-0.f",
                          "  0.007 ", " -14.75 ", "Q", "@!+?", "1", G, "+42.0",
                          " +1E-2", "1e3 ", "1.3E1"}),
      Ids{U, D(-122.2), U, D(128789334.345), U, D(0.007), D(-14.75), U, U,
          D(1.00), U, D(42), D(0.01), D(1000), D(13)});
  chekGetDecimal(
      idOrLitOrStringVec({U, "-122.2", "19,96", " 128789334.345 ", "-0.f",
                          "  0.007 ", " -14.75 ", "Q", "@!+?", "1", G, "+42.0",
                          " +1E-2", "1e3 ", "1.3E1"}),
      Ids{U, D(-122.2), U, D(128789334.345), U, D(0.007), D(-14.75), U, U,
          D(1.00), U, D(42), U, U, U});
  checkGetInt(idOrLitOrStringVec(
                  {U, I(-12475), I(42), I(0), D(-14.57), D(33.0), D(0.00001)}),
              Ids{U, I(-12475), I(42), I(0), I(-14), I(33), I(0)});
  checkGetDouble(
      idOrLitOrStringVec(
          {U, I(-12475), I(42), I(0), D(-14.57), D(33.0), D(0.00001)}),
      Ids{U, D(-12475.00), D(42.00), D(0.00), D(-14.57), D(33.00), D(0.00001)});
  chekGetDecimal(
      idOrLitOrStringVec(
          {U, I(-12475), I(42), I(0), D(-14.57), D(33.0), D(0.00001)}),
      Ids{U, D(-12475.00), D(42.00), D(0.00), D(-14.57), D(33.00), D(0.00001)});
  checkGetDouble(IdOrLiteralOrIriVec{lit("."), lit("-12.745"), T, F,
                                     lit("0.003"), lit("1")},
                 Ids{U, D(-12.745), D(1.00), D(0.00), D(0.003), D(1.00)});
  chekGetDecimal(IdOrLiteralOrIriVec{lit("."), lit("-12.745"), T, F,
                                     lit("0.003"), lit("1")},
                 Ids{U, D(-12.745), D(1.00), D(0.00), D(0.003), D(1.00)});
  checkGetInt(IdOrLiteralOrIriVec{lit("."), lit("-12.745"), T, F, lit(".03"),
                                  lit("1"), lit("-33")},
              Ids{U, U, I(1), I(0), U, I(1), I(-33)});
}

// ____________________________________________________________________________
TEST(SparqlExpression, testToDateOrDateTimeExpression) {
  using namespace ad_utility::testing;
  Id T = Id::makeFromBool(true);
  Id F = Id::makeFromBool(false);
  Id G = Id::makeFromGeoPoint(GeoPoint(50.0, 50.0));
  auto parserDate = DateYearOrDuration::parseXsdDate;
  auto parserDateTime = DateYearOrDuration::parseXsdDatetime;
  auto parserDuration = DateYearOrDuration::parseXsdDayTimeDuration;
  auto checkGetDate = testUnaryExpression<&makeConvertToDateExpression>;
  auto checkGetDateTime = testUnaryExpression<&makeConvertToDateTimeExpression>;

  checkGetDate(
      idOrLitOrStringVec(
          {"---", T, F, G, "2025-02", I(10), D(0.01), "-2025-02-20",
           "2025-02-20", "2025-1-1", DateId(parserDate, "0000-01-01"),
           DateId(parserDuration, "-PT5H"),
           DateId(parserDateTime, "1900-12-13T03:12:00.33Z"),
           DateId(parserDateTime, "2025-02-20T17:12:00.01-05:00")}),
      Ids{U, U, U, U, U, U, U, DateId(parserDate, "-2025-02-20"),
          DateId(parserDate, "2025-02-20"), U, DateId(parserDate, "0000-01-01"),
          U, DateId(parserDate, "1900-12-13"),
          DateId(parserDate, "2025-02-20")});
  checkGetDateTime(
      idOrLitOrStringVec(
          {"---", T, F, G, "2025-02", I(10), D(0.01), "-2025-02-20",
           "2025-02-20", "2025-1-1", "1900-12-13T03:12:00.33Z",
           "-1900-12-13T03:12:00.33Z", "2025-02-20T17:12:00.01-05:00",
           DateId(parserDateTime, "2025-02-20T17:12:00.01Z"),
           DateId(parserDuration, "PT1H4M"), DateId(parserDate, "0000-01-01")}),
      Ids{U, U, U, U, U, U, U, U, U, U,
          DateId(parserDateTime, "1900-12-13T03:12:00.33Z"),
          DateId(parserDateTime, "-1900-12-13T03:12:00.33Z"),
          DateId(parserDateTime, "2025-02-20T17:12:00.01-05:00"),
          DateId(parserDateTime, "2025-02-20T17:12:00.01Z"), U,
          DateId(parserDateTime, "0000-01-01T00:00:00.00")});
}

// ____________________________________________________________________________
TEST(SparqlExpression, testToBooleanExpression) {
  Id T = Id::makeFromBool(true);
  Id F = Id::makeFromBool(false);
  auto checkGetBoolean = testUnaryExpression<&makeConvertToBooleanExpression>;

  checkGetBoolean(
      IdOrLiteralOrIriVec(
          {sparqlExpression::detail::LiteralOrIri{
               iri("<http://example.org/z>")},
           lit("string"), lit("-10.2E3"), lit("+33.3300"), lit("0.0"), lit("0"),
           lit("0E1"), lit("1.5"), lit("1"), lit("1E0"), lit("13"),
           lit("2002-10-10T17:00:00Z"), lit("false"), lit("true"), T, F,
           lit("0", absl::StrCat("^^<", XSD_PREFIX.second, "boolean>")), I(0),
           I(1), I(-1), D(0.0), D(1.0), D(-1.0),
           // The SPARQL compliance tests for the boolean conversion functions
           // mandate that xds:boolean("0E1") is undefined, but
           // xsd:boolean("0E1"^^xsd:float) is false. The code currently returns
           // undefined in both cases, which is fine, because the SPARQL parser
           // converts the latter into an actual float literal.
           lit("0E1", absl::StrCat("^^<", XSD_PREFIX.second, "float>")),
           lit("1E0", absl::StrCat("^^<", XSD_PREFIX.second, "float>")),
           lit("1.25", absl::StrCat("^^<", XSD_PREFIX.second, "float>")),
           lit("-7.875", absl::StrCat("^^<", XSD_PREFIX.second, "float>"))}),
      Ids{U, U, U, U, U, F, U, U, T, U, U, U, F, T,
          T, F, F, F, T, T, F, T, T, U, U, U, U});

  checkGetBoolean(IdOrLiteralOrIriVec({Id::makeUndefined()}), Ids{U});
}

// ____________________________________________________________________________
TEST(SparqlExpression, geoSparqlExpressions) {
  auto checkLat = testUnaryExpression<&makeLatitudeExpression>;
  auto checkLong = testUnaryExpression<&makeLongitudeExpression>;
  auto checkIsGeoPoint = testUnaryExpression<&makeIsGeoPointExpression>;
  auto checkCentroid = testUnaryExpression<&makeCentroidExpression>;
  auto checkDist = std::bind_front(testNaryExpression, &makeDistExpression);
  auto checkEnvelope = testUnaryExpression<&makeEnvelopeExpression>;
  auto checkGeometryType = testUnaryExpression<&makeGeometryTypeExpression>;

  // auto checkLength = std::bind_front(testNaryExpression,
  // &makeLengthExpression);

  // auto checkMetricLength =
  // testUnaryExpression<&makeMetricLengthExpression>;

  auto p = GeoPoint(26.8, 24.3);
  auto v = ValueId::makeFromGeoPoint(p);

  // Should provide the same values, however with some precision loss, as the
  // bit representation only uses 30 bits per coordinate, not a full double
  auto actualValues = GeoPoint::fromBitRepresentation(
      GeoPoint(26.8, 24.3).toBitRepresentation());
  auto actualLat = actualValues.getLat();
  auto actualLng = actualValues.getLng();
  constexpr auto precision = 0.0001;
  EXPECT_NEAR(actualLat, 26.8, precision);
  EXPECT_NEAR(actualLng, 24.3, precision);
  auto vLat = ValueId::makeFromDouble(actualLat);
  auto vLng = ValueId::makeFromDouble(actualLng);

  checkLat(v, vLat);
  checkLong(v, vLng);
  checkCentroid(v, v);
  checkIsGeoPoint(v, B(true));
  checkDist(D(0.0), v, v);
  checkLat(idOrLitOrStringVec({"NotAPoint", I(12)}), Ids{U, U});
  checkLong(idOrLitOrStringVec({D(4.2), "NotAPoint"}), Ids{U, U});
  checkIsGeoPoint(IdOrLiteralOrIri{lit("NotAPoint")}, B(false));
  checkCentroid(IdOrLiteralOrIri{lit("NotAPoint")}, U);
  checkDist(U, v, IdOrLiteralOrIri{I(12)});
  checkDist(U, IdOrLiteralOrIri{I(12)}, v);
  checkDist(U, v, IdOrLiteralOrIri{lit("NotAPoint")});
  checkDist(U, IdOrLiteralOrIri{lit("NotAPoint")}, v);

  auto polygonCentroid = ValueId::makeFromGeoPoint(GeoPoint(3, 3));
  checkCentroid(IdOrLiteralOrIri{lit(
                    "\"POLYGON((2 4, 4 4, 4 2, 2 2))\"",
                    "^^<http://www.opengis.net/ont/geosparql#wktLiteral>")},
                polygonCentroid);

  checkEnvelope(
      IdOrLiteralOrIriVec{U, D(1.0), ValueId::makeFromGeoPoint({4, 2}),
                          geoLit("LINESTRING(2 4, 8 8)")},
      IdOrLiteralOrIriVec{U, U, geoLit("POLYGON((2 4,2 4,2 4,2 4,2 4))"),
                          geoLit("POLYGON((2 4,8 4,8 8,2 8,2 4))")});

<<<<<<< HEAD
  // TODO tests
=======
  auto sfGeoType = [](std::string_view type) {
    return lit(absl::StrCat("http://www.opengis.net/ont/sf#", type),
               "^^<http://www.w3.org/2001/XMLSchema#anyURI>");
  };
  checkGeometryType(
      IdOrLiteralOrIriVec{U, D(0.0), v, geoLit("LINESTRING(2 2, 4 4)"),
                          geoLit("POLYGON((2 4, 4 4, 4 2, 2 2))"),
                          geoLit("BLABLIBLU(1 1, 2 2)")},
      IdOrLiteralOrIriVec{U, U, sfGeoType("Point"), sfGeoType("LineString"),
                          sfGeoType("Polygon"), U});
>>>>>>> 27208d34
}

// ________________________________________________________________________________________
TEST(SparqlExpression, ifAndCoalesce) {
  auto checkIf = TestNaryExpressionVec<&makeIfExpression>{};
  auto checkCoalesce = TestNaryExpressionVec<makeCoalesceExpressionVariadic>{};

  const auto T = Id::makeFromBool(true);
  const auto F = Id::makeFromBool(false);

  checkIf(idOrLitOrStringVec({I(0), "eins", I(2), I(3), U, "fünf"}),
          // The empty string is considered to be `false`.
          std::tuple{idOrLitOrStringVec({T, F, T, "true", U, ""}),
                     Ids{I(0), I(1), I(2), I(3), I(4), I(5)},
                     idOrLitOrStringVec(
                         {"null", "eins", "zwei", "drei", "vier", "fünf"})});
  checkCoalesce(
      idOrLitOrStringVec({I(0), "eins", I(2), I(3), U, D(5.0)}),
      // UNDEF and the empty string are considered to be `false`.
      std::tuple{Ids{I(0), U, I(2), I(3), U, D(5.0)},
                 idOrLitOrStringVec({"null", "eins", "zwei", "drei", U, U}),
                 Ids{U, U, U, U, U, D(5.0)}});
  // Example for COALESCE where we have a constant input and evaluating the last
  // input is not necessary.
  checkCoalesce(
      idOrLitOrStringVec({I(0), "eins", I(2), I(3), "eins", D(5.0)}),
      // UNDEF and the empty string are considered to be `false`.
      std::tuple{Ids{I(0), U, I(2), I(3), U, D(5.0)}, U,
                 IdOrLiteralOrIri{lit("eins")}, Ids{U, U, U, U, U, D(5.0)}});

  // Check COALESCE with no arguments or empty arguments.
  checkCoalesce(IdOrLiteralOrIriVec{}, std::tuple{});
  checkCoalesce(IdOrLiteralOrIriVec{}, std::tuple{Ids{}});
  checkCoalesce(IdOrLiteralOrIriVec{}, std::tuple{Ids{}, Ids{}});
  checkCoalesce(IdOrLiteralOrIriVec{}, std::tuple{Ids{}, Ids{}, Ids{}});

  auto coalesceExpr = makeCoalesceExpressionVariadic(
      std::make_unique<IriExpression>(iri("<bim>")),
      std::make_unique<IriExpression>(iri("<bam>")));
  ASSERT_THAT(coalesceExpr->getCacheKey({}),
              testing::AllOf(::testing::ContainsRegex("CoalesceExpression"),
                             ::testing::HasSubstr("<bim>"),
                             ::testing::HasSubstr("<bam>")));
}

// ________________________________________________________________________________________
TEST(SparqlExpression, concatExpression) {
  auto checkConcat = TestNaryExpressionVec<makeConcatExpressionVariadic>{};

  const auto T = Id::makeFromBool(true);

  checkConcat(idOrLitOrStringVec({U, U, U}),
              std::tuple{Ids{U, I(0), U}, Ids{U, U, I(0)}});

  //  CONCAT function explicitly takes string literals according to the sparql
  //  standard.
  checkConcat(
      idOrLitOrStringVec({"0null0", U, U, U, U}),
      std::tuple{idOrLitOrStringVec({"0", I(1), "zwei", T, D(5.3)}),
                 idOrLitOrStringVec({"null", "eins", I(2), "true", ""}),
                 idOrLitOrStringVec({"0", "EINS", "ZWEI", "TRUE", D(5.2)})});
  // Example with some constants in the middle.
  checkConcat(
      idOrLitOrStringVec(
          {"0trueeins", U, "2trueeins", "3trueeins", U, "12.3trueeins-2.1"}),
      std::tuple{idOrLitOrStringVec({"0", U, "2", "3", "", "12.3"}),
                 IdOrLiteralOrIri{lit("true")}, IdOrLiteralOrIri{lit("eins")},
                 idOrLitOrStringVec({"", "", "", "", I(4), "-2.1"})});

  // Only constants
  checkConcat(
      IdOrLiteralOrIri{lit("trueMe1")},
      std::tuple{IdOrLiteralOrIri{lit("true")}, IdOrLiteralOrIri{lit("Me")},
                 IdOrLiteralOrIri{lit("1")}});
  // Constants at the beginning.
  checkConcat(
      IdOrLiteralOrIriVec{lit("trueMe1"), lit("trueMe2")},
      std::tuple{IdOrLiteralOrIri{lit("true")}, IdOrLiteralOrIri{lit("Me")},
                 idOrLitOrStringVec({"1", "2"})});

  checkConcat(IdOrLiteralOrIri{lit("")}, std::tuple{});
  auto coalesceExpr = makeConcatExpressionVariadic(
      std::make_unique<IriExpression>(iri("<bim>")),
      std::make_unique<IriExpression>(iri("<bam>")));
  ASSERT_THAT(coalesceExpr->getCacheKey({}),
              testing::AllOf(::testing::ContainsRegex("ConcatExpression"),
                             ::testing::HasSubstr("<bim>"),
                             ::testing::HasSubstr("<bam>")));
  // Only constants with datatypes or language tags.
  checkConcat(
      IdOrLiteralOrIri{lit("HelloWorld")},
      std::tuple{IdOrLiteralOrIri{lit(
                     "Hello", "^^<http://www.w3.org/2001/XMLSchema#string>")},
                 IdOrLiteralOrIri{lit(
                     "World", "^^<http://www.w3.org/2001/XMLSchema#string>")}});
  checkConcat(IdOrLiteralOrIri{lit("HelloWorld", "@en")},
              std::tuple{IdOrLiteralOrIri{lit("Hello", "@en")},
                         IdOrLiteralOrIri{lit("World", "@en")}});
  checkConcat(
      IdOrLiteralOrIri{lit("HelloWorld")},
      std::tuple{IdOrLiteralOrIri{lit(
                     "Hello", "^^<http://www.w3.org/2001/XMLSchema#string>")},
                 IdOrLiteralOrIri{lit("World")}});
  checkConcat(IdOrLiteralOrIri{lit("HelloWorld")},
              std::tuple{IdOrLiteralOrIri{lit("Hello", "@de")},
                         IdOrLiteralOrIri{lit("World")}});
  checkConcat(IdOrLiteralOrIri{lit("HelloWorld")},
              std::tuple{IdOrLiteralOrIri{lit("Hello", "@de")},
                         IdOrLiteralOrIri{lit("World", "@en")}});
  checkConcat(
      IdOrLiteralOrIri{lit("HelloWorld")},
      std::tuple{IdOrLiteralOrIri{lit(
                     "Hello", "^^<http://www.w3.org/2001/XMLSchema#string>")},
                 IdOrLiteralOrIri{lit("World", "@en")}});

  // Constants at beginning with datatypes or language tags.
  checkConcat(IdOrLiteralOrIriVec{lit("MeHello", "@en"), lit("MeWorld"),
                                  lit("MeHallo")},
              std::tuple{IdOrLiteralOrIri{lit("Me", "@en")},
                         IdOrLiteralOrIriVec{lit("Hello", "@en"), lit("World"),
                                             lit("Hallo", "@de")}});
  checkConcat(
      IdOrLiteralOrIriVec{lit("MeHello"), lit("MeWorld"), lit("MeHallo")},
      std::tuple{
          IdOrLiteralOrIri{
              lit("Me", "^^<http://www.w3.org/2001/XMLSchema#string>")},
          IdOrLiteralOrIriVec{
              lit("Hello", "^^<http://www.w3.org/2001/XMLSchema#string>"),
              lit("World"), lit("Hallo", "@de")}});

  // Vector at the beginning with datatypes or language tags.
  checkConcat(
      IdOrLiteralOrIriVec{lit("HelloWorld"), lit("HiWorld"), lit("HalloWorld")},
      std::tuple{
          IdOrLiteralOrIriVec{
              lit("Hello", "^^<http://www.w3.org/2001/XMLSchema#string>"),
              lit("Hi"), lit("Hallo", "@de")},
          IdOrLiteralOrIri{
              lit("World", "^^<http://www.w3.org/2001/XMLSchema#string>")}});
  checkConcat(IdOrLiteralOrIriVec{lit("HelloWorld", "@en"), lit("HiWorld"),
                                  lit("HalloWorld")},
              std::tuple{IdOrLiteralOrIriVec{lit("Hello", "@en"), lit("Hi"),
                                             lit("Hallo", "@de")},
                         IdOrLiteralOrIri{lit("World", "@en")}});
  checkConcat(
      IdOrLiteralOrIriVec{lit("HelloWorld!"), lit("HalloWorld!")},
      std::tuple{IdOrLiteralOrIriVec{lit("Hello", "@en"), lit("Hallo", "@de")},
                 IdOrLiteralOrIri{lit("World", "@en")},
                 IdOrLiteralOrIri{lit("!", "@fr")}});
}

// ______________________________________________________________________________
TEST(SparqlExpression, ReplaceExpression) {
  auto makeReplaceExpressionThreeArgs = [](auto&& arg0, auto&& arg1,
                                           auto&& arg2) {
    return makeReplaceExpression(AD_FWD(arg0), AD_FWD(arg1), AD_FWD(arg2),
                                 nullptr);
  };
  auto checkReplace = TestNaryExpressionVec<makeReplaceExpressionThreeArgs>{};
  auto checkReplaceWithFlags = TestNaryExpressionVec<&makeReplaceExpression>{};
  // A simple replace( no regexes involved).
  checkReplace(
      idOrLitOrStringVec({"null", "Eins", "zwEi", "drEi", U, U}),
      std::tuple{idOrLitOrStringVec({"null", "eins", "zwei", "drei", U, U}),
                 IdOrLiteralOrIri{lit("e")}, IdOrLiteralOrIri{lit("E")}});
  // A somewhat more involved regex
  checkReplace(
      idOrLitOrStringVec({"null", "Xs", "zwei", "drei", U, U}),
      std::tuple{idOrLitOrStringVec({"null", "eins", "zwei", "drei", U, U}),
                 IdOrLiteralOrIri{lit("e.[a-z]")}, IdOrLiteralOrIri{lit("X")}});
  // A regex with replacement with substitutions
  checkReplace(idOrLitOrStringVec({R"("$1 \\2 A \\bc")", R"("$1 \\2 DE \\f")"}),
               std::tuple{idOrLitOrStringVec({"Abc", "DEf"}),
                          IdOrLiteralOrIri{lit("([A-Z]+)")},
                          IdOrLiteralOrIri{lit(R"("\\$1 \\2 $1 \\")")}});

  // Only simple literals should be replaced.
  checkReplace(idOrLitOrStringVec({U, U}),
               std::tuple{idOrLitOrStringVec({"Abc", "DEf"}),
                          IdOrLiteralOrIri{lit("([A-Z]+)")},
                          IdOrLiteralOrIri{Id::makeFromBool(true)}});

  // Case-insensitive matching using the hack for google regex:
  checkReplace(idOrLitOrStringVec({"null", "xxns", "zwxx", "drxx"}),
               std::tuple{idOrLitOrStringVec({"null", "eIns", "zwEi", "drei"}),
                          IdOrLiteralOrIri{lit("(?i)[ei]")},
                          IdOrLiteralOrIri{lit("x")}});

  // Case-insensitive matching using the flag
  checkReplaceWithFlags(
      idOrLitOrStringVec({"null", "xxns", "zwxx", "drxx"}),
      std::tuple{idOrLitOrStringVec({"null", "eIns", "zwEi", "drei"}),
                 IdOrLiteralOrIri{lit("[ei]")}, IdOrLiteralOrIri{lit("x")},
                 IdOrLiteralOrIri{lit("i")}});

  // Matching using the all the flags
  checkReplaceWithFlags(
      idOrLitOrStringVec({"null", "xxns", "zwxx", "drxx"}),
      std::tuple{idOrLitOrStringVec({"null", "eIns", "zwEi", "drei"}),
                 IdOrLiteralOrIri{lit("[ei]")}, IdOrLiteralOrIri{lit("x")},
                 IdOrLiteralOrIri{lit("imsU")}});
  // Empty flag
  checkReplaceWithFlags(
      idOrLitOrStringVec({"null", "xIns", "zwEx", "drxx"}),
      std::tuple{idOrLitOrStringVec({"null", "eIns", "zwEi", "drei"}),
                 IdOrLiteralOrIri{lit("[ei]")}, IdOrLiteralOrIri{lit("x")},
                 IdOrLiteralOrIri{lit("")}});

  // Multiple matches within the same string
  checkReplace(
      IdOrLiteralOrIri{lit("wEeDEflE")},
      std::tuple{IdOrLiteralOrIri{lit("weeeDeeflee")},
                 IdOrLiteralOrIri{lit("ee")}, IdOrLiteralOrIri{lit("E")}});

  // Illegal regex.
  checkReplace(
      IdOrLiteralOrIriVec{U, U, U, U, U, U},
      std::tuple{idOrLitOrStringVec({"null", "Xs", "zwei", "drei", U, U}),
                 IdOrLiteralOrIri{lit("e.[a-z")}, IdOrLiteralOrIri{lit("X")}});
  // Undefined regex
  checkReplace(
      IdOrLiteralOrIriVec{U, U, U, U, U, U},
      std::tuple{idOrLitOrStringVec({"null", "Xs", "zwei", "drei", U, U}), U,
                 IdOrLiteralOrIri{lit("X")}});

  checkReplaceWithFlags(
      IdOrLiteralOrIriVec{U, U, U, U, U, U},
      std::tuple{idOrLitOrStringVec({"null", "Xs", "zwei", "drei", U, U}), U,
                 IdOrLiteralOrIri{lit("X")}, IdOrLiteralOrIri{lit("i")}});

  // Undefined flags
  checkReplaceWithFlags(
      IdOrLiteralOrIriVec{U, U, U, U, U, U},
      std::tuple{idOrLitOrStringVec({"null", "Xs", "zwei", "drei", U, U}),
                 IdOrLiteralOrIri{lit("[ei]")}, IdOrLiteralOrIri{lit("X")}, U});

  using ::testing::HasSubstr;
  // Invalid flags
  checkReplaceWithFlags(
      IdOrLiteralOrIriVec{U},
      std::tuple{idOrLitOrStringVec({"null"}), IdOrLiteralOrIri{lit("[n]")},
                 IdOrLiteralOrIri{lit("X")}, IdOrLiteralOrIri{lit("???")}});

  // Illegal replacement.
  checkReplace(
      IdOrLiteralOrIriVec{U, U, U, U, U, U},
      std::tuple{idOrLitOrStringVec({"null", "Xs", "zwei", "drei", U, U}),
                 IdOrLiteralOrIri{lit("e")}, Id::makeUndefined()});

  // Datatype or language tag
  checkReplace(
      IdOrLiteralOrIriVec{lit("Eins"), lit("zwEi", "@en")},
      std::tuple{IdOrLiteralOrIriVec{
                     lit("eins", "^^<http://www.w3.org/2001/XMLSchema#string>"),
                     lit("zwei", "@en")},
                 IdOrLiteralOrIri{lit("e")}, IdOrLiteralOrIri{lit("E")}});
}

// ______________________________________________________________________________
TEST(SparqlExpression, literalExpression) {
  TestContext ctx;
  StringLiteralExpression expr{TripleComponent::Literal::fromEscapedRdfLiteral(
      "\"notInTheVocabulary\"")};
  // Evaluate multiple times to test the caching behavior.
  for (size_t i = 0; i < 15; ++i) {
    ASSERT_EQ(
        (ExpressionResult{IdOrLiteralOrIri{lit("\"notInTheVocabulary\"")}}),
        expr.evaluate(&ctx.context));
  }
  // A similar test with a constant entry that is part of the vocabulary and can
  // therefore be converted to an ID.
  IriExpression iriExpr{TripleComponent::Iri::fromIriref("<x>")};
  Id idOfX = ctx.x;
  for (size_t i = 0; i < 15; ++i) {
    ASSERT_EQ((ExpressionResult{IdOrLiteralOrIri{idOfX}}),
              iriExpr.evaluate(&ctx.context));
  }
}

// Test a `VariableExpression` for a variable that is not present in the input
// (and therefore always undefined).
TEST(SparqlExpression, unboundVariableExpression) {
  TestContext ctx;
  VariableExpression var{Variable{"?notFoundAnywhere"}};
  EXPECT_THAT(var.getCacheKey({}), ::testing::HasSubstr("Unbound Variable"));
  EXPECT_THAT(var.evaluate(&ctx.context),
              ::testing::VariantWith<Id>(Id::makeUndefined()));
}

// ______________________________________________________________________________
TEST(SparqlExpression, encodeForUri) {
  auto checkEncodeForUri = testUnaryExpression<&makeEncodeForUriExpression>;
  using IoS = IdOrLiteralOrIri;
  auto l = [](std::string_view s, std::string_view langOrDatatype = "") {
    return IoS{lit(s, langOrDatatype)};
  };
  checkEncodeForUri("Los Angeles", "Los%20Angeles");
  checkEncodeForUri(l("Los Angeles", "@en"), "Los%20Angeles");
  checkEncodeForUri(l("Los Angeles", "^^<someDatatype>"), "Los%20Angeles");
  checkEncodeForUri(l("Los Ängeles", "^^<someDatatype>"), "Los%20%C3%84ngeles");
  checkEncodeForUri(l("\"Los Angeles"), "%22Los%20Angeles");
  checkEncodeForUri(l("L\"os \"Angeles"), "L%22os%20%22Angeles");
  // Literals from the global and local vocab.
  checkEncodeForUri(testContext().aelpha, "%C3%A4lpha");
  checkEncodeForUri(testContext().notInVocabA, "notInVocabA");
  checkEncodeForUri(testContext().notInVocabAelpha, "notInVocab%C3%84lpha");
  // Entities from the local and global vocab (become undefined without STR()
  // around the expression).
  checkEncodeForUri(testContext().label, IoS{U});
  checkEncodeForUri(testContext().notInVocabC, IoS{U});
  checkEncodeForUri(U, IoS{U});
}

// ______________________________________________________________________________
TEST(SparqlExpression, replaceChildThrowsIfOutOfRange) {
  sparqlExpression::IdExpression expr(ValueId::makeFromInt(42));
  std::unique_ptr<SparqlExpression> exprToSubstitute =
      std::make_unique<IdExpression>(ValueId::makeFromInt(42));

  ASSERT_THROW(expr.replaceChild(1, std::move(exprToSubstitute)),
               ad_utility::Exception);
}

// ______________________________________________________________________________
TEST(SparqlExpression, isAggregateAndIsDistinct) {
  using namespace sparqlExpression;
  IdExpression idExpr(ValueId::makeFromInt(42));

  using enum SparqlExpression::AggregateStatus;

  ASSERT_EQ(idExpr.isAggregate(), NoAggregate);
  ASSERT_FALSE(idExpr.isInsideAggregate());

  auto varX = []() {
    return std::make_unique<VariableExpression>(Variable{"?x"});
  };

  // Return a matcher that checks whether a given `SparqlExpression` is an
  // aggregate with the given distinctness. In particular, the expression itself
  // as well as its child must return `true` for the `isInsideAggregate()`
  // function, and the distinctness of the aggregate itself must match.
  // If `hasChild` is `true`, then the aggregate is expected to have at least
  // one child. This is the case for all aggregates except the
  // `CountStarExpression`.
  auto match = [](bool distinct, bool hasChild = true) {
    auto aggStatus = distinct ? DistinctAggregate : NonDistinctAggregate;
    auto distinctMatcher =
        AD_PROPERTY(SparqlExpression, isAggregate, aggStatus);
    auto getChild = [](const SparqlExpression& expression) -> decltype(auto) {
      return *expression.children()[0];
    };
    auto insideAggregate =
        AD_PROPERTY(SparqlExpression, isInsideAggregate, true);
    using namespace ::testing;
    auto childMatcher = [&]() -> Matcher<const SparqlExpression&> {
      if (hasChild) {
        return ResultOf(getChild, insideAggregate);
      } else {
        return ::testing::_;
      }
    }();
    return AllOf(distinctMatcher, insideAggregate, childMatcher);
  };

  EXPECT_THAT(AvgExpression(false, varX()), match(false));
  EXPECT_THAT(AvgExpression(true, varX()), match(true));

  EXPECT_THAT(GroupConcatExpression(false, varX(), " "), match(false));
  EXPECT_THAT(GroupConcatExpression(true, varX(), " "), match(true));

  EXPECT_THAT(StdevExpression(false, varX()), match(false));
  EXPECT_THAT(StdevExpression(true, varX()), match(true));

  EXPECT_THAT(SampleExpression(false, varX()), match(false));
  // For `SAMPLE` the distinctness makes no difference, so we always return `not
  // distinct`.
  EXPECT_THAT(SampleExpression(true, varX()), match(false));

  EXPECT_THAT(*makeCountStarExpression(true), match(true, false));
  EXPECT_THAT(*makeCountStarExpression(false), match(false, false));
}

// ___________________________________________________________________________
TEST(SingleUseExpression, simpleMembersForTestCoverage) {
  SingleUseExpression expression(Id::makeUndefined());
  using namespace ::testing;
  EXPECT_THAT(expression.evaluate(nullptr),
              VariantWith<Id>(Eq(Id::makeUndefined())));
  EXPECT_ANY_THROW(expression.evaluate(nullptr));
  EXPECT_THAT(expression.childrenForTesting(), IsEmpty());
  EXPECT_ANY_THROW(expression.getUnaggregatedVariables());
  EXPECT_ANY_THROW(expression.getCacheKey({}));
}

// This just tests basic functionality of the `ExistsExpression` class. Since
// the actual implementation of the `EXISTS` operator is done in the
// `ExistsJoin` class, most of the testing happens in
// `test/engine/ExistsJoinTest.cpp`.
TEST(ExistsExpression, basicFunctionality) {
  using namespace ::testing;
  ParsedQuery pq;
  pq.selectClause().addVisibleVariable(Variable{"?testVar42"});
  pq.selectClause().setAsterisk();
  ExistsExpression exists{std::move(pq)};
  auto var = exists.variable();
  TestContext context;
  EXPECT_ANY_THROW(exists.evaluate(&context.context));
  using namespace testing;
  EXPECT_THAT(exists.getCacheKey(context.varToColMap),
              HasSubstr("Uninitialized Exists"));
  context.varToColMap[var] = makeAlwaysDefinedColumn(437);
  EXPECT_THAT(exists.evaluate(&context.context), VariantWith<Variable>(var));
  EXPECT_THAT(exists.getCacheKey(context.varToColMap),
              HasSubstr("ExistsExpression col# 437"));
  EXPECT_THAT(exists.containedVariables(),
              ElementsAre(Pointee(Eq(Variable{"?testVar42"}))));
}<|MERGE_RESOLUTION|>--- conflicted
+++ resolved
@@ -1388,9 +1388,6 @@
       IdOrLiteralOrIriVec{U, U, geoLit("POLYGON((2 4,2 4,2 4,2 4,2 4))"),
                           geoLit("POLYGON((2 4,8 4,8 8,2 8,2 4))")});
 
-<<<<<<< HEAD
-  // TODO tests
-=======
   auto sfGeoType = [](std::string_view type) {
     return lit(absl::StrCat("http://www.opengis.net/ont/sf#", type),
                "^^<http://www.w3.org/2001/XMLSchema#anyURI>");
@@ -1401,7 +1398,8 @@
                           geoLit("BLABLIBLU(1 1, 2 2)")},
       IdOrLiteralOrIriVec{U, U, sfGeoType("Point"), sfGeoType("LineString"),
                           sfGeoType("Polygon"), U});
->>>>>>> 27208d34
+
+  // TODO tests length
 }
 
 // ________________________________________________________________________________________
