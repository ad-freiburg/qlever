--- conflicted
+++ resolved
@@ -1419,30 +1419,6 @@
       geoLit("BLABLIBLU(1 1, 2 2)"),
       geoLit("LINESTRING(-5000 0, 1 2)"),
   };
-<<<<<<< HEAD
-  using IdVec = std::vector<ValueId>;
-  checkMinX(boundingCoordInputs, IdVec{U, U, D(24.3), D(2), D(2), U});
-  checkMinY(boundingCoordInputs, IdVec{U, U, D(26.8), D(6), D(2), U});
-  checkMaxX(boundingCoordInputs, IdVec{U, U, D(24.3), D(4), D(4), U});
-  checkMaxY(boundingCoordInputs, IdVec{U, U, D(26.8), D(8), D(4), U});
-
-  auto expectedArea = [](std::string_view literal) -> double {
-    auto area = ad_utility::GeometryInfo::getMetricArea(
-        absl::StrCat("\"", literal,
-                     "\"^^<http://www.opengis.net/ont/geosparql#wktLiteral>"));
-    if (!area.has_value() || std::isnan(area.value().area())) {
-      return -1;
-    }
-    return area.value().area();
-  };
-
-  // From other PR 2172 ----------------------
-  static constexpr std::string_view line =
-      "LINESTRING(7.8412948 47.9977308, 7.8450491 47.9946)";
-  static constexpr std::string_view polygon =
-      "POLYGON((7.8412948 47.9977308, 7.8450491 47.9946, 7.852918 "
-      "47.995562, 7.8412948 47.9977308))";
-=======
   checkMinX(exampleGeoms, Ids{U, U, D(24.3), D(2), D(2), U, U, U});
   checkMinY(exampleGeoms, Ids{U, U, D(26.8), D(6), D(2), U, U, U});
   checkMaxX(exampleGeoms, Ids{U, U, D(24.3), D(4), D(4), U, U, U});
@@ -1483,16 +1459,12 @@
       "POLYGON((7.8412948 47.9977308, 7.8450491 47.9946, 7.852918 "
       "47.995562, 7.8412948 47.9977308))";
   const auto expPolygon = expectedLength(polygon);
->>>>>>> 64adc8e7
   static constexpr std::string_view collection =
       "GEOMETRYCOLLECTION(LINESTRING(7.8412948 47.9977308, 7.8450491 "
       "47.9946), LINESTRING(7.8412948 47.9977308, 7.852918 "
       "47.995562))";
-<<<<<<< HEAD
-=======
   const auto expCollection = expectedLength(collection);
 
->>>>>>> 64adc8e7
   const IdOrLiteralOrIriVec lengthInputs{U,
                                          D(5),
                                          v,
@@ -1500,8 +1472,23 @@
                                          geoLit(polygon),
                                          geoLit(collection),
                                          lit("BLABLIBLU()")};
-<<<<<<< HEAD
-  // --- End - From other PR 2172 ---------------------- ///
+  checkLength(Ids{U, U, D(0.0), D(expLine / 1000), D(expPolygon / 1000),
+                  D(expCollection / 1000), U},
+              lengthInputs,
+              IdOrLiteralOrIriVec{kilometer, kilometer, kilometer, kilometer,
+                                  kilometer, kilometer, kilometer});
+  checkMetricLength(lengthInputs, Ids{U, U, D(0.0), D(expLine), D(expPolygon),
+                                      D(expCollection), U});
+
+  auto expectedArea = [](std::string_view literal) -> double {
+    auto area = ad_utility::GeometryInfo::getMetricArea(
+        absl::StrCat("\"", literal,
+                     "\"^^<http://www.opengis.net/ont/geosparql#wktLiteral>"));
+    if (!area.has_value() || std::isnan(area.value().area())) {
+      return -1;
+    }
+    return area.value().area();
+  };
 
   // Geometry area functions
   auto checkArea = std::bind_front(testNaryExpression, &makeAreaExpression);
@@ -1519,15 +1506,6 @@
                           squareKilometer});
   checkMetricArea(lengthInputs, Ids{U, U, D(0.0), D(0.0),
                                     D(expectedArea(polygon)), D(0.0), U});
-=======
-  checkLength(Ids{U, U, D(0.0), D(expLine / 1000), D(expPolygon / 1000),
-                  D(expCollection / 1000), U},
-              lengthInputs,
-              IdOrLiteralOrIriVec{kilometer, kilometer, kilometer, kilometer,
-                                  kilometer, kilometer, kilometer});
-  checkMetricLength(lengthInputs, Ids{U, U, D(0.0), D(expLine), D(expPolygon),
-                                      D(expCollection), U});
->>>>>>> 64adc8e7
 }
 
 // ________________________________________________________________________________________
