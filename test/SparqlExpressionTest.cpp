// Copyright 2022, University of Freiburg,
// Chair of Algorithms and Data Structures
// Authors: Johannes Kalmbach <kalmbach@cs.uni-freiburg.de>
//          Hannah Bast <bast@cs.uni-freiburg.de>

#include <gtest/gtest.h>

#include <string>

#include "./SparqlExpressionTestHelpers.h"
#include "./util/GTestHelpers.h"
#include "engine/sparqlExpressions/LiteralExpression.h"
#include "engine/sparqlExpressions/NaryExpression.h"
#include "engine/sparqlExpressions/RelationalExpressions.h"
#include "engine/sparqlExpressions/SparqlExpression.h"
#include "util/Conversions.h"

// Some useful shortcuts for the tests below.
using namespace sparqlExpression;
using namespace std::literals;
template <typename T>
using V = VectorWithMemoryLimit<T>;

// Test allocator (the inputs to our `SparqlExpression`s are
// `VectorWithMemoryLimit`s, and these require an `AllocatorWithLimit`).
//
// TODO: Can't we define a type here, so that we can easily construct vectors of
// any type that use `alloc` as allocator.
using ad_utility::AllocatorWithLimit;
AllocatorWithLimit<Id> alloc = ad_utility::testing::makeAllocator();

// Assert that the vectors `a` and `b` are equal. The case `V<double>` is
// treated separately because we want to consider two elements that are both
// `NaN` as equal for the test, but they are not equal wrt `==` (by definition,
// a `NaN` is not equal to anything).
auto checkResultsEqual = [](const auto& a, const auto& b) {
  if constexpr (ad_utility::isSimilar<decltype(a), V<double>> &&
                ad_utility::isSimilar<decltype(b), V<double>>) {
    ASSERT_EQ(a.size(), b.size());
    for (size_t i = 0; i < a.size(); ++i) {
      if (std::isnan(a[i])) {
        ASSERT_TRUE(std::isnan(b[i]));
      } else {
        ASSERT_FLOAT_EQ(a[i], b[i]);
      }
    }
  } else if constexpr (ad_utility::isSimilar<decltype(a), decltype(b)>) {
    ASSERT_EQ(a, b);
  } else {
    ASSERT_TRUE(false) << "Result type does not match";
  }
};

// Assert that the given `NaryExpression` with the given `operands` has the
// `expected` result.
template <typename NaryExpression>
auto testNaryExpression = [](const auto& expected, auto&&... operands) {
  ad_utility::AllocatorWithLimit<Id> alloc{
      ad_utility::makeAllocationMemoryLeftThreadsafeObject(1000)};
  VariableToColumnMap map;
  LocalVocab localVocab;
  IdTable table{alloc};

  // Get the size of `operand`: size for a vector, 1 otherwise.
  auto getResultSize = []<typename T>(const T& operand) -> size_t {
    if constexpr (isVectorResult<T>) {
      return operand.size();
    }
    return 1;
  };
  auto resultSize = std::max({getResultSize(operands)...});

  sparqlExpression::EvaluationContext context{*ad_utility::testing::getQec(),
                                              map, table, alloc, localVocab};
  context._endIndex = resultSize;

  // NOTE: We need to clone because `VectorWithMemoryLimit` does not have a copy
  // constructor (deliberately).
  auto clone = [](const auto& x) {
    if constexpr (requires { x.clone(); }) {
      return x.clone();
    } else {
      return x;
    }
  };

  std::array<SparqlExpression::Ptr, sizeof...(operands)> children{
      std::make_unique<DummyExpression>(ExpressionResult{clone(operands)})...};

  auto expression = NaryExpression{std::move(children)};

  ExpressionResult result = expression.evaluate(&context);

  ASSERT_TRUE(std::holds_alternative<std::decay_t<decltype(expected)>>(result));

  std::visit(checkResultsEqual, ExpressionResult{clone(expected)}, result);
  // ASSERT_EQ(result, ExpressionResult{clone(expected)});
};

// Assert that the given commutative binary expression has the `expected` result
// in both orders of the operands `op1` and `op2`.
template <typename NaryExpression>
auto testBinaryExpressionCommutative =
    [](const auto& expected, const auto& op1, const auto& op2) {
      testNaryExpression<NaryExpression>(expected, op1, op2);
      testNaryExpression<NaryExpression>(expected, op2, op1);
    };

auto testOr = testBinaryExpressionCommutative<OrExpression>;
auto testAnd = testBinaryExpressionCommutative<AndExpression>;
auto testPlus = testBinaryExpressionCommutative<AddExpression>;
auto testMultiply = testBinaryExpressionCommutative<MultiplyExpression>;
auto testMinus = testNaryExpression<SubtractExpression>;
auto testDivide = testNaryExpression<DivideExpression>;

// Test `AndExpression` and `OrExpression`.
//
// TODO: Also test `UnaryNegateExpression`.
TEST(SparqlExpression, logicalOperators) {
  V<Bool> b{{false, true, true, false}, alloc};

  V<double> d{{1.0, 2.0, std::numeric_limits<double>::quiet_NaN(), 0.0}, alloc};
  V<Bool> dAsBool{{true, true, false, false}, alloc};

  V<std::string> s{{"true", "", "false", ""}, alloc};
  V<Bool> sAsBool{{true, false, true, false}, alloc};

  V<int64_t> i{{32, -42, 0, 5}, alloc};
  V<Bool> iAsBool{{true, true, false, true}, alloc};

  V<Bool> bOrD{{true, true, true, false}, alloc};
  V<Bool> bAndD{{false, true, false, false}, alloc};

  V<Bool> bOrS{{true, true, true, false}, alloc};
  V<Bool> bAndS{{false, false, true, false}, alloc};

  V<Bool> bOrI{{true, true, true, true}, alloc};
  V<Bool> bAndI{{false, true, false, false}, alloc};

  V<Bool> dOrS{{true, true, true, false}, alloc};
  V<Bool> dAndS{{true, false, false, false}, alloc};

  V<Bool> dOrI{{true, true, false, true}, alloc};
  V<Bool> dAndI{{true, true, false, false}, alloc};

  V<Bool> sOrI{{true, true, true, true}, alloc};
  V<Bool> sAndI{{true, false, false, false}, alloc};

  V<Bool> allTrue{{true, true, true, true}, alloc};
  V<Bool> allFalse{{false, false, false, false}, alloc};

  testOr(b, b, allFalse);
  testOr(allTrue, b, allTrue);
  testOr(dAsBool, d, allFalse);
  testOr(bOrD, d, b);
  testOr(bOrI, b, i);
  testOr(bOrS, b, s);
  testOr(dOrI, d, i);
  testOr(dOrS, d, s);
  testOr(sOrI, i, s);

  testAnd(b, b, allTrue);
  testAnd(dAsBool, d, allTrue);
  testAnd(allFalse, b, allFalse);
  testAnd(bAndD, d, b);
  testAnd(bAndI, b, i);
  testAnd(bAndS, b, s);
  testAnd(dAndI, d, i);
  testAnd(dAndS, d, s);
  testAnd(sAndI, s, i);

  testOr(allTrue, b, true);
  testOr(b, b, false);
  testAnd(allFalse, b, false);
  testAnd(b, b, true);

  testOr(allTrue, b, -42);
  testOr(b, b, 0);
  testAnd(allFalse, b, 0);
  testAnd(b, b, 2839);

  auto nan = std::numeric_limits<double>::quiet_NaN();
  testOr(allTrue, b, -42.32);
  testOr(b, b, 0.0);
  testOr(b, b, nan);
  testAnd(allFalse, b, 0.0);
  testAnd(allFalse, b, nan);
  testAnd(b, b, 2839.123);

  testOr(allTrue, b, std::string("halo"));
  testOr(b, b, std::string(""));
  testAnd(allFalse, b, std::string(""));
  testAnd(b, b, std::string("yellow"));
}

// Test `AddExpression`, `SubtractExpression`, `MultiplyExpression`, and
// `DivideExpression`.
//
// TODO: Also test `UnaryMinusExpression`.
TEST(SparqlExpression, arithemticOperators) {
  auto nan = std::numeric_limits<double>::quiet_NaN();
  auto inf = std::numeric_limits<double>::infinity();
  auto negInf = -inf;

  V<Bool> b{{true, false, false, true}, alloc};
  V<int64_t> bAsInt{{1, 0, 0, 1}, alloc};

  V<double> d{{1.0, -2.0, nan, 0.0}, alloc};

  V<std::string> s{{"true", "", "false", ""}, alloc};
  V<double> allNan{{nan, nan, nan, nan}, alloc};

  V<int64_t> i{{32, -42, 0, 5}, alloc};
  V<double> iAsDouble{{32.0, -42.0, 0.0, 5.0}, alloc};

  V<double> bPlusD{{2.0, -2.0, nan, 1.0}, alloc};
  V<double> bMinusD{{0, +2.0, nan, 1}, alloc};
  V<double> dMinusB{{0, -2.0, nan, -1}, alloc};
  V<double> bTimesD{{1.0, 0.0, nan, 0.0}, alloc};
  V<double> bByD{{1.0, 0, nan, inf}, alloc};
  V<double> dByB{{1.0, negInf, nan, 0}, alloc};

  testPlus(bPlusD, b, d);
  testMinus(bMinusD, b, d);
  testMinus(dMinusB, d, b);
  testMultiply(bTimesD, b, d);
  testDivide(bByD, b, d);
  testDivide(dByB, d, b);
}

// Helper lambda to enable testing a unary expression in one line (see below).
//
// TODO: The tests above could also be simplified (and made much more readable)
// in this vein.
template <typename UnaryExpression, typename OperandType, typename OutputType>
auto testUnaryExpression =
    [](std::vector<OperandType>&& operand, std::vector<OutputType>&& expected) {
      V<OperandType> operandV{std::make_move_iterator(operand.begin()),
                              std::make_move_iterator(operand.end()), alloc};
      V<OutputType> expectedV{std::make_move_iterator(expected.begin()),
                              std::make_move_iterator(expected.end()), alloc};
      testNaryExpression<UnaryExpression>(expectedV, operandV);
    };

// Test `YearExpression`, `MonthExpression`, and `DayExpression`.
TEST(SparqlExpression, dateOperators) {
  // Helper function that asserts that the date operators give the expected
  // result on the given date.
<<<<<<< HEAD
  auto checkYear = testUnaryExpression<YearExpression, Id, Id>;
  auto checkMonth = testUnaryExpression<MonthExpression, Id, Id>;
  auto checkDay = testUnaryExpression<DayExpression, Id, Id>;
  auto check = [&checkYear, &checkMonth, &checkDay](
                   const DateOrLargeYear& date, std::optional<int> expectedYear,
                   std::optional<int> expectedMonth,
                   std::optional<int> expectedDay,
                   std::source_location l = std::source_location::current()) {
    auto trace = generateLocationTrace(l);
    auto optToId = [](const auto& opt) {
      if (opt.has_value()) {
        return Id::makeFromInt(opt.value());
      } else {
        return Id::makeUndefined();
      }
    };
    checkYear({Id::makeFromDate(date)}, {optToId(expectedYear)});
    checkMonth({Id::makeFromDate(date)}, {optToId(expectedMonth)});
    checkDay({Id::makeFromDate(date)}, {optToId(expectedDay)});
=======
  auto check = [](const string& date, int expectedYear, int expectedMonth,
                  int expectedDay) {
    auto checkYear = testUnaryExpression<YearExpression, std::string, int64_t>;
    auto checkMonth =
        testUnaryExpression<MonthExpression, std::string, int64_t>;
    auto checkDay = testUnaryExpression<DayExpression, std::string, int64_t>;
    checkYear({date}, {expectedYear});
    checkMonth({date}, {expectedMonth});
    checkDay({date}, {expectedDay});
>>>>>>> 85d5dbe1
  };

  using D = DateOrLargeYear;
  // Now the checks for dates with varying level of detail.
  check(D::parseXsdDatetime("1970-04-22T11:53:00"), 1970, 4, 22);
  check(D::parseXsdDate("1970-04-22"), 1970, 4, 22);
  check(D::parseXsdDate("1970-04-22"), 1970, 4, 22);
  check(D::parseXsdDate("1970-04-22"), 1970, 4, 22);
  check(D::parseXsdDate("0042-12-24"), 42, 12, 24);
  check(D::parseXsdDate("-0099-07-01"), -99, 7, 1);
  check(D::parseGYear("-1234"), -1234, std::nullopt, std::nullopt);
  check(D::parseXsdDate("0321-07-01"), 321, 7, 1);
  check(D::parseXsdDate("2321-07-01"), 2321, 7, 1);

  // Test behavior of the `largeYear` representation that doesn't store the
  // actual date.
  check(D::parseGYear("123456"), 123456, std::nullopt, std::nullopt);
  check(D::parseGYearMonth("-12345-01"), -12345, 1, std::nullopt);
  check(D::parseGYearMonth("-12345-03"), -12345, 1, std::nullopt);
  check(D::parseXsdDate("-12345-01-01"), -12345, 1, 1);
  check(D::parseXsdDate("-12345-03-04"), -12345, 1, 1);

  // Invalid inputs for date expressions.
  checkYear({Id::makeFromInt(42)}, {Id::makeUndefined()});
  checkMonth({Id::makeFromInt(42)}, {Id::makeUndefined()});
  checkDay({Id::makeFromInt(42)}, {Id::makeUndefined()});
  testUnaryExpression<YearExpression, double, Id>({42.0},
                                                  {Id::makeUndefined()});
  testUnaryExpression<YearExpression, Bool, Id>({false}, {Id::makeUndefined()});
  testUnaryExpression<YearExpression, std::string, Id>({"noDate"},
                                                       {Id::makeUndefined()});
}

// Test `StrlenExpression` and `StrExpression`.
auto checkStrlen = testUnaryExpression<StrlenExpression, std::string, int64_t>;
template <typename OperandType>
auto checkStr = [](std::vector<OperandType>&& operand,
                   std::vector<std::string>&& expected) {
  testUnaryExpression<StrExpression, OperandType, std::string>(
      std::move(operand), std::move(expected));
};
TEST(SparqlExpression, stringOperators) {
  checkStrlen({"one", "two", "three", ""}, {3, 3, 5, 0});
  checkStr<int64_t>({1, 2, 3}, {"1", "2", "3"});
  checkStr<double>({-1.0, 1.0}, {std::to_string(-1.0), std::to_string(1.0)});
  checkStr<Bool>({true, false, true}, {"1", "0", "1"});
  checkStr<std::string>({"one", "two", "three"}, {"one", "two", "three"});
}<|MERGE_RESOLUTION|>--- conflicted
+++ resolved
@@ -246,7 +246,6 @@
 TEST(SparqlExpression, dateOperators) {
   // Helper function that asserts that the date operators give the expected
   // result on the given date.
-<<<<<<< HEAD
   auto checkYear = testUnaryExpression<YearExpression, Id, Id>;
   auto checkMonth = testUnaryExpression<MonthExpression, Id, Id>;
   auto checkDay = testUnaryExpression<DayExpression, Id, Id>;
@@ -266,17 +265,6 @@
     checkYear({Id::makeFromDate(date)}, {optToId(expectedYear)});
     checkMonth({Id::makeFromDate(date)}, {optToId(expectedMonth)});
     checkDay({Id::makeFromDate(date)}, {optToId(expectedDay)});
-=======
-  auto check = [](const string& date, int expectedYear, int expectedMonth,
-                  int expectedDay) {
-    auto checkYear = testUnaryExpression<YearExpression, std::string, int64_t>;
-    auto checkMonth =
-        testUnaryExpression<MonthExpression, std::string, int64_t>;
-    auto checkDay = testUnaryExpression<DayExpression, std::string, int64_t>;
-    checkYear({date}, {expectedYear});
-    checkMonth({date}, {expectedMonth});
-    checkDay({date}, {expectedDay});
->>>>>>> 85d5dbe1
   };
 
   using D = DateOrLargeYear;
