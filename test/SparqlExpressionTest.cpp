--- conflicted
+++ resolved
@@ -223,7 +223,6 @@
   testDivide(dByB, d, b);
 }
 
-<<<<<<< HEAD
 TEST(SparqlExpression, LessThan) {
   auto three = std::make_unique<DummyExpression>(3);
   auto four = std::make_unique<DummyExpression>(4.2);
@@ -243,23 +242,4 @@
   auto res = expr.evaluate(&context);
   ASSERT_TRUE(std::get<Bool>(res));
 
-}
-=======
-// auto testDist = testBinaryExpressionCommutative<DistExpression>;
-// TEST(SparqlExpression, Dist) {
-//   auto nan = std::numeric_limits<double>::quiet_NaN();
-//   ad_utility::AllocatorWithLimit<Id> alloc{
-//       ad_utility::makeAllocationMemoryLeftThreadsafeObject(1000)};
-//
-//   V<std::string> p1{{"\"POINT(2.0 1.5)\"", "\"PoInT(3   0.0)\"", "\"POINT"},
-//                     alloc};
-//   V<std::string> p2{{"\"POINT(2.0 -1.5)\"", "\"pOiNt(7 -0.0)\"", "\"POINT"},
-//                     alloc};
-//   // The first value is 331.70172, the second value is 445.2828.
-//   V<double> result{{3.0 * (111.13209 - 0.56605 + 0.0012),
-//                     4.0 * (111.41513 - 0.09455 + 0.00012), nan},
-//                    alloc};
-//
-//   testDist(result, p1, p2);
-// }
->>>>>>> a3978009
+}