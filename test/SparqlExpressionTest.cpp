// Copyright 2022, University of Freiburg,
// Chair of Algorithms and Data Structures
// Authors: Johannes Kalmbach <kalmbach@cs.uni-freiburg.de>
//          Hannah Bast <bast@cs.uni-freiburg.de>
//
// Copyright 2025, Bayerische Motoren Werke Aktiengesellschaft (BMW AG)

#include <gtest/gtest.h>

#include <string>

#include "./SparqlExpressionTestHelpers.h"
#include "./util/GTestHelpers.h"
#include "./util/RuntimeParametersTestHelpers.h"
#include "./util/TripleComponentTestHelpers.h"
#include "engine/sparqlExpressions/AggregateExpression.h"
#include "engine/sparqlExpressions/CountStarExpression.h"
#include "engine/sparqlExpressions/ExistsExpression.h"
#include "engine/sparqlExpressions/GroupConcatExpression.h"
#include "engine/sparqlExpressions/LiteralExpression.h"
#include "engine/sparqlExpressions/NaryExpression.h"
#include "engine/sparqlExpressions/SampleExpression.h"
#include "engine/sparqlExpressions/SparqlExpression.h"
#include "engine/sparqlExpressions/SparqlExpressionTypes.h"
#include "engine/sparqlExpressions/StdevExpression.h"
#include "engine/sparqlExpressions/StringExpressions.cpp"
#include "rdfTypes/GeoPoint.h"
#include "util/AllocatorTestHelpers.h"
#include "util/Conversions.h"

namespace {

using ad_utility::source_location;
// Some useful shortcuts for the tests below.
using namespace sparqlExpression;
using namespace std::literals;
using ad_utility::testing::iri;
template <typename T>
using V = VectorWithMemoryLimit<T>;

auto naN = std::numeric_limits<double>::quiet_NaN();
auto inf = std::numeric_limits<double>::infinity();
auto negInf = -inf;

auto D = ad_utility::testing::DoubleId;
auto B = ad_utility::testing::BoolId;
auto I = ad_utility::testing::IntId;
auto Voc = ad_utility::testing::VocabId;
auto U = Id::makeUndefined();

using Ids = std::vector<Id>;
using IdOrLiteralOrIriVec = std::vector<IdOrLiteralOrIri>;

auto lit = [](std::string_view s, std::string_view langtagOrDatatype = "") {
  return ad_utility::triple_component::LiteralOrIri(
      ad_utility::testing::tripleComponentLiteral(s, langtagOrDatatype));
};

auto iriref = [](std::string_view s) {
  return ad_utility::triple_component::LiteralOrIri(iri(s));
};

auto idOrLitOrStringVec =
    [](const std::vector<std::variant<Id, std::string>>& input) {
      IdOrLiteralOrIriVec result;
      for (const auto& el : input) {
        if (std::holds_alternative<Id>(el)) {
          result.push_back(std::get<Id>(el));
        } else {
          result.push_back(lit(std::get<std::string>(el)));
        }
      }
      return result;
    };

auto geoLit = [](std::string_view content) {
  return IdOrLiteralOrIri{
      lit(content, "^^<http://www.opengis.net/ont/geosparql#wktLiteral>")};
};

// All the helper functions `testUnaryExpression` etc. below internally evaluate
// the given expressions using the `TestContext` class, so it is possible to use
// IDs from the global and local vocab of this class to test expressions. For
// example `testContext().x` is the ID of the entity `<x>` in the vocabulary of
// the index on which the expressions will be evaluated. For details see the
// `TestContext` class. Note: The indirection via a function is necessary
// because otherwise the `gtest_discover_test` step of the CMake build fails for
// some reason.
const auto& testContext() {
  static TestContext ctx{};
  return ctx;
}

// Test allocator (the inputs to our `SparqlExpression`s are
// `VectorWithMemoryLimit`s, and these require an `AllocatorWithLimit`).
//
using ad_utility::AllocatorWithLimit;
AllocatorWithLimit<Id> alloc = ad_utility::testing::makeAllocator();

// A concept for a type that is either a `SingleExpressionResult`, a
// `std::vector<T>` where `T` is a `SingleExpressionResult` or something that
// can be converted to a `string_view`. All those types can be used as input to
// the test helper functions below and are converted to `ExpressionResult`s by
// the test machinery.
template <typename T>
concept VectorOrExpressionResult =
    SingleExpressionResult<T> ||
    (ad_utility::isVector<T> && isConstantResult<typename T::value_type>) ||
    std::convertible_to<T, std::string_view>;

// Convert a `VectorOrExpressionResult` (see above) to a type that is supported
// by the expression module.
CPP_template(typename T)(
    requires VectorOrExpressionResult<T>) auto toExpressionResult(T vec) {
  if constexpr (SingleExpressionResult<T>) {
    return vec;
  } else if constexpr (ranges::convertible_to<T, std::string_view>) {
    // TODO<joka921> Make a generic testing utility for the string case...
    return IdOrLiteralOrIri{lit(vec)};
  } else {
    return VectorWithMemoryLimit<typename T::value_type>{
        std::make_move_iterator(vec.begin()),
        std::make_move_iterator(vec.end()), alloc};
  }
}

// A matcher for `ValueId`s that also handles floating point comparisons
// (precision issues as well as NaNs) correctly.
::testing::Matcher<const ValueId&> matchId(Id id) {
  if (id.getDatatype() != Datatype::Double) {
    // Everything that is not `Double` must match exactly.
    return ::testing::Eq(id);
  } else {
    // NaN and NaN are considered equal, and we also use `FloatEq` and not
    // `DoubleEq` because the precision of a `ValueId` is less than 64 bits
    // because of the datatype bits.
    testing::Matcher<float> doubleMatcher =
        ::testing::NanSensitiveFloatEq(static_cast<float>(id.getDouble()));
    auto doubleMatcherCast =
        ::testing::MatcherCast<const double&>(doubleMatcher);
    return ::testing::AllOf(
        AD_PROPERTY(Id, getDatatype, ::testing::Eq(Datatype::Double)),
        AD_PROPERTY(Id, getDouble, doubleMatcherCast));
  }
}

// Return a matcher that matches a result of an expression that is not a vector.
// If it is an ID (possibly contained in the `IdOrLiteralOrIri` variant), then
// the `matchId` matcher from above is used, else we test for equality.
template <typename T>
requires(!isVectorResult<T>) auto nonVectorResultMatcher(const T& expected) {
  if constexpr (std::is_same_v<T, Id>) {
    return matchId(expected);
  } else if constexpr (std::is_same_v<T, IdOrLiteralOrIri>) {
    return std::visit(
        [](const auto& el) {
          using U = std::decay_t<decltype(el)>;
          return ::testing::MatcherCast<const IdOrLiteralOrIri&>(
              ::testing::VariantWith<U>(nonVectorResultMatcher(el)));
        },
        expected);
  } else {
    return ::testing::Eq(expected);
  }
}

// Return a matcher, that matches the `expected` expression result. The case of
// `expected` being a single element or a vector and the case of `expected`
// storing `Ids` which have to be handled using the `matchId` matcher (see
// above) are all handled correctly.
auto sparqlExpressionResultMatcher = [](const auto& expected) {
  using Expected = std::decay_t<decltype(expected)>;
  CPP_assert(SingleExpressionResult<Expected>);
  if constexpr (isVectorResult<Expected>) {
    auto matcherVec =
        ad_utility::transform(expected, [](const auto& singleExpected) {
          return nonVectorResultMatcher(singleExpected);
        });
    return ::testing::ElementsAreArray(matcherVec);
  } else {
    return nonVectorResultMatcher(expected);
  }
};

// A generic function that can copy all kinds of `SingleExpressionResult`s. Note
// that we have disabled the implicit copying of vector results, but for testing
// this is very useful.
auto clone = [](const auto& x) {
  if constexpr (requires { x.clone(); }) {
    return x.clone();
  } else {
    return x;
  }
};

// The implementation of `testNaryExpression` directly below.
auto testNaryExpressionImpl = [](auto&& makeExpression, auto const& expected,
                                 auto const&... operands) {
  CPP_assert(SingleExpressionResult<decltype(expected)> &&
             (SingleExpressionResult<decltype(operands)> && ...));
  ad_utility::AllocatorWithLimit<Id> alloc{
      ad_utility::testing::makeAllocator()};
  VariableToColumnMap map;
  LocalVocab localVocab;
  IdTable table{alloc};

  // Get the size of `operand`: size for a vector, 1 otherwise.
  auto getResultSize = [](const auto& operand) -> size_t {
    using T = std::decay_t<decltype(operand)>;
    if constexpr (isVectorResult<T>) {
      return operand.size();
    }
    return 1;
  };

  const auto resultSize = [&operands..., &getResultSize]() {
    if constexpr (sizeof...(operands) == 0) {
      (void)getResultSize;
      return 0ul;
    } else {
      return std::max({getResultSize(operands)...});
    }
  }();

  TestContext outerContext;
  sparqlExpression::EvaluationContext& context = outerContext.context;
  context._endIndex = resultSize;

  std::array<SparqlExpression::Ptr, sizeof...(operands)> children{
      std::make_unique<SingleUseExpression>(
          ExpressionResult{clone(operands)})...};

  auto expressionPtr = std::apply(makeExpression, std::move(children));
  auto& expression = *expressionPtr;

  ExpressionResult result = expression.evaluate(&context);

  using ExpectedType = std::decay_t<decltype(expected)>;
  ASSERT_THAT(result, ::testing::VariantWith<ExpectedType>(
                          sparqlExpressionResultMatcher(expected)));
};

// Assert that the given `NaryExpression` with the given `operands` has the
// `expected` result.
auto testNaryExpression = [](auto&& makeExpression,
                             VectorOrExpressionResult auto const& expected,
                             VectorOrExpressionResult auto const&... operands) {
  return testNaryExpressionImpl(makeExpression,
                                toExpressionResult(clone(expected)),
                                toExpressionResult(clone(operands))...);
};

// Assert that the given commutative binary expression has the `expected` result
// in both orders of the operands `op1` and `op2`.
template <auto makeFunction>
auto testBinaryExpressionCommutative =
    [](const auto& expected, const auto& op1, const auto& op2,
       source_location l = source_location::current()) {
      CPP_assert(SingleExpressionResult<decltype(expected)> &&
                 SingleExpressionResult<decltype(op1)> &&
                 SingleExpressionResult<decltype(op2)>);
      auto t = generateLocationTrace(l);
      testNaryExpression(makeFunction, expected, op1, op2);
      testNaryExpression(makeFunction, expected, op2, op1);
    };

// Test an NARY expression, but the operands are passed in as a `std::tuple`.
// This allows us to get the info about the actual point of the test failure via
// the `source_location`. TODO<joka921> Rewrite all the tests to use this
// facility.
template <auto makeFunction>
struct TestNaryExpressionVec {
  template <VectorOrExpressionResult Exp, VectorOrExpressionResult... Ops>
  void operator()(Exp expected, std::tuple<Ops...> ops,
                  source_location l = source_location::current()) {
    auto t = generateLocationTrace(l, "testBinaryExpressionVec");

    std::apply(
        [&](auto&... args) {
          testNaryExpression(makeFunction, expected, args...);
        },
        ops);
  }
};

auto testOr = testBinaryExpressionCommutative<&makeOrExpression>;
auto testAnd = testBinaryExpressionCommutative<&makeAndExpression>;
auto testPlus = testBinaryExpressionCommutative<&makeAddExpression>;
auto testMultiply = testBinaryExpressionCommutative<&makeMultiplyExpression>;
auto testMinus = std::bind_front(testNaryExpression, &makeSubtractExpression);
auto testDivide = std::bind_front(testNaryExpression, &makeDivideExpression);

}  // namespace

// _____________________________________________________________________________________
TEST(SparqlExpression, logicalOperators) {
  // Test `AndExpression` and `OrExpression`.
  V<Id> b{{B(false), B(true), B(true), B(false)}, alloc};
  V<Id> d{{D(1.0), D(2.0), D(std::numeric_limits<double>::quiet_NaN()), D(0.0)},
          alloc};
  V<Id> dAsBool{{B(true), B(true), B(false), B(false)}, alloc};

  V<IdOrLiteralOrIri> s{{lit("true"), lit(""), lit("false"), lit("")}, alloc};
  V<Id> sAsBool{{B(true), B(false), B(true), B(false)}, alloc};

  V<Id> i{{I(32), I(-42), I(0), I(5)}, alloc};
  V<Id> iAsId{{B(true), B(true), B(false), B(true)}, alloc};

  V<Id> bOrD{{B(true), B(true), B(true), B(false)}, alloc};
  V<Id> bAndD{{B(false), B(true), B(false), B(false)}, alloc};

  V<Id> bOrS{{B(true), B(true), B(true), B(false)}, alloc};
  V<Id> bAndS{{B(false), B(false), B(true), B(false)}, alloc};

  V<Id> bOrI{{B(true), B(true), B(true), B(true)}, alloc};
  V<Id> bAndI{{B(false), B(true), B(false), B(false)}, alloc};

  V<Id> dOrS{{B(true), B(true), B(true), B(false)}, alloc};
  V<Id> dAndS{{B(true), B(false), B(false), B(false)}, alloc};

  V<Id> dOrI{{B(true), B(true), B(false), B(true)}, alloc};
  V<Id> dAndI{{B(true), B(true), B(false), B(false)}, alloc};

  V<Id> sOrI{{B(true), B(true), B(true), B(true)}, alloc};
  V<Id> sAndI{{B(true), B(false), B(false), B(false)}, alloc};

  V<Id> allTrue{{B(true), B(true), B(true), B(true)}, alloc};
  V<Id> allFalse{{B(false), B(false), B(false), B(false)}, alloc};

  testOr(b, b, allFalse);
  testOr(allTrue, b, allTrue);
  testOr(dAsBool, d, allFalse);
  testOr(bOrD, d, b);
  testOr(bOrI, b, i);
  testOr(bOrS, b, s);
  testOr(dOrI, d, i);
  testOr(dOrS, d, s);
  testOr(sOrI, i, s);

  using S = ad_utility::SetOfIntervals;
  testOr(S{{{0, 6}}}, S{{{0, 4}}}, S{{{3, 6}}});

  testAnd(b, b, allTrue);
  testAnd(dAsBool, d, allTrue);
  testAnd(allFalse, b, allFalse);
  testAnd(bAndD, d, b);
  testAnd(bAndI, b, i);
  testAnd(bAndS, b, s);
  testAnd(dAndI, d, i);
  testAnd(dAndS, d, s);
  testAnd(sAndI, s, i);
  testAnd(S{{{3, 4}}}, S{{{0, 4}}}, S{{{3, 6}}});

  testOr(allTrue, b, B(true));
  testOr(b, b, B(false));
  testAnd(allFalse, b, B(false));
  testAnd(b, b, B(true));

  testOr(allTrue, b, I(-42));
  testOr(b, b, I(0));
  testAnd(allFalse, b, I(0));
  testAnd(b, b, I(2839));

  auto nan = std::numeric_limits<double>::quiet_NaN();
  testOr(allTrue, b, D(-42.32));
  testOr(b, b, D(0.0));
  testOr(b, b, D(nan));
  testAnd(allFalse, b, D(0.0));
  testAnd(allFalse, b, D(nan));
  testAnd(b, b, D(2839.123));

  testOr(allTrue, b, IdOrLiteralOrIri{lit("halo")});
  testOr(b, b, IdOrLiteralOrIri(lit("")));
  testAnd(allFalse, b, IdOrLiteralOrIri(lit("")));
  testAnd(b, b, IdOrLiteralOrIri(lit("yellow")));

  // Test the behavior in the presence of UNDEF values.
  Id t = B(true);
  Id f = B(false);
  {
    V<Id> allValues1{{t, t, t, f, f, f, U, U, U}, alloc};
    V<Id> allValues2{{t, f, U, t, f, U, t, f, U}, alloc};
    V<Id> resultOr{{t, t, t, t, f, U, t, U, U}, alloc};
    V<Id> resultAnd{{t, f, U, f, f, f, U, f, U}, alloc};
    testOr(resultOr, allValues1, allValues2);
    testAnd(resultAnd, allValues1, allValues2);
  }
}

// _____________________________________________________________________________________
TEST(SparqlExpression, arithmeticOperators) {
  // Test `AddExpression`, `SubtractExpression`, `MultiplyExpression`, and
  // `DivideExpression`.
  //
  // TODO: Also test `UnaryMinusExpression`.
  V<Id> b{{B(true), B(false), B(false), B(true)}, alloc};
  V<Id> bAsInt{{I(1), I(0), I(0), I(1)}, alloc};

  V<Id> d{{D(1.0), D(-2.0), D(naN), D(0.0)}, alloc};

  V<std::string> s{{"true", "", "false", ""}, alloc};

  V<Id> allNan{{D(naN), D(naN), D(naN), D(naN)}, alloc};

  V<Id> i{{I(32), I(-42), I(0), I(5)}, alloc};
  V<Id> iAsDouble{{D(32.0), D(-42.0), D(0.0), D(5.0)}, alloc};

  V<Id> bPlusD{{D(2.0), D(-2.0), D(naN), D(1.0)}, alloc};
  V<Id> bMinusD{{D(0), D(2.0), D(naN), D(1)}, alloc};
  V<Id> dMinusB{{D(0), D(-2.0), D(naN), D(-1)}, alloc};
  V<Id> bTimesD{{D(1.0), D(-0.0), D(naN), D(0.0)}, alloc};
  // Division by zero is `UNDEF`, to change this behavior a runtime parameter
  // can be set. This is tested explicitly below.
  V<Id> bByD{{D(1.0), D(-0.0), U, U}, alloc};
  V<Id> dByB{{D(1.0), U, U, D(0)}, alloc};

  testPlus(bPlusD, b, d);
  testMinus(bMinusD, b, d);
  testMinus(dMinusB, d, b);
  testMultiply(bTimesD, b, d);
  testDivide(bByD, b, d);
  testDivide(dByB, d, b);

  V<Id> mixed{{B(true), B(false), I(-4), I(0), I(13), D(-13.2), D(0.0), D(16.3),
               Voc(4)},
              alloc};
  V<Id> plus1{{I(2), I(1), I(-3), I(1), I(14), D(-12.2), D(1.0), D(17.3), U},
              alloc};
  V<Id> minus22{{D(-1.2), D(-2.2), D(-6.2), D(-2.2), D(10.8), D(-15.4), D(-2.2),
                 D(14.1), U},
                alloc};
  V<Id> times2{{I(2), I(0), I(-8), I(0), I(26), D(-26.4), D(0.0), D(32.6), U},
               alloc};
  V<Id> times13{
      {D(1.3), D(0), D(-5.2), D(0), D(16.9), D(-17.16), D(0.0), D(21.19), U},
      alloc};
  V<Id> by2{{D(0.5), D(0), D(-2.0), D(0), D(6.5), D(-6.6), D(0.0), D(8.15), U},
            alloc};

  testPlus(plus1, I(1), mixed);
  testMinus(plus1, mixed, I(-1));

  testMinus(minus22, mixed, D(2.2));
  testPlus(minus22, mixed, D(-2.2));

  testMultiply(times2, mixed, I(2));
  testMultiply(times13, mixed, D(1.3));

  // For division, all results are doubles, so there is no difference between
  // int and double inputs.
  testDivide(by2, mixed, I(2));
  testDivide(by2, mixed, D(2));
  testMultiply(by2, mixed, D(0.5));
  testDivide(times13, mixed, D(1.0 / 1.3));

  // Division by zero is either `UNDEF` or `NaN/infinity`, depending on a
  // runtime parameter.
  V<Id> undef{{U, U, U, U}, alloc};
  V<Id> nanAndInf{{D(naN), D(naN), D(inf), D(negInf)}, alloc};
  V<Id> divByZeroInputsDouble{{D(-0.0), D(0), D(1.3), D(-1.2)}, alloc};
  V<Id> divByZeroInputsInt{{I(0), I(0), I(1), I(-1)}, alloc};

  testDivide(undef, divByZeroInputsDouble, I(0));
  testDivide(undef, divByZeroInputsInt, I(0));
  testDivide(undef, divByZeroInputsDouble, D(0));
  testDivide(undef, divByZeroInputsInt, D(0));

  auto cleanup = setRuntimeParameterForTest<"division-by-zero-is-undef">(false);
  testDivide(nanAndInf, divByZeroInputsDouble, I(0));
  testDivide(nanAndInf, divByZeroInputsInt, I(0));
  testDivide(nanAndInf, divByZeroInputsDouble, D(0));
  testDivide(nanAndInf, divByZeroInputsInt, D(0));
}

// Test that the unary expression that is specified by the `makeFunction` yields
// the `expected` result when being given the `operand`.
template <auto makeFunction>
auto testUnaryExpression = [](VectorOrExpressionResult auto const& operand,
                              VectorOrExpressionResult auto const& expected,
                              source_location l = source_location::current()) {
  auto trace = generateLocationTrace(l);
  testNaryExpression(makeFunction, expected, operand);
};

TEST(SparqlExpression, dateOperators) {
  // Test `YearExpression`, `MonthExpression`, `DayExpression`,
  //  `HoursExpression`, `MinutesExpression`, and `SecondsExpression`.
  // Helper function that asserts that the date operators give the expected
  // result on the given date.
  auto checkYear = testUnaryExpression<&makeYearExpression>;
  auto checkMonth = testUnaryExpression<&makeMonthExpression>;
  auto checkDay = testUnaryExpression<&makeDayExpression>;
  auto checkHours = testUnaryExpression<&makeHoursExpression>;
  auto checkMinutes = testUnaryExpression<&makeMinutesExpression>;
  auto checkSeconds = testUnaryExpression<&makeSecondsExpression>;
  auto check = [&checkYear, &checkMonth, &checkDay, &checkHours, &checkMinutes,
                &checkSeconds](
                   const DateYearOrDuration& date,
                   std::optional<int> expectedYear,
                   std::optional<int> expectedMonth = std::nullopt,
                   std::optional<int> expectedDay = std::nullopt,
                   std::optional<int> expectedHours = std::nullopt,
                   std::optional<int> expectedMinutes = std::nullopt,
                   std::optional<double> expectedSeconds = std::nullopt,
                   std::source_location l = std::source_location::current()) {
    auto trace = generateLocationTrace(l);
    auto optToIdInt = [](const auto& opt) {
      if (opt.has_value()) {
        return Id::makeFromInt(opt.value());
      } else {
        return Id::makeUndefined();
      }
    };
    auto optToIdDouble = [](const auto& opt) {
      if (opt.has_value()) {
        return Id::makeFromDouble(opt.value());
      } else {
        return Id::makeUndefined();
      }
    };
    checkYear(Ids{Id::makeFromDate(date)}, Ids{optToIdInt(expectedYear)});
    checkMonth(Ids{Id::makeFromDate(date)}, Ids{optToIdInt(expectedMonth)});
    checkDay(Ids{Id::makeFromDate(date)}, Ids{optToIdInt(expectedDay)});
    checkHours(Ids{Id::makeFromDate(date)}, Ids{optToIdInt(expectedHours)});
    checkMinutes(Ids{Id::makeFromDate(date)}, Ids{optToIdInt(expectedMinutes)});
    checkSeconds(Ids{Id::makeFromDate(date)},
                 Ids{optToIdDouble(expectedSeconds)});
  };

  using D = DateYearOrDuration;
  // Now the checks for dates with varying level of detail.
  check(D::parseXsdDatetime("1970-04-22T11:53:42.25"), 1970, 4, 22, 11, 53,
        42.25);
  check(D::parseXsdDate("1970-04-22"), 1970, 4, 22);
  check(D::parseXsdDate("1970-04-22"), 1970, 4, 22);
  check(D::parseXsdDate("0042-12-24"), 42, 12, 24);
  check(D::parseXsdDate("-0099-07-01"), -99, 7, 1);
  check(D::parseGYear("-1234"), -1234, std::nullopt, std::nullopt);
  check(D::parseXsdDate("0321-07-01"), 321, 7, 1);
  check(D::parseXsdDate("2321-07-01"), 2321, 7, 1);

  // Test behavior of the `largeYear` representation that doesn't store the
  // actual date.
  check(D::parseGYear("123456"), 123456);
  check(D::parseGYearMonth("-12345-01"), -12345, 1);
  check(D::parseGYearMonth("-12345-03"), -12345, 1);
  check(D::parseXsdDate("-12345-01-01"), -12345, 1, 1);
  check(D::parseXsdDate("-12345-03-04"), -12345, 1, 1);

  // Invalid inputs for date expressions.
  checkYear(Ids{Id::makeFromInt(42)}, Ids{Id::makeUndefined()});
  checkMonth(Ids{Id::makeFromInt(42)}, Ids{Id::makeUndefined()});
  checkDay(Ids{Id::makeFromInt(42)}, Ids{Id::makeUndefined()});
  checkHours(Ids{Id::makeFromInt(42)}, Ids{Id::makeUndefined()});
  checkMinutes(Ids{Id::makeFromInt(84)}, Ids{Id::makeUndefined()});
  checkSeconds(Ids{Id::makeFromDouble(120.0123)}, Ids{Id::makeUndefined()});
  auto testYear = testUnaryExpression<&makeYearExpression>;
  testYear(Ids{Id::makeFromDouble(42.0)}, Ids{U});
  testYear(Ids{Id::makeFromBool(false)}, Ids{U});
  testYear(IdOrLiteralOrIriVec{lit("noDate")}, Ids{U});

  // test makeTimezoneStrExpression / makeTimezoneExpression
  auto positive = DayTimeDuration::Type::Positive;
  auto negative = DayTimeDuration::Type::Negative;
  using Timezone = std::variant<Date::NoTimeZone, Date::TimeZoneZ, int>;
  auto checkStrTimezone = testUnaryExpression<&makeTimezoneStrExpression>;
  auto checkTimezone = testUnaryExpression<&makeTimezoneExpression>;
  Id U = Id::makeUndefined();
  Timezone tz = -5;
  auto d1 = DateYearOrDuration(Date(2011, 1, 10, 14, 45, 13.815, tz));
  auto duration1 = DateYearOrDuration(DayTimeDuration{negative, 0, 5, 0, 0.0});
  checkStrTimezone(Ids{Id::makeFromDate(d1)},
                   IdOrLiteralOrIriVec{lit("-05:00")});
  checkTimezone(Ids{Id::makeFromDate(d1)}, Ids{Id::makeFromDate(duration1)});
  tz = 23;
  auto d2 = DateYearOrDuration(Date(2011, 1, 10, 14, 45, 13.815, tz));
  auto duration2 = DateYearOrDuration(DayTimeDuration{positive, 0, 23, 0, 0.0});
  checkTimezone(Ids{Id::makeFromDate(d2)}, Ids{Id::makeFromDate(duration2)});
  checkStrTimezone(Ids{Id::makeFromDate(d2)},
                   IdOrLiteralOrIriVec{lit("+23:00")});
  tz = Date::TimeZoneZ{};
  auto d3 = DateYearOrDuration(Date(2011, 1, 10, 14, 45, 13.815, tz));
  auto duration3 = DateYearOrDuration(DayTimeDuration{});
  checkTimezone(Ids{Id::makeFromDate(d3)}, Ids{Id::makeFromDate(duration3)});
  checkStrTimezone(Ids{Id::makeFromDate(d3)}, IdOrLiteralOrIriVec{lit("Z")});
  tz = Date::NoTimeZone{};
  DateYearOrDuration d4 =
      DateYearOrDuration(Date(2011, 1, 10, 14, 45, 13.815, tz));
  checkStrTimezone(Ids{Id::makeFromDate(d4)}, IdOrLiteralOrIriVec{lit("")});
  checkTimezone(Ids{Id::makeFromDate(d4)}, Ids{U});
  DateYearOrDuration d5 = DateYearOrDuration(Date(2012, 1, 4, 14, 45));
  checkStrTimezone(Ids{Id::makeFromDate(d5)}, IdOrLiteralOrIriVec{lit("")});
  checkTimezone(Ids{Id::makeFromDate(d5)}, Ids{U});
  checkStrTimezone(IdOrLiteralOrIriVec{lit("2011-01-10T14:")},
                   IdOrLiteralOrIriVec{U});
  checkStrTimezone(Ids{Id::makeFromDouble(120.0123)}, IdOrLiteralOrIriVec{U});
  checkTimezone(Ids{Id::makeFromDouble(2.34)}, Ids{U});
  checkStrTimezone(Ids{Id::makeUndefined()}, IdOrLiteralOrIriVec{U});
  DateYearOrDuration d6 =
      DateYearOrDuration(-1394785, DateYearOrDuration::Type::Year);
  checkTimezone(Ids{Id::makeFromDate(d6)}, Ids{U});
  checkStrTimezone(Ids{Id::makeFromDate(d6)}, IdOrLiteralOrIriVec{lit("")});
  DateYearOrDuration d7 =
      DateYearOrDuration(10000, DateYearOrDuration::Type::Year);
  checkStrTimezone(Ids{Id::makeFromDate(d7)}, IdOrLiteralOrIriVec{lit("")});
  checkTimezone(Ids{Id::makeFromDate(d7)}, Ids{U});
}

// _____________________________________________________________________________________
namespace {
auto checkStrlen = testUnaryExpression<&makeStrlenExpression>;
auto checkStr = testUnaryExpression<&makeStrExpression>;
auto checkIriOrUri = TestNaryExpressionVec<&makeIriOrUriExpression>{};
auto makeStrlenWithStr = [](auto arg) {
  return makeStrlenExpression(makeStrExpression(std::move(arg)));
};
auto checkStrlenWithStrChild = testUnaryExpression<makeStrlenWithStr>;
}  // namespace
TEST(SparqlExpression, stringOperators) {
  // Test `StrlenExpression` and `StrExpression`.
  checkStrlen(
      IdOrLiteralOrIriVec{lit("one"), lit("two"), lit("three"), lit("")},
      Ids{I(3), I(3), I(5), I(0)});
  checkStrlenWithStrChild(
      IdOrLiteralOrIriVec{lit("one"), lit("two"), lit("three"), lit("")},
      Ids{I(3), I(3), I(5), I(0)});

  // Test the different (optimized) behavior depending on whether the STR()
  // function was applied to the argument.
  checkStrlen(
      IdOrLiteralOrIriVec{lit("one"), lit("tschüss"), I(1), D(3.6), lit("")},
      Ids{I(3), I(7), U, U, I(0)});
  checkStrlenWithStrChild(
      IdOrLiteralOrIriVec{lit("one"), I(1), D(3.6), lit("")},
      Ids{I(3), I(1), I(3), I(0)});
  checkStr(Ids{I(1), I(2), I(3)},
           IdOrLiteralOrIriVec{lit("1"), lit("2"), lit("3")});
  checkStr(Ids{D(-1.0), D(1.0), D(2.34)},
           IdOrLiteralOrIriVec{lit("-1"), lit("1"), lit("2.34")});
  checkStr(Ids{B(true), B(false), Id::makeBoolFromZeroOrOne(true),
               Id::makeBoolFromZeroOrOne(false)},
           IdOrLiteralOrIriVec{lit("true"), lit("false"), lit("true"),
                               lit("false")});
  checkStr(IdOrLiteralOrIriVec{lit("one"), lit("two"), lit("three")},
           IdOrLiteralOrIriVec{lit("one"), lit("two"), lit("three")});
  checkStr(IdOrLiteralOrIriVec{iriref("<http://example.org/str>"),
                               iriref("<http://example.org/int>"),
                               iriref("<http://example.org/bool>")},
           IdOrLiteralOrIriVec{lit("http://example.org/str"),
                               lit("http://example.org/int"),
                               lit("http://example.org/bool")});

  auto T = Id::makeFromBool(true);
  auto F = Id::makeFromBool(false);
  auto dateDate =
      Id::makeFromDate(DateYearOrDuration::parseXsdDate("2025-01-01"));
  auto dateLYear = Id::makeFromDate(
      DateYearOrDuration(11853, DateYearOrDuration::Type::Year));
  // Test `iriOrUriExpression`.
  // test invalid
  checkIriOrUri(IdOrLiteralOrIriVec{U, U, U, U, U, U, U},
                std::tuple{IdOrLiteralOrIriVec{U, IntId(2), DoubleId(12.99),
                                               dateDate, dateLYear, T, F},
                           IdOrLiteralOrIri{LocalVocabEntry{
                               ad_utility::triple_component::Iri{}}}});
  // test valid
  checkIriOrUri(
      IdOrLiteralOrIriVec{
          iriref("<bimbim>"), iriref("<bambim>"),
          iriref("<https://www.bimbimbam/2001/bamString>"),
          iriref("<http://www.w3.\torg/2001/\nXMLSchema#\runsignedShort>"),
          iriref("<http://www.w3.org/2001/XMLSchema#string>"),
          iriref("<http://www.w3.org/2001/XMLSchema#string>"),
          iriref("<http://www.w3.org/1999/02/22-rdf-syntax-ns#langString>"),
          iriref("<http://www.w3.org/1999/02/22-rdf-syntax-ns#langString>"),
          iriref("<http://example/>"), iriref("<http://\t\t\nexample/>"),
          iriref("<\t\n\r>")},
      std::tuple{
          IdOrLiteralOrIriVec{
              lit("bimbim"), iriref("<bambim>"),
              lit("https://www.bimbimbam/2001/bamString"),
              lit("http://www.w3.\torg/2001/\nXMLSchema#\runsignedShort"),
              lit("http://www.w3.org/2001/XMLSchema#string"),
              iriref("<http://www.w3.org/2001/XMLSchema#string>"),
              testContext().notInVocabIri, testContext().notInVocabIriLit,
              lit("http://example/"), iriref("<http://\t\t\nexample/>"),
              lit("\t\n\r")},
          IdOrLiteralOrIri{
              LocalVocabEntry{ad_utility::triple_component::Iri{}}}});

  // test with base iri
  checkIriOrUri(
      IdOrLiteralOrIriVec{
          U,
          iriref("<http://example.com/hi/bimbim>"),
          iriref("<http://example.com/hi/bambim>"),
          iriref("<https://www.bimbimbam/2001/bamString>"),
          iriref("<http://example.com/hello>"),
          iriref("<http://example.com/hello>"),
      },
      std::tuple{
          IdOrLiteralOrIriVec{U, lit("bimbim"), iriref("<bambim>"),
                              lit("https://www.bimbimbam/2001/bamString"),
                              lit("/hello"), iriref("</hello>")},
          IdOrLiteralOrIri{iriref("<http://example.com/hi>")}});

  // A simple test for uniqueness of the cache key.
  auto c1a = makeStrlenExpression(std::make_unique<IriExpression>(iri("<bim>")))
                 ->getCacheKey({});
  auto c1b = makeStrlenExpression(std::make_unique<IriExpression>(iri("<bim>")))
                 ->getCacheKey({});
  auto c2a = makeStrExpression(std::make_unique<IriExpression>(iri("<bim>")))
                 ->getCacheKey({});
  auto c2b = makeStrExpression(std::make_unique<IriExpression>(iri("<bim>")))
                 ->getCacheKey({});
  auto c3a =
      makeStrlenExpression(
          makeStrExpression(std::make_unique<IriExpression>(iri("<bim>"))))
          ->getCacheKey({});
  auto c3b =
      makeStrlenExpression(
          makeStrExpression(std::make_unique<IriExpression>(iri("<bim>"))))
          ->getCacheKey({});

  EXPECT_EQ(c1a, c1b);
  EXPECT_EQ(c2a, c2b);
  EXPECT_EQ(c3a, c3b);

  EXPECT_NE(c1a, c2a);
  EXPECT_NE(c2a, c3a);
  EXPECT_NE(c1a, c3a);
}

// _____________________________________________________________________________________
auto checkUcase = testUnaryExpression<&makeUppercaseExpression>;
auto checkLcase = testUnaryExpression<&makeLowercaseExpression>;
TEST(SparqlExpression, uppercaseAndLowercase) {
  checkLcase(IdOrLiteralOrIriVec{lit("One"), lit("tWÖ"), U, I(12)},
             IdOrLiteralOrIriVec{lit("one"), lit("twö"), U, U});
  checkLcase(
      IdOrLiteralOrIriVec{
          lit("One", "^^<http://www.w3.org/2001/XMLSchema#string>"),
          lit("One", "@en"), U, I(12)},
      IdOrLiteralOrIriVec{lit("one"), lit("one", "@en"), U, U});
  checkUcase(IdOrLiteralOrIriVec{lit("One"), lit("tWÖ"), U, I(12)},
             IdOrLiteralOrIriVec{lit("ONE"), lit("TWÖ"), U, U});
  checkUcase(
      IdOrLiteralOrIriVec{
          lit("One", "^^<http://www.w3.org/2001/XMLSchema#string>"),
          lit("One", "@en"), U, I(12)},
      IdOrLiteralOrIriVec{lit("ONE"), lit("ONE", "@en"), U, U});
}

// _____________________________________________________________________________________
auto checkStrStarts =
    std::bind_front(testNaryExpression, &makeStrStartsExpression);
auto checkStrEnds = std::bind_front(testNaryExpression, &makeStrEndsExpression);
auto checkContains =
    std::bind_front(testNaryExpression, &makeContainsExpression);
auto checkStrAfter =
    std::bind_front(testNaryExpression, &makeStrAfterExpression);
auto checkStrBefore =
    std::bind_front(testNaryExpression, &makeStrBeforeExpression);
TEST(SparqlExpression, binaryStringOperations) {
  // Test STRSTARTS, STRENDS, CONTAINS, STRBEFORE, and STRAFTER.
  auto F = Id::makeFromBool(false);
  auto T = Id::makeFromBool(true);
  auto S = [](const std::vector<std::variant<Id, std::string>>& input) {
    IdOrLiteralOrIriVec result;
    for (const auto& el : input) {
      if (std::holds_alternative<Id>(el)) {
        result.push_back(std::get<Id>(el));
      } else {
        result.push_back(lit(std::get<std::string>(el)));
      }
    }
    return result;
  };
  checkStrStarts(
      Ids{T, F, T, F, T, T, F, F, F},
      S({"", "", "Hällo", "Hällo", "Hällo", "Hällo", "Hällo", "Hällo",
         "Hällo"}),
      S({"", "x", "", "Hallo", "Häl", "Hällo", "Hällox", "ll", "lo"}));
  checkStrEnds(Ids{T, F, T, F, T, T, F, F, F},
               S({"", "", "Hällo", "Hällo", "Hällo", "Hällo", "Hällo", "Hällo",
                  "Hällo"}),
               S({"", "x", "", "Hallo", "o", "Hällo", "Hällox", "ll", "H"}));
  checkContains(Ids{T, F, T, F, T, T, F},
                S({"", "", "Hällo", "Hällo", "Hällo", "Hällo", "Hällo"}),
                S({"", "x", "", "ullo", "ll", "Hällo", "Hällox"}));
  checkStrAfter(
      S({U, U, "", "", "Hällo", "", "o", "", "", "lo"}),
      S({U, "", "", "", "Hällo", "Hällo", "Hällo", "Hällo", "Hällo", "Hällo"}),
      S({"", U, "", "x", "", "ullo", "ll", "Hällo", "Hällox", "l"}));
  checkStrAfter(
      IdOrLiteralOrIriVec{lit("bc"), lit("abc"), lit("c", "@en"), lit(""),
                          lit("abc", "@en"), lit("abc", "@en"), lit(""),
                          lit("abc", "@en"), U, U},
      IdOrLiteralOrIriVec{
          lit("abc", "^^<http://www.w3.org/2001/XMLSchema#string>"),
          lit("abc", "^^<http://www.w3.org/2001/XMLSchema#string>"),
          lit("abc", "@en"), lit("abc", "@en"), lit("abc", "@en"),
          lit("abc", "@en"), lit("abc", "@en"), lit("abc", "@en"), lit("abc"),
          lit("abc", "@en")},
      IdOrLiteralOrIriVec{
          lit("a"), lit(""), lit("ab"), lit("z"), lit(""), lit("", "@en"),
          lit("z", "@en"),
          lit("", "^^<http://www.w3.org/2001/XMLSchema#string>"),
          lit("a", "@en"), lit("a", "@de")});

  checkStrBefore(
      S({U, U, "", "", "", "", "Hä", "", "", "Hä"}),
      S({U, "", "", "", "Hällo", "Hällo", "Hällo", "Hällo", "Hällo", "Hällo"}),
      S({"", U, "", "x", "", "ullo", "ll", "Hällo", "Hällox", "l"}));
  checkStrBefore(IdOrLiteralOrIriVec{lit("a"), lit(""), lit("a", "@en"),
                                     lit(""), lit("", "@en"), lit("", "@en"),
                                     lit(""), lit("", "@en"), U, U},
                 IdOrLiteralOrIriVec{
                     lit("abc", "^^<http://www.w3.org/2001/XMLSchema#string>"),
                     lit("abc", "^^<http://www.w3.org/2001/XMLSchema#string>"),
                     lit("abc", "@en"), lit("abc", "@en"), lit("abc", "@en"),
                     lit("abc", "@en"), lit("abc", "@en"), lit("abc", "@en"),
                     lit("abc"), lit("abc", "@en")},
                 IdOrLiteralOrIriVec{
                     lit("bc"), lit(""), lit("bc"), lit("z"), lit(""),
                     lit("", "@en"), lit("z", "@en"),
                     lit("", "^^<http://www.w3.org/2001/XMLSchema#string>"),
                     lit("bc", "@en"), lit("bc", "@de")});
}

// ______________________________________________________________________________
static auto checkSubstr =
    std::bind_front(testNaryExpression, makeSubstrExpression);
TEST(SparqlExpression, substr) {
  auto strs = [](const std::vector<std::variant<Id, std::string>>& input) {
    VectorWithMemoryLimit<IdOrLiteralOrIri> result(alloc);
    for (const auto& el : input) {
      if (std::holds_alternative<Id>(el)) {
        result.push_back(std::get<Id>(el));
      } else {
        result.push_back(lit(std::get<std::string>(el)));
      }
    }
    return result;
  };

  // Remember: The start position (the second argument to the SUBSTR expression)
  // is 1-based.
  checkSubstr(strs({"one", "two", "three"}), strs({"one", "two", "three"}),
              I(1), I(12));
  checkSubstr(strs({"one", "two", "three"}), strs({"one", "two", "three"}),
              I(0), I(12));
  checkSubstr(strs({"one", "two", "three"}), strs({"one", "two", "three"}),
              I(-2), I(12));
  checkSubstr(strs({"ne", "wo", "hree"}), strs({"one", "two", "three"}), I(2),
              I(12));
  checkSubstr(strs({"ne", "wo", "hree"}), strs({"one", "two", "three"}), D(1.8),
              D(11.7));
  checkSubstr(strs({"ne", "wo", "hree"}), strs({"one", "two", "three"}),
              D(2.449), D(12.449));
  // An actual substring from the middle
  checkSubstr(strs({"es", "os", "re"}), strs({"ones", "twos", "threes"}), I(3),
              I(2));
  // Subtle corner case if the starting position is negative
  // Only the letters at positions  `p < -3 + 6 = 3` are exported (the first two
  // letters, remember that the positions are 1-based).
  checkSubstr(strs({"on", "tw", "th"}), strs({"ones", "twos", "threes"}), I(-3),
              I(6));
  // Correct handling of UTF-8 multibyte characters.
  checkSubstr(strs({"pfel", "pfel", "pfel"}),
              strs({"uApfel", "uÄpfel", "uöpfel"}), I(3), I(18));
  // corner cases: 0 or negative length, or invalid numeric parameter
  checkSubstr(strs({"", "", ""}), strs({"ones", "twos", "threes"}), D(naN),
              I(2));
  checkSubstr(strs({"", "", ""}), strs({"ones", "twos", "threes"}), I(2),
              D(naN));
  checkSubstr(strs({"", "", ""}), strs({"ones", "twos", "threes"}), I(2), I(0));
  checkSubstr(strs({"", "", ""}), strs({"ones", "twos", "threes"}), I(2),
              D(-3.8));

  // Invalid datatypes
  // First must be LiteralOrIri
  auto Ux = IdOrLiteralOrIri{U};
  checkSubstr(Ux, U, I(4), I(7));
  checkSubstr(Ux, Ux, I(4), I(7));
  // Second and third must be numeric;
  checkSubstr(Ux, IdOrLiteralOrIri{lit("hello")}, U, I(4));
  checkSubstr(Ux, IdOrLiteralOrIri{lit("hello")}, IdOrLiteralOrIri{lit("bye")},
              I(17));
  checkSubstr(Ux, IdOrLiteralOrIri{lit("hello")}, I(4), U);
  checkSubstr(Ux, IdOrLiteralOrIri{lit("hello")}, I(4),
              IdOrLiteralOrIri{lit("bye")});
  // WithDataType xsd:string
  checkSubstr(
      IdOrLiteralOrIriVec{lit("Hello")},
      IdOrLiteralOrIriVec{
          lit("Hello World", "^^<http://www.w3.org/2001/XMLSchema#string>")},
      I(1), I(5));

  // WithLanguageTag
  checkSubstr(IdOrLiteralOrIriVec{lit("cha", "@en")},
              IdOrLiteralOrIriVec{lit("chat", "@en")}, I(1), I(3));
}

// _____________________________________________________________________________________
TEST(SparqlExpression, strIriDtTagged) {
  auto U = Id::makeUndefined();
  auto checkStrIriTag =
      std::bind_front(testNaryExpression, &makeStrIriDtExpression);
  checkStrIriTag(IdOrLiteralOrIriVec{lit(
                     "123", "^^<http://www.w3.org/2001/XMLSchema#integer>")},
                 IdOrLiteralOrIriVec{lit("123")},
                 IdOrLiteralOrIriVec{
                     iriref("<http://www.w3.org/2001/XMLSchema#integer>")});
  checkStrIriTag(
      IdOrLiteralOrIriVec{lit("iiii", "^^<http://example/romanNumeral>")},
      IdOrLiteralOrIriVec{lit("iiii")},
      IdOrLiteralOrIriVec{iriref("<http://example/romanNumeral>")});
  checkStrIriTag(IdOrLiteralOrIriVec{U},
                 IdOrLiteralOrIriVec{iriref("<http://example/romanNumeral>")},
                 IdOrLiteralOrIriVec{U});
  checkStrIriTag(IdOrLiteralOrIriVec{U}, IdOrLiteralOrIriVec{lit("iiii")},
                 IdOrLiteralOrIriVec{U});
  checkStrIriTag(IdOrLiteralOrIriVec{U}, IdOrLiteralOrIriVec{U},
                 IdOrLiteralOrIriVec{U});
  checkStrIriTag(IdOrLiteralOrIriVec{U}, IdOrLiteralOrIriVec{lit("XVII")},
                 IdOrLiteralOrIriVec{lit("<not/a/iriref>")});
  checkStrIriTag(IdOrLiteralOrIriVec{U},
                 IdOrLiteralOrIriVec{lit(
                     "123", "^^<http://www.w3.org/2001/XMLSchema#integer>")},
                 IdOrLiteralOrIriVec{
                     iriref("<http://www.w3.org/2001/XMLSchema#integer>")});
  checkStrIriTag(IdOrLiteralOrIriVec{U},
                 IdOrLiteralOrIriVec{lit("chat", "@en")},
                 IdOrLiteralOrIriVec{iriref("<http://example/romanNumeral>")});
}

// _____________________________________________________________________________________
TEST(SparqlExpression, strLangTagged) {
  auto U = Id::makeUndefined();
  auto checkStrTag =
      std::bind_front(testNaryExpression, &makeStrLangTagExpression);
  checkStrTag(IdOrLiteralOrIriVec{lit("chat", "@en")},
              IdOrLiteralOrIriVec{lit("chat")}, IdOrLiteralOrIriVec{lit("en")});
  checkStrTag(IdOrLiteralOrIriVec{lit("chat", "@en-US")},
              IdOrLiteralOrIriVec{lit("chat")},
              IdOrLiteralOrIriVec{lit("en-US")});
  checkStrTag(IdOrLiteralOrIriVec{lit("Sprachnachricht", "@de-Latn-de")},
              IdOrLiteralOrIriVec{lit("Sprachnachricht")},
              IdOrLiteralOrIriVec{lit("de-Latn-de")});
  checkStrTag(IdOrLiteralOrIriVec{U}, IdOrLiteralOrIriVec{lit("chat")},
              IdOrLiteralOrIriVec{lit("d1235")});
  checkStrTag(IdOrLiteralOrIriVec{U}, IdOrLiteralOrIriVec{lit("reporter")},
              IdOrLiteralOrIriVec{lit("@")});
  checkStrTag(IdOrLiteralOrIriVec{U}, IdOrLiteralOrIriVec{lit("chat")},
              IdOrLiteralOrIriVec{lit("")});
  checkStrTag(IdOrLiteralOrIriVec{U}, IdOrLiteralOrIriVec{lit("chat")},
              IdOrLiteralOrIriVec{U});
  checkStrTag(IdOrLiteralOrIriVec{U}, IdOrLiteralOrIriVec{U},
              IdOrLiteralOrIriVec{lit("d")});
  checkStrTag(IdOrLiteralOrIriVec{U}, IdOrLiteralOrIriVec{U},
              IdOrLiteralOrIriVec{U});
  checkStrTag(IdOrLiteralOrIriVec{U}, IdOrLiteralOrIriVec{lit("chat", "@en")},
              IdOrLiteralOrIriVec{lit("en")});
  checkStrTag(IdOrLiteralOrIriVec{U},
              IdOrLiteralOrIriVec{
                  lit("123", "^^<http://www.w3.org/2001/XMLSchema#integer>")},
              IdOrLiteralOrIriVec{lit("en")});
}

// _____________________________________________________________________________________
TEST(SparqlExpression, unaryNegate) {
  auto checkNegate = testUnaryExpression<&makeUnaryNegateExpression>;
  // Zero and NaN are considered to be false, so their negation is true

  checkNegate(
      Ids{B(true), B(false), I(0), I(3), D(0), D(12), D(naN), U},
      Ids{B(false), B(true), B(true), B(false), B(true), B(false), B(true), U});
  // Empty strings are considered to be true.
  checkNegate(idOrLitOrStringVec({"true", "false", "", "blibb"}),
              Ids{B(false), B(false), B(true), B(false)});
}

// _____________________________________________________________________________________
TEST(SparqlExpression, unaryMinus) {
  auto checkMinus = testUnaryExpression<&makeUnaryMinusExpression>;
  // Zero and NaN are considered to be false, so their negation is true
  checkMinus(
      Ids{B(true), B(false), I(0), I(3), D(0), D(12.8), D(naN), U, Voc(6)},
      Ids{I(-1), I(0), I(0), I(-3), D(-0.0), D(-12.8), D(-naN), U, U});
  checkMinus(idOrLitOrStringVec({"true", "false", "", "<blibb>"}),
             Ids{U, U, U, U});
}

// _____________________________________________________________________________________
TEST(SparqlExpression, builtInNumericFunctions) {
  // Test the built-in numeric functions (floor, abs, round, ceil).
  auto checkFloor = testUnaryExpression<&makeFloorExpression>;
  auto checkAbs = testUnaryExpression<&makeAbsExpression>;
  ;
  auto checkRound = testUnaryExpression<&makeRoundExpression>;
  auto checkCeil = testUnaryExpression<&makeCeilExpression>;

  std::vector<Id> input{B(true),  B(false), I(-3),   I(0),   I(3),
                        D(-13.6), D(-0.5),  D(-0.0), D(0.0), D(0.5),
                        D(1.8),   Voc(6),   U};
  std::vector<Id> abs{I(1),   I(0),   I(3),   I(0),   I(3), D(13.6), D(0.5),
                      D(0.0), D(0.0), D(0.5), D(1.8), U,    U};
  std::vector<Id> floor{I(1),     I(0),    I(-3),   I(0),   I(3),
                        D(-14.0), D(-1.0), D(-0.0), D(0.0), D(0.0),
                        D(1.0),   U,       U};
  std::vector<Id> ceil{I(1),    I(0),   I(-3),  I(0),   I(3), D(-13.0), D(-0.0),
                       D(-0.0), D(0.0), D(1.0), D(2.0), U,    U};
  std::vector<Id> round{I(1),     I(0),    I(-3),   I(0),   I(3),
                        D(-14.0), D(-0.0), D(-0.0), D(0.0), D(1.0),
                        D(2.0),   U,       U};

  checkAbs(input, abs);
  checkFloor(input, floor);
  checkCeil(input, ceil);
  checkRound(input, round);
}

// ___________________________________________________________________________
TEST(SparqlExpression, customNumericFunctions) {
  // Test the correctness of the math functions.
  testUnaryExpression<makeLogExpression>(
      std::vector<Id>{I(1), D(2), D(exp(1)), D(0)},
      std::vector<Id>{D(0), D(log(2)), D(1), D(-inf)});
  testUnaryExpression<makeExpExpression>(
      std::vector<Id>{I(0), D(1), D(2), D(-inf)},
      std::vector<Id>{D(1), D(exp(1)), D(exp(2)), D(0)});
  testUnaryExpression<makeSqrtExpression>(
      std::vector<Id>{I(0), D(1), D(2), D(-1)},
      std::vector<Id>{D(0), D(1), D(sqrt(2)), D(naN)});
  testUnaryExpression<makeSinExpression>(
      std::vector<Id>{I(0), D(1), D(2), D(-1)},
      std::vector<Id>{D(0), D(sin(1)), D(sin(2)), D(sin(-1))});
  testUnaryExpression<makeCosExpression>(
      std::vector<Id>{I(0), D(1), D(2), D(-1)},
      std::vector<Id>{D(1), D(cos(1)), D(cos(2)), D(cos(-1))});
  testUnaryExpression<makeTanExpression>(
      std::vector<Id>{I(0), D(1), D(2), D(-1)},
      std::vector<Id>{D(0), D(tan(1)), D(tan(2)), D(tan(-1))});
  auto checkPow = std::bind_front(testNaryExpression, &makePowExpression);
  checkPow(Ids{D(1), D(32), U, U}, Ids{I(5), D(2), U, D(0)},
           IdOrLiteralOrIriVec{I(0), D(5), I(0), lit("abc")});
}

// ____________________________________________________________________________
TEST(SparqlExpression, isSomethingFunctions) {
  Id T = Id::makeFromBool(true);
  Id F = Id::makeFromBool(false);
  Id geo = Id::makeFromGeoPoint(GeoPoint{0, 0});
  Id date = Id::makeFromDate(DateYearOrDuration::parseXsdDate("2025-06-13"));
  Id iri = testContext().x;
  Id literal = testContext().zz;
  Id blank = testContext().blank;
  Id blank2 = Id::makeFromBlankNodeIndex(BlankNodeIndex::make(12));
  Id localLiteral = testContext().notInVocabA;

  IdOrLiteralOrIriVec testIdOrStrings = IdOrLiteralOrIriVec{
      iriref("<i>"), lit("\"l\""), blank2, iri, literal, blank, localLiteral,
      I(42),         D(1),         F,      geo, date,    U};
  testUnaryExpression<makeIsIriExpression>(
      testIdOrStrings, Ids{T, F, F, T, F, F, F, F, F, F, F, F, F});
  testUnaryExpression<makeIsBlankExpression>(
      testIdOrStrings, Ids{F, F, T, F, F, T, F, F, F, F, F, F, F});
  testUnaryExpression<makeIsLiteralExpression>(
      testIdOrStrings, Ids{F, T, F, F, T, F, T, T, T, T, T, T, F});
  testUnaryExpression<makeIsNumericExpression>(
      testIdOrStrings, Ids{F, F, F, F, F, F, F, T, T, F, F, F, F});
  testUnaryExpression<makeBoundExpression>(
      testIdOrStrings, Ids{T, T, T, T, T, T, T, T, T, T, T, T, F});
}

// ____________________________________________________________________________
TEST(SparqlExpression, DatatypeExpression) {
  U = Id::makeUndefined();
  auto d1 = DateYearOrDuration::parseXsdDatetime("1900-12-13T03:12:00.33Z");
  auto d2 = DateYearOrDuration::parseGYear("-10000");
  auto d3 = DateYearOrDuration::parseGYear("1900");
  auto d4 = DateYearOrDuration::parseXsdDate("2024-06-13");
  auto d5 = DateYearOrDuration::parseGYearMonth("2024-06");
  auto g1 = GeoPoint(50.0, 50.0);
  Id DateId1 = Id::makeFromDate(d1);
  Id DateId2 = Id::makeFromDate(d2);
  Id DateId3 = Id::makeFromDate(d3);
  Id DateId4 = Id::makeFromDate(d4);
  Id DateId5 = Id::makeFromDate(d5);
  Id GeoId1 = Id::makeFromGeoPoint(g1);
  auto checkGetDatatype = testUnaryExpression<&makeDatatypeExpression>;
  checkGetDatatype(IdOrLiteralOrIriVec{testContext().x},
                   IdOrLiteralOrIriVec{U});
  checkGetDatatype(
      IdOrLiteralOrIriVec{testContext().alpha},
      IdOrLiteralOrIriVec{iriref("<http://www.w3.org/2001/XMLSchema#string>")});
  checkGetDatatype(
      IdOrLiteralOrIriVec{testContext().zz},
      IdOrLiteralOrIriVec{
          iriref("<http://www.w3.org/1999/02/22-rdf-syntax-ns#langString>")});
  checkGetDatatype(
      IdOrLiteralOrIriVec{testContext().notInVocabB},
      IdOrLiteralOrIriVec{iriref("<http://www.w3.org/2001/XMLSchema#string>")});
  checkGetDatatype(IdOrLiteralOrIriVec{testContext().notInVocabD},
                   IdOrLiteralOrIriVec{U});
  checkGetDatatype(IdOrLiteralOrIriVec{lit(
                       "123", "^^<http://www.w3.org/2001/XMLSchema#integer>")},
                   IdOrLiteralOrIriVec{
                       iriref("<http://www.w3.org/2001/XMLSchema#integer>")});
  checkGetDatatype(
      IdOrLiteralOrIriVec{lit("Simple StrStr")},
      IdOrLiteralOrIriVec{iriref("<http://www.w3.org/2001/XMLSchema#string>")});
  checkGetDatatype(
      IdOrLiteralOrIriVec{lit("english", "@en")},
      IdOrLiteralOrIriVec{
          iriref("<http://www.w3.org/1999/02/22-rdf-syntax-ns#langString>")});
  checkGetDatatype(IdOrLiteralOrIriVec{U}, IdOrLiteralOrIriVec{U});
  checkGetDatatype(IdOrLiteralOrIriVec{DateId1},
                   IdOrLiteralOrIriVec{
                       iriref("<http://www.w3.org/2001/XMLSchema#dateTime>")});
  checkGetDatatype(
      IdOrLiteralOrIriVec{DateId2},
      IdOrLiteralOrIriVec{iriref("<http://www.w3.org/2001/XMLSchema#gYear>")});
  checkGetDatatype(
      IdOrLiteralOrIriVec{DateId3},
      IdOrLiteralOrIriVec{iriref("<http://www.w3.org/2001/XMLSchema#gYear>")});
  checkGetDatatype(
      IdOrLiteralOrIriVec{DateId4},
      IdOrLiteralOrIriVec{iriref("<http://www.w3.org/2001/XMLSchema#date>")});
  checkGetDatatype(IdOrLiteralOrIriVec{DateId5},
                   IdOrLiteralOrIriVec{iriref(
                       "<http://www.w3.org/2001/XMLSchema#gYearMonth>")});
  checkGetDatatype(IdOrLiteralOrIriVec{GeoId1},
                   IdOrLiteralOrIriVec{iriref(
                       "<http://www.opengis.net/ont/geosparql#wktLiteral>")});
  checkGetDatatype(
      IdOrLiteralOrIriVec{Id::makeFromInt(212378233)},
      IdOrLiteralOrIriVec{iriref("<http://www.w3.org/2001/XMLSchema#int>")});
  checkGetDatatype(
      IdOrLiteralOrIriVec{Id::makeFromDouble(2.3475)},
      IdOrLiteralOrIriVec{iriref("<http://www.w3.org/2001/XMLSchema#double>")});
  checkGetDatatype(IdOrLiteralOrIriVec{Id::makeFromBool(false)},
                   IdOrLiteralOrIriVec{
                       iriref("<http://www.w3.org/2001/XMLSchema#boolean>")});
  checkGetDatatype(
      IdOrLiteralOrIriVec{Id::makeFromInt(true)},
      IdOrLiteralOrIriVec{iriref("<http://www.w3.org/2001/XMLSchema#int>")});
  checkGetDatatype(
      IdOrLiteralOrIriVec{lit("")},
      IdOrLiteralOrIriVec{iriref("<http://www.w3.org/2001/XMLSchema#string>")});
  checkGetDatatype(
      IdOrLiteralOrIriVec{lit(" ", "@de-LATN-de")},
      IdOrLiteralOrIriVec{
          iriref("<http://www.w3.org/1999/02/22-rdf-syntax-ns#langString>")});
  checkGetDatatype(
      IdOrLiteralOrIriVec{lit("testval", "^^<http://example/iri/test#test>")},
      IdOrLiteralOrIriVec{iriref("<http://example/iri/test#test>")});
  checkGetDatatype(IdOrLiteralOrIriVec{iriref("<http://example/iri/test>")},
                   IdOrLiteralOrIriVec{U});

  // test corner case DatatypeValueGetter
  TestContext ctx;
  AD_EXPECT_THROW_WITH_MESSAGE(
      sparqlExpression::detail::DatatypeValueGetter{}(Id::max(), &ctx.context),
      ::testing::ContainsRegex("should be unreachable"));
}

// ____________________________________________________________________________
TEST(SparqlExpression, testStrToHashExpressions) {
  auto checkGetMD5Expression = testUnaryExpression<&makeMD5Expression>;
  auto checkGetSHA1Expression = testUnaryExpression<&makeSHA1Expression>;
  auto checkGetSHA256Expression = testUnaryExpression<&makeSHA256Expression>;
  auto checkGetSHA384Expression = testUnaryExpression<&makeSHA384Expression>;
  auto checkGetSHA512Expression = testUnaryExpression<&makeSHA512Expression>;
  std::string testStr1 = "";
  std::string testStr2 = "Friburg23o";
  std::string testStr3 = "abc";
  checkGetMD5Expression(
      idOrLitOrStringVec({U, testStr1, testStr2, testStr3}),
      idOrLitOrStringVec({U, "d41d8cd98f00b204e9800998ecf8427e",
                          "9d9a73f67e20835e516029541595c381",
                          "900150983cd24fb0d6963f7d28e17f72"}));
  checkGetSHA1Expression(
      idOrLitOrStringVec({U, testStr1, testStr2, testStr3}),
      idOrLitOrStringVec({U, "da39a3ee5e6b4b0d3255bfef95601890afd80709",
                          "c3a77a6104fa091f590f594b3e2dba2668196d3c",
                          "a9993e364706816aba3e25717850c26c9cd0d89d"}));
  checkGetSHA256Expression(
      idOrLitOrStringVec({U, testStr1, testStr2, testStr3}),
      idOrLitOrStringVec(
          {U,
           "e3b0c44298fc1c149afbf4c8996fb92427ae41e4649b934ca495991b7852b855",
           "af8d98f09845a700aea36b35e8cc3a35632e38d0f7be9c0ca508e53c578da900",
           "ba7816bf8f01cfea414140de5dae2223b00361a396177a9cb410ff61f20015a"
           "d"}));
  checkGetSHA384Expression(
      idOrLitOrStringVec({U, testStr1, testStr2, testStr3}),
      idOrLitOrStringVec({U,
                          "38b060a751ac96384cd9327eb1b1e36a21fdb71114be07434c0c"
                          "c7bf63f6e1da274edebfe76f65fbd51ad2f14898b95b",
                          "72810006e3b418ebd179812522cafa486cd6c2a988378fac148a"
                          "f1a9a098a01ce3373734c23978f7df68bf7e98955c02",
                          "cb00753f45a35e8bb5a03d699ac65007272c32ab0eded1631a8b"
                          "605a43ff5bed8086072ba1e7cc2358baeca134c825a7"}));
  checkGetSHA512Expression(
      idOrLitOrStringVec({U, testStr1, testStr2, testStr3}),
      idOrLitOrStringVec(
          {U,
           "cf83e1357eefb8bdf1542850d66d8007d620e4050b5715dc83f4a921d36ce9ce47d"
           "0d13c5d85f2b0ff8318d2877eec2f63b931bd47417a81a538327af927da3e",
           "be4422bfad59ee51e98dc51c540dc9d85333cb786333b152d13b2bebde1bdaa499e"
           "9d4e1370a5bb2e831f4443b1358f2301fd5214ba80554ea0ff1d185c3b027",
           "ddaf35a193617abacc417349ae20413112e6fa4e89a97ea20a9eeee64b55d39a219"
           "2992a274fc1a836ba3c23a3feebbd454d4423643ce80e2a9ac94fa54ca49f"}));
}

// ____________________________________________________________________________
TEST(SparqlExpression, testToNumericExpression) {
  Id T = Id::makeFromBool(true);
  Id F = Id::makeFromBool(false);
  Id G = Id::makeFromGeoPoint(GeoPoint(50.0, 50.0));
  auto checkGetInt = testUnaryExpression<&makeConvertToIntExpression>;
  auto checkGetDouble = testUnaryExpression<&makeConvertToDoubleExpression>;
  auto chekGetDecimal = testUnaryExpression<&makeConvertToDecimalExpression>;

  checkGetInt(
      idOrLitOrStringVec({U, "  -1275", "5.97", "-78.97", "-5BoB6", "FreBurg1",
                          "", " .", " 42\n", " 0.01 ", "", "@", "@?+1", "1", G,
                          "+42"}),
      Ids{U, I(-1275), U, U, U, U, U, U, I(42), U, U, U, U, I(1), U, I(42)});
  checkGetDouble(
      idOrLitOrStringVec({U, "-122.2", "19,96", " 128789334.345 ", "-0.f",
                          "  0.007 ", " -14.75 ", "Q", "@!+?", "1", G, "+42.0",
                          " +1E-2", "1e3 ", "1.3E1"}),
      Ids{U, D(-122.2), U, D(128789334.345), U, D(0.007), D(-14.75), U, U,
          D(1.00), U, D(42), D(0.01), D(1000), D(13)});
  chekGetDecimal(
      idOrLitOrStringVec({U, "-122.2", "19,96", " 128789334.345 ", "-0.f",
                          "  0.007 ", " -14.75 ", "Q", "@!+?", "1", G, "+42.0",
                          " +1E-2", "1e3 ", "1.3E1"}),
      Ids{U, D(-122.2), U, D(128789334.345), U, D(0.007), D(-14.75), U, U,
          D(1.00), U, D(42), U, U, U});
  checkGetInt(idOrLitOrStringVec(
                  {U, I(-12475), I(42), I(0), D(-14.57), D(33.0), D(0.00001)}),
              Ids{U, I(-12475), I(42), I(0), I(-14), I(33), I(0)});
  checkGetDouble(
      idOrLitOrStringVec(
          {U, I(-12475), I(42), I(0), D(-14.57), D(33.0), D(0.00001)}),
      Ids{U, D(-12475.00), D(42.00), D(0.00), D(-14.57), D(33.00), D(0.00001)});
  chekGetDecimal(
      idOrLitOrStringVec(
          {U, I(-12475), I(42), I(0), D(-14.57), D(33.0), D(0.00001)}),
      Ids{U, D(-12475.00), D(42.00), D(0.00), D(-14.57), D(33.00), D(0.00001)});
  checkGetDouble(IdOrLiteralOrIriVec{lit("."), lit("-12.745"), T, F,
                                     lit("0.003"), lit("1")},
                 Ids{U, D(-12.745), D(1.00), D(0.00), D(0.003), D(1.00)});
  chekGetDecimal(IdOrLiteralOrIriVec{lit("."), lit("-12.745"), T, F,
                                     lit("0.003"), lit("1")},
                 Ids{U, D(-12.745), D(1.00), D(0.00), D(0.003), D(1.00)});
  checkGetInt(IdOrLiteralOrIriVec{lit("."), lit("-12.745"), T, F, lit(".03"),
                                  lit("1"), lit("-33")},
              Ids{U, U, I(1), I(0), U, I(1), I(-33)});
}

// ____________________________________________________________________________
TEST(SparqlExpression, testToDateOrDateTimeExpression) {
  using namespace ad_utility::testing;
  Id T = Id::makeFromBool(true);
  Id F = Id::makeFromBool(false);
  Id G = Id::makeFromGeoPoint(GeoPoint(50.0, 50.0));
  auto parserDate = DateYearOrDuration::parseXsdDate;
  auto parserDateTime = DateYearOrDuration::parseXsdDatetime;
  auto parserDuration = DateYearOrDuration::parseXsdDayTimeDuration;
  auto checkGetDate = testUnaryExpression<&makeConvertToDateExpression>;
  auto checkGetDateTime = testUnaryExpression<&makeConvertToDateTimeExpression>;

  checkGetDate(
      idOrLitOrStringVec(
          {"---", T, F, G, "2025-02", I(10), D(0.01), "-2025-02-20",
           "2025-02-20", "2025-1-1", DateId(parserDate, "0000-01-01"),
           DateId(parserDuration, "-PT5H"),
           DateId(parserDateTime, "1900-12-13T03:12:00.33Z"),
           DateId(parserDateTime, "2025-02-20T17:12:00.01-05:00")}),
      Ids{U, U, U, U, U, U, U, DateId(parserDate, "-2025-02-20"),
          DateId(parserDate, "2025-02-20"), U, DateId(parserDate, "0000-01-01"),
          U, DateId(parserDate, "1900-12-13"),
          DateId(parserDate, "2025-02-20")});
  checkGetDateTime(
      idOrLitOrStringVec(
          {"---", T, F, G, "2025-02", I(10), D(0.01), "-2025-02-20",
           "2025-02-20", "2025-1-1", "1900-12-13T03:12:00.33Z",
           "-1900-12-13T03:12:00.33Z", "2025-02-20T17:12:00.01-05:00",
           DateId(parserDateTime, "2025-02-20T17:12:00.01Z"),
           DateId(parserDuration, "PT1H4M"), DateId(parserDate, "0000-01-01")}),
      Ids{U, U, U, U, U, U, U, U, U, U,
          DateId(parserDateTime, "1900-12-13T03:12:00.33Z"),
          DateId(parserDateTime, "-1900-12-13T03:12:00.33Z"),
          DateId(parserDateTime, "2025-02-20T17:12:00.01-05:00"),
          DateId(parserDateTime, "2025-02-20T17:12:00.01Z"), U,
          DateId(parserDateTime, "0000-01-01T00:00:00.00")});
}

// ____________________________________________________________________________
TEST(SparqlExpression, testToBooleanExpression) {
  Id T = Id::makeFromBool(true);
  Id F = Id::makeFromBool(false);
  auto checkGetBoolean = testUnaryExpression<&makeConvertToBooleanExpression>;

  checkGetBoolean(
      IdOrLiteralOrIriVec(
          {sparqlExpression::detail::LiteralOrIri{
               iri("<http://example.org/z>")},
           lit("string"), lit("-10.2E3"), lit("+33.3300"), lit("0.0"), lit("0"),
           lit("0E1"), lit("1.5"), lit("1"), lit("1E0"), lit("13"),
           lit("2002-10-10T17:00:00Z"), lit("false"), lit("true"), T, F,
           lit("0", absl::StrCat("^^<", XSD_PREFIX.second, "boolean>")), I(0),
           I(1), I(-1), D(0.0), D(1.0), D(-1.0),
           // The SPARQL compliance tests for the boolean conversion functions
           // mandate that xds:boolean("0E1") is undefined, but
           // xsd:boolean("0E1"^^xsd:float) is false. The code currently returns
           // undefined in both cases, which is fine, because the SPARQL parser
           // converts the latter into an actual float literal.
           lit("0E1", absl::StrCat("^^<", XSD_PREFIX.second, "float>")),
           lit("1E0", absl::StrCat("^^<", XSD_PREFIX.second, "float>")),
           lit("1.25", absl::StrCat("^^<", XSD_PREFIX.second, "float>")),
           lit("-7.875", absl::StrCat("^^<", XSD_PREFIX.second, "float>"))}),
      Ids{U, U, U, U, U, F, U, U, T, U, U, U, F, T,
          T, F, F, F, T, T, F, T, T, U, U, U, U});

  checkGetBoolean(IdOrLiteralOrIriVec({Id::makeUndefined()}), Ids{U});
}

// ____________________________________________________________________________
TEST(SparqlExpression, geoSparqlExpressions) {
  auto checkLat = testUnaryExpression<&makeLatitudeExpression>;
  auto checkLong = testUnaryExpression<&makeLongitudeExpression>;
  auto checkIsGeoPoint = testUnaryExpression<&makeIsGeoPointExpression>;
  auto checkCentroid = testUnaryExpression<&makeCentroidExpression>;
  auto checkDist = std::bind_front(testNaryExpression, &makeDistExpression);
  auto checkEnvelope = testUnaryExpression<&makeEnvelopeExpression>;
  auto checkGeometryType = testUnaryExpression<&makeGeometryTypeExpression>;

  // auto checkLength = std::bind_front(testNaryExpression,
  // &makeLengthExpression);

  // auto checkMetricLength =
  // testUnaryExpression<&makeMetricLengthExpression>;

  auto p = GeoPoint(26.8, 24.3);
  auto v = ValueId::makeFromGeoPoint(p);

  // Should provide the same values, however with some precision loss, as the
  // bit representation only uses 30 bits per coordinate, not a full double
  auto actualValues = GeoPoint::fromBitRepresentation(
      GeoPoint(26.8, 24.3).toBitRepresentation());
  auto actualLat = actualValues.getLat();
  auto actualLng = actualValues.getLng();
  constexpr auto precision = 0.0001;
  EXPECT_NEAR(actualLat, 26.8, precision);
  EXPECT_NEAR(actualLng, 24.3, precision);
  auto vLat = ValueId::makeFromDouble(actualLat);
  auto vLng = ValueId::makeFromDouble(actualLng);

  checkLat(v, vLat);
  checkLong(v, vLng);
  checkCentroid(v, v);
  checkIsGeoPoint(v, B(true));
  checkDist(D(0.0), v, v);
  checkLat(idOrLitOrStringVec({"NotAPoint", I(12)}), Ids{U, U});
  checkLong(idOrLitOrStringVec({D(4.2), "NotAPoint"}), Ids{U, U});
  checkIsGeoPoint(IdOrLiteralOrIri{lit("NotAPoint")}, B(false));
  checkCentroid(IdOrLiteralOrIri{lit("NotAPoint")}, U);
  checkDist(U, v, IdOrLiteralOrIri{I(12)});
  checkDist(U, IdOrLiteralOrIri{I(12)}, v);
  checkDist(U, v, IdOrLiteralOrIri{lit("NotAPoint")});
  checkDist(U, IdOrLiteralOrIri{lit("NotAPoint")}, v);

  auto polygonCentroid = ValueId::makeFromGeoPoint(GeoPoint(3, 3));
  checkCentroid(IdOrLiteralOrIri{lit(
                    "\"POLYGON((2 4, 4 4, 4 2, 2 2))\"",
                    "^^<http://www.opengis.net/ont/geosparql#wktLiteral>")},
                polygonCentroid);

  checkEnvelope(
      IdOrLiteralOrIriVec{U, D(1.0), ValueId::makeFromGeoPoint({4, 2}),
                          geoLit("LINESTRING(2 4, 8 8)")},
      IdOrLiteralOrIriVec{U, U, geoLit("POLYGON((2 4,2 4,2 4,2 4,2 4))"),
                          geoLit("POLYGON((2 4,8 4,8 8,2 8,2 4))")});

  auto sfGeoType = [](std::string_view type) {
    return lit(absl::StrCat("http://www.opengis.net/ont/sf#", type),
               "^^<http://www.w3.org/2001/XMLSchema#anyURI>");
  };
  checkGeometryType(
      IdOrLiteralOrIriVec{U, D(0.0), v, geoLit("LINESTRING(2 2, 4 4)"),
                          geoLit("POLYGON((2 4, 4 4, 4 2, 2 2))"),
                          geoLit("BLABLIBLU(1 1, 2 2)")},
      IdOrLiteralOrIriVec{U, U, sfGeoType("Point"), sfGeoType("LineString"),
                          sfGeoType("Polygon"), U});

<<<<<<< HEAD
  // TODO tests length
=======
  // Bounding coordinate expressions
  using enum ad_utility::BoundingCoordinate;
  auto checkMinX =
      testUnaryExpression<&makeBoundingCoordinateExpression<MIN_X>>;
  auto checkMinY =
      testUnaryExpression<&makeBoundingCoordinateExpression<MIN_Y>>;
  auto checkMaxX =
      testUnaryExpression<&makeBoundingCoordinateExpression<MAX_X>>;
  auto checkMaxY =
      testUnaryExpression<&makeBoundingCoordinateExpression<MAX_Y>>;

  const IdOrLiteralOrIriVec boundingCoordInputs{
      U,
      D(0.0),
      v,  // POINT(24.3, 26.8)
      geoLit("LINESTRING(2 8, 4 6)"),
      geoLit("POLYGON((2 4, 4 4, 4 2, 2 2, 2 4))"),
      lit("BLABLIBLU(1 1, 2 2)")
      // TODO<ullingerc> Handle invalid geo literals gracefully. Then add
      // geoLit("BLABLIBLU(1 1, 2 2)")
  };
  using IdVec = std::vector<ValueId>;
  checkMinX(boundingCoordInputs, IdVec{U, U, D(24.3), D(2), D(2), U});
  checkMinY(boundingCoordInputs, IdVec{U, U, D(26.8), D(6), D(2), U});
  checkMaxX(boundingCoordInputs, IdVec{U, U, D(24.3), D(4), D(4), U});
  checkMaxY(boundingCoordInputs, IdVec{U, U, D(26.8), D(8), D(4), U});
>>>>>>> 04e52b99
}

// ________________________________________________________________________________________
TEST(SparqlExpression, ifAndCoalesce) {
  auto checkIf = TestNaryExpressionVec<&makeIfExpression>{};
  auto checkCoalesce = TestNaryExpressionVec<makeCoalesceExpressionVariadic>{};

  const auto T = Id::makeFromBool(true);
  const auto F = Id::makeFromBool(false);

  checkIf(idOrLitOrStringVec({I(0), "eins", I(2), I(3), U, "fünf"}),
          // The empty string is considered to be `false`.
          std::tuple{idOrLitOrStringVec({T, F, T, "true", U, ""}),
                     Ids{I(0), I(1), I(2), I(3), I(4), I(5)},
                     idOrLitOrStringVec(
                         {"null", "eins", "zwei", "drei", "vier", "fünf"})});
  checkCoalesce(
      idOrLitOrStringVec({I(0), "eins", I(2), I(3), U, D(5.0)}),
      // UNDEF and the empty string are considered to be `false`.
      std::tuple{Ids{I(0), U, I(2), I(3), U, D(5.0)},
                 idOrLitOrStringVec({"null", "eins", "zwei", "drei", U, U}),
                 Ids{U, U, U, U, U, D(5.0)}});
  // Example for COALESCE where we have a constant input and evaluating the last
  // input is not necessary.
  checkCoalesce(
      idOrLitOrStringVec({I(0), "eins", I(2), I(3), "eins", D(5.0)}),
      // UNDEF and the empty string are considered to be `false`.
      std::tuple{Ids{I(0), U, I(2), I(3), U, D(5.0)}, U,
                 IdOrLiteralOrIri{lit("eins")}, Ids{U, U, U, U, U, D(5.0)}});

  // Check COALESCE with no arguments or empty arguments.
  checkCoalesce(IdOrLiteralOrIriVec{}, std::tuple{});
  checkCoalesce(IdOrLiteralOrIriVec{}, std::tuple{Ids{}});
  checkCoalesce(IdOrLiteralOrIriVec{}, std::tuple{Ids{}, Ids{}});
  checkCoalesce(IdOrLiteralOrIriVec{}, std::tuple{Ids{}, Ids{}, Ids{}});

  auto coalesceExpr = makeCoalesceExpressionVariadic(
      std::make_unique<IriExpression>(iri("<bim>")),
      std::make_unique<IriExpression>(iri("<bam>")));
  ASSERT_THAT(coalesceExpr->getCacheKey({}),
              testing::AllOf(::testing::ContainsRegex("CoalesceExpression"),
                             ::testing::HasSubstr("<bim>"),
                             ::testing::HasSubstr("<bam>")));
}

// ________________________________________________________________________________________
TEST(SparqlExpression, concatExpression) {
  auto checkConcat = TestNaryExpressionVec<makeConcatExpressionVariadic>{};

  const auto T = Id::makeFromBool(true);

  checkConcat(idOrLitOrStringVec({U, U, U}),
              std::tuple{Ids{U, I(0), U}, Ids{U, U, I(0)}});

  //  CONCAT function explicitly takes string literals according to the sparql
  //  standard.
  checkConcat(
      idOrLitOrStringVec({"0null0", U, U, U, U}),
      std::tuple{idOrLitOrStringVec({"0", I(1), "zwei", T, D(5.3)}),
                 idOrLitOrStringVec({"null", "eins", I(2), "true", ""}),
                 idOrLitOrStringVec({"0", "EINS", "ZWEI", "TRUE", D(5.2)})});
  // Example with some constants in the middle.
  checkConcat(
      idOrLitOrStringVec(
          {"0trueeins", U, "2trueeins", "3trueeins", U, "12.3trueeins-2.1"}),
      std::tuple{idOrLitOrStringVec({"0", U, "2", "3", "", "12.3"}),
                 IdOrLiteralOrIri{lit("true")}, IdOrLiteralOrIri{lit("eins")},
                 idOrLitOrStringVec({"", "", "", "", I(4), "-2.1"})});

  // Only constants
  checkConcat(
      IdOrLiteralOrIri{lit("trueMe1")},
      std::tuple{IdOrLiteralOrIri{lit("true")}, IdOrLiteralOrIri{lit("Me")},
                 IdOrLiteralOrIri{lit("1")}});
  // Constants at the beginning.
  checkConcat(
      IdOrLiteralOrIriVec{lit("trueMe1"), lit("trueMe2")},
      std::tuple{IdOrLiteralOrIri{lit("true")}, IdOrLiteralOrIri{lit("Me")},
                 idOrLitOrStringVec({"1", "2"})});

  checkConcat(IdOrLiteralOrIri{lit("")}, std::tuple{});
  auto coalesceExpr = makeConcatExpressionVariadic(
      std::make_unique<IriExpression>(iri("<bim>")),
      std::make_unique<IriExpression>(iri("<bam>")));
  ASSERT_THAT(coalesceExpr->getCacheKey({}),
              testing::AllOf(::testing::ContainsRegex("ConcatExpression"),
                             ::testing::HasSubstr("<bim>"),
                             ::testing::HasSubstr("<bam>")));
  // Only constants with datatypes or language tags.
  checkConcat(
      IdOrLiteralOrIri{lit("HelloWorld")},
      std::tuple{IdOrLiteralOrIri{lit(
                     "Hello", "^^<http://www.w3.org/2001/XMLSchema#string>")},
                 IdOrLiteralOrIri{lit(
                     "World", "^^<http://www.w3.org/2001/XMLSchema#string>")}});
  checkConcat(IdOrLiteralOrIri{lit("HelloWorld", "@en")},
              std::tuple{IdOrLiteralOrIri{lit("Hello", "@en")},
                         IdOrLiteralOrIri{lit("World", "@en")}});
  checkConcat(
      IdOrLiteralOrIri{lit("HelloWorld")},
      std::tuple{IdOrLiteralOrIri{lit(
                     "Hello", "^^<http://www.w3.org/2001/XMLSchema#string>")},
                 IdOrLiteralOrIri{lit("World")}});
  checkConcat(IdOrLiteralOrIri{lit("HelloWorld")},
              std::tuple{IdOrLiteralOrIri{lit("Hello", "@de")},
                         IdOrLiteralOrIri{lit("World")}});
  checkConcat(IdOrLiteralOrIri{lit("HelloWorld")},
              std::tuple{IdOrLiteralOrIri{lit("Hello", "@de")},
                         IdOrLiteralOrIri{lit("World", "@en")}});
  checkConcat(
      IdOrLiteralOrIri{lit("HelloWorld")},
      std::tuple{IdOrLiteralOrIri{lit(
                     "Hello", "^^<http://www.w3.org/2001/XMLSchema#string>")},
                 IdOrLiteralOrIri{lit("World", "@en")}});

  // Constants at beginning with datatypes or language tags.
  checkConcat(IdOrLiteralOrIriVec{lit("MeHello", "@en"), lit("MeWorld"),
                                  lit("MeHallo")},
              std::tuple{IdOrLiteralOrIri{lit("Me", "@en")},
                         IdOrLiteralOrIriVec{lit("Hello", "@en"), lit("World"),
                                             lit("Hallo", "@de")}});
  checkConcat(
      IdOrLiteralOrIriVec{lit("MeHello"), lit("MeWorld"), lit("MeHallo")},
      std::tuple{
          IdOrLiteralOrIri{
              lit("Me", "^^<http://www.w3.org/2001/XMLSchema#string>")},
          IdOrLiteralOrIriVec{
              lit("Hello", "^^<http://www.w3.org/2001/XMLSchema#string>"),
              lit("World"), lit("Hallo", "@de")}});

  // Vector at the beginning with datatypes or language tags.
  checkConcat(
      IdOrLiteralOrIriVec{lit("HelloWorld"), lit("HiWorld"), lit("HalloWorld")},
      std::tuple{
          IdOrLiteralOrIriVec{
              lit("Hello", "^^<http://www.w3.org/2001/XMLSchema#string>"),
              lit("Hi"), lit("Hallo", "@de")},
          IdOrLiteralOrIri{
              lit("World", "^^<http://www.w3.org/2001/XMLSchema#string>")}});
  checkConcat(IdOrLiteralOrIriVec{lit("HelloWorld", "@en"), lit("HiWorld"),
                                  lit("HalloWorld")},
              std::tuple{IdOrLiteralOrIriVec{lit("Hello", "@en"), lit("Hi"),
                                             lit("Hallo", "@de")},
                         IdOrLiteralOrIri{lit("World", "@en")}});
  checkConcat(
      IdOrLiteralOrIriVec{lit("HelloWorld!"), lit("HalloWorld!")},
      std::tuple{IdOrLiteralOrIriVec{lit("Hello", "@en"), lit("Hallo", "@de")},
                 IdOrLiteralOrIri{lit("World", "@en")},
                 IdOrLiteralOrIri{lit("!", "@fr")}});
}

// ______________________________________________________________________________
TEST(SparqlExpression, ReplaceExpression) {
  auto makeReplaceExpressionThreeArgs = [](auto&& arg0, auto&& arg1,
                                           auto&& arg2) {
    return makeReplaceExpression(AD_FWD(arg0), AD_FWD(arg1), AD_FWD(arg2),
                                 nullptr);
  };
  auto checkReplace = TestNaryExpressionVec<makeReplaceExpressionThreeArgs>{};
  auto checkReplaceWithFlags = TestNaryExpressionVec<&makeReplaceExpression>{};
  // A simple replace( no regexes involved).
  checkReplace(
      idOrLitOrStringVec({"null", "Eins", "zwEi", "drEi", U, U}),
      std::tuple{idOrLitOrStringVec({"null", "eins", "zwei", "drei", U, U}),
                 IdOrLiteralOrIri{lit("e")}, IdOrLiteralOrIri{lit("E")}});
  // A somewhat more involved regex
  checkReplace(
      idOrLitOrStringVec({"null", "Xs", "zwei", "drei", U, U}),
      std::tuple{idOrLitOrStringVec({"null", "eins", "zwei", "drei", U, U}),
                 IdOrLiteralOrIri{lit("e.[a-z]")}, IdOrLiteralOrIri{lit("X")}});
  // A regex with replacement with substitutions
  checkReplace(idOrLitOrStringVec({R"("$1 \\2 A \\bc")", R"("$1 \\2 DE \\f")"}),
               std::tuple{idOrLitOrStringVec({"Abc", "DEf"}),
                          IdOrLiteralOrIri{lit("([A-Z]+)")},
                          IdOrLiteralOrIri{lit(R"("\\$1 \\2 $1 \\")")}});

  // Only simple literals should be replaced.
  checkReplace(idOrLitOrStringVec({U, U}),
               std::tuple{idOrLitOrStringVec({"Abc", "DEf"}),
                          IdOrLiteralOrIri{lit("([A-Z]+)")},
                          IdOrLiteralOrIri{Id::makeFromBool(true)}});

  // Case-insensitive matching using the hack for google regex:
  checkReplace(idOrLitOrStringVec({"null", "xxns", "zwxx", "drxx"}),
               std::tuple{idOrLitOrStringVec({"null", "eIns", "zwEi", "drei"}),
                          IdOrLiteralOrIri{lit("(?i)[ei]")},
                          IdOrLiteralOrIri{lit("x")}});

  // Case-insensitive matching using the flag
  checkReplaceWithFlags(
      idOrLitOrStringVec({"null", "xxns", "zwxx", "drxx"}),
      std::tuple{idOrLitOrStringVec({"null", "eIns", "zwEi", "drei"}),
                 IdOrLiteralOrIri{lit("[ei]")}, IdOrLiteralOrIri{lit("x")},
                 IdOrLiteralOrIri{lit("i")}});

  // Matching using the all the flags
  checkReplaceWithFlags(
      idOrLitOrStringVec({"null", "xxns", "zwxx", "drxx"}),
      std::tuple{idOrLitOrStringVec({"null", "eIns", "zwEi", "drei"}),
                 IdOrLiteralOrIri{lit("[ei]")}, IdOrLiteralOrIri{lit("x")},
                 IdOrLiteralOrIri{lit("imsU")}});
  // Empty flag
  checkReplaceWithFlags(
      idOrLitOrStringVec({"null", "xIns", "zwEx", "drxx"}),
      std::tuple{idOrLitOrStringVec({"null", "eIns", "zwEi", "drei"}),
                 IdOrLiteralOrIri{lit("[ei]")}, IdOrLiteralOrIri{lit("x")},
                 IdOrLiteralOrIri{lit("")}});

  // Multiple matches within the same string
  checkReplace(
      IdOrLiteralOrIri{lit("wEeDEflE")},
      std::tuple{IdOrLiteralOrIri{lit("weeeDeeflee")},
                 IdOrLiteralOrIri{lit("ee")}, IdOrLiteralOrIri{lit("E")}});

  // Illegal regex.
  checkReplace(
      IdOrLiteralOrIriVec{U, U, U, U, U, U},
      std::tuple{idOrLitOrStringVec({"null", "Xs", "zwei", "drei", U, U}),
                 IdOrLiteralOrIri{lit("e.[a-z")}, IdOrLiteralOrIri{lit("X")}});
  // Undefined regex
  checkReplace(
      IdOrLiteralOrIriVec{U, U, U, U, U, U},
      std::tuple{idOrLitOrStringVec({"null", "Xs", "zwei", "drei", U, U}), U,
                 IdOrLiteralOrIri{lit("X")}});

  checkReplaceWithFlags(
      IdOrLiteralOrIriVec{U, U, U, U, U, U},
      std::tuple{idOrLitOrStringVec({"null", "Xs", "zwei", "drei", U, U}), U,
                 IdOrLiteralOrIri{lit("X")}, IdOrLiteralOrIri{lit("i")}});

  // Undefined flags
  checkReplaceWithFlags(
      IdOrLiteralOrIriVec{U, U, U, U, U, U},
      std::tuple{idOrLitOrStringVec({"null", "Xs", "zwei", "drei", U, U}),
                 IdOrLiteralOrIri{lit("[ei]")}, IdOrLiteralOrIri{lit("X")}, U});

  using ::testing::HasSubstr;
  // Invalid flags
  checkReplaceWithFlags(
      IdOrLiteralOrIriVec{U},
      std::tuple{idOrLitOrStringVec({"null"}), IdOrLiteralOrIri{lit("[n]")},
                 IdOrLiteralOrIri{lit("X")}, IdOrLiteralOrIri{lit("???")}});

  // Illegal replacement.
  checkReplace(
      IdOrLiteralOrIriVec{U, U, U, U, U, U},
      std::tuple{idOrLitOrStringVec({"null", "Xs", "zwei", "drei", U, U}),
                 IdOrLiteralOrIri{lit("e")}, Id::makeUndefined()});

  // Datatype or language tag
  checkReplace(
      IdOrLiteralOrIriVec{lit("Eins"), lit("zwEi", "@en")},
      std::tuple{IdOrLiteralOrIriVec{
                     lit("eins", "^^<http://www.w3.org/2001/XMLSchema#string>"),
                     lit("zwei", "@en")},
                 IdOrLiteralOrIri{lit("e")}, IdOrLiteralOrIri{lit("E")}});
}

// ______________________________________________________________________________
TEST(SparqlExpression, literalExpression) {
  TestContext ctx;
  StringLiteralExpression expr{TripleComponent::Literal::fromEscapedRdfLiteral(
      "\"notInTheVocabulary\"")};
  // Evaluate multiple times to test the caching behavior.
  for (size_t i = 0; i < 15; ++i) {
    ASSERT_EQ(
        (ExpressionResult{IdOrLiteralOrIri{lit("\"notInTheVocabulary\"")}}),
        expr.evaluate(&ctx.context));
  }
  // A similar test with a constant entry that is part of the vocabulary and can
  // therefore be converted to an ID.
  IriExpression iriExpr{TripleComponent::Iri::fromIriref("<x>")};
  Id idOfX = ctx.x;
  for (size_t i = 0; i < 15; ++i) {
    ASSERT_EQ((ExpressionResult{IdOrLiteralOrIri{idOfX}}),
              iriExpr.evaluate(&ctx.context));
  }
}

// Test a `VariableExpression` for a variable that is not present in the input
// (and therefore always undefined).
TEST(SparqlExpression, unboundVariableExpression) {
  TestContext ctx;
  VariableExpression var{Variable{"?notFoundAnywhere"}};
  EXPECT_THAT(var.getCacheKey({}), ::testing::HasSubstr("Unbound Variable"));
  EXPECT_THAT(var.evaluate(&ctx.context),
              ::testing::VariantWith<Id>(Id::makeUndefined()));
}

// ______________________________________________________________________________
TEST(SparqlExpression, encodeForUri) {
  auto checkEncodeForUri = testUnaryExpression<&makeEncodeForUriExpression>;
  using IoS = IdOrLiteralOrIri;
  auto l = [](std::string_view s, std::string_view langOrDatatype = "") {
    return IoS{lit(s, langOrDatatype)};
  };
  checkEncodeForUri("Los Angeles", "Los%20Angeles");
  checkEncodeForUri(l("Los Angeles", "@en"), "Los%20Angeles");
  checkEncodeForUri(l("Los Angeles", "^^<someDatatype>"), "Los%20Angeles");
  checkEncodeForUri(l("Los Ängeles", "^^<someDatatype>"), "Los%20%C3%84ngeles");
  checkEncodeForUri(l("\"Los Angeles"), "%22Los%20Angeles");
  checkEncodeForUri(l("L\"os \"Angeles"), "L%22os%20%22Angeles");
  // Literals from the global and local vocab.
  checkEncodeForUri(testContext().aelpha, "%C3%A4lpha");
  checkEncodeForUri(testContext().notInVocabA, "notInVocabA");
  checkEncodeForUri(testContext().notInVocabAelpha, "notInVocab%C3%84lpha");
  // Entities from the local and global vocab (become undefined without STR()
  // around the expression).
  checkEncodeForUri(testContext().label, IoS{U});
  checkEncodeForUri(testContext().notInVocabC, IoS{U});
  checkEncodeForUri(U, IoS{U});
}

// ______________________________________________________________________________
TEST(SparqlExpression, replaceChildThrowsIfOutOfRange) {
  sparqlExpression::IdExpression expr(ValueId::makeFromInt(42));
  std::unique_ptr<SparqlExpression> exprToSubstitute =
      std::make_unique<IdExpression>(ValueId::makeFromInt(42));

  ASSERT_THROW(expr.replaceChild(1, std::move(exprToSubstitute)),
               ad_utility::Exception);
}

// ______________________________________________________________________________
TEST(SparqlExpression, isAggregateAndIsDistinct) {
  using namespace sparqlExpression;
  IdExpression idExpr(ValueId::makeFromInt(42));

  using enum SparqlExpression::AggregateStatus;

  ASSERT_EQ(idExpr.isAggregate(), NoAggregate);
  ASSERT_FALSE(idExpr.isInsideAggregate());

  auto varX = []() {
    return std::make_unique<VariableExpression>(Variable{"?x"});
  };

  // Return a matcher that checks whether a given `SparqlExpression` is an
  // aggregate with the given distinctness. In particular, the expression itself
  // as well as its child must return `true` for the `isInsideAggregate()`
  // function, and the distinctness of the aggregate itself must match.
  // If `hasChild` is `true`, then the aggregate is expected to have at least
  // one child. This is the case for all aggregates except the
  // `CountStarExpression`.
  auto match = [](bool distinct, bool hasChild = true) {
    auto aggStatus = distinct ? DistinctAggregate : NonDistinctAggregate;
    auto distinctMatcher =
        AD_PROPERTY(SparqlExpression, isAggregate, aggStatus);
    auto getChild = [](const SparqlExpression& expression) -> decltype(auto) {
      return *expression.children()[0];
    };
    auto insideAggregate =
        AD_PROPERTY(SparqlExpression, isInsideAggregate, true);
    using namespace ::testing;
    auto childMatcher = [&]() -> Matcher<const SparqlExpression&> {
      if (hasChild) {
        return ResultOf(getChild, insideAggregate);
      } else {
        return ::testing::_;
      }
    }();
    return AllOf(distinctMatcher, insideAggregate, childMatcher);
  };

  EXPECT_THAT(AvgExpression(false, varX()), match(false));
  EXPECT_THAT(AvgExpression(true, varX()), match(true));

  EXPECT_THAT(GroupConcatExpression(false, varX(), " "), match(false));
  EXPECT_THAT(GroupConcatExpression(true, varX(), " "), match(true));

  EXPECT_THAT(StdevExpression(false, varX()), match(false));
  EXPECT_THAT(StdevExpression(true, varX()), match(true));

  EXPECT_THAT(SampleExpression(false, varX()), match(false));
  // For `SAMPLE` the distinctness makes no difference, so we always return `not
  // distinct`.
  EXPECT_THAT(SampleExpression(true, varX()), match(false));

  EXPECT_THAT(*makeCountStarExpression(true), match(true, false));
  EXPECT_THAT(*makeCountStarExpression(false), match(false, false));
}

// ___________________________________________________________________________
TEST(SingleUseExpression, simpleMembersForTestCoverage) {
  SingleUseExpression expression(Id::makeUndefined());
  using namespace ::testing;
  EXPECT_THAT(expression.evaluate(nullptr),
              VariantWith<Id>(Eq(Id::makeUndefined())));
  EXPECT_ANY_THROW(expression.evaluate(nullptr));
  EXPECT_THAT(expression.childrenForTesting(), IsEmpty());
  EXPECT_ANY_THROW(expression.getUnaggregatedVariables());
  EXPECT_ANY_THROW(expression.getCacheKey({}));
}

// This just tests basic functionality of the `ExistsExpression` class. Since
// the actual implementation of the `EXISTS` operator is done in the
// `ExistsJoin` class, most of the testing happens in
// `test/engine/ExistsJoinTest.cpp`.
TEST(ExistsExpression, basicFunctionality) {
  using namespace ::testing;
  ParsedQuery pq;
  pq.selectClause().addVisibleVariable(Variable{"?testVar42"});
  pq.selectClause().setAsterisk();
  ExistsExpression exists{std::move(pq)};
  auto var = exists.variable();
  TestContext context;
  EXPECT_ANY_THROW(exists.evaluate(&context.context));
  using namespace testing;
  EXPECT_THAT(exists.getCacheKey(context.varToColMap),
              HasSubstr("Uninitialized Exists"));
  context.varToColMap[var] = makeAlwaysDefinedColumn(437);
  EXPECT_THAT(exists.evaluate(&context.context), VariantWith<Variable>(var));
  EXPECT_THAT(exists.getCacheKey(context.varToColMap),
              HasSubstr("ExistsExpression col# 437"));
  EXPECT_THAT(exists.containedVariables(),
              ElementsAre(Pointee(Eq(Variable{"?testVar42"}))));
}<|MERGE_RESOLUTION|>--- conflicted
+++ resolved
@@ -1399,9 +1399,6 @@
       IdOrLiteralOrIriVec{U, U, sfGeoType("Point"), sfGeoType("LineString"),
                           sfGeoType("Polygon"), U});
 
-<<<<<<< HEAD
-  // TODO tests length
-=======
   // Bounding coordinate expressions
   using enum ad_utility::BoundingCoordinate;
   auto checkMinX =
@@ -1428,7 +1425,8 @@
   checkMinY(boundingCoordInputs, IdVec{U, U, D(26.8), D(6), D(2), U});
   checkMaxX(boundingCoordInputs, IdVec{U, U, D(24.3), D(4), D(4), U});
   checkMaxY(boundingCoordInputs, IdVec{U, U, D(26.8), D(8), D(4), U});
->>>>>>> 04e52b99
+
+  // TODO tests length
 }
 
 // ________________________________________________________________________________________
