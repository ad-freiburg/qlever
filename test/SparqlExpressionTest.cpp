--- conflicted
+++ resolved
@@ -798,19 +798,13 @@
 
   // Check COALESCE with no arguments or empty arguments.
   checkCoalesce(IdOrStrings{}, std::tuple{});
-<<<<<<< HEAD
+  checkCoalesce(IdOrStrings{}, std::tuple{Ids{}});
+  checkCoalesce(IdOrStrings{}, std::tuple{Ids{}, Ids{}});
+  checkCoalesce(IdOrStrings{}, std::tuple{Ids{}, Ids{}, Ids{}});
+
   auto coalesceExpr = makeCoalesceExpressionVariadic(
       std::make_unique<IriExpression>(iri("<bim>")),
       std::make_unique<IriExpression>(iri("<bam>")));
-=======
-  checkCoalesce(IdOrStrings{}, std::tuple{Ids{}});
-  checkCoalesce(IdOrStrings{}, std::tuple{Ids{}, Ids{}});
-  checkCoalesce(IdOrStrings{}, std::tuple{Ids{}, Ids{}, Ids{}});
-
-  auto coalesceExpr =
-      makeCoalesceExpressionVariadic(std::make_unique<IriExpression>("<bim>"),
-                                     std::make_unique<IriExpression>("<bam>"));
->>>>>>> 37fe9f45
   ASSERT_THAT(coalesceExpr->getCacheKey({}),
               testing::AllOf(::testing::ContainsRegex("CoalesceExpression"),
                              ::testing::HasSubstr("<bim>"),
