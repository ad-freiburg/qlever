// Copyright 2022, University of Freiburg,
// Chair of Algorithms and Data Structures
// Authors: Johannes Kalmbach <kalmbach@cs.uni-freiburg.de>
//          Hannah Bast <bast@cs.uni-freiburg.de>

#include <gtest/gtest.h>

#include <string>

#include "./SparqlExpressionTestHelpers.h"
#include "engine/sparqlExpressions/LiteralExpression.h"
#include "engine/sparqlExpressions/NaryExpression.h"
#include "engine/sparqlExpressions/RelationalExpressions.h"
#include "engine/sparqlExpressions/SparqlExpression.h"
#include "util/Conversions.h"

// Some useful shortcuts for the tests below.
using namespace sparqlExpression;
using namespace std::literals;
template <typename T>
using V = VectorWithMemoryLimit<T>;

// Test allocator (the inputs to our `SparqlExpression`s are
// `VectorWithMemoryLimit`s, and these require an `AllocatorWithLimit`).
//
// TODO: Can't we define a type here, so that we can easily construct vectors of
// any type that use `alloc` as allocator.
using ad_utility::AllocatorWithLimit;
AllocatorWithLimit<Id> alloc = ad_utility::testing::makeAllocator();

// Assert that the vectors `a` and `b` are equal. The case `V<double>` is
// treated separately because we want to consider two elements that are both
// `NaN` as equal for the test, but they are not equal wrt `==` (by definition,
// a `NaN` is not equal to anything).
auto checkResultsEqual = [](const auto& a, const auto& b) {
  if constexpr (ad_utility::isSimilar<decltype(a), V<double>> &&
                ad_utility::isSimilar<decltype(b), V<double>>) {
    ASSERT_EQ(a.size(), b.size());
    for (size_t i = 0; i < a.size(); ++i) {
      if (std::isnan(a[i])) {
        ASSERT_TRUE(std::isnan(b[i]));
      } else {
        ASSERT_FLOAT_EQ(a[i], b[i]);
      }
    }
  } else if constexpr (ad_utility::isSimilar<decltype(a), decltype(b)>) {
    ASSERT_EQ(a, b);
  } else {
    ASSERT_TRUE(false) << "Result type does not match";
  }
};

// Assert that the given `NaryExpression` with the given `operands` has the
// `expected` result.
template <typename NaryExpression>
auto testNaryExpression = [](const auto& expected, auto&&... operands) {
  ad_utility::AllocatorWithLimit<Id> alloc{
      ad_utility::makeAllocationMemoryLeftThreadsafeObject(1000)};
  VariableToColumnMap map;
  LocalVocab localVocab;
  IdTable table{alloc};

  // Get the size of `operand`: size for a vector, 1 otherwise.
  auto getResultSize = []<typename T>(const T& operand) -> size_t {
    if constexpr (isVectorResult<T>) {
      return operand.size();
    }
    return 1;
  };
  auto resultSize = std::max({getResultSize(operands)...});

  sparqlExpression::EvaluationContext context{*ad_utility::testing::getQec(),
                                              map, table, alloc, localVocab};
  context._endIndex = resultSize;

  // NOTE: We need to clone because `VectorWithMemoryLimit` does not have a copy
  // constructor (deliberately).
  auto clone = [](const auto& x) {
    if constexpr (requires { x.clone(); }) {
      return x.clone();
    } else {
      return x;
    }
  };

  std::array<SparqlExpression::Ptr, sizeof...(operands)> children{
      std::make_unique<DummyExpression>(ExpressionResult{clone(operands)})...};

  auto expression = NaryExpression{std::move(children)};

  ExpressionResult result = expression.evaluate(&context);

  ASSERT_TRUE(std::holds_alternative<std::decay_t<decltype(expected)>>(result));

  std::visit(checkResultsEqual, ExpressionResult{clone(expected)}, result);
  // ASSERT_EQ(result, ExpressionResult{clone(expected)});
};

// Assert that the given commutative binary expression has the `expected` result
// in both orders of the operands `op1` and `op2`.
template <typename NaryExpression>
auto testBinaryExpressionCommutative =
    [](const auto& expected, const auto& op1, const auto& op2) {
      testNaryExpression<NaryExpression>(expected, op1, op2);
      testNaryExpression<NaryExpression>(expected, op2, op1);
    };

auto testOr = testBinaryExpressionCommutative<OrExpression>;
auto testAnd = testBinaryExpressionCommutative<AndExpression>;
auto testPlus = testBinaryExpressionCommutative<AddExpression>;
auto testMultiply = testBinaryExpressionCommutative<MultiplyExpression>;
auto testMinus = testNaryExpression<SubtractExpression>;
auto testDivide = testNaryExpression<DivideExpression>;

// Test `AndExpression` and `OrExpression`.
//
// TODO: Also test `UnaryNegateExpression`.
TEST(SparqlExpression, logicalOperators) {
  V<Bool> b{{false, true, true, false}, alloc};

  V<double> d{{1.0, 2.0, std::numeric_limits<double>::quiet_NaN(), 0.0}, alloc};
  V<Bool> dAsBool{{true, true, false, false}, alloc};

  V<std::string> s{{"true", "", "false", ""}, alloc};
  V<Bool> sAsBool{{true, false, true, false}, alloc};

  V<int64_t> i{{32, -42, 0, 5}, alloc};
  V<Bool> iAsBool{{true, true, false, true}, alloc};

  V<Bool> bOrD{{true, true, true, false}, alloc};
  V<Bool> bAndD{{false, true, false, false}, alloc};

  V<Bool> bOrS{{true, true, true, false}, alloc};
  V<Bool> bAndS{{false, false, true, false}, alloc};

  V<Bool> bOrI{{true, true, true, true}, alloc};
  V<Bool> bAndI{{false, true, false, false}, alloc};

  V<Bool> dOrS{{true, true, true, false}, alloc};
  V<Bool> dAndS{{true, false, false, false}, alloc};

  V<Bool> dOrI{{true, true, false, true}, alloc};
  V<Bool> dAndI{{true, true, false, false}, alloc};

  V<Bool> sOrI{{true, true, true, true}, alloc};
  V<Bool> sAndI{{true, false, false, false}, alloc};

  V<Bool> allTrue{{true, true, true, true}, alloc};
  V<Bool> allFalse{{false, false, false, false}, alloc};

  testOr(b, b, allFalse);
  testOr(allTrue, b, allTrue);
  testOr(dAsBool, d, allFalse);
  testOr(bOrD, d, b);
  testOr(bOrI, b, i);
  testOr(bOrS, b, s);
  testOr(dOrI, d, i);
  testOr(dOrS, d, s);
  testOr(sOrI, i, s);

  testAnd(b, b, allTrue);
  testAnd(dAsBool, d, allTrue);
  testAnd(allFalse, b, allFalse);
  testAnd(bAndD, d, b);
  testAnd(bAndI, b, i);
  testAnd(bAndS, b, s);
  testAnd(dAndI, d, i);
  testAnd(dAndS, d, s);
  testAnd(sAndI, s, i);

  testOr(allTrue, b, true);
  testOr(b, b, false);
  testAnd(allFalse, b, false);
  testAnd(b, b, true);

  testOr(allTrue, b, -42);
  testOr(b, b, 0);
  testAnd(allFalse, b, 0);
  testAnd(b, b, 2839);

  auto nan = std::numeric_limits<double>::quiet_NaN();
  testOr(allTrue, b, -42.32);
  testOr(b, b, 0.0);
  testOr(b, b, nan);
  testAnd(allFalse, b, 0.0);
  testAnd(allFalse, b, nan);
  testAnd(b, b, 2839.123);

  testOr(allTrue, b, std::string("halo"));
  testOr(b, b, std::string(""));
  testAnd(allFalse, b, std::string(""));
  testAnd(b, b, std::string("yellow"));
}

// Test `AddExpression`, `SubtractExpression`, `MultiplyExpression`, and
// `DivideExpression`.
//
// TODO: Also test `UnaryMinusExpression`.
TEST(SparqlExpression, arithemticOperators) {
  auto nan = std::numeric_limits<double>::quiet_NaN();
  auto inf = std::numeric_limits<double>::infinity();
  auto negInf = -inf;

  V<Bool> b{{true, false, false, true}, alloc};
  V<int64_t> bAsInt{{1, 0, 0, 1}, alloc};

  V<double> d{{1.0, -2.0, nan, 0.0}, alloc};

  V<std::string> s{{"true", "", "false", ""}, alloc};
  V<double> allNan{{nan, nan, nan, nan}, alloc};

  V<int64_t> i{{32, -42, 0, 5}, alloc};
  V<double> iAsDouble{{32.0, -42.0, 0.0, 5.0}, alloc};

  V<double> bPlusD{{2.0, -2.0, nan, 1.0}, alloc};
  V<double> bMinusD{{0, +2.0, nan, 1}, alloc};
  V<double> dMinusB{{0, -2.0, nan, -1}, alloc};
  V<double> bTimesD{{1.0, 0.0, nan, 0.0}, alloc};
  V<double> bByD{{1.0, 0, nan, inf}, alloc};
  V<double> dByB{{1.0, negInf, nan, 0}, alloc};

  testPlus(bPlusD, b, d);
  testMinus(bMinusD, b, d);
  testMinus(dMinusB, d, b);
  testMultiply(bTimesD, b, d);
  testDivide(bByD, b, d);
  testDivide(dByB, d, b);
}

// Helper lambda to enable testing a unary expression in one line (see below).
//
// TODO: The tests above could also be simplified (and made much more readable)
// in this vein.
template <typename UnaryExpression, typename OperandType, typename OutputType>
auto testUnaryExpression =
    [](std::vector<OperandType>&& operand, std::vector<OutputType>&& expected) {
      V<OperandType> operandV{std::make_move_iterator(operand.begin()),
                              std::make_move_iterator(operand.end()), alloc};
      V<OutputType> expectedV{std::make_move_iterator(expected.begin()),
                              std::make_move_iterator(expected.end()), alloc};
      testNaryExpression<UnaryExpression>(expectedV, operandV);
    };

// Test `YearExpression`, `MonthExpression`, and `DayExpression`.
TEST(SparqlExpression, dateOperators) {
  // Helper function that asserts that the date operators give the expected
  // result on the given date.
  auto check = [](const string& date, int expectedYear, int expectedMonth,
                  int expectedDay) {
<<<<<<< HEAD
    std::string dateAsIndexWord = date;
=======
    const std::string& dateAsIndexWord = date;
>>>>>>> 70ca0281
    auto checkYear = testUnaryExpression<YearExpression, std::string, long int>;
    auto checkMonth =
        testUnaryExpression<MonthExpression, std::string, long int>;
    auto checkDay = testUnaryExpression<DayExpression, std::string, long int>;
    checkYear({dateAsIndexWord}, {expectedYear});
    checkMonth({dateAsIndexWord}, {expectedMonth});
    checkDay({dateAsIndexWord}, {expectedDay});
  };

  // Now the checks for dates with varying level of detail.
  check("1970-04-22T11:53:00", 1970, 4, 22);
  check("1970-04-22", 1970, 4, 22);
  check("1970-04-22", 1970, 4, 22);
  check("1970-04-22", 1970, 4, 22);
  check("42-12-24", 42, 12, 24);
  check("-99-07-01", -99, 7, 1);
}

// Test `StrlenExpression` and `StrExpression`.
auto checkStrlen = testUnaryExpression<StrlenExpression, std::string, long int>;
template <typename OperandType>
auto checkStr = [](std::vector<OperandType>&& operand,
                   std::vector<std::string>&& expected) {
  testUnaryExpression<StrExpression, OperandType, std::string>(
      std::move(operand), std::move(expected));
};
TEST(SparqlExpression, stringOperators) {
  checkStrlen({"one", "two", "three", ""}, {3, 3, 5, 0});
  checkStr<int64_t>({1, 2, 3}, {"1", "2", "3"});
  checkStr<double>({-1.0, 1.0}, {std::to_string(-1.0), std::to_string(1.0)});
  checkStr<Bool>({true, false, true}, {"1", "0", "1"});
  checkStr<std::string>({"one", "two", "three"}, {"one", "two", "three"});
}<|MERGE_RESOLUTION|>--- conflicted
+++ resolved
@@ -247,11 +247,7 @@
   // result on the given date.
   auto check = [](const string& date, int expectedYear, int expectedMonth,
                   int expectedDay) {
-<<<<<<< HEAD
-    std::string dateAsIndexWord = date;
-=======
     const std::string& dateAsIndexWord = date;
->>>>>>> 70ca0281
     auto checkYear = testUnaryExpression<YearExpression, std::string, long int>;
     auto checkMonth =
         testUnaryExpression<MonthExpression, std::string, long int>;
