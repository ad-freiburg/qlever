--- conflicted
+++ resolved
@@ -1417,13 +1417,22 @@
       geoLit("POLYGON((2 4, 4 4, 4 2, 2 2, 2 4))"),
       lit("BLABLIBLU(1 1, 2 2)"),
       geoLit("BLABLIBLU(1 1, 2 2)"),
-<<<<<<< HEAD
       geoLit("LINESTRING(-5000 0, 1 2)"),
   };
-  checkMinX(boundingCoordInputs, Ids{U, U, D(24.3), D(2), D(2), U, U, U});
-  checkMinY(boundingCoordInputs, Ids{U, U, D(26.8), D(6), D(2), U, U, U});
-  checkMaxX(boundingCoordInputs, Ids{U, U, D(24.3), D(4), D(4), U, U, U});
-  checkMaxY(boundingCoordInputs, Ids{U, U, D(26.8), D(8), D(4), U, U, U});
+  checkMinX(exampleGeoms, Ids{U, U, D(24.3), D(2), D(2), U, U, U});
+  checkMinY(exampleGeoms, Ids{U, U, D(26.8), D(6), D(2), U, U, U});
+  checkMaxX(exampleGeoms, Ids{U, U, D(24.3), D(4), D(4), U, U, U});
+  checkMaxY(exampleGeoms, Ids{U, U, D(26.8), D(8), D(4), U, U, U});
+
+  auto checkNumGeometries = testUnaryExpression<&makeNumGeometriesExpression>;
+  checkNumGeometries(exampleGeoms, Ids{U, U, I(1), I(1), I(1), U, U, I(1)});
+  const IdOrLiteralOrIriVec exampleMultiGeoms{
+      geoLit("MULTIPOINT(1 2, 3 4, 5 6, 7 8)"), geoLit("MULTIPOINT(1 2)"),
+      geoLit("MULTILINESTRING((1 2, 3 4),(5 6, 7 8, 9 0))"),
+      geoLit("MULTIPOLYGON(((1 2, 3 4, 1 2)),((1 2, 3 4, 1 2.5)),((5 6, 7 8, 9 "
+             "0, 5 6), (7 6, 5 4, 7 6)))"),
+      geoLit("GEOMETRYCOLLECTION(POINT(1 2), LINESTRING(2 8, 4 6))")};
+  checkNumGeometries(exampleMultiGeoms, Ids{I(4), I(1), I(2), I(3), I(2)});
 
   // Since our helpers test doubles for (near) equality and precise lengths
   // depend on the method of calculation, which is not what is tested here, we
@@ -1470,23 +1479,6 @@
                                   kilometer, kilometer, kilometer});
   checkMetricLength(lengthInputs, Ids{U, U, D(0.0), D(expLine), D(expPolygon),
                                       D(expCollection), U});
-=======
-  };
-  checkMinX(exampleGeoms, Ids{U, U, D(24.3), D(2), D(2), U, U});
-  checkMinY(exampleGeoms, Ids{U, U, D(26.8), D(6), D(2), U, U});
-  checkMaxX(exampleGeoms, Ids{U, U, D(24.3), D(4), D(4), U, U});
-  checkMaxY(exampleGeoms, Ids{U, U, D(26.8), D(8), D(4), U, U});
-
-  auto checkNumGeometries = testUnaryExpression<&makeNumGeometriesExpression>;
-  checkNumGeometries(exampleGeoms, Ids{U, U, I(1), I(1), I(1), U, U});
-  const IdOrLiteralOrIriVec exampleMultiGeoms{
-      geoLit("MULTIPOINT(1 2, 3 4, 5 6, 7 8)"), geoLit("MULTIPOINT(1 2)"),
-      geoLit("MULTILINESTRING((1 2, 3 4),(5 6, 7 8, 9 0))"),
-      geoLit("MULTIPOLYGON(((1 2, 3 4, 1 2)),((1 2, 3 4, 1 2.5)),((5 6, 7 8, 9 "
-             "0, 5 6), (7 6, 5 4, 7 6)))"),
-      geoLit("GEOMETRYCOLLECTION(POINT(1 2), LINESTRING(2 8, 4 6))")};
-  checkNumGeometries(exampleMultiGeoms, Ids{I(4), I(1), I(2), I(3), I(2)});
->>>>>>> 3faeab89
 }
 
 // ________________________________________________________________________________________
