//  Copyright 2022, University of Freiburg,
//  Chair of Algorithms and Data Structures.
//  Author: Johannes Kalmbach <kalmbach@cs.uni-freiburg.de>
//
// Copyright 2025, Bayerische Motoren Werke Aktiengesellschaft (BMW AG)

#include <gmock/gmock.h>
#include <gtest/gtest.h>

#include <string>
#include <vector>

#include "./util/GTestHelpers.h"
#include "util/InputRangeUtils.h"
#include "util/Random.h"
#include "util/ResetWhenMoved.h"
#include "util/ValueIdentity.h"
#include "util/Views.h"

#ifndef QLEVER_REDUCED_FEATURE_SET_FOR_CPP17
TEST(Views, BufferedAsyncView) {
  auto testWithVector = [](const auto& inputVector) {
    using T = std::decay_t<decltype(inputVector)>;
    auto view = ad_utility::bufferedAsyncView(inputVector, 100);
    T result;
    result.reserve(inputVector.size());
    for (const auto& element : view) {
      result.push_back(element);
    }
    EXPECT_THAT(result, ::testing::ContainerEq(inputVector));
  };

  uint64_t numElements = 1000;
  const std::vector<uint64_t> ints = [numElements]() {
    std::vector<uint64_t> ints;
    ints.reserve(numElements);
    for (uint64_t i = 0; i < numElements; ++i) {
      ints.push_back(numElements - i);
    }
    return ints;
  }();

  const std::vector<std::string> strings = [numElements]() {
    std::vector<std::string> strings;
    strings.reserve(numElements);
    for (uint64_t i = 0; i < numElements; ++i) {
      strings.push_back(std::to_string(numElements - i));
    }
    return strings;
  }();

  testWithVector(ints);
  testWithVector(strings);
}

TEST(Views, uniqueBlockView) {
  const uint64_t numInts = 50'000;
  std::vector<int> ints;

  ad_utility::SlowRandomIntGenerator<int> r(0, 1000);
  for (size_t i = 0; i < numInts; ++i) {
    ints.push_back(r());
  }

  std::vector<int> intsWithDuplicates;
  intsWithDuplicates.reserve(3 * numInts);
  for (size_t i = 0; i < 3; ++i) {
    for (auto num : ints) {
      intsWithDuplicates.push_back(num);
    }
  }

  std::sort(intsWithDuplicates.begin(), intsWithDuplicates.end());

  ad_utility::SlowRandomIntGenerator<int> vecSizeGenerator(2, 200);

  size_t i = 0;
  std::vector<std::vector<int>> inputs;
  while (i < intsWithDuplicates.size()) {
    auto vecSize = vecSizeGenerator();
    size_t nextI = std::min(i + vecSize, intsWithDuplicates.size());
    inputs.emplace_back(intsWithDuplicates.begin() + i,
                        intsWithDuplicates.begin() + nextI);
    i = nextI;
  }

  auto unique = ql::views::join(
      ad_utility::OwningView{ad_utility::uniqueBlockView(inputs)});
  std::vector<int> result;
  for (const auto& element : unique) {
    result.push_back(element);
  }
  std::sort(ints.begin(), ints.end());
  // Erase "accidentally" unique duplicates from the random initialization.
  auto it = std::unique(ints.begin(), ints.end());
  ints.erase(it, ints.end());
  ASSERT_EQ(ints.size(), result.size());
  ASSERT_EQ(ints, result);
}

TEST(Views, owningView) {
  using namespace ad_utility;
  // Static asserts for the desired concepts.
  static_assert(ql::ranges::input_range<OwningView<cppcoro::generator<int>>>);
  static_assert(
      !ql::ranges::forward_range<OwningView<cppcoro::generator<int>>>);
  static_assert(ql::ranges::random_access_range<OwningView<std::vector<int>>>);

  auto toVec = [](auto& range) {
    std::vector<std::string> result;
    ql::ranges::copy(range, std::back_inserter(result));
    return result;
  };

  // check the functionality and the ownership.
  auto vecView = OwningView{std::vector<std::string>{
      "4", "fourhundredseventythousandBlimbambum", "3", "1"}};
  ASSERT_THAT(toVec(vecView),
              ::testing::ElementsAre(
                  "4", "fourhundredseventythousandBlimbambum", "3", "1"));

  ASSERT_THAT(toVec(std::as_const(vecView)),
              ::testing::ElementsAre(
                  "4", "fourhundredseventythousandBlimbambum", "3", "1"));

  auto generator = []() -> cppcoro::generator<std::string> {
    co_yield "4";
    co_yield "fourhundredseventythousandBlimbambum";
    co_yield "3";
    co_yield "1";
  };

  auto genView = OwningView{generator()};
  ASSERT_THAT(toVec(genView),
              ::testing::ElementsAre(
                  "4", "fourhundredseventythousandBlimbambum", "3", "1"));
}

TEST(Views, integerRange) {
  std::vector<size_t> expected;
  for (size_t i = 0; i < 42; ++i) {
    expected.push_back(i);
  }

  std::vector<size_t> actual;
  ql::ranges::copy(ad_utility::integerRange(42u), std::back_inserter(actual));
  ASSERT_THAT(actual, ::testing::ElementsAreArray(expected));
}

// __________________________________________________________________________

std::string_view toView(ql::span<char> span) {
  return {span.data(), span.size()};
}

TEST(Views, CallbackOnEndView) {
  using namespace ad_utility;
  size_t numCalls{0};
  auto callback = [&numCalls]() { ++numCalls; };

  {
    auto view = CallbackOnEndView{ad_utility::integerRange(10u), callback};
    for (auto it = view.begin(); it != view.end(); ++it) {
      EXPECT_EQ(numCalls, 0u);
    }
    // Callback invoked because of the end of the range.
    EXPECT_EQ(numCalls, 1);
  }
  // Callback not invoked again during destruction.
  EXPECT_EQ(numCalls, 1);
  {
    auto view = CallbackOnEndView{ad_utility::integerRange(10u), callback};
    for ([[maybe_unused]] size_t i : integerRange(5ul)) {
      EXPECT_EQ(numCalls, 1u);
    }
    // Callback not invoked, because because end was not reached yet.
    EXPECT_EQ(numCalls, 1);
  }
  EXPECT_EQ(numCalls, 2);

  {
    auto viewA = CallbackOnEndView{ad_utility::integerRange(10u), callback};
    auto view = std::move(viewA);
    for (auto it = view.begin(); it != view.end(); ++it) {
      EXPECT_EQ(numCalls, 2u);
    }
    // Callback invoked because of the end of the range.
    EXPECT_EQ(numCalls, 3);
  }
  // Callback not invoked for the destructor of the moved-from `viewA`.
  EXPECT_EQ(numCalls, 3);
}

#endif
// _____________________________________________________________________________
TEST(Views, RvalueView) {
  // Initial value is `true` and when being moved from it will be `false`.
  using MoveTracker = ad_utility::ResetWhenMoved<bool, false>;
  // not moved from.
  const auto t = MoveTracker{true};
  // moved from.
  const auto f = MoveTracker{false};

  // This impl tests the different ways an `RvalueView` can be created:
  // Either from a const or mutable input (first argument of type
  // `ValueIdentity<bool>`, And the view is either copied or moved into the
  // place where it's used (second argument).
  auto testImpl = [&t, &f](auto isConst, bool doMove,
                           ad_utility::source_location loc =
                               AD_CURRENT_SOURCE_LOC()) {
    auto tr = generateLocationTrace(loc);
    std::vector<MoveTracker> vec(10, t);

    std::vector<MoveTracker> target;

    // Get an `RvalueView` of `vec` which might either be const or not,
    // depending on the `isConst` parameter.
    auto getView = [&]() {
      if constexpr (isConst) {
        return ad_utility::RvalueView{std::as_const(vec)};
      } else {
        return ad_utility::RvalueView{vec};
      }
    };
    static_assert(ql::ranges::random_access_range<
                  std::invoke_result_t<decltype(getView)>>);
    // Copy or move the first 5 elements of the vector into the `target`
    if (doMove) {
      ql::ranges::copy(getView() | ql::views::take(5),
                       std::back_inserter(target));
    } else {
      auto view = getView();
      ASSERT_EQ(view.size(), 10);
      ql::ranges::copy(view | ql::views::take(5), std::back_inserter(target));
    }
    ASSERT_EQ(target.size(), 5);
    if (isConst) {
      // Const, no elements were moved.
      EXPECT_THAT(vec, ::testing::ElementsAre(t, t, t, t, t, t, t, t, t, t));
    } else {
      // The first 5 elements were moved
      EXPECT_THAT(vec, ::testing::ElementsAre(f, f, f, f, f, t, t, t, t, t));
    }
    EXPECT_THAT(target, ::testing::ElementsAre(t, t, t, t, t));
  };

  using namespace ad_utility::use_value_identity;
  testImpl(vi<true>, true);
  testImpl(vi<true>, false);
  testImpl(vi<false>, false);
  testImpl(vi<false>, true);
}

// _____________________________________________________________________________
TEST(Views, ForceInputView) {
  using ad_utility::ForceInputView;
  std::vector<int> vec{1, 2, 3};
  auto view = ForceInputView{vec};
  using V = decltype(view);
  static_assert(ql::ranges::view<V>);
  static_assert(ql::ranges::input_range<V>);
  static_assert(!ql::ranges::forward_range<V>);
  std::vector<int> res;
  ql::ranges::copy(view, std::back_inserter(res));
  EXPECT_THAT(res, ::testing::ElementsAre(1, 2, 3));
  // `begin` has already been called via the `ranges::copy` above, so additional
  // iterations should throw.
  EXPECT_ANY_THROW(view.begin());
}

<<<<<<< HEAD
=======
// The following test is used to debug cases where certain combinations of
// ranges and views lead to a result that doesn't fulfill the `range` or `view`
// concept anymore (which might happen only in C++17 mode, because the rules are
// a bit different for the concepts in the SFINAE-based implementations of
// `range-v3`s C++17 mode).
>>>>>>> b6513dc5
TEST(Views, combinedConcepts) {
  auto it = ad_utility::InputRangeTypeErased<std::optional<int>>{};
  auto v = ad_utility::RvalueView{ad_utility::OwningView{std::move(it)}};
  using V = decltype(v);
<<<<<<< HEAD
  auto b = ql::ranges::begin(v);
  auto e = ql::ranges::end(v);
=======
  // Check that the following two calls compile, and get reasonable compiler
  // messages if they don't.
  [[maybe_unused]] auto b = ql::ranges::begin(v);
  [[maybe_unused]] auto e = ql::ranges::end(v);
>>>>>>> b6513dc5
  static_assert(ql::ranges::range<V>);
  static_assert(ql::ranges::view<V>);
  static_assert(ql::ranges::input_range<V>);
  static_assert(!ql::ranges::forward_range<V>);
  static_assert(ranges::viewable_range<V>);
}<|MERGE_RESOLUTION|>--- conflicted
+++ resolved
@@ -268,27 +268,19 @@
   EXPECT_ANY_THROW(view.begin());
 }
 
-<<<<<<< HEAD
-=======
 // The following test is used to debug cases where certain combinations of
 // ranges and views lead to a result that doesn't fulfill the `range` or `view`
 // concept anymore (which might happen only in C++17 mode, because the rules are
 // a bit different for the concepts in the SFINAE-based implementations of
 // `range-v3`s C++17 mode).
->>>>>>> b6513dc5
 TEST(Views, combinedConcepts) {
   auto it = ad_utility::InputRangeTypeErased<std::optional<int>>{};
   auto v = ad_utility::RvalueView{ad_utility::OwningView{std::move(it)}};
   using V = decltype(v);
-<<<<<<< HEAD
-  auto b = ql::ranges::begin(v);
-  auto e = ql::ranges::end(v);
-=======
   // Check that the following two calls compile, and get reasonable compiler
   // messages if they don't.
   [[maybe_unused]] auto b = ql::ranges::begin(v);
   [[maybe_unused]] auto e = ql::ranges::end(v);
->>>>>>> b6513dc5
   static_assert(ql::ranges::range<V>);
   static_assert(ql::ranges::view<V>);
   static_assert(ql::ranges::input_range<V>);
