//  Copyright 2022, University of Freiburg,
//  Chair of Algorithms and Data Structures.
//  Author: Johannes Kalmbach <kalmbach@cs.uni-freiburg.de>
//
// Copyright 2025, Bayerische Motoren Werke Aktiengesellschaft (BMW AG)

#include <gmock/gmock.h>
#include <gtest/gtest.h>

#include <string>
#include <vector>

#include "util/InputRangeUtils.h"
#include "util/Random.h"
#include "util/ValueIdentity.h"
#include "util/Views.h"

TEST(Views, BufferedAsyncView) {
  auto testWithVector = [](const auto& inputVector) {
    using T = std::decay_t<decltype(inputVector)>;
    auto view = ad_utility::bufferedAsyncView(inputVector, 100);
    T result;
    result.reserve(inputVector.size());
    for (const auto& element : view) {
      result.push_back(element);
    }
    EXPECT_THAT(result, ::testing::ContainerEq(inputVector));
  };

  uint64_t numElements = 1000;
  const std::vector<uint64_t> ints = [numElements]() {
    std::vector<uint64_t> ints;
    ints.reserve(numElements);
    for (uint64_t i = 0; i < numElements; ++i) {
      ints.push_back(numElements - i);
    }
    return ints;
  }();

  const std::vector<std::string> strings = [numElements]() {
    std::vector<std::string> strings;
    strings.reserve(numElements);
    for (uint64_t i = 0; i < numElements; ++i) {
      strings.push_back(std::to_string(numElements - i));
    }
    return strings;
  }();

  testWithVector(ints);
  testWithVector(strings);
}

TEST(Views, uniqueBlockView) {
  const uint64_t numInts = 50'000;
  std::vector<int> ints;

  ad_utility::SlowRandomIntGenerator<int> r(0, 1000);
  for (size_t i = 0; i < numInts; ++i) {
    ints.push_back(r());
  }

  std::vector<int> intsWithDuplicates;
  intsWithDuplicates.reserve(3 * numInts);
  for (size_t i = 0; i < 3; ++i) {
    for (auto num : ints) {
      intsWithDuplicates.push_back(num);
    }
  }

  std::sort(intsWithDuplicates.begin(), intsWithDuplicates.end());

  ad_utility::SlowRandomIntGenerator<int> vecSizeGenerator(2, 200);

  size_t i = 0;
  std::vector<std::vector<int>> inputs;
  while (i < intsWithDuplicates.size()) {
    auto vecSize = vecSizeGenerator();
    size_t nextI = std::min(i + vecSize, intsWithDuplicates.size());
    inputs.emplace_back(intsWithDuplicates.begin() + i,
                        intsWithDuplicates.begin() + nextI);
    i = nextI;
  }

  auto unique = ql::views::join(
      ad_utility::OwningView{ad_utility::uniqueBlockView(inputs)});
  std::vector<int> result;
  for (const auto& element : unique) {
    result.push_back(element);
  }
  std::sort(ints.begin(), ints.end());
  // Erase "accidentally" unique duplicates from the random initialization.
  auto it = std::unique(ints.begin(), ints.end());
  ints.erase(it, ints.end());
  ASSERT_EQ(ints.size(), result.size());
  ASSERT_EQ(ints, result);
}

TEST(Views, owningView) {
  using namespace ad_utility;
  // Static asserts for the desired concepts.
  static_assert(ql::ranges::input_range<OwningView<cppcoro::generator<int>>>);
  static_assert(
      !ql::ranges::forward_range<OwningView<cppcoro::generator<int>>>);
  static_assert(ql::ranges::random_access_range<OwningView<std::vector<int>>>);

  auto toVec = [](auto& range) {
    std::vector<std::string> result;
    ql::ranges::copy(range, std::back_inserter(result));
    return result;
  };

  // check the functionality and the ownership.
  auto vecView = OwningView{std::vector<std::string>{
      "4", "fourhundredseventythousandBlimbambum", "3", "1"}};
  ASSERT_THAT(toVec(vecView),
              ::testing::ElementsAre(
                  "4", "fourhundredseventythousandBlimbambum", "3", "1"));

  ASSERT_THAT(toVec(std::as_const(vecView)),
              ::testing::ElementsAre(
                  "4", "fourhundredseventythousandBlimbambum", "3", "1"));

  auto generator = []() -> cppcoro::generator<std::string> {
    co_yield "4";
    co_yield "fourhundredseventythousandBlimbambum";
    co_yield "3";
    co_yield "1";
  };

  auto genView = OwningView{generator()};
  ASSERT_THAT(toVec(genView),
              ::testing::ElementsAre(
                  "4", "fourhundredseventythousandBlimbambum", "3", "1"));
}

TEST(Views, integerRange) {
  std::vector<size_t> expected;
  for (size_t i = 0; i < 42; ++i) {
    expected.push_back(i);
  }

  std::vector<size_t> actual;
  ql::ranges::copy(ad_utility::integerRange(42u), std::back_inserter(actual));
  ASSERT_THAT(actual, ::testing::ElementsAreArray(expected));
}

// __________________________________________________________________________
TEST(Views, inPlaceTransform) {
  std::vector v{0, 1, 2, 3, 4, 5};
  auto twice = [](int& i) { i *= 2; };
  auto transformed = ad_utility::inPlaceTransformView(v, twice);
  std::vector<int> res1;
  std::vector<int> res2;
  std::vector<int> res3;
  for (auto it = transformed.begin(); it != transformed.end(); ++it) {
    res1.push_back(*it);
    res2.push_back(*it);
    res3.push_back(*it);
  }

  EXPECT_THAT(res1, ::testing::ElementsAre(0, 2, 4, 6, 8, 10));
  // The original range was also modified.
  EXPECT_THAT(v, ::testing::ElementsAre(0, 2, 4, 6, 8, 10));

  EXPECT_THAT(res2, ::testing::ElementsAreArray(res1));
  EXPECT_THAT(res3, ::testing::ElementsAreArray(res1));
}

// __________________________________________________________________________

std::string_view toView(ql::span<char> span) {
  return {span.data(), span.size()};
}

// __________________________________________________________________________
TEST(Views, verifyLineByLineWorksWithMinimalChunks) {
  auto range =
      std::string_view{"\nabc\ndefghij\n"} |
      ql::views::transform([](char c) { return ql::ranges::single_view(c); });
  auto lineByLineGenerator =
      ad_utility::reChunkAtSeparator(std::move(range), '\n');

  auto iterator = lineByLineGenerator.begin();
  ASSERT_NE(iterator, lineByLineGenerator.end());
  EXPECT_EQ(toView(*iterator), "");

  ++iterator;
  ASSERT_NE(iterator, lineByLineGenerator.end());
  EXPECT_EQ(toView(*iterator), "abc");

  ++iterator;
  ASSERT_NE(iterator, lineByLineGenerator.end());
  EXPECT_EQ(toView(*iterator), "defghij");

  ++iterator;
  ASSERT_EQ(iterator, lineByLineGenerator.end());
}

// __________________________________________________________________________
TEST(Views, verifyLineByLineWorksWithNoTrailingNewline) {
  auto range = std::string_view{"abc"} | ql::views::transform([](char c) {
                 return ql::ranges::single_view(c);
               });

  auto lineByLineGenerator =
      ad_utility::reChunkAtSeparator(std::move(range), '\n');

  auto iterator = lineByLineGenerator.begin();
  ASSERT_NE(iterator, lineByLineGenerator.end());
  EXPECT_EQ(toView(*iterator), "abc");

  ++iterator;
  ASSERT_EQ(iterator, lineByLineGenerator.end());
}

// __________________________________________________________________________
TEST(Views, verifyLineByLineWorksWithChunksBiggerThanLines) {
  using namespace std::string_view_literals;

  auto lineByLineGenerator = ad_utility::reChunkAtSeparator(
      std::vector{"\nabc\nd"sv, "efghij"sv, "\n"sv}, '\n');

  auto iterator = lineByLineGenerator.begin();
  ASSERT_NE(iterator, lineByLineGenerator.end());
  EXPECT_EQ(toView(*iterator), "");

  ++iterator;
  ASSERT_NE(iterator, lineByLineGenerator.end());
  EXPECT_EQ(toView(*iterator), "abc");

  ++iterator;
  ASSERT_NE(iterator, lineByLineGenerator.end());
  EXPECT_EQ(toView(*iterator), "defghij");

  ++iterator;
  ASSERT_EQ(iterator, lineByLineGenerator.end());
}

<<<<<<< HEAD
// _____________________________________________________________________________
TEST(Views, RvalueView) {
  // A simple struct that knows if it has been moved from.
  struct MoveTracker {
    bool wasMoved_ = false;
    MoveTracker() = default;
    MoveTracker(const MoveTracker&) = default;
    MoveTracker& operator=(const MoveTracker&) = default;
    MoveTracker(MoveTracker&& rhs)
        : wasMoved_{std::exchange(rhs.wasMoved_, true)} {}
    MoveTracker operator=(MoveTracker&& rhs) {
      wasMoved_ = std::exchange(rhs.wasMoved_, true);
      return *this;
    }
  };

  // This impl tests the different ways an `RvalueView` can be created:
  // Either from a const or mutable input (first argument of type
  // `ValueIdentity<bool>`, And the view is either copied or moved into the
  // place where its used (second argument).
  auto testImpl = [](auto isConst, bool doMove) {
    std::vector<MoveTracker> vec;
    vec.resize(13);

    std::vector<MoveTracker> target;
    // Move the first 5 elements via an `RvalueView` + ql::ranges::copy.
    auto getView = [&]() {
      if constexpr (isConst) {
        return ad_utility::RvalueView{std::as_const(vec)};
      } else {
        return ad_utility::RvalueView{vec};
      }
    };
    static_assert(ql::ranges::random_access_range<
                  std::invoke_result_t<decltype(getView)>>);
    if (doMove) {
      ql::ranges::copy(getView() | ql::views::take(5),
                       std::back_inserter(target));
    } else {
      auto view = getView();
      ASSERT_EQ(view.size(), 13);
      ql::ranges::copy(view | ql::views::take(5), std::back_inserter(target));
    }
    ASSERT_EQ(target.size(), 5);
    for (size_t i = 0; i < 5; ++i) {
      ASSERT_NE(vec[i].wasMoved_, isConst);
    }
    for (size_t i = 5; i < vec.size(); ++i) {
      ASSERT_FALSE(vec[i].wasMoved_);
    }
    for (auto& el : target) {
      ASSERT_FALSE(el.wasMoved_);
    }
  };

  using namespace ad_utility::use_value_identity;
  testImpl(vi<true>, true);
  testImpl(vi<true>, false);
  testImpl(vi<false>, false);
  testImpl(vi<false>, true);
}

// _____________________________________________________________________________
TEST(Views, ForceInputView) {
  using ad_utility::ForceInputView;
  std::vector<int> vec{1, 2, 3};
  auto view = ForceInputView{vec};
  using V = decltype(view);
  static_assert(ql::ranges::view<V>);
  static_assert(ql::ranges::input_range<V>);
  static_assert(!ql::ranges::forward_range<V>);
  std::vector<int> res;
  ql::ranges::copy(view, std::back_inserter(res));
  EXPECT_THAT(res, ::testing::ElementsAre(1, 2, 3));
  // `begin` has already been called via the `ranges::copy` above, so additional
  // iterations should throw.
  EXPECT_ANY_THROW(view.begin());
=======
TEST(Views, CallbackOnEndView) {
  using namespace ad_utility;
  size_t numCalls{0};
  auto callback = [&numCalls]() { ++numCalls; };

  {
    auto view = CallbackOnEndView{ad_utility::integerRange(10u), callback};
    for (auto it = view.begin(); it != view.end(); ++it) {
      EXPECT_EQ(numCalls, 0u);
    }
    // Callback invoked because of the end of the range.
    EXPECT_EQ(numCalls, 1);
  }
  // Callback not invoked again during destruction.
  EXPECT_EQ(numCalls, 1);
  {
    auto view = CallbackOnEndView{ad_utility::integerRange(10u), callback};
    for ([[maybe_unused]] size_t i : integerRange(5ul)) {
      EXPECT_EQ(numCalls, 1u);
    }
    // Callback not invoked, because because end was not reached yet.
    EXPECT_EQ(numCalls, 1);
  }
  EXPECT_EQ(numCalls, 2);

  {
    auto viewA = CallbackOnEndView{ad_utility::integerRange(10u), callback};
    auto view = std::move(viewA);
    for (auto it = view.begin(); it != view.end(); ++it) {
      EXPECT_EQ(numCalls, 2u);
    }
    // Callback invoked because of the end of the range.
    EXPECT_EQ(numCalls, 3);
  }
  // Callback not invoked for the destructor of the moved-from `viewA`.
  EXPECT_EQ(numCalls, 3);
>>>>>>> 16d9dc94
}<|MERGE_RESOLUTION|>--- conflicted
+++ resolved
@@ -236,7 +236,44 @@
   ASSERT_EQ(iterator, lineByLineGenerator.end());
 }
 
-<<<<<<< HEAD
+TEST(Views, CallbackOnEndView) {
+  using namespace ad_utility;
+  size_t numCalls{0};
+  auto callback = [&numCalls]() { ++numCalls; };
+
+  {
+    auto view = CallbackOnEndView{ad_utility::integerRange(10u), callback};
+    for (auto it = view.begin(); it != view.end(); ++it) {
+      EXPECT_EQ(numCalls, 0u);
+    }
+    // Callback invoked because of the end of the range.
+    EXPECT_EQ(numCalls, 1);
+  }
+  // Callback not invoked again during destruction.
+  EXPECT_EQ(numCalls, 1);
+  {
+    auto view = CallbackOnEndView{ad_utility::integerRange(10u), callback};
+    for ([[maybe_unused]] size_t i : integerRange(5ul)) {
+      EXPECT_EQ(numCalls, 1u);
+    }
+    // Callback not invoked, because because end was not reached yet.
+    EXPECT_EQ(numCalls, 1);
+  }
+  EXPECT_EQ(numCalls, 2);
+
+  {
+    auto viewA = CallbackOnEndView{ad_utility::integerRange(10u), callback};
+    auto view = std::move(viewA);
+    for (auto it = view.begin(); it != view.end(); ++it) {
+      EXPECT_EQ(numCalls, 2u);
+    }
+    // Callback invoked because of the end of the range.
+    EXPECT_EQ(numCalls, 3);
+  }
+  // Callback not invoked for the destructor of the moved-from `viewA`.
+  EXPECT_EQ(numCalls, 3);
+}
+
 // _____________________________________________________________________________
 TEST(Views, RvalueView) {
   // A simple struct that knows if it has been moved from.
@@ -314,42 +351,4 @@
   // `begin` has already been called via the `ranges::copy` above, so additional
   // iterations should throw.
   EXPECT_ANY_THROW(view.begin());
-=======
-TEST(Views, CallbackOnEndView) {
-  using namespace ad_utility;
-  size_t numCalls{0};
-  auto callback = [&numCalls]() { ++numCalls; };
-
-  {
-    auto view = CallbackOnEndView{ad_utility::integerRange(10u), callback};
-    for (auto it = view.begin(); it != view.end(); ++it) {
-      EXPECT_EQ(numCalls, 0u);
-    }
-    // Callback invoked because of the end of the range.
-    EXPECT_EQ(numCalls, 1);
-  }
-  // Callback not invoked again during destruction.
-  EXPECT_EQ(numCalls, 1);
-  {
-    auto view = CallbackOnEndView{ad_utility::integerRange(10u), callback};
-    for ([[maybe_unused]] size_t i : integerRange(5ul)) {
-      EXPECT_EQ(numCalls, 1u);
-    }
-    // Callback not invoked, because because end was not reached yet.
-    EXPECT_EQ(numCalls, 1);
-  }
-  EXPECT_EQ(numCalls, 2);
-
-  {
-    auto viewA = CallbackOnEndView{ad_utility::integerRange(10u), callback};
-    auto view = std::move(viewA);
-    for (auto it = view.begin(); it != view.end(); ++it) {
-      EXPECT_EQ(numCalls, 2u);
-    }
-    // Callback invoked because of the end of the range.
-    EXPECT_EQ(numCalls, 3);
-  }
-  // Callback not invoked for the destructor of the moved-from `viewA`.
-  EXPECT_EQ(numCalls, 3);
->>>>>>> 16d9dc94
 }