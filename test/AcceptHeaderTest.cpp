//  Copyright 2021, University of Freiburg,
//  Chair of Algorithms and Data Structures.
//  Author: Johannes Kalmbach <kalmbach@cs.uni-freiburg.de>

#include <gmock/gmock.h>

#include <string>

#include "util/ParseException.h"
#include "util/http/HttpParser/AcceptHeaderQleverVisitor.h"

using namespace antlr4;
using std::string;
using namespace ad_utility;

namespace ad_utility {
// Comparison operator to make the tests more readable.
bool operator==(const MediaTypeWithQuality& a, const MediaType& b) {
  return std::holds_alternative<MediaType>(a._mediaType) &&
         std::get<MediaType>(a._mediaType) == b;
}

bool operator==(const MediaTypeWithQuality& a, const std::string& b) {
  return std::holds_alternative<MediaTypeWithQuality::TypeWithWildcard>(
             a._mediaType) &&
         std::get<MediaTypeWithQuality::TypeWithWildcard>(a._mediaType)._type ==
             b;
}

bool isTotalWildcard(const MediaTypeWithQuality& a) {
  return std::holds_alternative<MediaTypeWithQuality::Wildcard>(a._mediaType);
}

}  // namespace ad_utility

TEST(AcceptHeaderParser, singleType) {
  auto c = parseAcceptHeader("application/json");
  ASSERT_EQ(c.size(), 1u);
  ASSERT_EQ(c[0], MediaType::json);
}

TEST(AcceptHeaderParser, multipleTypes) {
  auto c = parseAcceptHeader("application/json,text/plain   ,  text/csv");
  ASSERT_EQ(c.size(), 3u);
  ASSERT_EQ(c[0], MediaType::json);
  ASSERT_EQ(c[1], MediaType::textPlain);
  ASSERT_EQ(c[2], MediaType::csv);
}

TEST(AcceptHeaderParser, ignoreUnknown) {
  auto c =
      parseAcceptHeader("application/json,unknown/strangeType   ,  text/csv");
  ASSERT_EQ(c.size(), 2u);
  ASSERT_EQ(c[0], MediaType::json);
  ASSERT_EQ(c[1], MediaType::csv);
}

TEST(AcceptHeaderParser, MultipleTypesCaseInsensitive) {
  auto c = parseAcceptHeader("appLicaTion/jSOn,teXt/Plain   ,  Text/Csv");
  ASSERT_EQ(c.size(), 3u);
  ASSERT_EQ(c[0], MediaType::json);
  ASSERT_EQ(c[1], MediaType::textPlain);
  ASSERT_EQ(c[2], MediaType::csv);
}

TEST(AcceptHeaderParser, AllTypesUnknownThrow) {
  auto p = std::string{"appLicaTion/unknown, unknown/Html   ,  strange/Css"};
  ASSERT_THROW(parseAcceptHeader(p), AcceptHeaderQleverVisitor::Exception);
}

TEST(AcceptHeaderParser, QualityValues) {
  auto p = std::string{
      "application/json;q=0.35, text/Plain, application/octet-stream;q=0.123"};
  auto c = parseAcceptHeader(p);
  ASSERT_EQ(c.size(), 3u);
  ASSERT_FLOAT_EQ(c[0]._qualityValue, 1.0f);
  ASSERT_EQ(c[0], MediaType::textPlain);
  ASSERT_FLOAT_EQ(c[1]._qualityValue, 0.35f);
  ASSERT_EQ(c[1], MediaType::json);
  ASSERT_FLOAT_EQ(c[2]._qualityValue, 0.123f);
  ASSERT_EQ(c[2], MediaType::octetStream);

  p = "application/json;q=0.3542, text/Html";
  ASSERT_THROW(parseAcceptHeader(p), AcceptHeaderQleverVisitor::ParseException);

  p = "application/json;q=1.3, text/Html";
  ASSERT_THROW(parseAcceptHeader(p), AcceptHeaderQleverVisitor::ParseException);
}

TEST(AcceptHeaderParser, CharsetParametersNotSupported) {
  // Currently the `charset=UTF-8` is simply ignored.
  auto p = std::string{"application/json;charset=UTF-8, text/Plain"};
  auto c = parseAcceptHeader(p);
  ASSERT_EQ(c.size(), 2u);
  ASSERT_EQ(c[0], MediaType::json);
  ASSERT_EQ(c[1], MediaType::textPlain);
}

TEST(AcceptHeaderParser, WildcardSubtype) {
  auto p = std::string{"text/*, application/json"};
  auto c = parseAcceptHeader(p);
  ASSERT_EQ(c.size(), 2u);
  ASSERT_FLOAT_EQ(c[0]._qualityValue, 1.0f);
  ASSERT_EQ(c[0], MediaType::json);
  ASSERT_FLOAT_EQ(c[1]._qualityValue, 1.0f);
  ASSERT_EQ(c[1], "text");

  p = std::string{"text/*, application/json;q=0.9"};
  c = parseAcceptHeader(p);
  ASSERT_EQ(c.size(), 2u);
  ASSERT_FLOAT_EQ(c[0]._qualityValue, 1.0f);
  ASSERT_EQ(c[0], "text");
  ASSERT_FLOAT_EQ(c[1]._qualityValue, 0.9f);
  ASSERT_EQ(c[1], MediaType::json);
}

TEST(AcceptHeaderParser, TotalWildCard) {
  auto p = std::string{"text/*, */*, application/json"};
  auto c = parseAcceptHeader(p);
  ASSERT_EQ(c.size(), 3u);
  ASSERT_FLOAT_EQ(c[0]._qualityValue, 1.0f);
  ASSERT_EQ(c[0], MediaType::json);
  ASSERT_FLOAT_EQ(c[1]._qualityValue, 1.0f);
  ASSERT_EQ(c[1], "text");
  ASSERT_FLOAT_EQ(c[2]._qualityValue, 1.0f);
  ASSERT_TRUE(isTotalWildcard(c[2]));
}

TEST(AcceptHeaderParser, IllegalInput) {
  ASSERT_THROW(parseAcceptHeader("application/json text/html"), ParseException);
  ASSERT_THROW(parseAcceptHeader("application/json; text/html"),
               ParseException);
  ASSERT_THROW(parseAcceptHeader("application/json,q=1.0, text/html"),
               ParseException);
  ASSERT_THROW(parseAcceptHeader("application"), ParseException);
  ASSERT_THROW(parseAcceptHeader("application/"), ParseException);
}

TEST(AcceptHeaderParser, FindMediaTypeFromAcceptHeader) {
  using ::testing::ElementsAre;

  std::string p = "text/html,application/sparql-results+json";
  auto result = getMediaTypesFromAcceptHeader(p);
  EXPECT_THAT(result, ElementsAre(MediaType::sparqlJson));

  p = "application/json, image/jpeg";
  result = getMediaTypesFromAcceptHeader(p);
  EXPECT_THAT(result, ElementsAre());

  // The wildcard matches all the supported media types, ignoring it leaves the
  // decision to another mechanism.
  p = "*/*, text/html";
  result = getMediaTypesFromAcceptHeader(p);
  EXPECT_THAT(result, ElementsAre());

  // The wildcard matches csv, tsv and turtle, but not the json variants
  p = "text/*, text/html";
  result = getMediaTypesFromAcceptHeader(p);
  EXPECT_THAT(result,
              ElementsAre(MediaType::tsv, MediaType::csv, MediaType::turtle));

<<<<<<< HEAD
  // The wildcard matches csv/tsv/turtle, qlever-json has higher precedence;
=======
  // The wildcard matches csv/tsv/turtle, qlever-json has higher precedence
  // because it is explicit.
>>>>>>> 3a89a06f
  p = "text/*, application/qlever-results+json";
  result = getMediaTypesFromAcceptHeader(p);
  EXPECT_THAT(result, ElementsAre(MediaType::qleverJson, MediaType::tsv,
                                  MediaType::csv, MediaType::turtle));

  // The wildcard matches tsv/csv/turtle, since the json is not supported.
  p = "text/*, application/json";
  result = getMediaTypesFromAcceptHeader(p);
  EXPECT_THAT(result,
              ElementsAre(MediaType::tsv, MediaType::csv, MediaType::turtle));

  // Expect that values are reordered due to higher quality value.
  p = "text/tab-separated-values;q=0.3, text/csv;q=0.4";
  result = getMediaTypesFromAcceptHeader(p);
  EXPECT_THAT(result, ElementsAre(MediaType::csv, MediaType::tsv));
}<|MERGE_RESOLUTION|>--- conflicted
+++ resolved
@@ -159,12 +159,8 @@
   EXPECT_THAT(result,
               ElementsAre(MediaType::tsv, MediaType::csv, MediaType::turtle));
 
-<<<<<<< HEAD
-  // The wildcard matches csv/tsv/turtle, qlever-json has higher precedence;
-=======
   // The wildcard matches csv/tsv/turtle, qlever-json has higher precedence
   // because it is explicit.
->>>>>>> 3a89a06f
   p = "text/*, application/qlever-results+json";
   result = getMediaTypesFromAcceptHeader(p);
   EXPECT_THAT(result, ElementsAre(MediaType::qleverJson, MediaType::tsv,
