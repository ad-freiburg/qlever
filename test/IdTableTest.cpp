--- conflicted
+++ resolved
@@ -395,10 +395,7 @@
     // expected rows: original dst row, then src row 2, then src row 0
     ASSERT_EQ(dst.size(), 3u);
     EXPECT_EQ(dst[0][0], make(1));
-<<<<<<< HEAD
-=======
     EXPECT_EQ(dst[0][1], make(2));
->>>>>>> 959c50df
     EXPECT_EQ(dst[1][0], make(30));
     EXPECT_EQ(dst[2][0], make(10));
     EXPECT_EQ(dst[1][1], make(31));
