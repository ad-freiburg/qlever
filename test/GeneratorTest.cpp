//  Copyright 2023, University of Freiburg,
//                  Chair of Algorithms and Data Structures.
//  Author: Johannes Kalmbach <kalmbach@cs.uni-freiburg.de>

#include <gtest/gtest.h>

#include "util/Generator.h"

struct Details {
  bool begin_ = false;
  bool end_ = false;
};

// A simple generator that first yields three numbers and then adds a detail
// value, that we can then extract after iterating over it.
cppcoro::generator<int, Details> simpleGen() {
  Details& details = co_await cppcoro::getDetails;
  details.begin_ = true;
  co_yield 1;
  co_yield 42;
  co_yield 43;
  details.end_ = true;
};

// Test the behavior of the `simpleGen` above.
TEST(Generator, details) {
  auto gen = simpleGen();
<<<<<<< HEAD
=======
  int result{};
  // `details().begin_` is only set to true after the call to `begin()` in the
  // for loop below
  ASSERT_FALSE(gen.details().begin_);
  ASSERT_FALSE(gen.details().end_);
  for (int i : gen) {
    result += i;
    ASSERT_TRUE(gen.details().begin_);
    ASSERT_FALSE(gen.details().end_);
  }
  ASSERT_EQ(result, 86);
  ASSERT_TRUE(gen.details().begin_);
  ASSERT_TRUE(gen.details().end_);
}

// Test the behavior of the `simpleGen` with an explicit external details object
TEST(Generator, externalDetails) {
  auto gen = simpleGen();
  Details details{};
  ASSERT_NE(&details, &gen.details());
  gen.setDetailsPointer(&details);
  ASSERT_EQ(&details, &gen.details());
>>>>>>> 16fdc9a8
  int result{};
  // `details().begin_` is only set to true after the call to `begin()` in the
  // for loop below
  ASSERT_FALSE(gen.details().begin_);
<<<<<<< HEAD
  ASSERT_FALSE(gen.details().end_);
  for (int i : gen) {
    result += i;
    ASSERT_TRUE(gen.details().begin_);
    ASSERT_FALSE(gen.details().end_);
  }
  ASSERT_EQ(result, 86);
  ASSERT_TRUE(gen.details().begin_);
  ASSERT_TRUE(gen.details().end_);
=======
  ASSERT_FALSE(details.begin_);
  ASSERT_FALSE(gen.details().end_);
  ASSERT_FALSE(details.end_);
  for (int i : gen) {
    result += i;
    ASSERT_TRUE(gen.details().begin_);
    ASSERT_TRUE(details.begin_);
    ASSERT_FALSE(gen.details().end_);
    ASSERT_FALSE(details.end_);
  }
  ASSERT_EQ(result, 86);
  ASSERT_TRUE(gen.details().begin_);
  ASSERT_TRUE(details.begin_);
  ASSERT_TRUE(gen.details().end_);
  ASSERT_TRUE(details.end_);
  ASSERT_EQ(&details, &gen.details());
>>>>>>> 16fdc9a8
}<|MERGE_RESOLUTION|>--- conflicted
+++ resolved
@@ -25,8 +25,6 @@
 // Test the behavior of the `simpleGen` above.
 TEST(Generator, details) {
   auto gen = simpleGen();
-<<<<<<< HEAD
-=======
   int result{};
   // `details().begin_` is only set to true after the call to `begin()` in the
   // for loop below
@@ -49,22 +47,10 @@
   ASSERT_NE(&details, &gen.details());
   gen.setDetailsPointer(&details);
   ASSERT_EQ(&details, &gen.details());
->>>>>>> 16fdc9a8
   int result{};
   // `details().begin_` is only set to true after the call to `begin()` in the
   // for loop below
   ASSERT_FALSE(gen.details().begin_);
-<<<<<<< HEAD
-  ASSERT_FALSE(gen.details().end_);
-  for (int i : gen) {
-    result += i;
-    ASSERT_TRUE(gen.details().begin_);
-    ASSERT_FALSE(gen.details().end_);
-  }
-  ASSERT_EQ(result, 86);
-  ASSERT_TRUE(gen.details().begin_);
-  ASSERT_TRUE(gen.details().end_);
-=======
   ASSERT_FALSE(details.begin_);
   ASSERT_FALSE(gen.details().end_);
   ASSERT_FALSE(details.end_);
@@ -81,5 +67,4 @@
   ASSERT_TRUE(gen.details().end_);
   ASSERT_TRUE(details.end_);
   ASSERT_EQ(&details, &gen.details());
->>>>>>> 16fdc9a8
 }