// Copyright 2024, University of Freiburg
// Chair of Algorithms and Data Structures
// Authors: Julian Mundhahs <mundhahj@tf.uni-freiburg.de>

#include <gmock/gmock.h>

#include "./parser/SparqlAntlrParserTestHelpers.h"
#include "./util/GTestHelpers.h"
#include "./util/HttpRequestHelpers.h"
#include "./util/IndexTestHelpers.h"
#include "./util/TripleComponentTestHelpers.h"
#include "engine/GraphStoreProtocol.h"
#include "parser/SparqlParserHelpers.h"

namespace m = matchers;
using namespace ad_utility::testing;
using namespace ad_utility::url_parser::sparqlOperation;

using Var = Variable;
using TC = TripleComponent;

const EncodedIriManager* evm() {
  static EncodedIriManager ev;
  return &ev;
}

// _____________________________________________________________________________________________
TEST(GraphStoreProtocolTest, transformPost) {
  auto index = ad_utility::testing::makeTestIndex("GraphStoreProtocolTest",
                                                  TestIndexConfig{});
  auto expectTransformPost = CPP_template_lambda(&index)(typename RequestT)(
      const RequestT& request, const GraphOrDefault& graph,
      const testing::Matcher<const ParsedQuery&>& matcher,
      ad_utility::source_location l = ad_utility::source_location::current())(
      requires ad_utility::httpUtils::HttpRequest<RequestT>) {
    auto trace = generateLocationTrace(l);
    EXPECT_THAT(GraphStoreProtocol::transformPost(request, graph, index),
                matcher);
  };

  expectTransformPost(
      makePostRequest("/?default", "text/turtle", "<a> <b> <c> ."), DEFAULT{},
      m::UpdateClause(m::GraphUpdate({}, {{iri("<a>"), iri("<b>"), iri("<c>"),
                                           std::monostate{}}}),
                      m::GraphPattern()));
  expectTransformPost(
      makePostRequest("/?default", "application/n-triples", "<a> <b> <c> ."),
      DEFAULT{},
      m::UpdateClause(m::GraphUpdate({}, {{iri("<a>"), iri("<b>"), iri("<c>"),
                                           std::monostate{}}}),
                      m::GraphPattern()));
  expectTransformPost(
      makePostRequest("/?graph=bar", "application/n-triples", "<a> <b> <c> ."),
      iri("<bar>"),
      m::UpdateClause(m::GraphUpdate({}, {{iri("<a>"), iri("<b>"), iri("<c>"),
                                           iri("<bar>")}}),
                      m::GraphPattern()));
  AD_EXPECT_THROW_WITH_MESSAGE(
      GraphStoreProtocol::transformPost(
          ad_utility::testing::makePostRequest(
              "/?default", "application/sparql-results+xml", "f"),
          DEFAULT{}, index),
      testing::HasSubstr(
          "Mediatype \"application/sparql-results+xml\" is not supported for "
          "SPARQL Graph Store HTTP Protocol in QLever."));
  AD_EXPECT_THROW_WITH_MESSAGE(
      GraphStoreProtocol::transformPost(
          ad_utility::testing::makePostRequest(
              "/?default", "application/sparql-results+xml", ""),
          DEFAULT{}, index),
      testing::HasSubstr("Request body is empty."));
  AD_EXPECT_THROW_WITH_MESSAGE(
      GraphStoreProtocol::transformPost(
          ad_utility::testing::makePostRequest(
              "/?default", "application/n-quads", "<a> <b> <c> <d> ."),
          DEFAULT{}, index),
      testing::HasSubstr("Not a single media type known to this parser was "
                         "detected in \"application/n-quads\"."));
  AD_EXPECT_THROW_WITH_MESSAGE(
      GraphStoreProtocol::transformPost(
          ad_utility::testing::makePostRequest(
              "/?default", "application/unknown", "fantasy"),
          DEFAULT{}, index),
      testing::HasSubstr("Not a single media type known to this parser was "
                         "detected in \"application/unknown\"."));
}

// _____________________________________________________________________________________________
TEST(GraphStoreProtocolTest, transformGet) {
  auto expectTransformGet =
      [](const GraphOrDefault& graph,
         const testing::Matcher<const ParsedQuery&>& matcher,
         ad_utility::source_location l =
             ad_utility::source_location::current()) {
        auto trace = generateLocationTrace(l);
        EXPECT_THAT(GraphStoreProtocol::transformGet(graph, evm()), matcher);
      };
  expectTransformGet(
      DEFAULT{},
      m::ConstructQuery({{Var{"?s"}, Var{"?p"}, Var{"?o"}}},
                        m::GraphPattern(matchers::Triples({SparqlTriple(
                            TC(Var{"?s"}), Var{"?p"}, TC(Var{"?o"}))}))));
  expectTransformGet(
      iri("<foo>"),
      m::ConstructQuery(
          {{Var{"?s"}, Var{"?p"}, Var{"?o"}}},
          m::GraphPattern(m::GroupGraphPatternWithGraph(
              iri("<foo>"), m::Triples({SparqlTriple(TC(Var{"?s"}), Var{"?p"},
                                                     TC(Var{"?o"}))})))));
}

// _____________________________________________________________________________________________
TEST(GraphStoreProtocolTest, transformGraphStoreProtocol) {
<<<<<<< HEAD
  EXPECT_THAT(
      GraphStoreProtocol::transformGraphStoreProtocol(
          GraphStoreOperation{DEFAULT{}},
          ad_utility::testing::makeGetRequest("/?default"), evm()),
      m::ConstructQuery({{Var{"?s"}, Var{"?p"}, Var{"?o"}}},
                        m::GraphPattern(matchers::Triples({SparqlTriple(
                            TC(Var{"?s"}), Var{"?p"}, TC(Var{"?o"}))}))));
=======
  auto index = ad_utility::testing::makeTestIndex("GraphStoreProtocolTest",
                                                  TestIndexConfig{});
  EXPECT_THAT(GraphStoreProtocol::transformGraphStoreProtocol(
                  GraphStoreOperation{DEFAULT{}},
                  ad_utility::testing::makeGetRequest("/?default"), index),
              testing::ElementsAre(m::ConstructQuery(
                  {{Var{"?s"}, Var{"?p"}, Var{"?o"}}},
                  m::GraphPattern(matchers::Triples({SparqlTriple(
                      TC(Var{"?s"}), Var{"?p"}, TC(Var{"?o"}))})))));
>>>>>>> bb1bb545
  EXPECT_THAT(
      GraphStoreProtocol::transformGraphStoreProtocol(
          GraphStoreOperation{DEFAULT{}},
          ad_utility::testing::makePostRequest(
              "/?default", "application/n-triples", "<foo> <bar> <baz> ."),
<<<<<<< HEAD
          evm()),
      m::UpdateClause(m::GraphUpdate({}, {{iri("<foo>"), iri("<bar>"),
                                           iri("<baz>"), std::monostate{}}}),
                      m::GraphPattern()));
=======
          index),
      testing::ElementsAre(m::UpdateClause(
          m::GraphUpdate({}, {{iri("<foo>"), iri("<bar>"), iri("<baz>"),
                               std::monostate{}}}),
          m::GraphPattern())));
>>>>>>> bb1bb545
  auto expectUnsupportedMethod =
      [&index](const http::verb method,
               ad_utility::source_location l =
                   ad_utility::source_location::current()) {
        auto trace = generateLocationTrace(l);
        AD_EXPECT_THROW_WITH_MESSAGE(
            GraphStoreProtocol::transformGraphStoreProtocol(
                GraphStoreOperation{DEFAULT{}},
<<<<<<< HEAD
                ad_utility::testing::makeRequest(method, "/?default"), evm()),
=======
                ad_utility::testing::makeRequest(method, "/?default"), index),
>>>>>>> bb1bb545
            testing::HasSubstr(
                absl::StrCat(std::string{boost::beast::http::to_string(method)},
                             " in the SPARQL Graph Store HTTP Protocol")));
      };
  expectUnsupportedMethod(http::verb::put);
  expectUnsupportedMethod(http::verb::delete_);
  expectUnsupportedMethod(http::verb::head);
  expectUnsupportedMethod(http::verb::patch);
  AD_EXPECT_THROW_WITH_MESSAGE(
      GraphStoreProtocol::transformGraphStoreProtocol(
          GraphStoreOperation{DEFAULT{}},
          ad_utility::testing::makeRequest(boost::beast::http::verb::connect,
                                           "/?default"),
<<<<<<< HEAD
          evm()),
=======
          index),
>>>>>>> bb1bb545
      testing::HasSubstr("Unsupported HTTP method \"CONNECT\""));
}

// _____________________________________________________________________________________________
TEST(GraphStoreProtocolTest, extractMediatype) {
  using enum http::field;
  auto makeRequest =
      [](const ad_utility::HashMap<http::field, std::string>& headers) {
        return ad_utility::testing::makeRequest(http::verb::get, "/", headers);
      };
  AD_EXPECT_THROW_WITH_MESSAGE(
      GraphStoreProtocol::extractMediatype(makeRequest({})),
      testing::HasSubstr("Mediatype empty or not set."));
  AD_EXPECT_THROW_WITH_MESSAGE(
      GraphStoreProtocol::extractMediatype(makeRequest({{content_type, ""}})),
      testing::HasSubstr("Mediatype empty or not set."));
  EXPECT_THAT(GraphStoreProtocol::extractMediatype(
                  makeRequest({{content_type, "text/csv"}})),
              testing::Eq(ad_utility::MediaType::csv));
  AD_EXPECT_THROW_WITH_MESSAGE(
      GraphStoreProtocol::extractMediatype(
          makeRequest({{content_type, "text/plain"}})),
      testing::HasSubstr("Mediatype \"text/plain\" is not supported for SPARQL "
                         "Graph Store HTTP Protocol in QLever."));
  EXPECT_THAT(GraphStoreProtocol::extractMediatype(
                  makeRequest({{content_type, "application/n-triples"}})),
              testing::Eq(ad_utility::MediaType::ntriples));
}

// _____________________________________________________________________________________________
TEST(GraphStoreProtocolTest, parseTriples) {
  AD_EXPECT_THROW_WITH_MESSAGE(
      GraphStoreProtocol::parseTriples("<a> <b> <c>",
                                       ad_utility::MediaType::json),
      testing::HasSubstr(
          "Mediatype \"application/json\" is not supported for SPARQL "
          "Graph Store HTTP Protocol in QLever."));
  const auto expectedTriples =
      std::vector<TurtleTriple>{{{iri("<a>")}, {iri("<b>")}, {iri("<c>")}}};
  EXPECT_THAT(GraphStoreProtocol::parseTriples("<a> <b> <c> .",
                                               ad_utility::MediaType::ntriples),
              testing::Eq(expectedTriples));
  EXPECT_THAT(GraphStoreProtocol::parseTriples("<a> <b> <c> .",
                                               ad_utility::MediaType::turtle),
              testing::Eq(expectedTriples));
  EXPECT_THAT(
      GraphStoreProtocol::parseTriples("", ad_utility::MediaType::ntriples),
      testing::Eq(std::vector<TurtleTriple>{}));
  AD_EXPECT_THROW_WITH_MESSAGE(
      GraphStoreProtocol::parseTriples("<a> <b>",
                                       ad_utility::MediaType::ntriples),
      testing::HasSubstr(" Parse error at byte position 7"));
}

// _____________________________________________________________________________________________
// If the `TripleComponent` is a `ValueId` which is a `BlankNodeIndex` then
// `sub` must match on it.
MATCHER_P(IfBlankNode, sub, "") {
  if (arg.isId()) {
    auto id = arg.getId();
    if (id.getDatatype() == Datatype::BlankNodeIndex) {
      return testing::ExplainMatchResult(sub, id.getBlankNodeIndex(),
                                         result_listener);
    }
  }
  return true;
}

// _____________________________________________________________________________________________
TEST(GraphStoreProtocolTest, convertTriples) {
  auto index = ad_utility::testing::makeTestIndex("GraphStoreProtocolTest",
                                                  TestIndexConfig{});
  Quads::BlankNodeAdder bn{{}, {}, index.getBlankNodeManager()};
  auto expectConvert =
      [&bn](const GraphOrDefault& graph, std::vector<TurtleTriple>&& triples,
            const std::vector<SparqlTripleSimpleWithGraph>& expectedTriples,
            ad_utility::source_location l =
                ad_utility::source_location::current()) {
        auto trace = generateLocationTrace(l);
        auto convertedTriples =
            GraphStoreProtocol::convertTriples(graph, std::move(triples), bn);
        EXPECT_THAT(convertedTriples,
                    AD_FIELD(updateClause::UpdateTriples, triples_,
                             testing::Eq(expectedTriples)));
        auto AllComponents =
            [](const testing::Matcher<const TripleComponent&>& sub)
            -> testing::Matcher<const SparqlTripleSimpleWithGraph&> {
          return testing::AllOf(AD_FIELD(SparqlTripleSimpleWithGraph, s_, sub),
                                AD_FIELD(SparqlTripleSimpleWithGraph, p_, sub),
                                AD_FIELD(SparqlTripleSimpleWithGraph, o_, sub));
        };
        auto BlankNodeContained = [](const LocalVocab& lv)
            -> testing::Matcher<const BlankNodeIndex&> {
          return testing::ResultOf(
              [&lv](const BlankNodeIndex& i) {
                return lv.isBlankNodeIndexContained(i);
              },
              testing::IsTrue());
        };
        EXPECT_THAT(
            convertedTriples,
            AD_FIELD(updateClause::UpdateTriples, triples_,
                     testing::Each(AllComponents(IfBlankNode(
                         BlankNodeContained(convertedTriples.localVocab_))))));
      };
  expectConvert(DEFAULT{}, {}, {});
  expectConvert(iri("<a>"), {}, {});
  expectConvert(DEFAULT{}, {{{iri("<a>")}, {iri("<b>")}, {iri("<c>")}}},
                {SparqlTripleSimpleWithGraph{iri("<a>"), iri("<b>"), iri("<c>"),
                                             std::monostate{}}});
  expectConvert(iri("<a>"), {}, {});
  expectConvert(
      iri("<a>"), {{{iri("<a>")}, {iri("<b>")}, TC("_:a")}},
      {SparqlTripleSimpleWithGraph{iri("<a>"), iri("<b>"),
                                   bn.getBlankNodeIndex("_:a"), iri("<a>")}});

  expectConvert(
      iri("<a>"),
      {{TC("_:b"), {iri("<b>")}, iri("<c>")},
       {TC("_:b"), {iri("<d>")}, iri("<e>")},
       {TC("_:c"), {iri("<f>")}, iri("<g>")}},
      {SparqlTripleSimpleWithGraph{bn.getBlankNodeIndex("_:b"), iri("<b>"),
                                   iri("<c>"), iri("<a>")},
       SparqlTripleSimpleWithGraph{bn.getBlankNodeIndex("_:b"), iri("<d>"),
                                   iri("<e>"), iri("<a>")},
       SparqlTripleSimpleWithGraph{bn.getBlankNodeIndex("_:c"), iri("<f>"),
                                   iri("<g>"), iri("<a>")}});
}<|MERGE_RESOLUTION|>--- conflicted
+++ resolved
@@ -111,15 +111,6 @@
 
 // _____________________________________________________________________________________________
 TEST(GraphStoreProtocolTest, transformGraphStoreProtocol) {
-<<<<<<< HEAD
-  EXPECT_THAT(
-      GraphStoreProtocol::transformGraphStoreProtocol(
-          GraphStoreOperation{DEFAULT{}},
-          ad_utility::testing::makeGetRequest("/?default"), evm()),
-      m::ConstructQuery({{Var{"?s"}, Var{"?p"}, Var{"?o"}}},
-                        m::GraphPattern(matchers::Triples({SparqlTriple(
-                            TC(Var{"?s"}), Var{"?p"}, TC(Var{"?o"}))}))));
-=======
   auto index = ad_utility::testing::makeTestIndex("GraphStoreProtocolTest",
                                                   TestIndexConfig{});
   EXPECT_THAT(GraphStoreProtocol::transformGraphStoreProtocol(
@@ -129,24 +120,16 @@
                   {{Var{"?s"}, Var{"?p"}, Var{"?o"}}},
                   m::GraphPattern(matchers::Triples({SparqlTriple(
                       TC(Var{"?s"}), Var{"?p"}, TC(Var{"?o"}))})))));
->>>>>>> bb1bb545
   EXPECT_THAT(
       GraphStoreProtocol::transformGraphStoreProtocol(
           GraphStoreOperation{DEFAULT{}},
           ad_utility::testing::makePostRequest(
               "/?default", "application/n-triples", "<foo> <bar> <baz> ."),
-<<<<<<< HEAD
-          evm()),
-      m::UpdateClause(m::GraphUpdate({}, {{iri("<foo>"), iri("<bar>"),
-                                           iri("<baz>"), std::monostate{}}}),
-                      m::GraphPattern()));
-=======
           index),
       testing::ElementsAre(m::UpdateClause(
           m::GraphUpdate({}, {{iri("<foo>"), iri("<bar>"), iri("<baz>"),
                                std::monostate{}}}),
           m::GraphPattern())));
->>>>>>> bb1bb545
   auto expectUnsupportedMethod =
       [&index](const http::verb method,
                ad_utility::source_location l =
@@ -155,11 +138,7 @@
         AD_EXPECT_THROW_WITH_MESSAGE(
             GraphStoreProtocol::transformGraphStoreProtocol(
                 GraphStoreOperation{DEFAULT{}},
-<<<<<<< HEAD
-                ad_utility::testing::makeRequest(method, "/?default"), evm()),
-=======
                 ad_utility::testing::makeRequest(method, "/?default"), index),
->>>>>>> bb1bb545
             testing::HasSubstr(
                 absl::StrCat(std::string{boost::beast::http::to_string(method)},
                              " in the SPARQL Graph Store HTTP Protocol")));
@@ -173,11 +152,7 @@
           GraphStoreOperation{DEFAULT{}},
           ad_utility::testing::makeRequest(boost::beast::http::verb::connect,
                                            "/?default"),
-<<<<<<< HEAD
-          evm()),
-=======
           index),
->>>>>>> bb1bb545
       testing::HasSubstr("Unsupported HTTP method \"CONNECT\""));
 }
 
