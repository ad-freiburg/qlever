--- conflicted
+++ resolved
@@ -19,7 +19,6 @@
 using Var = Variable;
 using TC = TripleComponent;
 
-<<<<<<< HEAD
 namespace {
 // A matcher that matches a ParsedQuery that is an updated that deletes all
 // triples from the given `graph`.
@@ -31,6 +30,13 @@
           graph, m::Triples({SparqlTriple(TC(Var{"?s"}), Var{"?p"},
                                           TC(Var{"?o"}))}))));
 };
+
+auto lit = ad_utility::testing::tripleComponentLiteral;
+
+const EncodedIriManager* encodedIriManager() {
+  static EncodedIriManager encodedIriManager_;
+  return &encodedIriManager_;
+}
 }  // namespace
 
 // _____________________________________________________________________________________________
@@ -110,7 +116,9 @@
          ad_utility::source_location l =
              ad_utility::source_location::current()) {
         auto trace = generateLocationTrace(l);
-        EXPECT_THAT(GraphStoreProtocol::transformGet(graph), matcher);
+        EXPECT_THAT(
+            GraphStoreProtocol::transformGet(graph, encodedIriManager()),
+            matcher);
       };
   expectTransformGet(
       DEFAULT{},
@@ -124,13 +132,6 @@
           m::GraphPattern(m::GroupGraphPatternWithGraph(
               iri("<foo>"), m::Triples({SparqlTriple(TC(Var{"?s"}), Var{"?p"},
                                                      TC(Var{"?o"}))})))));
-=======
-auto lit = ad_utility::testing::tripleComponentLiteral;
-
-const EncodedIriManager* encodedIriManager() {
-  static EncodedIriManager encodedIriManager_;
-  return &encodedIriManager_;
->>>>>>> 184687b9
 }
 
 // _____________________________________________________________________________________________
@@ -209,13 +210,7 @@
                ad_utility::source_location l =
                    ad_utility::source_location::current()) {
         auto trace = generateLocationTrace(l);
-<<<<<<< HEAD
         EXPECT_THAT(GraphStoreProtocol::transformDelete(graph, index), matcher);
-=======
-        EXPECT_THAT(
-            GraphStoreProtocol::transformGet(graph, encodedIriManager()),
-            matcher);
->>>>>>> 184687b9
       };
   expectTransformDelete(DEFAULT{}, ClearGraph(iri(DEFAULT_GRAPH_IRI)));
   expectTransformDelete(iri("<foo>"), ClearGraph(iri("<foo>")));
