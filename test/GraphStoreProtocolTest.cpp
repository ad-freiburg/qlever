// Copyright 2024, University of Freiburg
// Chair of Algorithms and Data Structures
// Authors: Julian Mundhahs <mundhahj@tf.uni-freiburg.de>

#include <gmock/gmock.h>

#include "./parser/SparqlAntlrParserTestHelpers.h"
#include "./util/GTestHelpers.h"
#include "./util/HttpRequestHelpers.h"
#include "./util/IndexTestHelpers.h"
#include "./util/TripleComponentTestHelpers.h"
#include "engine/GraphStoreProtocol.h"
#include "parser/SparqlParserHelpers.h"

namespace m = matchers;
using namespace ad_utility::testing;
using namespace ad_utility::url_parser::sparqlOperation;

using Var = Variable;
using TC = TripleComponent;

namespace {
// A matcher that matches a ParsedQuery that is an updated that deletes all
// triples from the given `graph`.
auto ClearGraph = [](SparqlTripleSimpleWithGraph::Graph graph)
    -> testing::Matcher<const ParsedQuery&> {
  return m::UpdateClause(
      m::GraphUpdate({{Var("?s"), Var("?p"), Var("?o"), graph}}, {}),
      m::GraphPattern(m::GroupGraphPatternWithGraph(
          graph, m::Triples({SparqlTriple(TC(Var{"?s"}), Var{"?p"},
                                          TC(Var{"?o"}))}))));
};
}  // namespace

// _____________________________________________________________________________________________
<<<<<<< HEAD
TEST(GraphStoreProtocolTest, transformPostAndTsop) {
  auto runTests = [](auto transform, bool isInsertion) {
    std::vector<SparqlTripleSimpleWithGraph> defaultGraph{
        {iri("<a>"), iri("<b>"), iri("<c>"), std::monostate{}}};
    std::vector<SparqlTripleSimpleWithGraph> graph{
        {iri("<a>"), iri("<b>"), iri("<c>"), iri("<bar>")}};
    std::vector<SparqlTripleSimpleWithGraph> empty{};
    EXPECT_THAT(
        transform(makePostRequest("/?default", "text/turtle", "<a> <b> <c> ."),
                  DEFAULT{}),
        m::UpdateClause(m::GraphUpdate(isInsertion ? empty : defaultGraph,
                                       isInsertion ? defaultGraph : empty),
                        m::GraphPattern()));
    EXPECT_THAT(
        transform(makePostRequest("/?default", "application/n-triples",
                                  "<a> <b> <c> ."),
                  DEFAULT{}),
        m::UpdateClause(m::GraphUpdate(isInsertion ? empty : defaultGraph,
                                       isInsertion ? defaultGraph : empty),
                        m::GraphPattern()));
    EXPECT_THAT(
        transform(makePostRequest("/?graph=bar", "application/n-triples",
                                  "<a> <b> <c> ."),
                  iri("<bar>")),
        m::UpdateClause(m::GraphUpdate(isInsertion ? empty : graph,
                                       isInsertion ? graph : empty),
                        m::GraphPattern()));
    AD_EXPECT_THROW_WITH_MESSAGE(
        transform(
            ad_utility::testing::makePostRequest(
                "/?default", "application/sparql-results+xml", "<foo></foo>"),
            DEFAULT{}),
        testing::HasSubstr(
            "Mediatype \"application/sparql-results+xml\" is not supported for "
            "SPARQL Graph Store HTTP Protocol in QLever."));

    AD_EXPECT_THROW_WITH_MESSAGE(transform(ad_utility::testing::makePostRequest(
                                               "/?default", "text/turtle", ""),
                                           DEFAULT{}),
                                 testing::HasSubstr("Request body is empty."));
    AD_EXPECT_THROW_WITH_MESSAGE(
        transform(ad_utility::testing::makePostRequest(
                      "/?default", "application/n-quads", "<a> <b> <c> <d> ."),
                  DEFAULT{}),
        testing::HasSubstr("Not a single media type known to this parser was "
                           "detected in \"application/n-quads\"."));
    AD_EXPECT_THROW_WITH_MESSAGE(
        transform(ad_utility::testing::makePostRequest(
                      "/?default", "application/unknown", "fantasy"),
                  DEFAULT{}),
        testing::HasSubstr("Not a single media type known to this parser was "
                           "detected in \"application/unknown\"."));
  };

  auto index = ad_utility::testing::makeTestIndex("GraphStoreProtocolTest",
                                                  TestIndexConfig{});
  runTests(
      [&index](http::request<http::string_body> request, GraphOrDefault graph) {
        return GraphStoreProtocol::transformPost(request, graph, index);
      },
      true);
  runTests(
      [&index](http::request<http::string_body> request, GraphOrDefault graph) {
        return GraphStoreProtocol::transformTsop(request, graph, index);
      },
      false);
}

// _____________________________________________________________________________________________
TEST(GraphStoreProtocolTest, transformGet) {
  auto expectTransformGet =
      [](const GraphOrDefault& graph,
         const testing::Matcher<const ParsedQuery&>& matcher,
         ad_utility::source_location l =
             ad_utility::source_location::current()) {
        auto trace = generateLocationTrace(l);
        EXPECT_THAT(GraphStoreProtocol::transformGet(graph), matcher);
      };
  expectTransformGet(
      DEFAULT{},
      m::ConstructQuery({{Var{"?s"}, Var{"?p"}, Var{"?o"}}},
                        m::GraphPattern(matchers::Triples({SparqlTriple(
                            TC(Var{"?s"}), Var{"?p"}, TC(Var{"?o"}))}))));
  expectTransformGet(
      iri("<foo>"),
      m::ConstructQuery(
          {{Var{"?s"}, Var{"?p"}, Var{"?o"}}},
          m::GraphPattern(m::GroupGraphPatternWithGraph(
              iri("<foo>"), m::Triples({SparqlTriple(TC(Var{"?s"}), Var{"?p"},
                                                     TC(Var{"?o"}))})))));
}

// _____________________________________________________________________________________________
TEST(GraphStoreProtocolTest, transformPut) {
  auto index = ad_utility::testing::makeTestIndex("GraphStoreProtocolTest",
                                                  TestIndexConfig{});
  auto expectTransformPut = CPP_template_lambda(&index)(typename RequestT)(
=======
TEST(GraphStoreProtocolTest, transformPost) {
  auto index = ad_utility::testing::makeTestIndex("GraphStoreProtocolTest",
                                                  TestIndexConfig{});
  auto expectTransformPost = CPP_template_lambda(&index)(typename RequestT)(
>>>>>>> 41864b6c
      const RequestT& request, const GraphOrDefault& graph,
      const testing::Matcher<std::vector<ParsedQuery>>& matcher,
      ad_utility::source_location l = ad_utility::source_location::current())(
      requires ad_utility::httpUtils::HttpRequest<RequestT>) {
    auto trace = generateLocationTrace(l);
<<<<<<< HEAD
    EXPECT_THAT(GraphStoreProtocol::transformPut(request, graph, index),
=======
    EXPECT_THAT(GraphStoreProtocol::transformPost(request, graph, index),
>>>>>>> 41864b6c
                matcher);
  };

  expectTransformPut(
      makePostRequest("/?default", "text/turtle", "<a> <b> <c> ."), DEFAULT{},
      testing::ElementsAre(
          ClearGraph(iri(DEFAULT_GRAPH_IRI)),
          m::UpdateClause(m::GraphUpdate({}, {{iri("<a>"), iri("<b>"),
                                               iri("<c>"), std::monostate{}}}),
                          m::GraphPattern())));
  expectTransformPut(
      makePostRequest("/?default", "application/n-triples", "<a> <b> <c> ."),
      DEFAULT{},
      testing::ElementsAre(
          ClearGraph(iri(DEFAULT_GRAPH_IRI)),
          m::UpdateClause(m::GraphUpdate({}, {{iri("<a>"), iri("<b>"),
                                               iri("<c>"), std::monostate{}}}),
                          m::GraphPattern())));
  expectTransformPut(
      makePostRequest("/?graph=bar", "application/n-triples", "<a> <b> <c> ."),
      iri("<bar>"),
      testing::ElementsAre(
          ClearGraph(iri("<bar>")),
          m::UpdateClause(m::GraphUpdate({}, {{iri("<a>"), iri("<b>"),
                                               iri("<c>"), iri("<bar>")}}),
                          m::GraphPattern())));
  AD_EXPECT_THROW_WITH_MESSAGE(
      GraphStoreProtocol::transformPut(
          ad_utility::testing::makeRequest(http::verb::put, "/?default"),
          DEFAULT{}, index),
      testing::HasSubstr("Mediatype empty or not set."));
  AD_EXPECT_THROW_WITH_MESSAGE(
      GraphStoreProtocol::transformPut(
          ad_utility::testing::makePostRequest(
<<<<<<< HEAD
              "/?default", "application/sparql-results+xml", ""),
=======
              "/?default", "application/sparql-results+xml", "f"),
>>>>>>> 41864b6c
          DEFAULT{}, index),
      testing::HasSubstr(
          "Mediatype \"application/sparql-results+xml\" is not supported for "
          "SPARQL Graph Store HTTP Protocol in QLever."));
  AD_EXPECT_THROW_WITH_MESSAGE(
<<<<<<< HEAD
      GraphStoreProtocol::transformPut(
=======
      GraphStoreProtocol::transformPost(
          ad_utility::testing::makePostRequest(
              "/?default", "application/sparql-results+xml", ""),
          DEFAULT{}, index),
      testing::HasSubstr("Request body is empty."));
  AD_EXPECT_THROW_WITH_MESSAGE(
      GraphStoreProtocol::transformPost(
>>>>>>> 41864b6c
          ad_utility::testing::makePostRequest(
              "/?default", "application/n-quads", "<a> <b> <c> <d> ."),
          DEFAULT{}, index),
      testing::HasSubstr("Not a single media type known to this parser was "
                         "detected in \"application/n-quads\"."));
  AD_EXPECT_THROW_WITH_MESSAGE(
      GraphStoreProtocol::transformPut(
          ad_utility::testing::makePostRequest(
              "/?default", "application/unknown", "fantasy"),
          DEFAULT{}, index),
      testing::HasSubstr("Not a single media type known to this parser was "
                         "detected in \"application/unknown\"."));
}

// _____________________________________________________________________________________________
TEST(GraphStoreProtocolTest, transformDelete) {
  auto index = ad_utility::testing::makeTestIndex("GraphStoreProtocolTest",
                                                  TestIndexConfig{});
  auto expectTransformDelete =
      [&index](const GraphOrDefault& graph,
               const testing::Matcher<const ParsedQuery&>& matcher,
               ad_utility::source_location l =
                   ad_utility::source_location::current()) {
        auto trace = generateLocationTrace(l);
        EXPECT_THAT(GraphStoreProtocol::transformDelete(graph, index), matcher);
      };
  expectTransformDelete(DEFAULT{}, ClearGraph(iri(DEFAULT_GRAPH_IRI)));
  expectTransformDelete(iri("<foo>"), ClearGraph(iri("<foo>")));
}

// _____________________________________________________________________________________________
TEST(GraphStoreProtocolTest, transformGraphStoreProtocol) {
  auto index = ad_utility::testing::makeTestIndex("GraphStoreProtocolTest",
                                                  TestIndexConfig{});
  EXPECT_THAT(GraphStoreProtocol::transformGraphStoreProtocol(
                  GraphStoreOperation{DEFAULT{}},
                  ad_utility::testing::makeGetRequest("/?default"), index),
              testing::ElementsAre(m::ConstructQuery(
                  {{Var{"?s"}, Var{"?p"}, Var{"?o"}}},
                  m::GraphPattern(matchers::Triples({SparqlTriple(
                      TC(Var{"?s"}), Var{"?p"}, TC(Var{"?o"}))})))));
<<<<<<< HEAD
  EXPECT_THAT(
      GraphStoreProtocol::transformGraphStoreProtocol(
          GraphStoreOperation{DEFAULT{}},
          ad_utility::testing::makePostRequest(
              "/?default", "application/n-triples", "<foo> <bar> <baz> ."),
          index),
      testing::ElementsAre(m::UpdateClause(
          m::GraphUpdate({}, {{iri("<foo>"), iri("<bar>"), iri("<baz>"),
                               std::monostate{}}}),
          m::GraphPattern())));
  EXPECT_THAT(GraphStoreProtocol::transformGraphStoreProtocol(
                  GraphStoreOperation{DEFAULT{}},
                  ad_utility::testing::makeRequest(
                      "TSOP", "/?default",
                      {{http::field::content_type, "application/n-triples"}},
                      "<foo> <bar> <baz> ."),
                  index),
              testing::ElementsAre(m::UpdateClause(
                  m::GraphUpdate({{iri("<foo>"), iri("<bar>"), iri("<baz>"),
                                   std::monostate{}}},
                                 {}),
                  m::GraphPattern())));
  EXPECT_THAT(
      GraphStoreProtocol::transformGraphStoreProtocol(
          GraphStoreOperation{iri("<foo>")},
          ad_utility::testing::makeRequest(http::verb::delete_, "/?graph=foo"),
          index),
      testing::ElementsAre(ClearGraph(iri("<foo>"))));
  EXPECT_THAT(
      GraphStoreProtocol::transformGraphStoreProtocol(
          GraphStoreOperation{iri("<foo>")},
          ad_utility::testing::makeRequest(
              http::verb::put, "/?graph=foo",
              {{http::field::content_type, "text/turtle"}}, "<a> <b> <c>"),
          index),
      testing::ElementsAre(
          ClearGraph(iri("<foo>")),
          m::UpdateClause(m::GraphUpdate({}, {{iri("<a>"), iri("<b>"),
                                               iri("<c>"), iri("<foo>")}}),
                          m::GraphPattern())));
=======
  EXPECT_THAT(
      GraphStoreProtocol::transformGraphStoreProtocol(
          GraphStoreOperation{DEFAULT{}},
          ad_utility::testing::makePostRequest(
              "/?default", "application/n-triples", "<foo> <bar> <baz> ."),
          index),
      testing::ElementsAre(m::UpdateClause(
          m::GraphUpdate({}, {{iri("<foo>"), iri("<bar>"), iri("<baz>"),
                               std::monostate{}}}),
          m::GraphPattern())));
>>>>>>> 41864b6c
  auto expectUnsupportedMethod =
      [&index](const http::verb method,
               ad_utility::source_location l =
                   ad_utility::source_location::current()) {
        auto trace = generateLocationTrace(l);
        AD_EXPECT_THROW_WITH_MESSAGE(
            GraphStoreProtocol::transformGraphStoreProtocol(
                GraphStoreOperation{DEFAULT{}},
                ad_utility::testing::makeRequest(method, "/?default"), index),
            testing::HasSubstr(
                absl::StrCat(std::string{boost::beast::http::to_string(method)},
                             " in the SPARQL Graph Store HTTP Protocol")));
      };
  expectUnsupportedMethod(http::verb::head);
  expectUnsupportedMethod(http::verb::patch);
  AD_EXPECT_THROW_WITH_MESSAGE(
      GraphStoreProtocol::transformGraphStoreProtocol(
          GraphStoreOperation{DEFAULT{}},
<<<<<<< HEAD
          ad_utility::testing::makeRequest("PUMPKIN", "/?default"), index),
      testing::HasSubstr("Unsupported HTTP method \"PUMPKIN\""));
=======
          ad_utility::testing::makeRequest(boost::beast::http::verb::connect,
                                           "/?default"),
          index),
      testing::HasSubstr("Unsupported HTTP method \"CONNECT\""));
>>>>>>> 41864b6c
}

// _____________________________________________________________________________________________
TEST(GraphStoreProtocolTest, extractMediatype) {
  using enum http::field;
  auto makeRequest =
      [](const ad_utility::HashMap<http::field, std::string>& headers) {
        return ad_utility::testing::makeRequest(http::verb::get, "/", headers);
      };
  AD_EXPECT_THROW_WITH_MESSAGE(
      GraphStoreProtocol::extractMediatype(makeRequest({})),
      testing::HasSubstr("Mediatype empty or not set."));
  AD_EXPECT_THROW_WITH_MESSAGE(
      GraphStoreProtocol::extractMediatype(makeRequest({{content_type, ""}})),
      testing::HasSubstr("Mediatype empty or not set."));
  EXPECT_THAT(GraphStoreProtocol::extractMediatype(
                  makeRequest({{content_type, "text/csv"}})),
              testing::Eq(ad_utility::MediaType::csv));
  AD_EXPECT_THROW_WITH_MESSAGE(
      GraphStoreProtocol::extractMediatype(
          makeRequest({{content_type, "text/plain"}})),
      testing::HasSubstr("Mediatype \"text/plain\" is not supported for SPARQL "
                         "Graph Store HTTP Protocol in QLever."));
  EXPECT_THAT(GraphStoreProtocol::extractMediatype(
                  makeRequest({{content_type, "application/n-triples"}})),
              testing::Eq(ad_utility::MediaType::ntriples));
}

// _____________________________________________________________________________________________
TEST(GraphStoreProtocolTest, parseTriples) {
  AD_EXPECT_THROW_WITH_MESSAGE(
      GraphStoreProtocol::parseTriples("<a> <b> <c>",
                                       ad_utility::MediaType::json),
      testing::HasSubstr(
          "Mediatype \"application/json\" is not supported for SPARQL "
          "Graph Store HTTP Protocol in QLever."));
  const auto expectedTriples =
      std::vector<TurtleTriple>{{{iri("<a>")}, {iri("<b>")}, {iri("<c>")}}};
  EXPECT_THAT(GraphStoreProtocol::parseTriples("<a> <b> <c> .",
                                               ad_utility::MediaType::ntriples),
              testing::Eq(expectedTriples));
  EXPECT_THAT(GraphStoreProtocol::parseTriples("<a> <b> <c> .",
                                               ad_utility::MediaType::turtle),
              testing::Eq(expectedTriples));
  EXPECT_THAT(
      GraphStoreProtocol::parseTriples("", ad_utility::MediaType::ntriples),
      testing::Eq(std::vector<TurtleTriple>{}));
  AD_EXPECT_THROW_WITH_MESSAGE(
      GraphStoreProtocol::parseTriples("<a> <b>",
                                       ad_utility::MediaType::ntriples),
      testing::HasSubstr(" Parse error at byte position 7"));
}

// _____________________________________________________________________________________________
// If the `TripleComponent` is a `ValueId` which is a `BlankNodeIndex` then
// `sub` must match on it.
MATCHER_P(IfBlankNode, sub, "") {
  if (arg.isId()) {
    auto id = arg.getId();
    if (id.getDatatype() == Datatype::BlankNodeIndex) {
      return testing::ExplainMatchResult(sub, id.getBlankNodeIndex(),
                                         result_listener);
    }
  }
  return true;
}

// _____________________________________________________________________________________________
TEST(GraphStoreProtocolTest, convertTriples) {
  auto index = ad_utility::testing::makeTestIndex("GraphStoreProtocolTest",
                                                  TestIndexConfig{});
  Quads::BlankNodeAdder bn{{}, {}, index.getBlankNodeManager()};
  auto expectConvert =
<<<<<<< HEAD
      [&bn](const GraphOrDefault& graph, std::vector<TurtleTriple> triples,
=======
      [&bn](const GraphOrDefault& graph, std::vector<TurtleTriple>&& triples,
>>>>>>> 41864b6c
            const std::vector<SparqlTripleSimpleWithGraph>& expectedTriples,
            ad_utility::source_location l =
                ad_utility::source_location::current()) {
        auto trace = generateLocationTrace(l);
        auto convertedTriples =
            GraphStoreProtocol::convertTriples(graph, std::move(triples), bn);
        EXPECT_THAT(convertedTriples,
                    AD_FIELD(updateClause::UpdateTriples, triples_,
                             testing::Eq(expectedTriples)));
        auto AllComponents =
            [](const testing::Matcher<const TripleComponent&>& sub)
            -> testing::Matcher<const SparqlTripleSimpleWithGraph&> {
          return testing::AllOf(AD_FIELD(SparqlTripleSimpleWithGraph, s_, sub),
                                AD_FIELD(SparqlTripleSimpleWithGraph, p_, sub),
                                AD_FIELD(SparqlTripleSimpleWithGraph, o_, sub));
        };
        auto BlankNodeContained = [](const LocalVocab& lv)
            -> testing::Matcher<const BlankNodeIndex&> {
          return testing::ResultOf(
              [&lv](const BlankNodeIndex& i) {
                return lv.isBlankNodeIndexContained(i);
              },
              testing::IsTrue());
        };
        EXPECT_THAT(
<<<<<<< HEAD
            GraphStoreProtocol::convertTriples(graph, std::move(triples), bn),
            AD_FIELD(updateClause::UpdateTriples, triples_,
                     testing::Eq(expectedTriples)));
=======
            convertedTriples,
            AD_FIELD(updateClause::UpdateTriples, triples_,
                     testing::Each(AllComponents(IfBlankNode(
                         BlankNodeContained(convertedTriples.localVocab_))))));
>>>>>>> 41864b6c
      };
  expectConvert(DEFAULT{}, {}, {});
  expectConvert(iri("<a>"), {}, {});
  expectConvert(DEFAULT{}, {{{iri("<a>")}, {iri("<b>")}, {iri("<c>")}}},
                {SparqlTripleSimpleWithGraph{iri("<a>"), iri("<b>"), iri("<c>"),
                                             std::monostate{}}});
  expectConvert(iri("<a>"), {}, {});
  expectConvert(
      iri("<a>"), {{{iri("<a>")}, {iri("<b>")}, TC("_:a")}},
      {SparqlTripleSimpleWithGraph{iri("<a>"), iri("<b>"),
                                   bn.getBlankNodeIndex("_:a"), iri("<a>")}});

  expectConvert(
      iri("<a>"),
      {{TC("_:b"), {iri("<b>")}, iri("<c>")},
       {TC("_:b"), {iri("<d>")}, iri("<e>")},
       {TC("_:c"), {iri("<f>")}, iri("<g>")}},
      {SparqlTripleSimpleWithGraph{bn.getBlankNodeIndex("_:b"), iri("<b>"),
                                   iri("<c>"), iri("<a>")},
       SparqlTripleSimpleWithGraph{bn.getBlankNodeIndex("_:b"), iri("<d>"),
                                   iri("<e>"), iri("<a>")},
       SparqlTripleSimpleWithGraph{bn.getBlankNodeIndex("_:c"), iri("<f>"),
                                   iri("<g>"), iri("<a>")}});
}<|MERGE_RESOLUTION|>--- conflicted
+++ resolved
@@ -33,7 +33,6 @@
 }  // namespace
 
 // _____________________________________________________________________________________________
-<<<<<<< HEAD
 TEST(GraphStoreProtocolTest, transformPostAndTsop) {
   auto runTests = [](auto transform, bool isInsertion) {
     std::vector<SparqlTripleSimpleWithGraph> defaultGraph{
@@ -131,22 +130,12 @@
   auto index = ad_utility::testing::makeTestIndex("GraphStoreProtocolTest",
                                                   TestIndexConfig{});
   auto expectTransformPut = CPP_template_lambda(&index)(typename RequestT)(
-=======
-TEST(GraphStoreProtocolTest, transformPost) {
-  auto index = ad_utility::testing::makeTestIndex("GraphStoreProtocolTest",
-                                                  TestIndexConfig{});
-  auto expectTransformPost = CPP_template_lambda(&index)(typename RequestT)(
->>>>>>> 41864b6c
       const RequestT& request, const GraphOrDefault& graph,
       const testing::Matcher<std::vector<ParsedQuery>>& matcher,
       ad_utility::source_location l = ad_utility::source_location::current())(
       requires ad_utility::httpUtils::HttpRequest<RequestT>) {
     auto trace = generateLocationTrace(l);
-<<<<<<< HEAD
     EXPECT_THAT(GraphStoreProtocol::transformPut(request, graph, index),
-=======
-    EXPECT_THAT(GraphStoreProtocol::transformPost(request, graph, index),
->>>>>>> 41864b6c
                 matcher);
   };
 
@@ -181,27 +170,13 @@
   AD_EXPECT_THROW_WITH_MESSAGE(
       GraphStoreProtocol::transformPut(
           ad_utility::testing::makePostRequest(
-<<<<<<< HEAD
               "/?default", "application/sparql-results+xml", ""),
-=======
-              "/?default", "application/sparql-results+xml", "f"),
->>>>>>> 41864b6c
           DEFAULT{}, index),
       testing::HasSubstr(
           "Mediatype \"application/sparql-results+xml\" is not supported for "
           "SPARQL Graph Store HTTP Protocol in QLever."));
   AD_EXPECT_THROW_WITH_MESSAGE(
-<<<<<<< HEAD
       GraphStoreProtocol::transformPut(
-=======
-      GraphStoreProtocol::transformPost(
-          ad_utility::testing::makePostRequest(
-              "/?default", "application/sparql-results+xml", ""),
-          DEFAULT{}, index),
-      testing::HasSubstr("Request body is empty."));
-  AD_EXPECT_THROW_WITH_MESSAGE(
-      GraphStoreProtocol::transformPost(
->>>>>>> 41864b6c
           ad_utility::testing::makePostRequest(
               "/?default", "application/n-quads", "<a> <b> <c> <d> ."),
           DEFAULT{}, index),
@@ -243,7 +218,6 @@
                   {{Var{"?s"}, Var{"?p"}, Var{"?o"}}},
                   m::GraphPattern(matchers::Triples({SparqlTriple(
                       TC(Var{"?s"}), Var{"?p"}, TC(Var{"?o"}))})))));
-<<<<<<< HEAD
   EXPECT_THAT(
       GraphStoreProtocol::transformGraphStoreProtocol(
           GraphStoreOperation{DEFAULT{}},
@@ -284,18 +258,6 @@
           m::UpdateClause(m::GraphUpdate({}, {{iri("<a>"), iri("<b>"),
                                                iri("<c>"), iri("<foo>")}}),
                           m::GraphPattern())));
-=======
-  EXPECT_THAT(
-      GraphStoreProtocol::transformGraphStoreProtocol(
-          GraphStoreOperation{DEFAULT{}},
-          ad_utility::testing::makePostRequest(
-              "/?default", "application/n-triples", "<foo> <bar> <baz> ."),
-          index),
-      testing::ElementsAre(m::UpdateClause(
-          m::GraphUpdate({}, {{iri("<foo>"), iri("<bar>"), iri("<baz>"),
-                               std::monostate{}}}),
-          m::GraphPattern())));
->>>>>>> 41864b6c
   auto expectUnsupportedMethod =
       [&index](const http::verb method,
                ad_utility::source_location l =
@@ -314,15 +276,15 @@
   AD_EXPECT_THROW_WITH_MESSAGE(
       GraphStoreProtocol::transformGraphStoreProtocol(
           GraphStoreOperation{DEFAULT{}},
-<<<<<<< HEAD
-          ad_utility::testing::makeRequest("PUMPKIN", "/?default"), index),
-      testing::HasSubstr("Unsupported HTTP method \"PUMPKIN\""));
-=======
           ad_utility::testing::makeRequest(boost::beast::http::verb::connect,
                                            "/?default"),
           index),
       testing::HasSubstr("Unsupported HTTP method \"CONNECT\""));
->>>>>>> 41864b6c
+  AD_EXPECT_THROW_WITH_MESSAGE(
+      GraphStoreProtocol::transformGraphStoreProtocol(
+          GraphStoreOperation{DEFAULT{}},
+          ad_utility::testing::makeRequest("PUMPKIN", "/?default"), index),
+      testing::HasSubstr("Unsupported HTTP method \"PUMPKIN\""));
 }
 
 // _____________________________________________________________________________________________
@@ -396,11 +358,7 @@
                                                   TestIndexConfig{});
   Quads::BlankNodeAdder bn{{}, {}, index.getBlankNodeManager()};
   auto expectConvert =
-<<<<<<< HEAD
-      [&bn](const GraphOrDefault& graph, std::vector<TurtleTriple> triples,
-=======
       [&bn](const GraphOrDefault& graph, std::vector<TurtleTriple>&& triples,
->>>>>>> 41864b6c
             const std::vector<SparqlTripleSimpleWithGraph>& expectedTriples,
             ad_utility::source_location l =
                 ad_utility::source_location::current()) {
@@ -426,16 +384,10 @@
               testing::IsTrue());
         };
         EXPECT_THAT(
-<<<<<<< HEAD
-            GraphStoreProtocol::convertTriples(graph, std::move(triples), bn),
-            AD_FIELD(updateClause::UpdateTriples, triples_,
-                     testing::Eq(expectedTriples)));
-=======
             convertedTriples,
             AD_FIELD(updateClause::UpdateTriples, triples_,
                      testing::Each(AllComponents(IfBlankNode(
                          BlankNodeContained(convertedTriples.localVocab_))))));
->>>>>>> 41864b6c
       };
   expectConvert(DEFAULT{}, {}, {});
   expectConvert(iri("<a>"), {}, {});
