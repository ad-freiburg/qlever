--- conflicted
+++ resolved
@@ -24,8 +24,7 @@
 auto ClearGraph = [](SparqlTripleSimpleWithGraph::Graph graph)
     -> testing::Matcher<const ParsedQuery&> {
   return m::UpdateClause(
-      m::GraphUpdate({{Var("?s"), Var("?p"), Var("?o"), graph}}, {},
-                     std::nullopt),
+      m::GraphUpdate({{Var("?s"), Var("?p"), Var("?o"), graph}}, {}),
       m::GraphPattern(m::GroupGraphPatternWithGraph(
           graph, m::Triples({SparqlTriple(TC(Var{"?s"}), Var{"?p"},
                                           TC(Var{"?o"}))}))));
@@ -43,26 +42,23 @@
     EXPECT_THAT(
         transform(makePostRequest("/?default", "text/turtle", "<a> <b> <c> ."),
                   DEFAULT{}),
-        m::UpdateClause(
-            m::GraphUpdate(isInsertion ? empty : defaultGraph,
-                           isInsertion ? defaultGraph : empty, std::nullopt),
-            m::GraphPattern()));
+        m::UpdateClause(m::GraphUpdate(isInsertion ? empty : defaultGraph,
+                                       isInsertion ? defaultGraph : empty),
+                        m::GraphPattern()));
     EXPECT_THAT(
         transform(makePostRequest("/?default", "application/n-triples",
                                   "<a> <b> <c> ."),
                   DEFAULT{}),
-        m::UpdateClause(
-            m::GraphUpdate(isInsertion ? empty : defaultGraph,
-                           isInsertion ? defaultGraph : empty, std::nullopt),
-            m::GraphPattern()));
+        m::UpdateClause(m::GraphUpdate(isInsertion ? empty : defaultGraph,
+                                       isInsertion ? defaultGraph : empty),
+                        m::GraphPattern()));
     EXPECT_THAT(
         transform(makePostRequest("/?graph=bar", "application/n-triples",
                                   "<a> <b> <c> ."),
                   iri("<bar>")),
-        m::UpdateClause(
-            m::GraphUpdate(isInsertion ? empty : graph,
-                           isInsertion ? graph : empty, std::nullopt),
-            m::GraphPattern()));
+        m::UpdateClause(m::GraphUpdate(isInsertion ? empty : graph,
+                                       isInsertion ? graph : empty),
+                        m::GraphPattern()));
     AD_EXPECT_THROW_WITH_MESSAGE(
         transform(
             ad_utility::testing::makePostRequest(
@@ -139,56 +135,32 @@
 
   expectTransformPut(
       makePostRequest("/?default", "text/turtle", "<a> <b> <c> ."), DEFAULT{},
-<<<<<<< HEAD
       testing::ElementsAre(
           ClearGraph(iri(DEFAULT_GRAPH_IRI)),
-          m::UpdateClause(
-              m::GraphUpdate(
-                  {}, {{iri("<a>"), iri("<b>"), iri("<c>"), std::monostate{}}},
-                  std::nullopt),
-              m::GraphPattern())));
+          m::UpdateClause(m::GraphUpdate({}, {{iri("<a>"), iri("<b>"),
+                                               iri("<c>"), std::monostate{}}}),
+                          m::GraphPattern())));
   expectTransformPut(
       makePostRequest("/?default", "application/n-triples", "<a> <b> <c> ."),
       DEFAULT{},
       testing::ElementsAre(
           ClearGraph(iri(DEFAULT_GRAPH_IRI)),
-          m::UpdateClause(
-              m::GraphUpdate(
-                  {}, {{iri("<a>"), iri("<b>"), iri("<c>"), std::monostate{}}},
-                  std::nullopt),
-              m::GraphPattern())));
+          m::UpdateClause(m::GraphUpdate({}, {{iri("<a>"), iri("<b>"),
+                                               iri("<c>"), std::monostate{}}}),
+                          m::GraphPattern())));
   expectTransformPut(
       makePostRequest("/?graph=bar", "application/n-triples", "<a> <b> <c> ."),
       iri("<bar>"),
       testing::ElementsAre(
           ClearGraph(iri("<bar>")),
-          m::UpdateClause(
-              m::GraphUpdate(
-                  {}, {{iri("<a>"), iri("<b>"), iri("<c>"), iri("<bar>")}},
-                  std::nullopt),
-              m::GraphPattern())));
+          m::UpdateClause(m::GraphUpdate({}, {{iri("<a>"), iri("<b>"),
+                                               iri("<c>"), iri("<bar>")}}),
+                          m::GraphPattern())));
   AD_EXPECT_THROW_WITH_MESSAGE(
       GraphStoreProtocol::transformPut(
           ad_utility::testing::makeRequest(http::verb::put, "/?default"),
           DEFAULT{}),
       testing::HasSubstr("Mediatype empty or not set."));
-=======
-      m::UpdateClause(m::GraphUpdate({}, {{iri("<a>"), iri("<b>"), iri("<c>"),
-                                           std::monostate{}}}),
-                      m::GraphPattern()));
-  expectTransformPost(
-      makePostRequest("/?default", "application/n-triples", "<a> <b> <c> ."),
-      DEFAULT{},
-      m::UpdateClause(m::GraphUpdate({}, {{iri("<a>"), iri("<b>"), iri("<c>"),
-                                           std::monostate{}}}),
-                      m::GraphPattern()));
-  expectTransformPost(
-      makePostRequest("/?graph=bar", "application/n-triples", "<a> <b> <c> ."),
-      iri("<bar>"),
-      m::UpdateClause(m::GraphUpdate({}, {{iri("<a>"), iri("<b>"), iri("<c>"),
-                                           iri("<bar>")}}),
-                      m::GraphPattern()));
->>>>>>> ed65b297
   AD_EXPECT_THROW_WITH_MESSAGE(
       GraphStoreProtocol::transformPut(
           ad_utility::testing::makePostRequest(
@@ -241,12 +213,9 @@
           GraphStoreOperation{DEFAULT{}},
           ad_utility::testing::makePostRequest(
               "/?default", "application/n-triples", "<foo> <bar> <baz> .")),
-<<<<<<< HEAD
       testing::ElementsAre(m::UpdateClause(
-          m::GraphUpdate(
-              {},
-              {{iri("<foo>"), iri("<bar>"), iri("<baz>"), std::monostate{}}},
-              std::nullopt),
+          m::GraphUpdate({}, {{iri("<foo>"), iri("<bar>"), iri("<baz>"),
+                               std::monostate{}}}),
           m::GraphPattern())));
   EXPECT_THAT(GraphStoreProtocol::transformGraphStoreProtocol(
                   GraphStoreOperation{DEFAULT{}},
@@ -257,7 +226,7 @@
               testing::ElementsAre(m::UpdateClause(
                   m::GraphUpdate({{iri("<foo>"), iri("<bar>"), iri("<baz>"),
                                    std::monostate{}}},
-                                 {}, std::nullopt),
+                                 {}),
                   m::GraphPattern())));
   EXPECT_THAT(
       GraphStoreProtocol::transformGraphStoreProtocol(
@@ -272,16 +241,9 @@
               {{http::field::content_type, "text/turtle"}}, "<a> <b> <c>")),
       testing::ElementsAre(
           ClearGraph(iri("<foo>")),
-          m::UpdateClause(
-              m::GraphUpdate(
-                  {}, {{iri("<a>"), iri("<b>"), iri("<c>"), iri("<foo>")}},
-                  std::nullopt),
-              m::GraphPattern())));
-=======
-      m::UpdateClause(m::GraphUpdate({}, {{iri("<foo>"), iri("<bar>"),
-                                           iri("<baz>"), std::monostate{}}}),
-                      m::GraphPattern()));
->>>>>>> ed65b297
+          m::UpdateClause(m::GraphUpdate({}, {{iri("<a>"), iri("<b>"),
+                                               iri("<c>"), iri("<foo>")}}),
+                          m::GraphPattern())));
   auto expectUnsupportedMethod =
       [](const http::verb method, ad_utility::source_location l =
                                       ad_utility::source_location::current()) {
