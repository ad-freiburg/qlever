--- conflicted
+++ resolved
@@ -53,13 +53,8 @@
   AD_EXPECT_THROW_WITH_MESSAGE(
       GraphStoreProtocol::transformPost(
           ad_utility::testing::makePostRequest(
-<<<<<<< HEAD
-              "/?default", "application/sparql-results+xml", ""),
-          DEFAULT{}, index),
-=======
               "/?default", "application/sparql-results+xml", "f"),
-          DEFAULT{}),
->>>>>>> a3af6842
+          DEFAULT{}, index),
       testing::HasSubstr(
           "Mediatype \"application/sparql-results+xml\" is not supported for "
           "SPARQL Graph Store HTTP Protocol in QLever."));
@@ -67,7 +62,7 @@
       GraphStoreProtocol::transformPost(
           ad_utility::testing::makePostRequest(
               "/?default", "application/sparql-results+xml", ""),
-          DEFAULT{}),
+          DEFAULT{}, index),
       testing::HasSubstr("Request body is empty."));
   AD_EXPECT_THROW_WITH_MESSAGE(
       GraphStoreProtocol::transformPost(
