--- conflicted
+++ resolved
@@ -69,13 +69,9 @@
     const std::string& indexBasename,
     std::optional<std::string> turtleInput = std::nullopt,
     bool loadAllPermutations = true, bool usePatterns = true,
-<<<<<<< HEAD
-    bool usePrefixCompression = true, size_t blocksizePermutationsInBytes = 32,
+    bool usePrefixCompression = true,
+    ad_utility::MemorySize blocksizePermutations = 16_B,
     bool createTextIndex = false) {
-=======
-    bool usePrefixCompression = true,
-    ad_utility::MemorySize blocksizePermutations = 16_B) {
->>>>>>> aec418ca
   // Ignore the (irrelevant) log output of the index building and loading during
   // these tests.
   static std::ostringstream ignoreLogStream;
@@ -139,13 +135,9 @@
 inline QueryExecutionContext* getQec(
     std::optional<std::string> turtleInput = std::nullopt,
     bool loadAllPermutations = true, bool usePatterns = true,
-<<<<<<< HEAD
-    bool usePrefixCompression = true, size_t blocksizePermutationsInBytes = 32,
+    bool usePrefixCompression = true,
+    ad_utility::MemorySize blocksizePermutations = 16_B,
     bool createTextIndex = false) {
-=======
-    bool usePrefixCompression = true,
-    ad_utility::MemorySize blocksizePermutations = 16_B) {
->>>>>>> aec418ca
   // Similar to `absl::Cleanup`. Calls the `callback_` in the destructor, but
   // the callback is stored as a `std::function`, which allows to store
   // different types of callbacks in the same wrapper type.
@@ -191,7 +183,6 @@
     std::string testIndexBasename =
         "_staticGlobalTestIndex" + std::to_string(contextMap.size());
     contextMap.emplace(
-<<<<<<< HEAD
         key, Context{TypeErasedCleanup{[testIndexBasename]() {
                        for (const std::string& indexFilename :
                             getAllIndexFilenames(testIndexBasename)) {
@@ -204,24 +195,8 @@
                      std::make_unique<Index>(makeTestIndex(
                          testIndexBasename, turtleInput, loadAllPermutations,
                          usePatterns, usePrefixCompression,
-                         blocksizePermutationsInBytes, createTextIndex)),
+                         blocksizePermutations, createTextIndex)),
                      std::make_unique<QueryResultCache>()});
-=======
-        key,
-        Context{TypeErasedCleanup{[testIndexBasename]() {
-                  for (const std::string& indexFilename :
-                       getAllIndexFilenames(testIndexBasename)) {
-                    // Don't log when a file can't be deleted,
-                    // because the logging might already be
-                    // destroyed.
-                    ad_utility::deleteFile(indexFilename, false);
-                  }
-                }},
-                std::make_unique<Index>(makeTestIndex(
-                    testIndexBasename, turtleInput, loadAllPermutations,
-                    usePatterns, usePrefixCompression, blocksizePermutations)),
-                std::make_unique<QueryResultCache>()});
->>>>>>> aec418ca
   }
   return contextMap.at(key).qec_.get();
 }
