--- conflicted
+++ resolved
@@ -23,12 +23,8 @@
 inline Index makeIndexWithTestSettings() {
   Index index{ad_utility::makeUnlimitedAllocator<Id>()};
   index.setNumTriplesPerBatch(2);
-<<<<<<< HEAD
-  index.stxxlMemory() = MemorySize::bytes(1024ul * 1024ul * 50ul);
-=======
   EXTERNAL_ID_TABLE_SORTER_IGNORE_MEMORY_LIMIT_FOR_TESTING = true;
   index.stxxlMemory() = 50_MB;
->>>>>>> 9d3178aa
   return index;
 }
 
