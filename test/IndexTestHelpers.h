--- conflicted
+++ resolved
@@ -22,12 +22,8 @@
 inline Index makeIndexWithTestSettings() {
   Index index{ad_utility::makeUnlimitedAllocator<Id>()};
   index.setNumTriplesPerBatch(2);
-<<<<<<< HEAD
-  EXTERNAL_ID_TABLE_SORTER_IGNORE_MEMORY_LIMIT_FOR_TESTING = true;
-  index.stxxlMemoryInBytes() = 1024ul * 1024ul * 50;
-=======
+  EXTERNAL_ID_TABLE_SORTER_IGNORE_MEMORY_LIMIT_FOR_TESTING = true;;
   index.stxxlMemory() = 50_MB;
->>>>>>> 152320d8
   return index;
 }
 
