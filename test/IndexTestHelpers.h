--- conflicted
+++ resolved
@@ -103,11 +103,7 @@
   static ad_utility::AllocatorWithLimit<Id> alloc{
       ad_utility::makeAllocationMemoryLeftThreadsafeObject(100'000)};
 
-<<<<<<< HEAD
-  // Similar to absl::Cleanup. Calls the `callback_` in the destructor, but
-=======
   // Similar to `absl::Cleanup`. Calls the `callback_` in the destructor, but
->>>>>>> 0f62bd81
   // the callback is stored as a `std::function`, which allows to store
   // different types of callbacks in the same wrapper type.
   struct TypeErasedCleanup {
@@ -139,14 +135,10 @@
         turtleInput, Context{TypeErasedCleanup{[testIndexBasename]() {
                                for (const std::string& indexFilename :
                                     getAllIndexFilenames(testIndexBasename)) {
-<<<<<<< HEAD
-                                 ad_utility::deleteFile(indexFilename);
-=======
                                  // Don't log when a file can't be deleted,
                                  // because the logging might already be
                                  // destroyed.
                                  ad_utility::deleteFile(indexFilename, false);
->>>>>>> 0f62bd81
                                }
                              }},
                              std::make_unique<Index>(
