//  Copyright 2022, University of Freiburg,
//                  Chair of Algorithms and Data Structures.
//  Author: Johannes Kalmbach <kalmbach@cs.uni-freiburg.de>

#pragma once

#include "./util/AllocatorTestHelpers.h"
#include "absl/cleanup/cleanup.h"
#include "engine/QueryExecutionContext.h"
#include "engine/idTable/CompressedExternalIdTable.h"
#include "index/ConstantsIndexBuilding.h"
#include "index/Index.h"
#include "util/MemorySize/MemorySize.h"

// Several useful functions to quickly set up an `Index` and a
// `QueryExecutionContext` that store a small example knowledge graph. Those can
// be used for unit tests.

namespace ad_utility::testing {
// Create an empty `Index` object that has certain default settings overwritten
// such that very small indices, as they are typically used for unit tests,
// can be built without a lot of time and memory overhead.
inline Index makeIndexWithTestSettings() {
  Index index{ad_utility::makeUnlimitedAllocator<Id>()};
  index.setNumTriplesPerBatch(2);
  EXTERNAL_ID_TABLE_SORTER_IGNORE_MEMORY_LIMIT_FOR_TESTING = true;
<<<<<<< HEAD
=======
  BUFFER_SIZE_PARTIAL_TO_GLOBAL_ID_MAPPINGS = 10;
>>>>>>> 77d7573b
  index.memoryLimitIndexBuilding() = 50_MB;
  return index;
}

// Get names of all index files for a given basename. Needed for cleaning up
// after tests using a test index.
//
// TODO: A better approach would be if the `Index` class itself kept track of
// the files it creates and provides a member function to obtain all their
// names. But for now this is good enough (and better then what we had before
// when the files were not deleted after the test).
inline std::vector<std::string> getAllIndexFilenames(
    const std::string indexBasename) {
  return {indexBasename + ".ttl",
          indexBasename + ".index.pos",
          indexBasename + ".index.pso",
          indexBasename + ".index.sop",
          indexBasename + ".index.sop.meta",
          indexBasename + ".index.spo",
          indexBasename + ".index.spo.meta",
          indexBasename + ".index.ops",
          indexBasename + ".index.ops.meta",
          indexBasename + ".index.osp",
          indexBasename + ".index.osp.meta",
          indexBasename + ".index.patterns",
          indexBasename + ".meta-data.json",
          indexBasename + ".prefixes",
          indexBasename + ".vocabulary.internal",
          indexBasename + ".vocabulary.external",
          indexBasename + ".vocabulary.external.idsAndOffsets.mmap"};
}

// Create an `Index` from the given `turtleInput`. If the `turtleInput` is not
// specified, a default input will be used and the resulting index will have the
// following properties: Its vocabulary contains the literals `"alpha",
// "älpha", "A", "Beta"`. These vocabulary entries are expected by the tests
// for the subclasses of `SparqlExpression`.
// The concrete triple contents are currently used in `GroupByTest.cpp`.
inline Index makeTestIndex(
    const std::string& indexBasename,
    std::optional<std::string> turtleInput = std::nullopt,
    bool loadAllPermutations = true, bool usePatterns = true,
    bool usePrefixCompression = true,
    ad_utility::MemorySize blocksizePermutations = 32_B) {
  // Ignore the (irrelevant) log output of the index building and loading during
  // these tests.
  static std::ostringstream ignoreLogStream;
  ad_utility::setGlobalLoggingStream(&ignoreLogStream);
  std::string inputFilename = indexBasename + ".ttl";
  if (!turtleInput.has_value()) {
    turtleInput =
        "<x> <label> \"alpha\" . <x> <label> \"älpha\" . <x> <label> \"A\" . "
        "<x> "
        "<label> \"Beta\". <x> <is-a> <y>. <y> <is-a> <x>. <z> <label> "
        "\"zz\"@en";
  }

  FILE_BUFFER_SIZE() = 1000;
  std::fstream f(inputFilename, std::ios_base::out);
  f << turtleInput.value();
  f.close();
  {
    Index index = makeIndexWithTestSettings();
    // This is enough for 2 triples per block. This is deliberately chosen as a
    // small value, s.t. the tiny knowledge graphs from unit tests also contain
    // multiple blocks. Should this value or the semantics of it (how many
    // triples it may store) ever change, then some unit tests might have to be
    // adapted.
    index.blocksizePermutations() = blocksizePermutations;
    index.setOnDiskBase(indexBasename);
    index.setUsePatterns(usePatterns);
    index.setPrefixCompression(usePrefixCompression);
    index.createFromFile(inputFilename);
  }
  Index index{ad_utility::makeUnlimitedAllocator<Id>()};
  index.setUsePatterns(usePatterns);
  index.setLoadAllPermutations(loadAllPermutations);
  index.createFromOnDiskIndex(indexBasename);
  ad_utility::setGlobalLoggingStream(&std::cout);
  return index;
}

// Return a static  `QueryExecutionContext` that refers to an index that was
// build using `makeTestIndex` (see above). The index (most notably its
// vocabulary) is the only part of the `QueryExecutionContext` that is actually
// relevant for these tests, so the other members are defaulted.
inline QueryExecutionContext* getQec(
    std::optional<std::string> turtleInput = std::nullopt,
    bool loadAllPermutations = true, bool usePatterns = true,
    bool usePrefixCompression = true,
    ad_utility::MemorySize blocksizePermutations = 32_B) {
  // Similar to `absl::Cleanup`. Calls the `callback_` in the destructor, but
  // the callback is stored as a `std::function`, which allows to store
  // different types of callbacks in the same wrapper type.
  // TODO<joka921> RobinTF has a similar tool in the pipeline that can be used
  // here.
  struct TypeErasedCleanup {
    std::function<void()> callback_;
    ~TypeErasedCleanup() { callback_(); }
    TypeErasedCleanup(std::function<void()> callback)
        : callback_{std::move(callback)} {}
    TypeErasedCleanup(const TypeErasedCleanup& rhs) = delete;
    TypeErasedCleanup& operator=(const TypeErasedCleanup&) = delete;
    // When being moved from, then the callback is disabled.
    TypeErasedCleanup(TypeErasedCleanup&& rhs)
        : callback_(std::exchange(rhs.callback_, [] {})) {}
    TypeErasedCleanup& operator=(TypeErasedCleanup&& rhs) {
      callback_ = std::exchange(rhs.callback_, [] {});
      return *this;
    }
  };

  // A `QueryExecutionContext` together with all data structures that it
  // depends on. The members are stored as `unique_ptr`s so that the references
  // inside the `QueryExecutionContext` remain stable even when moving the
  // `Context`.
  struct Context {
    TypeErasedCleanup cleanup_;
    std::unique_ptr<Index> index_;
    std::unique_ptr<QueryResultCache> cache_;
    std::unique_ptr<QueryExecutionContext> qec_ =
        std::make_unique<QueryExecutionContext>(
            *index_, cache_.get(), makeAllocator(), SortPerformanceEstimator{});
  };

  using Key = std::tuple<std::optional<string>, bool, bool, bool,
                         ad_utility::MemorySize>;
  static ad_utility::HashMap<Key, Context> contextMap;

  auto key = Key{turtleInput, loadAllPermutations, usePatterns,
                 usePrefixCompression, blocksizePermutations};

  if (!contextMap.contains(key)) {
    std::string testIndexBasename =
        "_staticGlobalTestIndex" + std::to_string(contextMap.size());
    contextMap.emplace(
        key,
        Context{TypeErasedCleanup{[testIndexBasename]() {
                  for (const std::string& indexFilename :
                       getAllIndexFilenames(testIndexBasename)) {
                    // Don't log when a file can't be deleted,
                    // because the logging might already be
                    // destroyed.
                    ad_utility::deleteFile(indexFilename, false);
                  }
                }},
                std::make_unique<Index>(makeTestIndex(
                    testIndexBasename, turtleInput, loadAllPermutations,
                    usePatterns, usePrefixCompression, blocksizePermutations)),
                std::make_unique<QueryResultCache>()});
  }
  return contextMap.at(key).qec_.get();
}

// Return a lambda that takes a string and converts it into an ID by looking
// it up in the vocabulary of `index`.
auto makeGetId = [](const Index& index) {
  return [&index](const std::string& el) {
    Id id;
    bool success = index.getId(el, &id);
    AD_CONTRACT_CHECK(success);
    return id;
  };
};

}  // namespace ad_utility::testing<|MERGE_RESOLUTION|>--- conflicted
+++ resolved
@@ -24,10 +24,7 @@
   Index index{ad_utility::makeUnlimitedAllocator<Id>()};
   index.setNumTriplesPerBatch(2);
   EXTERNAL_ID_TABLE_SORTER_IGNORE_MEMORY_LIMIT_FOR_TESTING = true;
-<<<<<<< HEAD
-=======
   BUFFER_SIZE_PARTIAL_TO_GLOBAL_ID_MAPPINGS = 10;
->>>>>>> 77d7573b
   index.memoryLimitIndexBuilding() = 50_MB;
   return index;
 }
