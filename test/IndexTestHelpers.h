//  Copyright 2022, University of Freiburg,
//                  Chair of Algorithms and Data Structures.
//  Author: Johannes Kalmbach <kalmbach@cs.uni-freiburg.de>

#pragma once

<<<<<<< HEAD
=======
#include "./util/AllocatorTestHelpers.h"
#include "absl/cleanup/cleanup.h"
>>>>>>> 67ca131d
#include "engine/QueryExecutionContext.h"
#include "index/ConstantsIndexBuilding.h"
#include "index/Index.h"

// Several useful functions to quickly set up an `Index` and a
// `QueryExecutionContext` that store a small example knowledge graph. Those can
// be used for unit tests.

namespace ad_utility::testing {

// Create an unlimited allocator.
ad_utility::AllocatorWithLimit<Id>& makeAllocator() {
  static ad_utility::AllocatorWithLimit<Id> a{
      ad_utility::makeAllocationMemoryLeftThreadsafeObject(
          std::numeric_limits<size_t>::max())};
  return a;
}
// Create an empty `Index` object that has certain default settings overwritten
// such that very small indices, as they are typically used for unit tests,
// can be built without a lot of time and memory overhead.
inline Index makeIndexWithTestSettings() {
  Index index;
  index.setNumTriplesPerBatch(2);
  index.stxxlMemoryInBytes() = 1024ul * 1024ul * 50;
  return index;
}

// Get names of all index files for a given basename. Needed for cleaning up
// after tests using a test index.
//
// TODO: A better approach would be if the `Index` class itself kept track of
// the files it creates and provides a member function to obtain all their
// names. But for now this is good enough (and better then what we had before
// when the files were not deleted after the test).
inline std::vector<std::string> getAllIndexFilenames(
    const std::string indexBasename) {
  return {indexBasename + ".index.pos",
          indexBasename + ".index.pso",
          indexBasename + ".index.sop",
          indexBasename + ".index.sop.meta",
          indexBasename + ".index.spo",
          indexBasename + ".index.spo.meta",
          indexBasename + ".index.ops",
          indexBasename + ".index.ops.meta",
          indexBasename + ".index.osp",
          indexBasename + ".index.osp.meta",
          indexBasename + ".index.patterns",
          indexBasename + ".meta-data.json",
          indexBasename + ".prefixes",
          indexBasename + ".vocabulary.internal",
          indexBasename + ".vocabulary.external",
          indexBasename + ".vocabulary.external.idsAndOffsets.mmap"};
}

// Create an `Index` from the given `turtleInput`. If the `turtleInput` is not
// specified, a default input will be used and the resulting index will have the
// following properties: Its vocabulary contains the literals `"alpha",
// "älpha", "A", "Beta"`. These vocabulary entries are expected by the tests
// for the subclasses of `SparqlExpression`.
// The concrete triple contents are currently used in `GroupByTest.cpp`.
inline Index makeTestIndex(const std::string& indexBasename,
                           std::string turtleInput = "") {
  // Ignore the (irrelevant) log output of the index building and loading during
  // these tests.
  static std::ostringstream ignoreLogStream;
  ad_utility::setGlobalLoggingStream(&ignoreLogStream);
  std::string filename = "relationalExpressionTestIndex.ttl";
  if (turtleInput.empty()) {
    turtleInput =
        "<x> <label> \"alpha\" . <x> <label> \"älpha\" . <x> <label> \"A\" . "
        "<x> "
        "<label> \"Beta\". <x> <is-a> <y>. <y> <is-a> <x>. <z> <label> "
        "\"zz\"@en";
  }

  FILE_BUFFER_SIZE() = 1000;
  std::fstream f(filename, std::ios_base::out);
  f << turtleInput;
  f.close();
  {
    Index index = makeIndexWithTestSettings();
    index.setOnDiskBase(indexBasename);
    index.setUsePatterns(true);
    index.createFromFile<TurtleParserAuto>(filename);
  }
  Index index;
  index.setUsePatterns(true);
  index.createFromOnDiskIndex(indexBasename);
  return index;
}

// Return a static  `QueryExecutionContext` that refers to an index that was
// build using `makeTestIndex` (see above). The index (most notably its
// vocabulary) is the only part of the `QueryExecutionContext` that is actually
// relevant for these tests, so the other members are defaulted.
static inline QueryExecutionContext* getQec(std::string turtleInput = "") {
  static ad_utility::AllocatorWithLimit<Id> alloc{
      ad_utility::makeAllocationMemoryLeftThreadsafeObject(100'000)};

  // Similar to `absl::Cleanup`. Calls the `callback_` in the destructor, but
  // the callback is stored as a `std::function`, which allows to store
  // different types of callbacks in the same wrapper type.
  struct TypeErasedCleanup {
    std::function<void()> callback_;
    ~TypeErasedCleanup() { callback_(); }
  };

  // A `QueryExecutionContext` together with all data structures that it
  // depends on. The members are stored as `unique_ptr`s so that the references
  // inside the `QueryExecutionContext` remain stable even when moving the
  // `Context`.
  struct Context {
    TypeErasedCleanup cleanup_;
    std::unique_ptr<Index> index_;
    std::unique_ptr<Engine> engine_;
    std::unique_ptr<QueryResultCache> cache_;
    std::unique_ptr<QueryExecutionContext> qec_ =
        std::make_unique<QueryExecutionContext>(*index_, *engine_, cache_.get(),
                                                makeAllocator(),
                                                SortPerformanceEstimator{});
  };

  static ad_utility::HashMap<std::string, Context> contextMap;

  if (!contextMap.contains(turtleInput)) {
    std::string testIndexBasename =
        "_staticGlobalTestIndex" + std::to_string(contextMap.size());
    contextMap.emplace(
        turtleInput, Context{TypeErasedCleanup{[testIndexBasename]() {
                               for (const std::string& indexFilename :
                                    getAllIndexFilenames(testIndexBasename)) {
                                 // Don't log when a file can't be deleted,
                                 // because the logging might already be
                                 // destroyed.
                                 ad_utility::deleteFile(indexFilename, false);
                               }
                             }},
                             std::make_unique<Index>(
                                 makeTestIndex(testIndexBasename, turtleInput)),
                             std::make_unique<Engine>(),
                             std::make_unique<QueryResultCache>()});
  }
  return contextMap.at(turtleInput).qec_.get();
}

}  // namespace ad_utility::testing<|MERGE_RESOLUTION|>--- conflicted
+++ resolved
@@ -4,11 +4,8 @@
 
 #pragma once
 
-<<<<<<< HEAD
-=======
 #include "./util/AllocatorTestHelpers.h"
 #include "absl/cleanup/cleanup.h"
->>>>>>> 67ca131d
 #include "engine/QueryExecutionContext.h"
 #include "index/ConstantsIndexBuilding.h"
 #include "index/Index.h"
@@ -18,14 +15,6 @@
 // be used for unit tests.
 
 namespace ad_utility::testing {
-
-// Create an unlimited allocator.
-ad_utility::AllocatorWithLimit<Id>& makeAllocator() {
-  static ad_utility::AllocatorWithLimit<Id> a{
-      ad_utility::makeAllocationMemoryLeftThreadsafeObject(
-          std::numeric_limits<size_t>::max())};
-  return a;
-}
 // Create an empty `Index` object that has certain default settings overwritten
 // such that very small indices, as they are typically used for unit tests,
 // can be built without a lot of time and memory overhead.
