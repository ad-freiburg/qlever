--- conflicted
+++ resolved
@@ -24,15 +24,6 @@
   return index;
 }
 
-<<<<<<< HEAD
-// Create an `Index` from the given `turtleInput`. If the `turtleInput` is not
-// specified, a default input will be used and the resulting index will have the
-// following properties: Its vocabulary contains the literals `"alpha",
-// "älpha", "A", "Beta"`. These vocabulary entries are expected by the tests
-// for the subclasses of `SparqlExpression`.
-// The concrete triple contents are currently used in `GroupByTest.cpp`.
-inline Index makeTestIndex(std::string turtleInput = "") {
-=======
 // Get names of all index files for a given basename. Needed for cleaning up
 // after tests using a test index.
 //
@@ -60,12 +51,13 @@
           indexBasename + ".vocabulary.external.idsAndOffsets.mmap"};
 }
 
-// Create an `Index`, the vocabulary of which contains the literals `"alpha",
+// Create an `Index` from the given `turtleInput`. If the `turtleInput` is not
+// specified, a default input will be used and the resulting index will have the
+// following properties: Its vocabulary contains the literals `"alpha",
 // "älpha", "A", "Beta"`. These vocabulary entries are expected by the tests
 // for the subclasses of `SparqlExpression`.
 // The concrete triple contents are currently used in `GroupByTest.cpp`.
-inline Index makeTestIndex(const std::string& indexBasename) {
->>>>>>> f40e7b32
+inline Index makeTestIndex(const std::string& indexBasename, const std::string& turtleInput = "") {
   // Ignore the (irrelevant) log output of the index building and loading during
   // these tests.
   static std::ostringstream ignoreLogStream;
@@ -91,11 +83,7 @@
     index.createFromFile<TurtleParserAuto>(filename);
   }
   Index index;
-<<<<<<< HEAD
-  index.setLoadAllPermutations(true);
-=======
   index.setUsePatterns(true);
->>>>>>> f40e7b32
   index.createFromOnDiskIndex(indexBasename);
   return index;
 }
@@ -107,7 +95,13 @@
 static inline QueryExecutionContext* getQec(std::string turtleInput = "") {
   static ad_utility::AllocatorWithLimit<Id> alloc{
       ad_utility::makeAllocationMemoryLeftThreadsafeObject(100'000)};
-<<<<<<< HEAD
+  std::string testIndexBasename = "_staticGlobalTestIndex" + turtleInput;
+  static const absl::Cleanup cleanup = [testIndexBasename]() {
+    for (const std::string& indexFilename :
+         getAllIndexFilenames(testIndexBasename)) {
+      ad_utility::deleteFile(indexFilename);
+    }
+  };
   // Note: we cannot use `ad_utility::HashMap` because we need pointer
   // stability.
   static std::unordered_map<std::string, std::unique_ptr<Index>>
@@ -116,21 +110,11 @@
       turtleToContextMap;
   static std::unordered_map<std::string, std::unique_ptr<QueryResultCache>>
       turtleToCacheMap;
-=======
-  std::string testIndexBasename = "_staticGlobalTestIndex";
-  static const absl::Cleanup cleanup = [testIndexBasename]() {
-    for (const std::string& indexFilename :
-         getAllIndexFilenames(testIndexBasename)) {
-      ad_utility::deleteFile(indexFilename);
-    }
-  };
-  static const Index index = makeTestIndex(testIndexBasename);
->>>>>>> f40e7b32
   static const Engine engine{};
   if (!turtleToIndexMap.contains(turtleInput)) {
     AD_CHECK(!turtleToContextMap.contains(turtleInput));
     turtleToIndexMap.emplace(
-        turtleInput, std::make_unique<Index>(makeTestIndex(turtleInput)));
+        turtleInput, std::make_unique<Index>(makeTestIndex(testIndexBasename, turtleInput)));
     turtleToCacheMap.emplace(turtleInput, std::make_unique<QueryResultCache>());
     turtleToContextMap.emplace(
         turtleInput,
