--- conflicted
+++ resolved
@@ -131,12 +131,6 @@
 
 addLinkAndDiscoverTest(UnionTest engine)
 
-<<<<<<< HEAD
-# TODO<joka921> Those are currently not yet included in the single test binary, this should
-# be fixed to correct the code coverage metric.
-add_executable(TokenTest TokenTest.cpp TokenTestCtreHelper.cpp)
-linkAndDiscoverTest(TokenTest parser re2 util ${ICU_LIBRARIES})
-=======
 if (SINGLE_TEST_BINARY)
     target_sources(QLeverAllUnitTestsMain PUBLIC TokenTest.cpp TokenTestCtreHelper.cpp)
     target_link_libraries(QLeverAllUnitTestsMain parser re2 util ${ICU_LIBRARIES})
@@ -144,7 +138,6 @@
     add_executable(TokenTest TokenTest.cpp TokenTestCtreHelper.cpp)
     linkAndDiscoverTest(TokenTest parser re2 util ${ICU_LIBRARIES})
 endif()
->>>>>>> fade888d
 
 addLinkAndDiscoverTest(TurtleParserTest parser absl::flat_hash_map re2)
 
