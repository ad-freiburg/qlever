--- conflicted
+++ resolved
@@ -70,36 +70,11 @@
 add_executable(MmapVectorTest MmapVectorTest.cpp)
 target_link_libraries(MmapVectorTest gtest_main -pthread)
 
-<<<<<<< HEAD
 add_executable(TokenTest TokenTest.cpp)
 target_link_libraries(TokenTest parser re2 gtest_main -pthread)
 
 add_executable(TurtleParserTest TurtleParserTest.cpp)
 target_link_libraries(TurtleParserTest parser re2 gtest_main -pthread)
 
-add_library(tests
-            SparqlParserTest
-            StringUtilsTest
-            LRUCacheTest
-            Simple8bTest
-            FileTest
-            VocabularyTest
-            TsvParserTest
-            ContextFileParserTest
-            IndexMetaDataTest
-            IndexTest
-            EngineTest
-            FTSAlgorithmsTest
-            QueryPlannerTest
-            ConversionsTest
-            SparsehashTest
-            GroupByTest
-            VocabularyGeneratorTest
-            HasPredicateScanTest
-            MmapVectorTest
-            TurtleParserTest
-            )
-=======
 add_executable(UnionTest UnionTest.cpp)
-target_link_libraries(UnionTest gtest_main engine ${CMAKE_THREAD_LIBS_INIT})
->>>>>>> 368ef9c4
+target_link_libraries(UnionTest gtest_main engine ${CMAKE_THREAD_LIBS_INIT})