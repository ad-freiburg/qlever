// Copyright 2025, University of Freiburg,
// Chair of Algorithms and Data Structures.
// Author: Christoph Ullinger <ullingec@cs.uni-freiburg.de>

#ifndef QLEVER_TEST_GEOMETRYINFOTESTHELPERS_H
#define QLEVER_TEST_GEOMETRYINFOTESTHELPERS_H

#include <gtest/gtest.h>

#include "./printers/GeometryInfoPrinters.h"
#include "rdfTypes/GeometryInfo.h"
#include "rdfTypes/GeometryInfoHelpersImpl.h"
#include "util/GTestHelpers.h"

namespace geoInfoTestHelpers {

using namespace ad_utility;
using namespace ::testing;
using Loc = source_location;

// Helpers that check (approx.) equality of two GeometryInfo objects or for
// instances of the associated helper classes.
static constexpr double allowedCoordinateError = 0.001;

<<<<<<< HEAD
// Convert to optional explicitly because arguments to matcher are not
// strongly typed.
#define AD_GEOINFO_TEST_OPTIONAL_HELPER(ContainedType) \
  using namespace ::testing;                           \
  std::optional<ContainedType> expected = expectedRaw; \
  std::optional<ContainedType> actual = arg;           \
  if (!actual.has_value()) {                           \
    return !expected.has_value();                      \
  } else if (!expected.has_value()) {                  \
    return false;                                      \
  }

// ____________________________________________________________________________
inline std::string description(auto& expected) {
  return absl::StrCat("Is approximately equal to ",
                      ::testing::PrintToString(expected));
}

// ____________________________________________________________________________
MATCHER_P(GeoPointNear, expectedRaw, description(expectedRaw)) {
  AD_GEOINFO_TEST_OPTIONAL_HELPER(GeoPoint);
  return ExplainMatchResult(
      AllOf(Property(&GeoPoint::getLat,
                     DoubleNear(expected.value().getLat(), 0.001)),
            Property(&GeoPoint::getLng,
                     DoubleNear(expected.value().getLng(), 0.001))),
      actual.value(), result_listener);
}
#define EXPECT_GEOPOINT_NEAR(a, b) EXPECT_THAT(a, GeoPointNear(b))

// ____________________________________________________________________________
MATCHER_P(CentroidNear, expectedRaw, description(expectedRaw)) {
  AD_GEOINFO_TEST_OPTIONAL_HELPER(Centroid);
  return ExplainMatchResult(
      Property(&Centroid::centroid, GeoPointNear(expected.value().centroid())),
      actual.value(), result_listener);
}
#define EXPECT_CENTROID_NEAR(a, b) EXPECT_THAT(a, CentroidNear(b))

// ____________________________________________________________________________
MATCHER_P(BoundingBoxNear, expectedRaw, description(expectedRaw)) {
  AD_GEOINFO_TEST_OPTIONAL_HELPER(BoundingBox);
  auto [lowerLeft, upperRight] = expected.value().pair();
  return ExplainMatchResult(
      AllOf(Property(&BoundingBox::lowerLeft, GeoPointNear(lowerLeft)),
            Property(&BoundingBox::upperRight, GeoPointNear(upperRight))),
      actual.value(), result_listener);
}
#define EXPECT_BOUNDINGBOX_NEAR(a, b) EXPECT_THAT(a, BoundingBoxNear(b))

// ____________________________________________________________________________
MATCHER_P(MetricLengthNear, expectedRaw, description(expectedRaw)) {
  AD_GEOINFO_TEST_OPTIONAL_HELPER(MetricLength);
  auto allowedError = expected.value().length() * 0.01;
  return ExplainMatchResult(
      Property(&MetricLength::length,
               DoubleNear(expected.value().length(), allowedError)),
      actual.value(), result_listener);
}
#define EXPECT_METRICLENGTH_NEAR(a, b) EXPECT_THAT(a, MetricLengthNear(b))

// ____________________________________________________________________________
MATCHER_P(MetricAreaNear, expectedRaw, description(expectedRaw)) {
  AD_GEOINFO_TEST_OPTIONAL_HELPER(MetricArea);
  auto allowedError = expected.value().area() * 0.01;
  return ExplainMatchResult(
      Property(&MetricArea::area,
               DoubleNear(expected.value().area(), allowedError)),
      actual.value(), result_listener);
}
#define EXPECT_METRICAREA_NEAR(a, b) EXPECT_THAT(a, MetricAreaNear(b))

// ____________________________________________________________________________
MATCHER_P(GeoInfoMatcher, expectedRaw, description(expectedRaw)) {
  AD_GEOINFO_TEST_OPTIONAL_HELPER(GeometryInfo);
  auto geoInfo = expected.value();
  auto inner = Optional(AllOf(
      Property(&GeometryInfo::getWktType, Eq(geoInfo.getWktType())),
      Property(&GeometryInfo::getCentroid,
               Property(&Centroid::centroid,
                        GeoPointNear(geoInfo.getCentroid().centroid()))),
      Property(&GeometryInfo::getBoundingBox,
               BoundingBoxNear(geoInfo.getBoundingBox())),
      Property(&GeometryInfo::getNumGeometries, Eq(geoInfo.getNumGeometries())),
      Property(&GeometryInfo::getMetricLength,
               MetricLengthNear(geoInfo.getMetricLength())),
      Property(&GeometryInfo::getMetricArea,
               MetricAreaNear(geoInfo.getMetricArea()))));
  return ::testing::ExplainMatchResult(inner, actual, result_listener);
}
#define EXPECT_GEOMETRYINFO(a, b) EXPECT_THAT(a, GeoInfoMatcher(b))
=======
// ____________________________________________________________________________
inline auto geoPointNear =
    liftOptionalMatcher<GeoPoint>([](GeoPoint expected) -> Matcher<GeoPoint> {
      return AllOf(
          Property(&GeoPoint::getLat,
                   DoubleNear(expected.getLat(), allowedCoordinateError)),
          Property(&GeoPoint::getLng,
                   DoubleNear(expected.getLng(), allowedCoordinateError)));
    });
#define EXPECT_GEOPOINT_NEAR(a, b) EXPECT_THAT(a, geoPointNear(b))

// ____________________________________________________________________________
inline auto centroidNear =
    liftOptionalMatcher<Centroid>([](Centroid expected) -> Matcher<Centroid> {
      return Property(&Centroid::centroid, geoPointNear(expected.centroid()));
    });
#define EXPECT_CENTROID_NEAR(a, b) EXPECT_THAT(a, centroidNear(b))

// ____________________________________________________________________________
inline auto boundingBoxNear = liftOptionalMatcher<BoundingBox>(
    [](BoundingBox expected) -> Matcher<BoundingBox> {
      auto [lowerLeft, upperRight] = expected.pair();
      return AllOf(
          Property(&BoundingBox::lowerLeft, geoPointNear(lowerLeft)),
          Property(&BoundingBox::upperRight, geoPointNear(upperRight)));
    });
#define EXPECT_BOUNDINGBOX_NEAR(a, b) EXPECT_THAT(a, boundingBoxNear(b))

// ____________________________________________________________________________
inline auto metricLengthNear = liftOptionalMatcher<MetricLength>(
    [](MetricLength expected) -> Matcher<MetricLength> {
      // The metric length may be off by up to 1%
      auto allowedError = expected.length() * 0.01;
      return Property(&MetricLength::length,
                      DoubleNear(expected.length(), allowedError));
    });
#define EXPECT_METRICLENGTH_NEAR(a, b) EXPECT_THAT(a, metricLengthNear(b))

// ____________________________________________________________________________
inline auto metricAreaNear = liftOptionalMatcher<MetricArea>(
    [](MetricArea expected) -> Matcher<MetricArea> {
      // The metric area may be off by up to 1%
      auto allowedError = expected.area() * 0.01;
      return Property(&MetricArea::area,
                      DoubleNear(expected.area(), allowedError));
    });
#define EXPECT_METRICAREA_NEAR(a, b) EXPECT_THAT(a, metricAreaNear(b))

// ____________________________________________________________________________
inline auto geoInfoMatcher = liftOptionalMatcher<GeometryInfo>(
    [](GeometryInfo expected) -> Matcher<GeometryInfo> {
      return AllOf(
          Property(&GeometryInfo::getWktType, Eq(expected.getWktType())),
          Property(&GeometryInfo::getCentroid,
                   centroidNear(expected.getCentroid())),
          Property(&GeometryInfo::getBoundingBox,
                   boundingBoxNear(expected.getBoundingBox())),
          Property(&GeometryInfo::getNumGeometries,
                   Eq(expected.getNumGeometries())),
          Property(&GeometryInfo::getMetricLength,
                   metricLengthNear(expected.getMetricLength())),
          Property(&GeometryInfo::getMetricArea,
                   metricAreaNear(expected.getMetricArea())));
    });
#define EXPECT_GEOMETRYINFO(a, b) EXPECT_THAT(a, geoInfoMatcher(b))
>>>>>>> 68a5a843

// ____________________________________________________________________________
inline void checkRequestedInfoForInstance(
    std::optional<GeometryInfo> optGeoInfo,
    Loc sourceLocation = AD_CURRENT_SOURCE_LOC()) {
  ASSERT_TRUE(optGeoInfo.has_value());
  auto gi = optGeoInfo.value();
  auto l = generateLocationTrace(sourceLocation);

  EXPECT_GEOMETRYINFO(gi, gi.getRequestedInfo<GeometryInfo>());
  EXPECT_BOUNDINGBOX_NEAR(gi.getBoundingBox(),
                          gi.getRequestedInfo<BoundingBox>());
  EXPECT_CENTROID_NEAR(gi.getCentroid(), gi.getRequestedInfo<Centroid>());
  EXPECT_EQ(std::optional<GeometryType>{gi.getWktType()},
            gi.getRequestedInfo<GeometryType>());
  EXPECT_EQ(gi.getNumGeometries(), gi.getRequestedInfo<NumGeometries>());
  EXPECT_METRICLENGTH_NEAR(gi.getMetricLength(),
                           gi.getRequestedInfo<MetricLength>());
  EXPECT_METRICAREA_NEAR(gi.getMetricArea(), gi.getRequestedInfo<MetricArea>());
}

// ____________________________________________________________________________
inline void checkRequestedInfoForWktLiteral(
    const std::string_view& wkt, Loc sourceLocation = AD_CURRENT_SOURCE_LOC()) {
  auto l = generateLocationTrace(sourceLocation);
  auto optGeoInfo = GeometryInfo::fromWktLiteral(wkt);
  ASSERT_TRUE(optGeoInfo.has_value());
  auto gi = optGeoInfo.value();
  EXPECT_GEOMETRYINFO(gi, GeometryInfo::getRequestedInfo<GeometryInfo>(wkt));
  EXPECT_BOUNDINGBOX_NEAR(gi.getBoundingBox(),
                          GeometryInfo::getRequestedInfo<BoundingBox>(wkt));
  EXPECT_CENTROID_NEAR(gi.getCentroid(),
                       GeometryInfo::getRequestedInfo<Centroid>(wkt));
  EXPECT_EQ(std::optional<GeometryType>{gi.getWktType()},
            GeometryInfo::getRequestedInfo<GeometryType>(wkt));
  EXPECT_EQ(gi.getNumGeometries(),
            GeometryInfo::getRequestedInfo<NumGeometries>(wkt));
  EXPECT_METRICLENGTH_NEAR(gi.getMetricLength(),
                           GeometryInfo::getRequestedInfo<MetricLength>(wkt));
  EXPECT_METRICAREA_NEAR(gi.getMetricArea(),
                         GeometryInfo::getRequestedInfo<MetricArea>(wkt));
}

// ____________________________________________________________________________
inline void checkInvalidLiteral(std::string_view wkt,
                                bool expectValidGeometryType = false,
                                bool expectNumGeom = false,
                                Loc sourceLocation = AD_CURRENT_SOURCE_LOC()) {
  auto l = generateLocationTrace(sourceLocation);

  EXPECT_FALSE(GeometryInfo::fromWktLiteral(wkt).has_value());
  EXPECT_EQ(GeometryInfo::getWktType(wkt).has_value(), expectValidGeometryType);
  EXPECT_FALSE(GeometryInfo::getCentroid(wkt).has_value());
  EXPECT_FALSE(GeometryInfo::getBoundingBox(wkt).has_value());

  EXPECT_FALSE(GeometryInfo::getRequestedInfo<GeometryInfo>(wkt).has_value());
  EXPECT_EQ(GeometryInfo::getRequestedInfo<GeometryType>(wkt).has_value(),
            expectValidGeometryType);
  EXPECT_FALSE(GeometryInfo::getRequestedInfo<Centroid>(wkt).has_value());
  EXPECT_FALSE(GeometryInfo::getRequestedInfo<BoundingBox>(wkt).has_value());
  EXPECT_EQ(GeometryInfo::getRequestedInfo<NumGeometries>(wkt).has_value(),
            expectNumGeom);
}

// ____________________________________________________________________________
inline void checkUtilBoundingBox(util::geo::DBox a, util::geo::DBox b,
                                 Loc sourceLocation = AD_CURRENT_SOURCE_LOC()) {
  auto l = generateLocationTrace(sourceLocation);
  ASSERT_NEAR(a.getLowerLeft().getX(), b.getLowerLeft().getX(), 0.001);
  ASSERT_NEAR(a.getLowerLeft().getY(), b.getLowerLeft().getY(), 0.001);
  ASSERT_NEAR(a.getUpperRight().getX(), b.getUpperRight().getX(), 0.001);
  ASSERT_NEAR(a.getUpperRight().getY(), b.getUpperRight().getY(), 0.001);
}

// Helpers to convert points and bounding boxes from double lat/lng to web
// mercator int32 representation used by libspatialjoin
inline util::geo::I32Point webMercProjFunc(const util::geo::DPoint& p) {
  auto projPoint = latLngToWebMerc(p);
  return {static_cast<int>(projPoint.getX() * PREC),
          static_cast<int>(projPoint.getY() * PREC)};
}
inline util::geo::I32Box boxToWebMerc(const util::geo::DBox& b) {
  return {webMercProjFunc(b.getLowerLeft()),
          webMercProjFunc(b.getUpperRight())};
}

// ____________________________________________________________________________
inline void checkGeoPoint(std::optional<GeoPoint> actual,
                          std::optional<GeoPoint> expected,
                          Loc sourceLocation = AD_CURRENT_SOURCE_LOC()) {
  auto l = generateLocationTrace(sourceLocation);
  ASSERT_EQ(actual.has_value(), expected.has_value());
  if (!actual.has_value()) {
    return;
  }
  ASSERT_NEAR(actual.value().getLat(), expected.value().getLat(), 0.0001);
  ASSERT_NEAR(actual.value().getLng(), expected.value().getLng(), 0.0001);
}

// ____________________________________________________________________________
inline void checkGeoPointOrWkt(std::optional<GeoPointOrWkt> actual,
                               std::optional<GeoPointOrWkt> expected,
                               Loc sourceLocation = AD_CURRENT_SOURCE_LOC()) {
  auto l = generateLocationTrace(sourceLocation);
  ASSERT_EQ(actual.has_value(), expected.has_value());
  if (!actual.has_value()) {
    return;
  }
  std::visit(
      [](const auto& a, const auto& b) {
        using Ta = std::decay_t<decltype(a)>;
        using Tb = std::decay_t<decltype(b)>;
        if constexpr (std::is_same_v<Ta, GeoPoint> &&
                      std::is_same_v<Tb, GeoPoint>) {
          checkGeoPoint(a, b);
        } else if constexpr (std::is_same_v<Ta, std::string> &&
                             std::is_same_v<Tb, std::string>) {
          ASSERT_EQ(a, b);
        } else {
          ASSERT_FALSE(true)
              << "Actual and expected `GeoPointOrWktValueGetter` results have "
                 "different types";
        }
      },
      actual.value(), expected.value());
}

// ____________________________________________________________________________
inline MetricLength getLengthForTesting(std::string_view quotedWktLiteral) {
  auto len = ad_utility::GeometryInfo::getMetricLength(quotedWktLiteral);
  if (!len.has_value()) {
    throw std::runtime_error("Cannot compute expected length");
  }
  return len.value();
}

using DAnyGeometry = util::geo::AnyGeometry<double>;
using ad_utility::detail::AnyGeometryMember;

// ____________________________________________________________________________
inline void checkAnyGeometryMemberEnum(
    DAnyGeometry geom, AnyGeometryMember enumVal,
    Loc sourceLocation = AD_CURRENT_SOURCE_LOC()) {
  auto l = generateLocationTrace(sourceLocation);
  EXPECT_EQ(geom.getType(), static_cast<uint8_t>(enumVal));
}

// ____________________________________________________________________________
template <typename T>
inline T getGeometryOfTypeOrThrow(
    const std::string_view wkt, Loc sourceLocation = AD_CURRENT_SOURCE_LOC()) {
  using namespace ad_utility::detail;
  auto l = generateLocationTrace(sourceLocation);
  auto parseRes = parseWkt(wkt);
  if (!parseRes.second.has_value()) {
    throw std::runtime_error("Could not parse wkt literal");
  }
  return std::visit(
      [](const auto& parsed) -> T {
        using V = std::decay_t<decltype(parsed)>;
        if constexpr (std::is_same_v<V, T>) {
          return parsed;
        } else {
          throw std::runtime_error("Wrong geometry type of parse result");
        }
      },
      parseRes.second.value());
}

// ____________________________________________________________________________
template <typename T>
inline void testMetricArea(const std::string_view wkt, double expectedArea,
                           size_t expectedNumPolygons = 0,
                           Loc sourceLocation = AD_CURRENT_SOURCE_LOC()) {
  using namespace ad_utility::detail;
  auto l = generateLocationTrace(sourceLocation);
  const auto parsed = getGeometryOfTypeOrThrow<T>(wkt);

  // One percent deviation from expected area is ok
  const double allowedError = 0.01 * expectedArea;

  if constexpr (std::is_same_v<T, Collection<CoordType>>) {
    EXPECT_EQ(collectionToS2Polygons(parsed).size(), expectedNumPolygons);
  }
  EXPECT_NEAR(computeMetricArea(parsed), expectedArea, allowedError);
  EXPECT_NEAR(computeMetricArea(ParsedWkt{parsed}), expectedArea, allowedError);
}

// ____________________________________________________________________________
inline MetricArea getAreaForTesting(const std::string_view wkt) {
  auto area = GeometryInfo::getMetricArea(wkt);
  if (!area.has_value()) {
    return MetricArea{std::numeric_limits<double>::quiet_NaN()};
  }
  return area.value();
}

// ____________________________________________________________________________
MATCHER_P(GeoPointOrWktMatcher, expectedRaw, description(expectedRaw)) {
  AD_GEOINFO_TEST_OPTIONAL_HELPER(GeoPointOrWkt);
  return ::testing::ExplainMatchResult(
      std::visit(
          [&](auto& contained) -> Matcher<std::optional<GeoPointOrWkt>> {
            using T = std::decay_t<decltype(contained)>;
            if constexpr (std::is_same_v<T, GeoPoint>) {
              return Optional(VariantWith<GeoPoint>(GeoPointNear(contained)));
            } else {
              return Optional(VariantWith<std::string>(Eq(contained)));
            }
          },
          expected.value()),
      actual, result_listener);
}

};  // namespace geoInfoTestHelpers

#endif  // QLEVER_TEST_GEOMETRYINFOTESTHELPERS_H<|MERGE_RESOLUTION|>--- conflicted
+++ resolved
@@ -22,99 +22,6 @@
 // instances of the associated helper classes.
 static constexpr double allowedCoordinateError = 0.001;
 
-<<<<<<< HEAD
-// Convert to optional explicitly because arguments to matcher are not
-// strongly typed.
-#define AD_GEOINFO_TEST_OPTIONAL_HELPER(ContainedType) \
-  using namespace ::testing;                           \
-  std::optional<ContainedType> expected = expectedRaw; \
-  std::optional<ContainedType> actual = arg;           \
-  if (!actual.has_value()) {                           \
-    return !expected.has_value();                      \
-  } else if (!expected.has_value()) {                  \
-    return false;                                      \
-  }
-
-// ____________________________________________________________________________
-inline std::string description(auto& expected) {
-  return absl::StrCat("Is approximately equal to ",
-                      ::testing::PrintToString(expected));
-}
-
-// ____________________________________________________________________________
-MATCHER_P(GeoPointNear, expectedRaw, description(expectedRaw)) {
-  AD_GEOINFO_TEST_OPTIONAL_HELPER(GeoPoint);
-  return ExplainMatchResult(
-      AllOf(Property(&GeoPoint::getLat,
-                     DoubleNear(expected.value().getLat(), 0.001)),
-            Property(&GeoPoint::getLng,
-                     DoubleNear(expected.value().getLng(), 0.001))),
-      actual.value(), result_listener);
-}
-#define EXPECT_GEOPOINT_NEAR(a, b) EXPECT_THAT(a, GeoPointNear(b))
-
-// ____________________________________________________________________________
-MATCHER_P(CentroidNear, expectedRaw, description(expectedRaw)) {
-  AD_GEOINFO_TEST_OPTIONAL_HELPER(Centroid);
-  return ExplainMatchResult(
-      Property(&Centroid::centroid, GeoPointNear(expected.value().centroid())),
-      actual.value(), result_listener);
-}
-#define EXPECT_CENTROID_NEAR(a, b) EXPECT_THAT(a, CentroidNear(b))
-
-// ____________________________________________________________________________
-MATCHER_P(BoundingBoxNear, expectedRaw, description(expectedRaw)) {
-  AD_GEOINFO_TEST_OPTIONAL_HELPER(BoundingBox);
-  auto [lowerLeft, upperRight] = expected.value().pair();
-  return ExplainMatchResult(
-      AllOf(Property(&BoundingBox::lowerLeft, GeoPointNear(lowerLeft)),
-            Property(&BoundingBox::upperRight, GeoPointNear(upperRight))),
-      actual.value(), result_listener);
-}
-#define EXPECT_BOUNDINGBOX_NEAR(a, b) EXPECT_THAT(a, BoundingBoxNear(b))
-
-// ____________________________________________________________________________
-MATCHER_P(MetricLengthNear, expectedRaw, description(expectedRaw)) {
-  AD_GEOINFO_TEST_OPTIONAL_HELPER(MetricLength);
-  auto allowedError = expected.value().length() * 0.01;
-  return ExplainMatchResult(
-      Property(&MetricLength::length,
-               DoubleNear(expected.value().length(), allowedError)),
-      actual.value(), result_listener);
-}
-#define EXPECT_METRICLENGTH_NEAR(a, b) EXPECT_THAT(a, MetricLengthNear(b))
-
-// ____________________________________________________________________________
-MATCHER_P(MetricAreaNear, expectedRaw, description(expectedRaw)) {
-  AD_GEOINFO_TEST_OPTIONAL_HELPER(MetricArea);
-  auto allowedError = expected.value().area() * 0.01;
-  return ExplainMatchResult(
-      Property(&MetricArea::area,
-               DoubleNear(expected.value().area(), allowedError)),
-      actual.value(), result_listener);
-}
-#define EXPECT_METRICAREA_NEAR(a, b) EXPECT_THAT(a, MetricAreaNear(b))
-
-// ____________________________________________________________________________
-MATCHER_P(GeoInfoMatcher, expectedRaw, description(expectedRaw)) {
-  AD_GEOINFO_TEST_OPTIONAL_HELPER(GeometryInfo);
-  auto geoInfo = expected.value();
-  auto inner = Optional(AllOf(
-      Property(&GeometryInfo::getWktType, Eq(geoInfo.getWktType())),
-      Property(&GeometryInfo::getCentroid,
-               Property(&Centroid::centroid,
-                        GeoPointNear(geoInfo.getCentroid().centroid()))),
-      Property(&GeometryInfo::getBoundingBox,
-               BoundingBoxNear(geoInfo.getBoundingBox())),
-      Property(&GeometryInfo::getNumGeometries, Eq(geoInfo.getNumGeometries())),
-      Property(&GeometryInfo::getMetricLength,
-               MetricLengthNear(geoInfo.getMetricLength())),
-      Property(&GeometryInfo::getMetricArea,
-               MetricAreaNear(geoInfo.getMetricArea()))));
-  return ::testing::ExplainMatchResult(inner, actual, result_listener);
-}
-#define EXPECT_GEOMETRYINFO(a, b) EXPECT_THAT(a, GeoInfoMatcher(b))
-=======
 // ____________________________________________________________________________
 inline auto geoPointNear =
     liftOptionalMatcher<GeoPoint>([](GeoPoint expected) -> Matcher<GeoPoint> {
@@ -180,7 +87,6 @@
                    metricAreaNear(expected.getMetricArea())));
     });
 #define EXPECT_GEOMETRYINFO(a, b) EXPECT_THAT(a, geoInfoMatcher(b))
->>>>>>> 68a5a843
 
 // ____________________________________________________________________________
 inline void checkRequestedInfoForInstance(
