// Copyright 2025, University of Freiburg,
// Chair of Algorithms and Data Structures.
// Author: Christoph Ullinger <ullingec@cs.uni-freiburg.de>

#ifndef QLEVER_TEST_GEOMETRYINFOTESTHELPERS_H
#define QLEVER_TEST_GEOMETRYINFOTESTHELPERS_H

#include <gtest/gtest.h>

#include "rdfTypes/GeometryInfo.h"
#include "util/GTestHelpers.h"

namespace geoInfoTestHelpers {

using namespace ad_utility;
using Loc = source_location;

<<<<<<< HEAD
// ____________________________________________________________________________
inline void checkGeometryType(GeometryType a, GeometryType b,
                              Loc sourceLocation = Loc::current()) {
  auto l = generateLocationTrace(sourceLocation);
  ASSERT_EQ(a.type(), b.type());
}

// ____________________________________________________________________________
inline void checkCentroid(Centroid a, Centroid b,
                          Loc sourceLocation = Loc::current()) {
  auto l = generateLocationTrace(sourceLocation);
  ASSERT_NEAR(a.centroid().getLat(), b.centroid().getLat(), 0.001);
  ASSERT_NEAR(a.centroid().getLng(), b.centroid().getLng(), 0.001);
}

// ____________________________________________________________________________
inline void checkBoundingBox(BoundingBox a, BoundingBox b,
                             Loc sourceLocation = Loc::current()) {
  auto l = generateLocationTrace(sourceLocation);
  auto [all, aur] = a.pair();
  auto [bll, bur] = b.pair();
=======
inline void checkGeometryType(std::optional<GeometryType> a,
                              std::optional<GeometryType> b,
                              Loc sourceLocation = Loc::current()) {
  auto l = generateLocationTrace(sourceLocation);
  ASSERT_EQ(a.has_value(), b.has_value());
  if (!a.has_value()) {
    return;
  }
  ASSERT_EQ(a.value().type_, b.value().type_);
}

inline void checkCentroid(std::optional<Centroid> a, std::optional<Centroid> b,
                          Loc sourceLocation = Loc::current()) {
  auto l = generateLocationTrace(sourceLocation);
  ASSERT_EQ(a.has_value(), b.has_value());
  if (!a.has_value()) {
    return;
  }
  ASSERT_NEAR(a.value().centroid_.getLat(), b.value().centroid_.getLat(),
              0.001);
  ASSERT_NEAR(a.value().centroid_.getLng(), b.value().centroid_.getLng(),
              0.001);
}

inline void checkBoundingBox(std::optional<BoundingBox> a,
                             std::optional<BoundingBox> b,
                             Loc sourceLocation = Loc::current()) {
  auto l = generateLocationTrace(sourceLocation);
  ASSERT_EQ(a.has_value(), b.has_value());
  if (!a.has_value()) {
    return;
  }
  auto [all, aur] = a.value();
  auto [bll, bur] = b.value();
>>>>>>> f2174c67
  ASSERT_NEAR(all.getLat(), bll.getLat(), 0.001);
  ASSERT_NEAR(all.getLng(), bll.getLng(), 0.001);
  ASSERT_NEAR(aur.getLng(), bur.getLng(), 0.001);
  ASSERT_NEAR(aur.getLng(), bur.getLng(), 0.001);
}

// ____________________________________________________________________________
inline void checkMetricLength(MetricLength a, MetricLength b,
                              Loc sourceLocation = Loc::current()) {
  auto l = generateLocationTrace(sourceLocation);
  ASSERT_NEAR(a.length(), b.length(),
              // The metric length may be off by up to 1%
              0.01 * a.length());
}

// ____________________________________________________________________________
inline void checkGeoInfo(std::optional<GeometryInfo> actual,
                         std::optional<GeometryInfo> expected,
                         Loc sourceLocation = Loc::current()) {
  auto l = generateLocationTrace(sourceLocation);
  ASSERT_EQ(actual.has_value(), expected.has_value());
  if (!actual.has_value() || !expected.has_value()) {
    return;
  }

  auto a = actual.value();
  auto b = expected.value();

  checkGeometryType(a.getWktType(), b.getWktType());

  checkCentroid(a.getCentroid(), b.getCentroid());

  checkBoundingBox(a.getBoundingBox(), b.getBoundingBox());

  checkMetricLength(a.getMetricLength(), b.getMetricLength());
}

// ____________________________________________________________________________
inline void checkRequestedInfoForInstance(
    std::optional<GeometryInfo> optGeoInfo,
    Loc sourceLocation = Loc::current()) {
  ASSERT_TRUE(optGeoInfo.has_value());
  auto gi = optGeoInfo.value();
  auto l = generateLocationTrace(sourceLocation);
  checkGeoInfo(gi, gi.getRequestedInfo<GeometryInfo>());
  checkBoundingBox(gi.getBoundingBox(), gi.getRequestedInfo<BoundingBox>(),
                   sourceLocation);
  checkCentroid(gi.getCentroid(), gi.getRequestedInfo<Centroid>(),
                sourceLocation);
  checkGeometryType(gi.getWktType(), gi.getRequestedInfo<GeometryType>(),
                    sourceLocation);
  checkMetricLength(gi.getMetricLength(), gi.getRequestedInfo<MetricLength>());
}

// ____________________________________________________________________________
inline void checkRequestedInfoForWktLiteral(
    const std::string_view& wkt, Loc sourceLocation = Loc::current()) {
  auto l = generateLocationTrace(sourceLocation);
  auto optGeoInfo = GeometryInfo::fromWktLiteral(wkt);
  ASSERT_TRUE(optGeoInfo.has_value());
  auto gi = optGeoInfo.value();
  checkGeoInfo(gi, GeometryInfo::getRequestedInfo<GeometryInfo>(wkt));
  checkBoundingBox(gi.getBoundingBox(),
                   GeometryInfo::getRequestedInfo<BoundingBox>(wkt));
  checkCentroid(gi.getCentroid(),
                GeometryInfo::getRequestedInfo<Centroid>(wkt));
  checkGeometryType(gi.getWktType(),
                    GeometryInfo::getRequestedInfo<GeometryType>(wkt));
  checkMetricLength(gi.getMetricLength(),
                    GeometryInfo::getRequestedInfo<MetricLength>(wkt));
}

};  // namespace geoInfoTestHelpers

#endif  // QLEVER_TEST_GEOMETRYINFOTESTHELPERS_H<|MERGE_RESOLUTION|>--- conflicted
+++ resolved
@@ -15,29 +15,7 @@
 using namespace ad_utility;
 using Loc = source_location;
 
-<<<<<<< HEAD
 // ____________________________________________________________________________
-inline void checkGeometryType(GeometryType a, GeometryType b,
-                              Loc sourceLocation = Loc::current()) {
-  auto l = generateLocationTrace(sourceLocation);
-  ASSERT_EQ(a.type(), b.type());
-}
-
-// ____________________________________________________________________________
-inline void checkCentroid(Centroid a, Centroid b,
-                          Loc sourceLocation = Loc::current()) {
-  auto l = generateLocationTrace(sourceLocation);
-  ASSERT_NEAR(a.centroid().getLat(), b.centroid().getLat(), 0.001);
-  ASSERT_NEAR(a.centroid().getLng(), b.centroid().getLng(), 0.001);
-}
-
-// ____________________________________________________________________________
-inline void checkBoundingBox(BoundingBox a, BoundingBox b,
-                             Loc sourceLocation = Loc::current()) {
-  auto l = generateLocationTrace(sourceLocation);
-  auto [all, aur] = a.pair();
-  auto [bll, bur] = b.pair();
-=======
 inline void checkGeometryType(std::optional<GeometryType> a,
                               std::optional<GeometryType> b,
                               Loc sourceLocation = Loc::current()) {
@@ -46,9 +24,10 @@
   if (!a.has_value()) {
     return;
   }
-  ASSERT_EQ(a.value().type_, b.value().type_);
+  ASSERT_EQ(a.value().type(), b.value().type());
 }
 
+// ____________________________________________________________________________
 inline void checkCentroid(std::optional<Centroid> a, std::optional<Centroid> b,
                           Loc sourceLocation = Loc::current()) {
   auto l = generateLocationTrace(sourceLocation);
@@ -56,12 +35,13 @@
   if (!a.has_value()) {
     return;
   }
-  ASSERT_NEAR(a.value().centroid_.getLat(), b.value().centroid_.getLat(),
+  ASSERT_NEAR(a.value().centroid().getLat(), b.value().centroid().getLat(),
               0.001);
-  ASSERT_NEAR(a.value().centroid_.getLng(), b.value().centroid_.getLng(),
+  ASSERT_NEAR(a.value().centroid().getLng(), b.value().centroid().getLng(),
               0.001);
 }
 
+// ____________________________________________________________________________
 inline void checkBoundingBox(std::optional<BoundingBox> a,
                              std::optional<BoundingBox> b,
                              Loc sourceLocation = Loc::current()) {
@@ -70,9 +50,8 @@
   if (!a.has_value()) {
     return;
   }
-  auto [all, aur] = a.value();
-  auto [bll, bur] = b.value();
->>>>>>> f2174c67
+  auto [all, aur] = a.value().pair();
+  auto [bll, bur] = b.value().pair();
   ASSERT_NEAR(all.getLat(), bll.getLat(), 0.001);
   ASSERT_NEAR(all.getLng(), bll.getLng(), 0.001);
   ASSERT_NEAR(aur.getLng(), bur.getLng(), 0.001);
