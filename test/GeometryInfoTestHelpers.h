--- conflicted
+++ resolved
@@ -73,17 +73,12 @@
   checkMetricLength(a.getMetricLength(), b.getMetricLength());
 }
 
-<<<<<<< HEAD
 // ____________________________________________________________________________
-inline void checkRequestedInfoForInstance(GeometryInfo gi,
-                                          Loc sourceLocation = Loc::current()) {
-=======
 inline void checkRequestedInfoForInstance(
     std::optional<GeometryInfo> optGeoInfo,
     Loc sourceLocation = Loc::current()) {
   ASSERT_TRUE(optGeoInfo.has_value());
   auto gi = optGeoInfo.value();
->>>>>>> 04e52b99
   auto l = generateLocationTrace(sourceLocation);
   checkGeoInfo(gi, gi.getRequestedInfo<GeometryInfo>());
   checkBoundingBox(gi.getBoundingBox(), gi.getRequestedInfo<BoundingBox>(),
