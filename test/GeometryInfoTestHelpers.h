// Copyright 2025, University of Freiburg,
// Chair of Algorithms and Data Structures.
// Author: Christoph Ullinger <ullingec@cs.uni-freiburg.de>

#ifndef QLEVER_TEST_GEOMETRYINFOTESTHELPERS_H
#define QLEVER_TEST_GEOMETRYINFOTESTHELPERS_H

#include <gtest/gtest.h>

#include "rdfTypes/GeometryInfo.h"
#include "rdfTypes/GeometryInfoHelpersImpl.h"
#include "util/GTestHelpers.h"

namespace geoInfoTestHelpers {

using namespace ad_utility;
using Loc = source_location;

// Helpers that assert (approx.) equality of two GeometryInfo objects or for
// instances of the associated helper classes.

// ____________________________________________________________________________
<<<<<<< HEAD
inline void checkGeometryType(std::optional<GeometryType> a,
                              std::optional<GeometryType> b,
                              Loc sourceLocation = Loc::current()) {
  auto l = generateLocationTrace(sourceLocation);
  ASSERT_EQ(a.has_value(), b.has_value());
  if (!a.has_value()) {
    return;
  }
  ASSERT_EQ(a.value().type(), b.value().type());
}

// ____________________________________________________________________________
=======
>>>>>>> 463d9aba
inline void checkCentroid(std::optional<Centroid> a, std::optional<Centroid> b,
                          Loc sourceLocation = AD_CURRENT_SOURCE_LOC()) {
  auto l = generateLocationTrace(sourceLocation);
  ASSERT_EQ(a.has_value(), b.has_value());
  if (!a.has_value()) {
    return;
  }
  ASSERT_NEAR(a.value().centroid().getLat(), b.value().centroid().getLat(),
              0.001);
  ASSERT_NEAR(a.value().centroid().getLng(), b.value().centroid().getLng(),
              0.001);
}

// ____________________________________________________________________________
inline void checkBoundingBox(std::optional<BoundingBox> a,
                             std::optional<BoundingBox> b,
                             Loc sourceLocation = AD_CURRENT_SOURCE_LOC()) {
  auto l = generateLocationTrace(sourceLocation);
  ASSERT_EQ(a.has_value(), b.has_value());
  if (!a.has_value()) {
    return;
  }
  auto [all, aur] = a.value().pair();
  auto [bll, bur] = b.value().pair();
  ASSERT_NEAR(all.getLat(), bll.getLat(), 0.001);
  ASSERT_NEAR(all.getLng(), bll.getLng(), 0.001);
  ASSERT_NEAR(aur.getLng(), bur.getLng(), 0.001);
  ASSERT_NEAR(aur.getLng(), bur.getLng(), 0.001);
}

// ____________________________________________________________________________
inline void checkMetricLength(std::optional<MetricLength> a,
                              std::optional<MetricLength> b,
                              Loc sourceLocation = Loc::current()) {
  auto l = generateLocationTrace(sourceLocation);
  ASSERT_EQ(a.has_value(), b.has_value());
  if (!a.has_value()) {
    return;
  }
  ASSERT_NEAR(a.value().length(), b.value().length(),
              // The metric length may be off by up to 1%
              0.01 * a.value().length());
}

// ____________________________________________________________________________
inline void checkGeoInfo(std::optional<GeometryInfo> actual,
                         std::optional<GeometryInfo> expected,
                         Loc sourceLocation = AD_CURRENT_SOURCE_LOC()) {
  auto l = generateLocationTrace(sourceLocation);
  ASSERT_EQ(actual.has_value(), expected.has_value());
  if (!actual.has_value() || !expected.has_value()) {
    return;
  }

  auto a = actual.value();
  auto b = expected.value();

  EXPECT_EQ(a.getWktType(), b.getWktType());

  checkCentroid(a.getCentroid(), b.getCentroid());

  checkBoundingBox(a.getBoundingBox(), b.getBoundingBox());

  checkMetricLength(a.getMetricLength(), b.getMetricLength());
}

// ____________________________________________________________________________
inline void checkRequestedInfoForInstance(
    std::optional<GeometryInfo> optGeoInfo,
    Loc sourceLocation = AD_CURRENT_SOURCE_LOC()) {
  ASSERT_TRUE(optGeoInfo.has_value());
  auto gi = optGeoInfo.value();
  auto l = generateLocationTrace(sourceLocation);
  checkGeoInfo(gi, gi.getRequestedInfo<GeometryInfo>());
  checkBoundingBox(gi.getBoundingBox(), gi.getRequestedInfo<BoundingBox>(),
                   sourceLocation);
  checkCentroid(gi.getCentroid(), gi.getRequestedInfo<Centroid>(),
                sourceLocation);
<<<<<<< HEAD
  checkGeometryType(gi.getWktType(), gi.getRequestedInfo<GeometryType>(),
                    sourceLocation);
  checkMetricLength(gi.getMetricLength(), gi.getRequestedInfo<MetricLength>());
=======
  EXPECT_EQ(std::optional<GeometryType>{gi.getWktType()},
            gi.getRequestedInfo<GeometryType>());
>>>>>>> 463d9aba
}

// ____________________________________________________________________________
inline void checkRequestedInfoForWktLiteral(
    const std::string_view& wkt, Loc sourceLocation = AD_CURRENT_SOURCE_LOC()) {
  auto l = generateLocationTrace(sourceLocation);
  auto optGeoInfo = GeometryInfo::fromWktLiteral(wkt);
  ASSERT_TRUE(optGeoInfo.has_value());
  auto gi = optGeoInfo.value();
  checkGeoInfo(gi, GeometryInfo::getRequestedInfo<GeometryInfo>(wkt));
  checkBoundingBox(gi.getBoundingBox(),
                   GeometryInfo::getRequestedInfo<BoundingBox>(wkt));
  checkCentroid(gi.getCentroid(),
                GeometryInfo::getRequestedInfo<Centroid>(wkt));
<<<<<<< HEAD
  checkGeometryType(gi.getWktType(),
                    GeometryInfo::getRequestedInfo<GeometryType>(wkt));
  checkMetricLength(gi.getMetricLength(),
                    GeometryInfo::getRequestedInfo<MetricLength>(wkt));
=======
  EXPECT_EQ(std::optional<GeometryType>{gi.getWktType()},
            GeometryInfo::getRequestedInfo<GeometryType>(wkt));
>>>>>>> 463d9aba
}

// ____________________________________________________________________________
inline void checkInvalidLiteral(std::string_view wkt,
                                bool expectValidGeometryType = false,
                                Loc sourceLocation = AD_CURRENT_SOURCE_LOC()) {
  auto l = generateLocationTrace(sourceLocation);

  EXPECT_FALSE(GeometryInfo::fromWktLiteral(wkt).has_value());
  EXPECT_EQ(GeometryInfo::getWktType(wkt).has_value(), expectValidGeometryType);
  EXPECT_FALSE(GeometryInfo::getCentroid(wkt).has_value());
  EXPECT_FALSE(GeometryInfo::getBoundingBox(wkt).has_value());

  EXPECT_FALSE(GeometryInfo::getRequestedInfo<GeometryInfo>(wkt).has_value());
  EXPECT_EQ(GeometryInfo::getRequestedInfo<GeometryType>(wkt).has_value(),
            expectValidGeometryType);
  EXPECT_FALSE(GeometryInfo::getRequestedInfo<Centroid>(wkt).has_value());
  EXPECT_FALSE(GeometryInfo::getRequestedInfo<BoundingBox>(wkt).has_value());
}

// ____________________________________________________________________________
inline void checkUtilBoundingBox(util::geo::DBox a, util::geo::DBox b,
                                 Loc sourceLocation = AD_CURRENT_SOURCE_LOC()) {
  auto l = generateLocationTrace(sourceLocation);
  ASSERT_NEAR(a.getLowerLeft().getX(), b.getLowerLeft().getX(), 0.001);
  ASSERT_NEAR(a.getLowerLeft().getY(), b.getLowerLeft().getY(), 0.001);
  ASSERT_NEAR(a.getUpperRight().getX(), b.getUpperRight().getX(), 0.001);
  ASSERT_NEAR(a.getUpperRight().getY(), b.getUpperRight().getY(), 0.001);
}

// Helpers to convert points and bounding boxes from double lat/lng to web
// mercator int32 representation used by libspatialjoin
inline util::geo::I32Point webMercProjFunc(const util::geo::DPoint& p) {
  auto projPoint = latLngToWebMerc(p);
  return {static_cast<int>(projPoint.getX() * PREC),
          static_cast<int>(projPoint.getY() * PREC)};
}
inline util::geo::I32Box boxToWebMerc(const util::geo::DBox& b) {
  return {webMercProjFunc(b.getLowerLeft()),
          webMercProjFunc(b.getUpperRight())};
}

};  // namespace geoInfoTestHelpers

#endif  // QLEVER_TEST_GEOMETRYINFOTESTHELPERS_H<|MERGE_RESOLUTION|>--- conflicted
+++ resolved
@@ -20,21 +20,6 @@
 // instances of the associated helper classes.
 
 // ____________________________________________________________________________
-<<<<<<< HEAD
-inline void checkGeometryType(std::optional<GeometryType> a,
-                              std::optional<GeometryType> b,
-                              Loc sourceLocation = Loc::current()) {
-  auto l = generateLocationTrace(sourceLocation);
-  ASSERT_EQ(a.has_value(), b.has_value());
-  if (!a.has_value()) {
-    return;
-  }
-  ASSERT_EQ(a.value().type(), b.value().type());
-}
-
-// ____________________________________________________________________________
-=======
->>>>>>> 463d9aba
 inline void checkCentroid(std::optional<Centroid> a, std::optional<Centroid> b,
                           Loc sourceLocation = AD_CURRENT_SOURCE_LOC()) {
   auto l = generateLocationTrace(sourceLocation);
@@ -113,14 +98,9 @@
                    sourceLocation);
   checkCentroid(gi.getCentroid(), gi.getRequestedInfo<Centroid>(),
                 sourceLocation);
-<<<<<<< HEAD
-  checkGeometryType(gi.getWktType(), gi.getRequestedInfo<GeometryType>(),
-                    sourceLocation);
-  checkMetricLength(gi.getMetricLength(), gi.getRequestedInfo<MetricLength>());
-=======
   EXPECT_EQ(std::optional<GeometryType>{gi.getWktType()},
             gi.getRequestedInfo<GeometryType>());
->>>>>>> 463d9aba
+  checkMetricLength(gi.getMetricLength(), gi.getRequestedInfo<MetricLength>());
 }
 
 // ____________________________________________________________________________
@@ -135,15 +115,10 @@
                    GeometryInfo::getRequestedInfo<BoundingBox>(wkt));
   checkCentroid(gi.getCentroid(),
                 GeometryInfo::getRequestedInfo<Centroid>(wkt));
-<<<<<<< HEAD
-  checkGeometryType(gi.getWktType(),
-                    GeometryInfo::getRequestedInfo<GeometryType>(wkt));
+  EXPECT_EQ(std::optional<GeometryType>{gi.getWktType()},
+            GeometryInfo::getRequestedInfo<GeometryType>(wkt));
   checkMetricLength(gi.getMetricLength(),
                     GeometryInfo::getRequestedInfo<MetricLength>(wkt));
-=======
-  EXPECT_EQ(std::optional<GeometryType>{gi.getWktType()},
-            GeometryInfo::getRequestedInfo<GeometryType>(wkt));
->>>>>>> 463d9aba
 }
 
 // ____________________________________________________________________________
