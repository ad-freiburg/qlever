--- conflicted
+++ resolved
@@ -245,7 +245,22 @@
   return area.value();
 }
 
-<<<<<<< HEAD
+// ____________________________________________________________________________
+inline auto geoPointOrWktMatcher = liftOptionalMatcher<GeoPointOrWkt>(
+    [](GeoPointOrWkt expected) -> Matcher<GeoPointOrWkt> {
+      return std::visit(
+          [&](auto& contained) -> Matcher<GeoPointOrWkt> {
+            using T = std::decay_t<decltype(contained)>;
+            if constexpr (std::is_same_v<T, GeoPoint>) {
+              return VariantWith<GeoPoint>(
+                  SafeMatcherCast<const GeoPoint&>(geoPointNear(contained)));
+            } else {
+              return VariantWith<std::string>(Eq(contained));
+            }
+          },
+          expected);
+    });
+
 // In the following there are functions to generate gtest matchers for all of
 // the geometry types supported by `pb_util`.
 using namespace ::util::geo;
@@ -370,22 +385,6 @@
 inline auto parseResultNear = liftOptionalMatcher<ParseResult>(
     [](ParseResult expected) -> Matcher<ParseResult> {
       return Pair(Eq(expected.first), parsedWktNear(expected.second));
-=======
-// ____________________________________________________________________________
-inline auto geoPointOrWktMatcher = liftOptionalMatcher<GeoPointOrWkt>(
-    [](GeoPointOrWkt expected) -> Matcher<GeoPointOrWkt> {
-      return std::visit(
-          [&](auto& contained) -> Matcher<GeoPointOrWkt> {
-            using T = std::decay_t<decltype(contained)>;
-            if constexpr (std::is_same_v<T, GeoPoint>) {
-              return VariantWith<GeoPoint>(
-                  SafeMatcherCast<const GeoPoint&>(geoPointNear(contained)));
-            } else {
-              return VariantWith<std::string>(Eq(contained));
-            }
-          },
-          expected);
->>>>>>> 688efa29
     });
 
 };  // namespace geoInfoTestHelpers
