--- conflicted
+++ resolved
@@ -83,11 +83,9 @@
 
   checkBoundingBox(a.getBoundingBox(), b.getBoundingBox());
 
-<<<<<<< HEAD
+  EXPECT_EQ(a.getNumGeometries(), b.getNumGeometries());
+
   checkMetricLength(a.getMetricLength(), b.getMetricLength());
-=======
-  EXPECT_EQ(a.getNumGeometries(), b.getNumGeometries());
->>>>>>> 3faeab89
 }
 
 // ____________________________________________________________________________
@@ -105,11 +103,8 @@
                 sourceLocation);
   EXPECT_EQ(std::optional<GeometryType>{gi.getWktType()},
             gi.getRequestedInfo<GeometryType>());
-<<<<<<< HEAD
+  EXPECT_EQ(gi.getNumGeometries(), gi.getRequestedInfo<NumGeometries>());
   checkMetricLength(gi.getMetricLength(), gi.getRequestedInfo<MetricLength>());
-=======
-  EXPECT_EQ(gi.getNumGeometries(), gi.getRequestedInfo<NumGeometries>());
->>>>>>> 3faeab89
 }
 
 // ____________________________________________________________________________
@@ -126,13 +121,10 @@
                 GeometryInfo::getRequestedInfo<Centroid>(wkt));
   EXPECT_EQ(std::optional<GeometryType>{gi.getWktType()},
             GeometryInfo::getRequestedInfo<GeometryType>(wkt));
-<<<<<<< HEAD
+  EXPECT_EQ(gi.getNumGeometries(),
+            GeometryInfo::getRequestedInfo<NumGeometries>(wkt));
   checkMetricLength(gi.getMetricLength(),
                     GeometryInfo::getRequestedInfo<MetricLength>(wkt));
-=======
-  EXPECT_EQ(gi.getNumGeometries(),
-            GeometryInfo::getRequestedInfo<NumGeometries>(wkt));
->>>>>>> 3faeab89
 }
 
 // ____________________________________________________________________________
