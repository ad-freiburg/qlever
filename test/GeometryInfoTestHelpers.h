--- conflicted
+++ resolved
@@ -15,12 +15,9 @@
 using namespace ad_utility;
 using Loc = source_location;
 
-<<<<<<< HEAD
-=======
 // Helpers that assert (approx.) equality of two GeometryInfo objects or for
 // instances of the associated helper classes.
 
->>>>>>> 0098a5b3
 // ____________________________________________________________________________
 inline void checkGeometryType(std::optional<GeometryType> a,
                               std::optional<GeometryType> b,
@@ -65,7 +62,6 @@
 }
 
 // ____________________________________________________________________________
-<<<<<<< HEAD
 inline void checkMetricLength(std::optional<MetricLength> a,
                               std::optional<MetricLength> b,
                               Loc sourceLocation = Loc::current()) {
@@ -80,8 +76,6 @@
 }
 
 // ____________________________________________________________________________
-=======
->>>>>>> 0098a5b3
 inline void checkGeoInfo(std::optional<GeometryInfo> actual,
                          std::optional<GeometryInfo> expected,
                          Loc sourceLocation = Loc::current()) {
