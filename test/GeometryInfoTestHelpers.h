--- conflicted
+++ resolved
@@ -190,7 +190,6 @@
 }
 
 // ____________________________________________________________________________
-<<<<<<< HEAD
 inline void checkGeoPoint(std::optional<GeoPoint> actual,
                           std::optional<GeoPoint> expected,
                           Loc sourceLocation = Loc::current()) {
@@ -229,7 +228,9 @@
         }
       },
       actual.value(), expected.value());
-=======
+}
+
+// ____________________________________________________________________________
 inline MetricLength getLengthForTesting(std::string_view quotedWktLiteral) {
   auto len = ad_utility::GeometryInfo::getMetricLength(quotedWktLiteral);
   if (!len.has_value()) {
@@ -297,7 +298,6 @@
     return MetricArea{std::numeric_limits<double>::quiet_NaN()};
   }
   return area.value();
->>>>>>> 8c99fe06
 }
 
 };  // namespace geoInfoTestHelpers
