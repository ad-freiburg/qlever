--- conflicted
+++ resolved
@@ -356,8 +356,6 @@
       return Pair(Eq(expected.first), parsedWktNear(expected.second));
     });
 
-<<<<<<< HEAD
-=======
 // ____________________________________________________________________________
 struct ExpectedGeometryN {
   size_t n_;
@@ -365,7 +363,6 @@
   std::optional<ParsedWkt> expected_;
 };
 
->>>>>>> 50d08bc0
 };  // namespace geoInfoTestHelpers
 
 #endif  // QLEVER_TEST_GEOMETRYINFOTESTHELPERS_H