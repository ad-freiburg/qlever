--- conflicted
+++ resolved
@@ -125,16 +125,6 @@
   voc.createFromSet(s);
 
   auto x = voc.prefix_range("\"exp");
-<<<<<<< HEAD
   ASSERT_EQ(x.first._id.get(), 1u);
   ASSERT_EQ(x.second._id.get(), 2u);
-}
-
-int main(int argc, char** argv) {
-  ::testing::InitGoogleTest(&argc, argv);
-  return RUN_ALL_TESTS();
-=======
-  ASSERT_EQ(x.first, 1u);
-  ASSERT_EQ(x.second, 2u);
->>>>>>> 5a82257b
 }