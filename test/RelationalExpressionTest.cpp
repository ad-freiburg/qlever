//  Copyright 2021, University of Freiburg,
//                  Chair of Algorithms and Data Structures.
//  Author: Johannes Kalmbach <kalmbacj@cs.uni-freiburg.de>

#include <limits>
#include <string>

#include "./SparqlExpressionTestHelpers.h"
#include "./util/AllocatorTestHelpers.h"
#include "./util/GTestHelpers.h"
#include "./util/TripleComponentTestHelpers.h"
#include "engine/sparqlExpressions/LiteralExpression.h"
#include "engine/sparqlExpressions/RelationalExpressions.h"
#include "gmock/gmock.h"
#include "gtest/gtest.h"
#include "index/Index.h"

using namespace sparqlExpression;
using namespace ad_utility::testing;
using ad_utility::source_location;
using namespace std::literals;
using enum valueIdComparators::Comparison;
using valueIdComparators::Comparison;

// First some internal helper functions and constants.
namespace {

auto lit = [](std::string_view s) {
  return ad_utility::triple_component::LiteralOrIri(tripleComponentLiteral(s));
};

auto iriref = [](std::string_view s) {
  return ad_utility::triple_component::LiteralOrIri(iri(s));
};

// Convenient access to constants for "infinity" and "not a number". The
// spelling `NaN` was chosen because `nan` conflicts with the standard library.
const auto inf = std::numeric_limits<double>::infinity();
const auto NaN = std::numeric_limits<double>::quiet_NaN();

// Create and return a `RelationalExpression` with the given Comparison and the
// given operands `leftValue` and `rightValue`.
template <Comparison comp>
auto makeExpression(SingleExpressionResult auto leftValue,
                    SingleExpressionResult auto rightValue) {
  auto leftChild = std::make_unique<SingleUseExpression>(std::move(leftValue));
  auto rightChild =
      std::make_unique<SingleUseExpression>(std::move(rightValue));

  return relational::RelationalExpression<comp>(
      {std::move(leftChild), std::move(rightChild)});
}

auto makeInExpression(SingleExpressionResult auto leftValue,
                      SingleExpressionResult auto... rightValues) {
  auto leftChild = std::make_unique<SingleUseExpression>(std::move(leftValue));
  std::vector<SparqlExpression::Ptr> rightChildren;
  (..., (rightChildren.push_back(
            std::make_unique<SingleUseExpression>(std::move(rightValues)))));
  return relational::InExpression{std::move(leftChild),
                                  std::move(rightChildren)};
}

// Evaluate the given `expression` on a `TestContext` (see above).
auto evaluateOnTestContext = [](const SparqlExpression& expression) {
  TestContext context{};
  return expression.evaluate(&context.context);
};

// If `input` has a `.clone` member function, return the result of that
// function. Otherwise, return a copy of `input` (via the copy constructor).
// Used to generically create copies for `VectorWithMemoryLimit` (clone()
// method, but no copy constructor) and the other `SingleExpressionResult`s
// (which have a copy constructor, but no `.clone()` method. The name `makeCopy`
// was chosen because `clone` conflicts with the standard library.
auto makeCopy = [](const auto& input) {
  if constexpr (requires { input.clone(); }) {
    return input.clone();
  } else {
    return input;
  }
};

template <typename T>
VectorWithMemoryLimit<ValueId> makeValueIdVector(
    const VectorWithMemoryLimit<T>& vec);

// Convert `t` into a `ValueId`. `T` must be `double`, `int64_t`, or a
// `VectorWithMemoryLimit` of any of those types.
auto liftToValueId = []<typename T>(const T& t) {
  if constexpr (SingleExpressionResult<T>) {
    if constexpr (ad_utility::isInstantiation<T, VectorWithMemoryLimit>) {
      return t.clone();
    } else {
      return t;
    }
  } else if constexpr (std::is_same_v<T, double>) {
    return DoubleId(t);
  } else if constexpr (std::is_integral_v<T>) {
    return IntId(t);
  } else if constexpr (std::is_same_v<T, Id>) {
    return t;
  } else if constexpr (std::is_same_v<T, VectorWithMemoryLimit<Id>>) {
    return t.clone();
  } else if constexpr (ad_utility::isInstantiation<T, VectorWithMemoryLimit>) {
    return makeValueIdVector(t);
  } else {
    static_assert(ad_utility::alwaysFalse<T>);
  }
};

// Convert a vector of doubles into a vector of `ValueId`s that stores the
// values of the original vector.
template <typename T>
VectorWithMemoryLimit<ValueId> makeValueIdVector(
    const VectorWithMemoryLimit<T>& vec) {
  VectorWithMemoryLimit<ValueId> result{makeAllocator()};
  for (const auto& d : vec) {
    result.push_back(liftToValueId(d));
  }
  return result;
}

auto expectTrue = [](const ExpressionResult& result,
                     source_location l = source_location::current()) {
  auto t = generateLocationTrace(l);
  auto id = std::get<Id>(result);
  EXPECT_EQ(id.getDatatype(), Datatype::Bool);
  EXPECT_TRUE(id.getBool());
};

auto expectFalse = [](const ExpressionResult& result,
                      source_location l = source_location::current()) {
  auto t = generateLocationTrace(l);
  auto id = std::get<Id>(result);
  EXPECT_EQ(id.getDatatype(), Datatype::Bool);
  EXPECT_FALSE(id.getBool());
};

// Assert that the given `expression`, when evaluated on the `TestContext` (see
// above), has a single boolean result that is true.
auto expectTrueBoolean = [](const SparqlExpression& expression,
                            source_location l = source_location::current()) {
  auto trace = generateLocationTrace(l, "expectTrueBoolean was called here");
  auto result = evaluateOnTestContext(expression);
  auto id = std::get<Id>(result);
  EXPECT_EQ(id.getDatatype(), Datatype::Bool);
  EXPECT_TRUE(id.getBool());
};

// Similar to `expectTrueBoolean`, but assert that the boolean is `false`.
auto expectFalseBoolean = [](const SparqlExpression& expression,
                             source_location l = source_location::current()) {
  auto trace = generateLocationTrace(l, "expectFalseBoolean was called here");
  auto result = evaluateOnTestContext(expression);
  auto id = std::get<Id>(result);
  EXPECT_EQ(id.getDatatype(), Datatype::Bool);
  EXPECT_FALSE(id.getBool());
};

auto expectUndefined = [](const SparqlExpression& expression,
                          source_location l = source_location::current()) {
  auto trace = generateLocationTrace(l, "expectUndefined was called here");
  auto result = evaluateOnTestContext(expression);
  if (std::holds_alternative<Id>(result)) {
    auto id = std::get<Id>(result);
    EXPECT_EQ(id, Id::makeUndefined());
  } else {
    AD_CORRECTNESS_CHECK(
        (std::holds_alternative<VectorWithMemoryLimit<Id>>(result)));
    const auto& vec = std::get<VectorWithMemoryLimit<Id>>(result);
    EXPECT_TRUE(std::ranges::all_of(
        vec, [](Id id) { return id == Id::makeUndefined(); }));
  }
};

// Run tests for all the different comparisons on constants of type `T` and `U`
// (e.g. numeric or string constants). In the first pair `lessThanPair` the
// first entry must be less than the second. In `greaterThanPair` the first
// entry has to be greater than the second. In `equalPair`, the two entries have
// to be equalPair.
template <typename T, typename U>
auto testLessThanGreaterThanEqualHelper(
    std::pair<T, U> lessThanPair, std::pair<T, U> greaterThanPair,
    std::pair<T, U> equalPair, source_location l = source_location::current()) {
  auto trace = generateLocationTrace(
      l, "testLessThanGreaterThanEqualHelper was called here");
  auto True = expectTrueBoolean;
  auto False = expectFalseBoolean;

  True(makeExpression<LT>(lessThanPair.first, lessThanPair.second));
  True(makeExpression<LE>(lessThanPair.first, lessThanPair.second));
  False(makeExpression<EQ>(lessThanPair.first, lessThanPair.second));
  True(makeExpression<NE>(lessThanPair.first, lessThanPair.second));
  False(makeExpression<GE>(lessThanPair.first, lessThanPair.second));
  False(makeExpression<GT>(lessThanPair.first, lessThanPair.second));

  False(makeExpression<LT>(greaterThanPair.first, greaterThanPair.second));
  False(makeExpression<LE>(greaterThanPair.first, greaterThanPair.second));
  False(makeExpression<EQ>(greaterThanPair.first, greaterThanPair.second));
  True(makeExpression<NE>(greaterThanPair.first, greaterThanPair.second));
  True(makeExpression<GE>(greaterThanPair.first, greaterThanPair.second));
  True(makeExpression<GT>(greaterThanPair.first, greaterThanPair.second));

  False(makeExpression<LT>(equalPair.first, equalPair.second));
  True(makeExpression<LE>(equalPair.first, equalPair.second));
  True(makeExpression<EQ>(equalPair.first, equalPair.second));
  False(makeExpression<NE>(equalPair.first, equalPair.second));
  True(makeExpression<GE>(equalPair.first, equalPair.second));
  False(makeExpression<GT>(equalPair.first, equalPair.second));
}

// Call `testLessThanGreaterThanEqualThan` for the given values and also for the
// following variants: The first element from each pair is converted to a
// `ValueId` before the call; the second element  is ...; both elements are ...
// Requires that both `leftValue` and `rightValue` are numeric constants.
template <typename L, typename R>
void testLessThanGreaterThanEqual(
    std::pair<L, R> lessThanPair, std::pair<L, R> greaterThanPair,
    std::pair<L, R> equalPair, source_location l = source_location::current()) {
  auto trace =
      generateLocationTrace(l, "testLessThanGreaterThanEqual was called here");

  // Helper functions to lift both of the
  // elements of a pair to a valueId.
  auto liftBoth = [](const auto& p) {
    return std::pair{liftToValueId(p.first), liftToValueId(p.second)};
  };

  testLessThanGreaterThanEqualHelper(
      liftBoth(lessThanPair), liftBoth(greaterThanPair), liftBoth(equalPair));
}

// Test that all comparisons between `leftValue` and `rightValue` result in a
// single boolean that is false. The only exception is the `not equal`
// comparison, for which true is expected.
void testNotEqualHelper(auto leftValueIn, auto rightValueIn,
                        source_location l = source_location::current()) {
  auto leftValue = liftToValueId(leftValueIn);
  auto rightValue = liftToValueId(rightValueIn);
  auto trace = generateLocationTrace(l, "testNotEqualHelper was called here");
  auto True = expectTrueBoolean;
  auto False = expectFalseBoolean;

  False(makeExpression<LT>(makeCopy(leftValue), makeCopy(rightValue)));
  False(makeExpression<LE>(makeCopy(leftValue), makeCopy(rightValue)));
  False(makeExpression<EQ>(makeCopy(leftValue), makeCopy(rightValue)));
  True(makeExpression<NE>(makeCopy(leftValue), makeCopy(rightValue)));
  False(makeExpression<GT>(makeCopy(leftValue), makeCopy(rightValue)));
  False(makeExpression<GE>(makeCopy(leftValue), makeCopy(rightValue)));

  False(makeExpression<LT>(makeCopy(rightValue), makeCopy(leftValue)));
  False(makeExpression<LE>(makeCopy(rightValue), makeCopy(leftValue)));
  False(makeExpression<EQ>(makeCopy(rightValue), makeCopy(leftValue)));
  True(makeExpression<NE>(makeCopy(rightValue), makeCopy(leftValue)));
  False(makeExpression<GT>(makeCopy(rightValue), makeCopy(leftValue)));
  False(makeExpression<GE>(makeCopy(rightValue), makeCopy(leftValue)));
}

void testUndefHelper(auto leftValueIn, auto rightValueIn,
                     source_location l = source_location::current()) {
  auto leftValue = liftToValueId(leftValueIn);
  auto rightValue = liftToValueId(rightValueIn);
  auto trace = generateLocationTrace(l, "testUndefHelper was called here");
  auto undef = expectUndefined;

  undef(makeExpression<LT>(makeCopy(leftValue), makeCopy(rightValue)));
  undef(makeExpression<LE>(makeCopy(leftValue), makeCopy(rightValue)));
  undef(makeExpression<EQ>(makeCopy(leftValue), makeCopy(rightValue)));
  undef(makeExpression<NE>(makeCopy(leftValue), makeCopy(rightValue)));
  undef(makeExpression<GT>(makeCopy(leftValue), makeCopy(rightValue)));
  undef(makeExpression<GE>(makeCopy(leftValue), makeCopy(rightValue)));

  undef(makeExpression<LT>(makeCopy(rightValue), makeCopy(leftValue)));
  undef(makeExpression<LE>(makeCopy(rightValue), makeCopy(leftValue)));
  undef(makeExpression<EQ>(makeCopy(rightValue), makeCopy(leftValue)));
  undef(makeExpression<NE>(makeCopy(rightValue), makeCopy(leftValue)));
  undef(makeExpression<GT>(makeCopy(rightValue), makeCopy(leftValue)));
  undef(makeExpression<GE>(makeCopy(rightValue), makeCopy(leftValue)));
}

// Call `testNotEqualHelper` for `leftValue` and `rightValue` and for the
// following combinations: `leftValue` is converted to a ValueID before the
// call. `rightValue` "" both values "" Requires that both `leftValue` and
// `rightValue` are numeric constants.
void testNotEqual(auto leftValue, auto rightValue,
                  source_location l = source_location::current()) {
  auto trace = generateLocationTrace(l, "testNotEqual was called here");
  testNotEqualHelper(liftToValueId(leftValue), liftToValueId(rightValue));
}

}  // namespace

TEST(RelationalExpression, IntAndDouble) {
  testLessThanGreaterThanEqual<int64_t, double>({3, 3.3}, {4, -inf},
                                                {-12, -12.0});
  testNotEqual(int64_t{3}, NaN);
}

TEST(RelationalExpression, DoubleAndInt) {
  testLessThanGreaterThanEqual<double, int64_t>({3.1, 4}, {4.2, -3},
                                                {-12.0, -12});
  testNotEqual(NaN, int64_t{42});
}

TEST(RelationalExpression, IntAndInt) {
  testLessThanGreaterThanEqual<int64_t, int64_t>({-3, 3}, {4, 3}, {-12, -12});
}

TEST(RelationalExpression, DoubleAndDouble) {
  testLessThanGreaterThanEqual<double, double>({-3.1, -3.0}, {4.2, 4.1},
                                               {-12.83, -12.83});
  testNotEqual(NaN, NaN);
  testNotEqual(12.0, NaN);
  testNotEqual(NaN, -1.23e12);
}

TEST(RelationalExpression, StringAndString) {
  testLessThanGreaterThanEqualHelper<IdOrLiteralOrIri, IdOrLiteralOrIri>(
      {lit("alpha"), lit("beta")}, {lit("sigma"), lit("delta")},
      {lit("epsilon"), lit("epsilon")});
  // TODO<joka921> These tests only work, when we actually use unicode
  // comparisons for the string based expressions.
  // TODO<joka921> Add an example for strings that are bytewise different but
  // equal on the unicode level (e.g.`ä` vs `a + dots`.
  // testLessThanGreaterThanEqualHelper<IdOrLiteralOrIri,
  // IdOrLiteralOrIri>({"Alpha", "beta"},
  // {"beta", "äpfel"}, {"xxx", "xxx"});
}

TEST(RelationalExpression, NumericAndStringAreNeverEqual) {
  auto stringVec = VectorWithMemoryLimit<IdOrLiteralOrIri>(
      {lit("hallo"), lit("by"), lit("")}, makeAllocator());
  auto intVec =
      VectorWithMemoryLimit<int64_t>({-12365, 0, 12}, makeAllocator());
  auto doubleVec =
      VectorWithMemoryLimit<double>({-12.365, 0, 12.1e5}, makeAllocator());
  testUndefHelper(int64_t{3}, IdOrLiteralOrIri{lit("hallo")});
  testUndefHelper(int64_t{3}, IdOrLiteralOrIri{lit("3")});
  testUndefHelper(-12.0, IdOrLiteralOrIri{lit("hallo")});
  testUndefHelper(-12.0, IdOrLiteralOrIri{lit("-12.0")});
  testUndefHelper(intVec.clone(), IdOrLiteralOrIri{lit("someString")});
  testUndefHelper(doubleVec.clone(), IdOrLiteralOrIri{lit("someString")});
  testUndefHelper(int64_t{3}, stringVec.clone());
  testUndefHelper(intVec.clone(), stringVec.clone());
  testUndefHelper(doubleVec.clone(), stringVec.clone());
}

// At least one of `leftValue`, `rightValue` must be a vector, the other one may
// be a constant or also a vector. The vectors must have 9 elements each. When
// comparing the `leftValue` and `rightValue` elementwise, the following has to
// hold: For i in [0, 2] : rightValue[i] < leftValue[i]; For i in [3, 5] :
// rightValue[i] > leftValue[i]; For i in [6, 8] : rightValue[i] = leftValue[i];
template <typename T, typename U>
void testLessThanGreaterThanEqualMultipleValuesHelper(
    T leftValue, U rightValue, source_location l = source_location::current()) {
  auto trace = generateLocationTrace(
      l, "testLessThanGreaterThanEqualMultipleValuesHelper was called here");

  TestContext testContext;
  sparqlExpression::EvaluationContext* context = &testContext.context;
  AD_CONTRACT_CHECK(rightValue.size() == 9);
  context->_beginIndex = 0;
  context->_endIndex = 9;

  auto m = [&]<auto comp>() {
    auto expression =
        makeExpression<comp>(makeCopy(leftValue), makeCopy(rightValue));
    auto resultAsVariant = expression.evaluate(context);
    auto expressionInverted =
        makeExpression<comp>(makeCopy(rightValue), makeCopy(leftValue));
    auto resultAsVariantInverted = expressionInverted.evaluate(context);
    auto& result = std::get<VectorWithMemoryLimit<Id>>(resultAsVariant);
    auto& resultInverted =
        std::get<VectorWithMemoryLimit<Id>>(resultAsVariantInverted);
    return std::pair{std::move(result), std::move(resultInverted)};
  };
  auto [resultLT, invertedLT] = m.template operator()<LT>();
  auto [resultLE, invertedLE] = m.template operator()<LE>();
  auto [resultEQ, invertedEQ] = m.template operator()<EQ>();
  auto [resultNE, invertedNE] = m.template operator()<NE>();
  auto [resultGE, invertedGE] = m.template operator()<GE>();
  auto [resultGT, invertedGT] = m.template operator()<GT>();

  EXPECT_EQ(resultLT.size(), 9);
  EXPECT_EQ(resultLE.size(), 9);
  EXPECT_EQ(resultEQ.size(), 9);
  EXPECT_EQ(resultNE.size(), 9);
  EXPECT_EQ(resultGE.size(), 9);
  EXPECT_EQ(resultGT.size(), 9);
  for (size_t i = 0; i < 3; ++i) {
    expectFalse(resultLT[i]);
    expectFalse(resultLE[i]);
    expectFalse(resultEQ[i]);
    expectTrue(resultNE[i]);
    expectTrue(resultGE[i]);
    expectTrue(resultGT[i]);

    expectTrue(invertedLT[i]);
    expectTrue(invertedLE[i]);
    expectFalse(invertedEQ[i]);
    expectTrue(invertedNE[i]);
    expectFalse(invertedGE[i]);
    expectFalse(invertedGT[i]);
  }
  for (size_t i = 3; i < 6; ++i) {
    expectTrue(resultLT[i]);
    expectTrue(resultLE[i]);
    expectFalse(resultEQ[i]);
    expectTrue(resultNE[i]);
    expectFalse(resultGE[i]);
    expectFalse(resultGT[i]);

    expectFalse(invertedLT[i]);
    expectFalse(invertedLE[i]);
    expectFalse(invertedEQ[i]);
    expectTrue(invertedNE[i]);
    expectTrue(invertedGE[i]);
    expectTrue(invertedGT[i]);
  }
  for (size_t i = 6; i < 9; ++i) {
    expectFalse(resultLT[i]);
    expectTrue(resultLE[i]);
    expectTrue(resultEQ[i]);
    expectFalse(resultNE[i]);
    expectTrue(resultGE[i]);
    expectFalse(resultGT[i]);

    expectFalse(invertedLT[i]);
    expectTrue(invertedLE[i]);
    expectTrue(invertedEQ[i]);
    expectFalse(invertedNE[i]);
    expectTrue(invertedGE[i]);
    expectFalse(invertedGT[i]);
  }
}

// Call `testLessThanGreaterThanEqualMultipleValuesHelper` with the given
// arguments as well as for the for all of the following cases: `leftValue` is
// converted to a ValueID before the call. `rightValue` "" both values ""
// Requires that both `leftValue` and `rightValue` are either numeric constants
// or numeric vectors, and that at least one of them is a vector.
void testLessThanGreaterThanEqualMultipleValues(
    auto leftValue, auto rightValue,
    source_location l = source_location::current()) {
  auto trace = generateLocationTrace(
      l, "testLessThanGreaterThanEqualMultipleValues was called here");

  /*
  testLessThanGreaterThanEqualMultipleValuesHelper(makeCopy(leftValue),
                                                   makeCopy(rightValue));
  testLessThanGreaterThanEqualMultipleValuesHelper(liftToValueId(leftValue),
                                                   makeCopy(rightValue));
  testLessThanGreaterThanEqualMultipleValuesHelper(makeCopy(leftValue),
                                                   liftToValueId(rightValue));
                                                   */
  testLessThanGreaterThanEqualMultipleValuesHelper(liftToValueId(leftValue),
                                                   liftToValueId(rightValue));
}

// At least one of `T` `U` must be a vector type. The vectors must all have 5
// elements. The corresponding pairs of values must all fulfill the "not equal"
// relation, but none of the other relations (less, less equal, equal  , greater
// equal, greater) must be true.
template <typename T, typename U>
auto testNotComparableHelper(T leftValue, U rightValue,
                             source_location l = source_location::current()) {
  auto trace = generateLocationTrace(
      l, "testLessThanGreaterThanEqualMultipleValuesHelper was called here");
  ad_utility::AllocatorWithLimit<Id> alloc{makeAllocator()};
  VariableToColumnMap map;
  LocalVocab localVocab;
  IdTable table{alloc};
  sparqlExpression::EvaluationContext context{
<<<<<<< HEAD
      *getQec(),
=======
      *TestContext{}.qec,
>>>>>>> 16f3f70e
      map,
      table,
      alloc,
      localVocab,
<<<<<<< HEAD
      std::make_shared<ad_utility::CancellationHandle<>>(),
      EvaluationContext::TimePoint::max()};
=======
      std::make_shared<ad_utility::CancellationHandle<>>()};
>>>>>>> 16f3f70e
  AD_CONTRACT_CHECK(rightValue.size() == 5);
  context._beginIndex = 0;
  context._endIndex = 5;

  auto m = [&]<auto comp>() {
    auto expression =
        makeExpression<comp>(makeCopy(leftValue), makeCopy(rightValue));
    auto resultAsVariant = expression.evaluate(&context);
    auto expressionInverted =
        makeExpression<comp>(makeCopy(rightValue), makeCopy(leftValue));
    auto resultAsVariantInverted = expressionInverted.evaluate(&context);
    auto& result = std::get<VectorWithMemoryLimit<Id>>(resultAsVariant);
    auto& resultInverted =
        std::get<VectorWithMemoryLimit<Id>>(resultAsVariantInverted);
    return std::pair{std::move(result), std::move(resultInverted)};
  };
  auto [resultLT, invertedLT] = m.template operator()<LT>();
  auto [resultLE, invertedLE] = m.template operator()<LE>();
  auto [resultEQ, invertedEQ] = m.template operator()<EQ>();
  auto [resultNE, invertedNE] = m.template operator()<NE>();
  auto [resultGE, invertedGE] = m.template operator()<GE>();
  auto [resultGT, invertedGT] = m.template operator()<GT>();

  EXPECT_EQ(resultLT.size(), 5);
  EXPECT_EQ(resultLE.size(), 5);
  EXPECT_EQ(resultEQ.size(), 5);
  EXPECT_EQ(resultNE.size(), 5);
  EXPECT_EQ(resultGE.size(), 5);
  EXPECT_EQ(resultGT.size(), 5);
  for (size_t i = 0; i < 5; ++i) {
    expectFalse(resultLT[i]);
    expectFalse(resultLE[i]);
    expectFalse(resultEQ[i]);
    expectTrue(resultNE[i]);
    expectFalse(resultGE[i]);
    expectFalse(resultGT[i]);
    expectFalse(invertedLT[i]);
    expectFalse(invertedLE[i]);
    expectFalse(invertedEQ[i]);
    expectTrue(invertedNE[i]);
    expectFalse(invertedGE[i]);
    expectFalse(invertedGT[i]);
  }
}

// Similar to the other `...WithAndWithoutValueIds` functions (see above), but
// for the `testNotComparableHelper` function.
template <typename T, typename U>
auto testNotComparable(T leftValue, U rightValue,
                       source_location l = source_location::current()) {
  auto trace = generateLocationTrace(l, "testNotComparable was called here");
  /*
  testNotComparableHelper(makeCopy(leftValue), makeCopy(rightValue));
  testNotComparableHelper(liftToValueId(leftValue), makeCopy(rightValue));
   */
  testNotComparableHelper(liftToValueId(leftValue), liftToValueId(rightValue));
}

TEST(RelationalExpression, NumericConstantAndNumericVector) {
  VectorWithMemoryLimit<double> doubles{
      {-24.3, 0.0, 3.0, 12.8, 1235e12, 523.13, 3.8, 3.8, 3.8}, makeAllocator()};
  testLessThanGreaterThanEqualMultipleValues(3.8, doubles.clone());

  VectorWithMemoryLimit<int64_t> ints{{-523, -15, -3, -1, 0, 12305, -2, -2, -2},
                                      makeAllocator()};
  testLessThanGreaterThanEqualMultipleValues(-2.0, ints.clone());
  testLessThanGreaterThanEqualMultipleValues(int64_t{-2}, ints.clone());

  // Test cases for comparison with NaN
  VectorWithMemoryLimit<double> nonNans{{1.0, 2.0, -inf, inf, 12e6},
                                        makeAllocator()};
  VectorWithMemoryLimit<double> Nans{{NaN, NaN, NaN, NaN, NaN},
                                     makeAllocator()};
  VectorWithMemoryLimit<int64_t> fiveInts{{-1, 0, 1, 2, 3}, makeAllocator()};

  testNotComparable(NaN, nonNans.clone());
  testNotComparable(NaN, fiveInts.clone());
  testNotComparable(3.2, Nans.clone());
  testNotComparable(NaN, Nans.clone());
}

TEST(RelationalExpression, StringConstantsAndStringVector) {
  VectorWithMemoryLimit<IdOrLiteralOrIri> vec(
      {lit("alpha"), lit("alpaka"), lit("bertram"), lit("sigma"), lit("zeta"),
       lit("kaulquappe"), lit("caesar"), lit("caesar"), lit("caesar")},
      makeAllocator());
  testLessThanGreaterThanEqualMultipleValuesHelper(
      IdOrLiteralOrIri{lit("caesar")}, vec.clone());

  // TODO<joka921> These tests only work, when we actually use unicode
  // comparisons for the string based expressions. TODDO<joka921> Add an example
  // for strings that are bytewise different but equal on the unicode level
  // (e.g.`ä` vs `a + dots`.
  // VectorWithMemoryLimit<IdOrLiteralOrIri> vec2({"AlpHa", "älpaka", "Æ",
  // "sigma", "Eta", "kaulQuappe", "Caesar", "Caesar", "Caesare"}, alloc);
  // testLessThanGreaterThanEqualHelper<IdOrLiteralOrIri,
  // IdOrLiteralOrIri>({"Alpha", "beta"},
  // {"beta", "äpfel"}, {"xxx", "xxx"});
}

TEST(RelationalExpression, IntVectorAndIntVector) {
  VectorWithMemoryLimit<int64_t> vecA{
      {1065918, 17, 3, 1, 0, -102934, 2, -3120, 0}, makeAllocator()};
  VectorWithMemoryLimit<int64_t> vecB{
      {1065000, 16, -12340, 42, 1, -102930, 2, -3120, 0}, makeAllocator()};
  testLessThanGreaterThanEqualMultipleValues(vecA.clone(), vecB.clone());
}

TEST(RelationalExpression, DoubleVectorAndDoubleVector) {
  VectorWithMemoryLimit<double> vecA{
      {1.1e12, 0.0, 3.120, -1230, -1.3e12, 1.2e-13, -0.0, 13, -1.2e6},
      makeAllocator()};
  VectorWithMemoryLimit<double> vecB{
      {1.0e12, -0.1, -3.120e5, 1230, -1.3e10, 1.1e-12, 0.0, 13, -1.2e6},
      makeAllocator()};
  testLessThanGreaterThanEqualMultipleValues(vecA.clone(), vecB.clone());

  VectorWithMemoryLimit<double> nanA{{NaN, 1.0, NaN, 3.2, NaN},
                                     makeAllocator()};
  VectorWithMemoryLimit<double> nanB{{-12.3, NaN, 0.0, NaN, inf},
                                     makeAllocator()};
  testNotComparable(nanA.clone(), nanB.clone());
}

TEST(RelationalExpression, DoubleVectorAndIntVector) {
  VectorWithMemoryLimit<int64_t> vecA{
      {1065918, 17, 3, 1, 0, -102934, 2, -3120, 0}, makeAllocator()};
  VectorWithMemoryLimit<double> vecB{{1065917.9, 1.5e1, -3.120e5, 1.0e1, 1e-12,
                                      -102934e-1, 20.0e-1, -3.120e3, -0.0},
                                     makeAllocator()};
  testLessThanGreaterThanEqualMultipleValues(vecA.clone(), vecB.clone());

  VectorWithMemoryLimit<int64_t> fiveInts{{0, 1, 2, 3, -4}, makeAllocator()};
  VectorWithMemoryLimit<double> fiveNans{{NaN, NaN, NaN, NaN, NaN},
                                         makeAllocator()};
  testNotComparable(fiveInts.clone(), fiveNans.clone());
}

TEST(RelationalExpression, StringVectorAndStringVector) {
  VectorWithMemoryLimit<IdOrLiteralOrIri> vecA{
      {lit("alpha"), lit("beta"), lit("g"), lit("epsilon"), lit("fraud"),
       lit("capitalism"), lit(""), lit("bo'sä30"), lit("Me")},
      makeAllocator()};
  VectorWithMemoryLimit<IdOrLiteralOrIri> vecB{
      {lit("alph"), lit("alpha"), lit("f"), lit("epsiloo"), lit("freud"),
       lit("communism"), lit(""), lit("bo'sä30"), lit("Me")},
      makeAllocator()};
  testLessThanGreaterThanEqualMultipleValuesHelper(vecA.clone(), vecB.clone());
  // TODO<joka921> Add a test case for correct unicode collation as soon as that
  // is actually supported.
}

void testInExpressionVector(auto leftValue, auto rightValue, auto& ctx,
                            const auto& expected) {
  auto expression =
      makeInExpression(liftToValueId(leftValue), liftToValueId(rightValue));
  auto check = [&]() {
    auto resultAsVariant = expression.evaluate(&ctx.context);
    EXPECT_THAT(resultAsVariant,
                ::testing::VariantWith<VectorWithMemoryLimit<Id>>(
                    ::testing::ElementsAreArray(expected)));
  };

  check();
  expression =
      makeInExpression(liftToValueId(leftValue), liftToValueId(rightValue),
                       liftToValueId(rightValue));
  check();
  expression =
      makeInExpression(liftToValueId(leftValue), liftToValueId(rightValue),
                       liftToValueId(rightValue), liftToValueId(rightValue));
  check();
}

// Assert that the expression `leftValue Comparator rightValue`, when evaluated
// on the `TestContext` (see above), yields the `expected` result.

template <Comparison Comp>
void testWithExplicitIdResult(auto leftValue, auto rightValue,
                              std::vector<Id> expected,
                              source_location l = source_location::current()) {
  static TestContext ctx;
  auto expression =
      makeExpression<Comp>(liftToValueId(leftValue), liftToValueId(rightValue));
  auto trace = generateLocationTrace(l, "test lambda was called here");
  auto resultAsVariant = expression.evaluate(&ctx.context);
  EXPECT_THAT(resultAsVariant,
              ::testing::VariantWith<VectorWithMemoryLimit<Id>>(
                  ::testing::ElementsAreArray(expected)));
  if constexpr (Comp == EQ) {
    testInExpressionVector(leftValue, rightValue, ctx, expected);
  }
}

template <Comparison Comp>
void testWithExplicitResult(auto leftValue, auto rightValue,
                            std::vector<bool> expectedAsBool,
                            source_location l = source_location::current()) {
  auto t = generateLocationTrace(l);
  std::vector<Id> expected;
  std::ranges::transform(expectedAsBool, std::back_inserter(expected),
                         Id::makeFromBool);

  testWithExplicitIdResult<Comp>(std::move(leftValue), std::move(rightValue),
                                 expected);
}

TEST(RelationalExpression, VariableAndConstant) {
  // ?ints column is `1, 0, -1`
  testWithExplicitResult<LT>(int64_t{0}, Variable{"?ints"},
                             {true, false, false});
  testWithExplicitResult<GE>(-0.0, Variable{"?ints"}, {false, true, true});
  testWithExplicitResult<GE>(Variable{"?ints"}, IntId(0), {true, true, false});

  // ?doubles column is `0.1, -0.1, 2.8`
  testWithExplicitResult<LT>(-3.5, Variable{"?doubles"}, {true, true, true});
  testWithExplicitResult<EQ>(DoubleId(-0.1), Variable{"?doubles"},
                             {false, true, false});
  testWithExplicitResult<GT>(Variable{"?doubles"}, int64_t{0},
                             {true, false, true});

  // ?numeric column is 1, -0.1, 3.4
  testWithExplicitResult<NE>(-0.1, Variable{"?numeric"}, {true, false, true});
  testWithExplicitResult<GE>(Variable{"?numeric"}, int64_t{1},
                             {true, false, true});
  testWithExplicitResult<GT>(Variable{"?numeric"}, DoubleId(1.2),
                             {false, false, true});

  // ?vocab column is `"Beta", "alpha", "älpha"
  testWithExplicitResult<LE>(Variable{"?vocab"},
                             IdOrLiteralOrIri{lit("\"älpha\"")},
                             {false, true, true});
  testWithExplicitResult<GT>(Variable{"?vocab"},
                             IdOrLiteralOrIri{lit("\"alpha\"")},
                             {true, false, true});
  testWithExplicitResult<LT>(IdOrLiteralOrIri{lit("\"atm\"")},
                             Variable{"?vocab"}, {true, false, false});

  // ?mixed column is `1, -0.1, <x>`
  auto U = Id::makeUndefined();
  auto B = ad_utility::testing::BoolId;
  testWithExplicitIdResult<GT>(IdOrLiteralOrIri{iriref("<xa>")},
                               Variable{"?mixed"}, {U, U, B(true)});
  testWithExplicitIdResult<LT>(IdOrLiteralOrIri{iriref("<u>")},
                               Variable{"?mixed"}, {U, U, B(true)});

  // Note: `1` and `<x>` are "not compatible", so even the "not equal"
  // comparison returns false.
  testWithExplicitIdResult<NE>(int64_t{1}, Variable{"?mixed"},
                               {B(false), B(true), U});
  testWithExplicitIdResult<GE>(Variable{"?mixed"}, DoubleId(-0.1),
                               {B(true), B(true), U});
}

TEST(RelationalExpression, VariableAndVariable) {
  auto ints = Variable{"?ints"};
  auto doubles = Variable{"?doubles"};
  auto numeric = Variable{"?numeric"};
  auto vocab = Variable{"?vocab"};
  auto mixed = Variable{"?mixed"};

  // Variables have to be equal to themselves.
  testWithExplicitResult<LT>(ints, ints, {false, false, false});
  testWithExplicitResult<EQ>(ints, ints, {true, true, true});

  testWithExplicitResult<LT>(mixed, mixed, {false, false, false});
  testWithExplicitResult<EQ>(mixed, mixed, {true, true, true});

  auto U = Id::makeUndefined();
  auto B = ad_utility::testing::BoolId;

  // ?ints column is `1, 0, -1`
  // ?doubles column is `0.1, -0.1, 2.8`
  // ?numeric column is 1, -0.1, 3.4
  // ?vocab column is `"Beta", "alpha", "älpha"
  // ?mixed column is `1, -0.1, <x>`

  testWithExplicitResult<GT>(doubles, ints, {false, false, true});
  testWithExplicitResult<LE>(numeric, doubles, {false, true, false});
  // Note: `1` and `<x>` are "not compatible" so even the "not equal" comparison
  // returns false (this is the third entry in the expected result).
  testWithExplicitIdResult<NE>(ints, mixed, {B(false), B(true), U});

  // The same note applies here, double values and vocab entries are always
  // incompatible.
  testWithExplicitIdResult<NE>(doubles, vocab, {U, U, U});
  testWithExplicitIdResult<LE>(vocab, doubles, {U, U, U});
  testWithExplicitIdResult<GE>(vocab, doubles, {U, U, U});

  testWithExplicitIdResult<LT>(vocab, mixed, {U, U, B(true)});
}

// `rightValue` must be a constant. Sort the `IdTable` of the `TestContext`
// `ctx` by the variable `leftValue` and then check that the expression
// `leftValue Comparator rightValue`, when evaluated on this sortest `IdTable`
// yields the `expected` result. The type of `expected`, `SetOfIntervals`
// indicates that the expression was evaluated using binary search on the sorted
// table.
template <Comparison Comp>
void testSortedVariableAndConstant(
    Variable leftValue, auto rightValue, ad_utility::SetOfIntervals expected,
    source_location l = source_location::current()) {
  auto trace = generateLocationTrace(
      l, "test between sorted variable and constant was called here");
  TestContext ctx = TestContext::sortedBy(leftValue);
  auto expression = makeExpression<Comp>(leftValue, liftToValueId(rightValue));
  auto resultAsVariant = expression.evaluate(&ctx.context);
  EXPECT_THAT(resultAsVariant,
              ::testing::VariantWith<ad_utility::SetOfIntervals>(
                  ::testing::Eq(expected)));

  if constexpr (Comp == EQ) {
    auto expression =
        makeInExpression(leftValue, liftToValueId(std::move(rightValue)));
    auto resultAsVariant = expression.evaluate(&ctx.context);
    EXPECT_THAT(resultAsVariant,
                ::testing::VariantWith<ad_utility::SetOfIntervals>(
                    ::testing::Eq(expected)));
  }
}

TEST(RelationalExpression, VariableAndConstantBinarySearch) {
  // Sorted order (by bits of the valueIds):
  // ?ints column is `0, 1,  -1`
  // ?doubles column is `0.1 , 2.8`,-0.1
  // ?numeric column is 1, 3.4, -0.1
  // ?vocab column is  "alpha", "älpha", "Beta"
  // ?mixed column is `1, -0.1, A`

  auto ints = Variable{"?ints"};
  auto doubles = Variable{"?doubles"};
  auto numeric = Variable{"?numeric"};
  auto vocab = Variable{"?vocab"};
  auto mixed = Variable{"?mixed"};
  testSortedVariableAndConstant<LT>(ints, int64_t{-1}, {});
  testSortedVariableAndConstant<GE>(ints, int64_t{-1}, {{{0, 3}}});
  testSortedVariableAndConstant<LE>(ints, 0.3, {{{0, 1}, {2, 3}}});
  // ints and strings are always incompatible.
  testSortedVariableAndConstant<NE>(ints, IdOrLiteralOrIri{lit("a string")},
                                    {});

  testSortedVariableAndConstant<GT>(doubles, int64_t{0}, {{{0, 2}}});
  testSortedVariableAndConstant<EQ>(doubles, 2.8, {{{1, 2}}});
  testSortedVariableAndConstant<LE>(doubles, 0.1, {{{0, 1}, {2, 3}}});

  testSortedVariableAndConstant<GT>(numeric, -0.1, {{{0, 2}}});
  testSortedVariableAndConstant<EQ>(numeric, 1.0, {{{0, 1}}});
  testSortedVariableAndConstant<NE>(numeric, 3.4, {{{0, 1}, {2, 3}}});

  testSortedVariableAndConstant<GT>(vocab, IdOrLiteralOrIri{lit("\"alpha\"")},
                                    {{{1, 3}}});
  testSortedVariableAndConstant<GE>(vocab, IdOrLiteralOrIri{lit("\"alpha\"")},
                                    {{{0, 3}}});
  testSortedVariableAndConstant<LE>(vocab, IdOrLiteralOrIri{lit("\"ball\"")},
                                    {{{0, 2}}});
  testSortedVariableAndConstant<NE>(vocab, IdOrLiteralOrIri{lit("\"älpha\"")},
                                    {{{0, 1}, {2, 3}}});
  testSortedVariableAndConstant<LE>(vocab, inf, {});

  // Note: vocab entries and numeric values are not compatible, so every
  // comparison returns false.
  testSortedVariableAndConstant<NE>(vocab, 3.2, {});

  // Note: only *numeric* values that are not equal to 1.0 are considered here.
  testSortedVariableAndConstant<NE>(mixed, 1.0, {{{1, 2}}});
  testSortedVariableAndConstant<GT>(mixed, -inf, {{{0, 2}}});
  testSortedVariableAndConstant<LE>(mixed, IdOrLiteralOrIri{iriref("<z>")},
                                    {{{2, 3}}});
}

TEST(RelationalExpression, InExpression) {}

TEST(RelationalExpression, InExpressionSimpleMemberVariables) {
  auto makeInt = [](int i) {
    return std::make_unique<sparqlExpression::IdExpression>(
        ValueId::makeFromInt(i));
  };
  std::vector<std::unique_ptr<SparqlExpression>> children;
  children.push_back(makeInt(30));
  children.push_back(makeInt(27));
  auto first = makeInt(42);
  using namespace ::testing;
  std::vector matchers{HasSubstr(children[0]->getCacheKey({})),
                       HasSubstr(children[1]->getCacheKey({})),
                       HasSubstr(first->getCacheKey({}))};
  auto expression = InExpression(std::move(first), std::move(children));

  EXPECT_THAT(expression.getCacheKey({}), AllOfArray(matchers));
}

TEST(RelationalExpression, InExpressionFilterEstimates) {
  auto makeInt = [](int i) {
    return std::make_unique<sparqlExpression::IdExpression>(
        ValueId::makeFromInt(i));
  };

  auto makeVar = [](std::string v) {
    return std::make_unique<sparqlExpression::VariableExpression>(
        Variable{std::move(v)});
  };
  std::vector<std::unique_ptr<SparqlExpression>> children;
  children.push_back(makeInt(30));
  children.push_back(makeInt(27));
  auto first = makeVar("?x");
  using namespace ::testing;
  auto expression = InExpression(std::move(first), std::move(children));
  auto x = expression.getEstimatesForFilterExpression(200'000, Variable{"?x"});
  EXPECT_EQ(x.costEstimate, 400);
  EXPECT_EQ(x.sizeEstimate, 400);
  x = expression.getEstimatesForFilterExpression(200'000, Variable{"?y"});
  EXPECT_EQ(x.costEstimate, 200'400);
  EXPECT_EQ(x.sizeEstimate, 400);
}

namespace {
template <typename T>
constexpr std::type_identity<T> TI{};
}
TEST(RelationalExpression, FilterEstimates) {
  auto makeInt = [](int i) {
    return std::make_unique<sparqlExpression::IdExpression>(
        ValueId::makeFromInt(i));
  };

  auto makeVar = [](std::string v) {
    return std::make_unique<sparqlExpression::VariableExpression>(
        Variable{std::move(v)});
  };
  // Implementation for testing the size estimates of different relational
  // expressions.
  auto testImpl = [&]<typename T>(std::type_identity<T>, size_t expectedSize,
                                  ad_utility::source_location l =
                                      source_location::current()) {
    auto tr = generateLocationTrace(l);

    auto first = makeVar("?x");
    using namespace ::testing;
    auto expression =
        T{std::array<SparqlExpression::Ptr, 2>{std::move(first), makeInt(30)}};
    // This case can be solved via binary search.
    auto x =
        expression.getEstimatesForFilterExpression(200'000, Variable{"?x"});
    EXPECT_EQ(x.costEstimate, expectedSize);
    EXPECT_EQ(x.sizeEstimate, expectedSize);
    // This case cannot be solved via binary search.
    x = expression.getEstimatesForFilterExpression(200'000, Variable{"?y"});
    EXPECT_EQ(x.costEstimate, 200'000 + expectedSize);
    EXPECT_EQ(x.sizeEstimate, expectedSize);
  };

  using std::type_identity;
  // Less is estimated to leave 1/50 of the initial 200'000 values.
  testImpl(TI<LessThanExpression>, 4000);
  // Equal is estimated to leave 1/1000 of the initial 200'000 values.
  testImpl(TI<EqualExpression>, 200);
  // NotEqual is estimated to leave all of the initial 200'000 values.
  testImpl(TI<NotEqualExpression>, 200'000);
}

// TODO<joka921> We currently do not have tests for the `LocalVocab` case,
// because the relational expressions do not work properly with the current
// limited implementation of the local vocabularies. Add those tests, as soon as
// the local vocabularies are implemented properly.<|MERGE_RESOLUTION|>--- conflicted
+++ resolved
@@ -472,21 +472,13 @@
   LocalVocab localVocab;
   IdTable table{alloc};
   sparqlExpression::EvaluationContext context{
-<<<<<<< HEAD
-      *getQec(),
-=======
-      *TestContext{}.qec,
->>>>>>> 16f3f70e
+      *TestContext{}.getQec(),
       map,
       table,
       alloc,
       localVocab,
-<<<<<<< HEAD
       std::make_shared<ad_utility::CancellationHandle<>>(),
       EvaluationContext::TimePoint::max()};
-=======
-      std::make_shared<ad_utility::CancellationHandle<>>()};
->>>>>>> 16f3f70e
   AD_CONTRACT_CHECK(rightValue.size() == 5);
   context._beginIndex = 0;
   context._endIndex = 5;
