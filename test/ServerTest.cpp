// Copyright 2024, University of Freiburg,
// Chair of Algorithms and Data Structures.
// Author: Julian Mundhahs (mundhahj@tf.uni-freiburg.de)

#include <engine/QueryPlanner.h>
#include <engine/Server.h>
#include <gmock/gmock.h>
#include <gtest/gtest.h>

#include <boost/beast/http.hpp>

#include "util/GTestHelpers.h"
#include "util/HttpRequestHelpers.h"
#include "util/IndexTestHelpers.h"
#include "util/http/HttpUtils.h"
#include "util/http/UrlParser.h"

using namespace ad_utility::url_parser;
using namespace ad_utility::url_parser::sparqlOperation;
using namespace ad_utility::testing;

namespace {
auto ParsedRequestIs = [](const std::string& path,
                          const std::optional<std::string>& accessToken,
                          const ParamValueMap& parameters,
                          const std::variant<Query, Update, None>& operation)
    -> testing::Matcher<const ParsedRequest> {
  return testing::AllOf(
      AD_FIELD(ad_utility::url_parser::ParsedRequest, path_, testing::Eq(path)),
      AD_FIELD(ad_utility::url_parser::ParsedRequest, accessToken_,
               testing::Eq(accessToken)),
      AD_FIELD(ad_utility::url_parser::ParsedRequest, parameters_,
               testing::ContainerEq(parameters)),
      AD_FIELD(ad_utility::url_parser::ParsedRequest, operation_,
               testing::Eq(operation)));
};
}  // namespace

TEST(ServerTest, parseHttpRequest) {
  auto parse = [](const ad_utility::httpUtils::HttpRequest auto& request) {
    return Server::parseHttpRequest(request);
  };
  const std::string URLENCODED =
      "application/x-www-form-urlencoded;charset=UTF-8";
  const std::string QUERY = "application/sparql-query";
  const std::string UPDATE = "application/sparql-update";
  EXPECT_THAT(parse(makeGetRequest("/")),
              ParsedRequestIs("/", std::nullopt, {}, None{}));
  EXPECT_THAT(parse(makeGetRequest("/ping")),
              ParsedRequestIs("/ping", std::nullopt, {}, None{}));
  EXPECT_THAT(parse(makeGetRequest("/?cmd=stats")),
              ParsedRequestIs("/", std::nullopt, {{"cmd", {"stats"}}}, None{}));
  EXPECT_THAT(parse(makeGetRequest(
                  "/?query=SELECT+%2A%20WHERE%20%7B%7D&action=csv_export")),
<<<<<<< HEAD
              ParsedRequestIs("/", std::nullopt, {{"action", {"csv_export"}}},
                              Query{"SELECT * WHERE {}"}));
  EXPECT_THAT(
      parse(makePostRequest("/", URLENCODED,
                            "query=SELECT+%2A%20WHERE%20%7B%7D&send=100")),
      ParsedRequestIs("/", std::nullopt, {{"send", {"100"}}},
                      Query{"SELECT * WHERE {}"}));
=======
              ParsedRequestIs("/", {{"action", {"csv_export"}}},
                              Query{"SELECT * WHERE {}", {}}));
  EXPECT_THAT(
      parse(makePostRequest("/", URLENCODED,
                            "query=SELECT+%2A%20WHERE%20%7B%7D&send=100")),
      ParsedRequestIs("/", {{"send", {"100"}}},
                      Query{"SELECT * WHERE {}", {}}));
>>>>>>> 50e51084
  AD_EXPECT_THROW_WITH_MESSAGE(
      parse(makePostRequest("/", URLENCODED,
                            "ääär y=SELECT+%2A%20WHERE%20%7B%7D&send=100")),
      ::testing::HasSubstr("Invalid URL-encoded POST request"));
  AD_EXPECT_THROW_WITH_MESSAGE(
      parse(makeGetRequest("/?query=SELECT%20%2A%20WHERE%20%7B%7D&query=SELECT%"
                           "20%3Ffoo%20WHERE%20%7B%7D")),
      ::testing::StrEq(
          "Parameter \"query\" must be given exactly once. Is: 2"));
  AD_EXPECT_THROW_WITH_MESSAGE(
      parse(makePostRequest("/", URLENCODED,
                            "query=SELECT%20%2A%20WHERE%20%7B%7D&update=DELETE%"
                            "20%7B%7D%20WHERE%20%7B%7D")),
      ::testing::HasSubstr(
          "Request must only contain one of \"query\" and \"update\"."));
  AD_EXPECT_THROW_WITH_MESSAGE(
      parse(makePostRequest("/", URLENCODED,
                            "update=DELETE%20%7B%7D%20WHERE%20%7B%7D&update="
                            "DELETE%20%7B%7D%20WHERE%20%7B%7D")),
      ::testing::StrEq(
          "Parameter \"update\" must be given exactly once. Is: 2"));
  EXPECT_THAT(
      parse(makePostRequest("/", "application/x-www-form-urlencoded",
                            "query=SELECT%20%2A%20WHERE%20%7B%7D&send=100")),
<<<<<<< HEAD
      ParsedRequestIs("/", std::nullopt, {{"send", {"100"}}},
                      Query{"SELECT * WHERE {}"}));
  EXPECT_THAT(
      parse(makePostRequest("/", URLENCODED,
                            "query=SELECT%20%2A%20WHERE%20%7B%7D")),
      ParsedRequestIs("/", std::nullopt, {}, Query{"SELECT * WHERE {}"}));
=======
      ParsedRequestIs("/", {{"send", {"100"}}},
                      Query{"SELECT * WHERE {}", {}}));
  EXPECT_THAT(parse(makePostRequest("/", URLENCODED,
                                    "query=SELECT%20%2A%20WHERE%20%7B%7D")),
              ParsedRequestIs("/", {}, Query{"SELECT * WHERE {}", {}}));
  auto Iri = ad_utility::triple_component::Iri::fromIriref;
>>>>>>> 50e51084
  EXPECT_THAT(
      parse(makePostRequest(
          "/", URLENCODED,
          "query=SELECT%20%2A%20WHERE%20%7B%7D&default-graph-uri=https%3A%2F%"
          "2Fw3.org%2Fdefault&named-graph-uri=https%3A%2F%2Fw3.org%2F1&named-"
          "graph-uri=https%3A%2F%2Fw3.org%2F2")),
      ParsedRequestIs(
          "/", std::nullopt,
          {{"default-graph-uri", {"https://w3.org/default"}},
           {"named-graph-uri", {"https://w3.org/1", "https://w3.org/2"}}},
          Query{"SELECT * WHERE {}",
                {DatasetClause{Iri("<https://w3.org/default>"), false},
                 DatasetClause{Iri("<https://w3.org/1>"), true},
                 DatasetClause{Iri("<https://w3.org/2>"), true}}}));
  ;
  AD_EXPECT_THROW_WITH_MESSAGE(
      parse(makePostRequest("/?send=100", URLENCODED,
                            "query=SELECT%20%2A%20WHERE%20%7B%7D")),
      testing::StrEq("URL-encoded POST requests must not contain query "
                     "parameters in the URL."));
<<<<<<< HEAD
  EXPECT_THAT(
      parse(makePostRequest("/", URLENCODED, "cmd=clear-cache")),
      ParsedRequestIs("/", std::nullopt, {{"cmd", {"clear-cache"}}}, None{}));
  EXPECT_THAT(
      parse(makePostRequest("/", QUERY, "SELECT * WHERE {}")),
      ParsedRequestIs("/", std::nullopt, {}, Query{"SELECT * WHERE {}"}));
  EXPECT_THAT(parse(makePostRequest("/?send=100", QUERY, "SELECT * WHERE {}")),
              ParsedRequestIs("/", std::nullopt, {{"send", {"100"}}},
                              Query{"SELECT * WHERE {}"}));
=======
  EXPECT_THAT(parse(makePostRequest("/", URLENCODED, "cmd=clear-cache")),
              ParsedRequestIs("/", {{"cmd", {"clear-cache"}}}, None{}));
  EXPECT_THAT(parse(makePostRequest("/", QUERY, "SELECT * WHERE {}")),
              ParsedRequestIs("/", {}, Query{"SELECT * WHERE {}", {}}));
  EXPECT_THAT(parse(makePostRequest("/?send=100", QUERY, "SELECT * WHERE {}")),
              ParsedRequestIs("/", {{"send", {"100"}}},
                              Query{"SELECT * WHERE {}", {}}));
>>>>>>> 50e51084
  AD_EXPECT_THROW_WITH_MESSAGE(
      parse(makeRequest(http::verb::patch, "/")),
      testing::StrEq(
          "Request method \"PATCH\" not supported (has to be GET or POST)"));
  AD_EXPECT_THROW_WITH_MESSAGE(
      parse(makePostRequest("/", "invalid/content-type", "")),
      testing::StrEq(
          "POST request with content type \"invalid/content-type\" not "
          "supported (must be \"application/x-www-form-urlencoded\", "
          "\"application/sparql-query\" or \"application/sparql-update\")"));
  AD_EXPECT_THROW_WITH_MESSAGE(
      parse(makeGetRequest("/?update=DELETE%20%2A%20WHERE%20%7B%7D")),
      testing::StrEq("SPARQL Update is not allowed as GET request."));
<<<<<<< HEAD
  EXPECT_THAT(
      parse(makePostRequest("/", UPDATE, "DELETE * WHERE {}")),
      ParsedRequestIs("/", std::nullopt, {}, Update{"DELETE * WHERE {}"}));
  EXPECT_THAT(
      parse(makePostRequest("/", URLENCODED,
                            "update=DELETE%20%2A%20WHERE%20%7B%7D")),
      ParsedRequestIs("/", std::nullopt, {}, Update{"DELETE * WHERE {}"}));
  EXPECT_THAT(
      parse(
          makePostRequest("/", URLENCODED, "update=DELETE+%2A+WHERE%20%7B%7D")),
      ParsedRequestIs("/", std::nullopt, {}, Update{"DELETE * WHERE {}"}));
  auto testAccessTokenCombinations =
      [&](const http::verb& method, std::string_view pathBase,
          const std::variant<Query, Update, None>& expectedOperation,
          const ad_utility::HashMap<http::field, std::string>& headers = {},
          const std::optional<std::string>& body = std::nullopt,
          ad_utility::source_location l =
              ad_utility::source_location::current()) {
        auto t = generateLocationTrace(l);
        // Test the cases:
        // 1. No access token
        // 2. Access token in query
        // 3. Access token in `Authorization` header
        // 4. Different access tokens
        // 5. Same access token
        boost::urls::url pathWithAccessToken{pathBase};
        pathWithAccessToken.params().append({"access-token", "foo"});
        ad_utility::HashMap<http::field, std::string>
            headersWithDifferentAccessToken{headers};
        headersWithDifferentAccessToken.insert(
            {http::field::authorization, "Basic OmJhcg=="});
        ad_utility::HashMap<http::field, std::string>
            headersWithSameAccessToken{headers};
        headersWithSameAccessToken.insert(
            {http::field::authorization, "Basic OmZvbw=="});
        EXPECT_THAT(parse(makeRequest(method, pathBase, headers, body)),
                    ParsedRequestIs("/", std::nullopt, {}, expectedOperation));
        EXPECT_THAT(parse(makeRequest(method, pathWithAccessToken.buffer(),
                                      headers, body)),
                    ParsedRequestIs("/", "foo", {{"access-token", {"foo"}}},
                                    expectedOperation));
        EXPECT_THAT(parse(makeRequest(method, pathBase,
                                      headersWithDifferentAccessToken, body)),
                    ParsedRequestIs("/", "bar", {}, expectedOperation));
        EXPECT_THAT(parse(makeRequest(method, pathWithAccessToken.buffer(),
                                      headersWithSameAccessToken, body)),
                    ParsedRequestIs("/", "foo", {{"access-token", {"foo"}}},
                                    expectedOperation));
        AD_EXPECT_THROW_WITH_MESSAGE(
            parse(makeRequest(method, pathWithAccessToken.buffer(),
                              headersWithDifferentAccessToken, body)),
            testing::HasSubstr(
                "Access token is specified both in the "
                "`Authorization` header and by the `access-token` "
                "parameter, but they aren't the same."));
      };
  testAccessTokenCombinations(http::verb::get, "/?query=a", Query{"a"});
  testAccessTokenCombinations(http::verb::post, "/", Query{"a"},
                              {{http::field::content_type, QUERY}}, "a");
  testAccessTokenCombinations(http::verb::post, "/", Update{"a"},
                              {{http::field::content_type, UPDATE}}, "a");
  auto testAccessTokenCombinationsUrlEncoded =
      [&](const std::string& bodyBase,
          const std::variant<Query, Update, None>& expectedOperation,
          ad_utility::source_location l =
              ad_utility::source_location::current()) {
        auto t = generateLocationTrace(l);
        // Test the cases:
        // 1. No access token
        // 2. Access token in query
        // 3. Access token in `Authorization` header
        // 4. Different access tokens
        // 5. Same access token
        boost::urls::url paramsWithAccessToken{absl::StrCat("/?", bodyBase)};
        paramsWithAccessToken.params().append({"access-token", "foo"});
        std::string bodyWithAccessToken{
            paramsWithAccessToken.encoded_params().buffer()};
        ad_utility::HashMap<http::field, std::string> headers{
            {http::field::content_type, {URLENCODED}}};
        ad_utility::HashMap<http::field, std::string>
            headersWithDifferentAccessToken{
                {http::field::content_type, {URLENCODED}},
                {http::field::authorization, "Basic OmJhcg=="}};
        ad_utility::HashMap<http::field, std::string>
            headersWithSameAccessToken{
                {http::field::content_type, {URLENCODED}},
                {http::field::authorization, "Basic OmZvbw=="}};
        EXPECT_THAT(
            parse(makeRequest(http::verb::post, "/", headers, bodyBase)),
            ParsedRequestIs("/", std::nullopt, {}, expectedOperation));
        EXPECT_THAT(parse(makeRequest(http::verb::post, "/", headers,
                                      bodyWithAccessToken)),
                    ParsedRequestIs("/", "foo", {{"access-token", {"foo"}}},
                                    expectedOperation));
        EXPECT_THAT(
            parse(makeRequest(http::verb::post, "/",
                              headersWithDifferentAccessToken, bodyBase)),
            ParsedRequestIs("/", "bar", {}, expectedOperation));
        EXPECT_THAT(parse(makeRequest(http::verb::post, "/",
                                      headersWithSameAccessToken, bodyBase)),
                    ParsedRequestIs("/", "foo", {}, expectedOperation));
        AD_EXPECT_THROW_WITH_MESSAGE(
            parse(makeRequest(http::verb::post, "/",
                              headersWithDifferentAccessToken,
                              bodyWithAccessToken)),
            testing::HasSubstr(
                "Access token is specified both in the "
                "`Authorization` header and by the `access-token` "
                "parameter, but they aren't the same."));
      };
  testAccessTokenCombinationsUrlEncoded("query=SELECT%20%2A%20WHERE%20%7B%7D",
                                        Query{"SELECT * WHERE {}"});
  testAccessTokenCombinationsUrlEncoded("update=DELETE%20WHERE%20%7B%7D",
                                        Update{"DELETE WHERE {}"});
=======
  EXPECT_THAT(parse(makePostRequest("/", UPDATE, "DELETE * WHERE {}")),
              ParsedRequestIs("/", {}, Update{"DELETE * WHERE {}", {}}));
  EXPECT_THAT(parse(makePostRequest("/", URLENCODED,
                                    "update=DELETE%20%2A%20WHERE%20%7B%7D")),
              ParsedRequestIs("/", {}, Update{"DELETE * WHERE {}", {}}));
  EXPECT_THAT(parse(makePostRequest("/", URLENCODED,
                                    "update=DELETE+%2A+WHERE%20%7B%7D")),
              ParsedRequestIs("/", {}, Update{"DELETE * WHERE {}", {}}));
  // Check that the correct datasets for the method (GET or POST) are added
  EXPECT_THAT(
      parse(makeGetRequest("/?query=SELECT%20%2A%20WHERE%20%7B%7D&default-"
                           "graph-uri=foo&named-graph-uri=bar&using-graph-uri="
                           "baz&using-named-graph-uri=cat")),
      ParsedRequestIs("/",
                      {{"default-graph-uri", {"foo"}},
                       {"named-graph-uri", {"bar"}},
                       {"using-graph-uri", {"baz"}},
                       {"using-named-graph-uri", {"cat"}}},
                      Query{"SELECT * WHERE {}",
                            {DatasetClause{Iri("<foo>"), false},
                             DatasetClause{Iri("<bar>"), true}}}));
  EXPECT_THAT(
      parse(makePostRequest("/?default-"
                            "graph-uri=foo&named-graph-uri=bar&using-graph-uri="
                            "baz&using-named-graph-uri=cat",
                            QUERY, "SELECT * WHERE {}")),
      ParsedRequestIs("/",
                      {{"default-graph-uri", {"foo"}},
                       {"named-graph-uri", {"bar"}},
                       {"using-graph-uri", {"baz"}},
                       {"using-named-graph-uri", {"cat"}}},
                      Query{"SELECT * WHERE {}",
                            {DatasetClause{Iri("<foo>"), false},
                             DatasetClause{Iri("<bar>"), true}}}));
  EXPECT_THAT(
      parse(makePostRequest("/", URLENCODED,
                            "query=SELECT%20%2A%20WHERE%20%7B%7D&default-graph-"
                            "uri=foo&named-graph-uri=bar&using-graph-uri=baz&"
                            "using-named-graph-uri=cat")),
      ParsedRequestIs("/",
                      {{"default-graph-uri", {"foo"}},
                       {"named-graph-uri", {"bar"}},
                       {"using-graph-uri", {"baz"}},
                       {"using-named-graph-uri", {"cat"}}},
                      Query{"SELECT * WHERE {}",
                            {DatasetClause{Iri("<foo>"), false},
                             DatasetClause{Iri("<bar>"), true}}}));
  EXPECT_THAT(
      parse(makePostRequest("/", URLENCODED,
                            "update=INSERT%20DATA%20%7B%7D&default-graph-uri="
                            "foo&named-graph-uri=bar&using-graph-uri=baz&"
                            "using-named-graph-uri=cat")),
      ParsedRequestIs("/",
                      {
                          {"default-graph-uri", {"foo"}},
                          {"named-graph-uri", {"bar"}},
                          {"using-graph-uri", {"baz"}},
                          {"using-named-graph-uri", {"cat"}},
                      },
                      Update{"INSERT DATA {}",
                             {DatasetClause{Iri("<baz>"), false},
                              DatasetClause{Iri("<cat>"), true}}}));
  EXPECT_THAT(
      parse(makePostRequest(
          "/?default-graph-uri=foo&named-graph-uri=bar&using-graph-uri=baz&"
          "using-named-graph-uri=cat",
          UPDATE, "INSERT DATA {}")),
      ParsedRequestIs("/",
                      {
                          {"default-graph-uri", {"foo"}},
                          {"named-graph-uri", {"bar"}},
                          {"using-graph-uri", {"baz"}},
                          {"using-named-graph-uri", {"cat"}},
                      },
                      Update{"INSERT DATA {}",
                             {DatasetClause{Iri("<baz>"), false},
                              DatasetClause{Iri("<cat>"), true}}}));
>>>>>>> 50e51084
}

TEST(ServerTest, determineResultPinning) {
  EXPECT_THAT(Server::determineResultPinning(
                  {{"pinsubtrees", {"true"}}, {"pinresult", {"true"}}}),
              testing::Pair(true, true));
  EXPECT_THAT(Server::determineResultPinning({{"pinresult", {"true"}}}),
              testing::Pair(false, true));
  EXPECT_THAT(Server::determineResultPinning({{"pinsubtrees", {"otherValue"}}}),
              testing::Pair(false, false));
}

TEST(ServerTest, determineMediaType) {
  auto MakeRequest = [](const std::optional<std::string>& accept,
                        const http::verb method = http::verb::get,
                        const std::string& target = "/",
                        const std::string& body = "") {
    auto req = http::request<http::string_body>{method, target, 11};
    if (accept.has_value()) {
      req.set(http::field::accept, accept.value());
    }
    req.body() = body;
    req.prepare_payload();
    return req;
  };
  auto checkActionMediatype = [&](const std::string& actionName,
                                  ad_utility::MediaType expectedMediaType) {
    EXPECT_THAT(Server::determineMediaType({{"action", {actionName}}},
                                           MakeRequest(std::nullopt)),
                testing::Eq(expectedMediaType));
  };
  // The media type associated with the action overrides the `Accept` header.
  EXPECT_THAT(Server::determineMediaType(
                  {{"action", {"csv_export"}}},
                  MakeRequest("application/sparql-results+json")),
              testing::Eq(ad_utility::MediaType::csv));
  checkActionMediatype("csv_export", ad_utility::MediaType::csv);
  checkActionMediatype("tsv_export", ad_utility::MediaType::tsv);
  checkActionMediatype("qlever_json_export", ad_utility::MediaType::qleverJson);
  checkActionMediatype("sparql_json_export", ad_utility::MediaType::sparqlJson);
  checkActionMediatype("turtle_export", ad_utility::MediaType::turtle);
  checkActionMediatype("binary_export", ad_utility::MediaType::octetStream);
  EXPECT_THAT(Server::determineMediaType(
                  {}, MakeRequest("application/sparql-results+json")),
              testing::Eq(ad_utility::MediaType::sparqlJson));
  // No supported media type in the `Accept` header. (Contrary to it's docstring
  // and interface) `ad_utility::getMediaTypeFromAcceptHeader` throws an
  // exception if no supported media type is found.
  AD_EXPECT_THROW_WITH_MESSAGE(
      Server::determineMediaType({}, MakeRequest("text/css")),
      testing::HasSubstr("Not a single media type known to this parser was "
                         "detected in \"text/css\"."));
  // No `Accept` header means that any content type is allowed.
  EXPECT_THAT(Server::determineMediaType({}, MakeRequest(std::nullopt)),
              testing::Eq(ad_utility::MediaType::sparqlJson));
  // No `Accept` header and an empty `Accept` header are not distinguished.
  EXPECT_THAT(Server::determineMediaType({}, MakeRequest("")),
              testing::Eq(ad_utility::MediaType::sparqlJson));
}

TEST(ServerTest, getQueryId) {
  using namespace ad_utility::websocket;
  Server server{9999, 1, ad_utility::MemorySize::megabytes(1), "accessToken"};
  auto reqWithExplicitQueryId = makeGetRequest("/");
  reqWithExplicitQueryId.set("Query-Id", "100");
  const auto req = makeGetRequest("/");
  {
    // A request with a custom query id.
    auto queryId1 = server.getQueryId(reqWithExplicitQueryId,
                                      "SELECT * WHERE { ?a ?b ?c }");
    // Another request with the same custom query id. This throws an error,
    // because query id cannot be used for multiple queries at the same time.
    AD_EXPECT_THROW_WITH_MESSAGE(
        server.getQueryId(reqWithExplicitQueryId,
                          "SELECT * WHERE { ?a ?b ?c }"),
        testing::HasSubstr("Query id '100' is already in use!"));
  }
  // The custom query id can be reused, once the query is finished.
  auto queryId1 =
      server.getQueryId(reqWithExplicitQueryId, "SELECT * WHERE { ?a ?b ?c }");
  // Without custom query ids, unique ids are generated.
  auto queryId2 = server.getQueryId(req, "SELECT * WHERE { ?a ?b ?c }");
  auto queryId3 = server.getQueryId(req, "SELECT * WHERE { ?a ?b ?c }");
}

TEST(ServerTest, createMessageSender) {
  Server server{9999, 1, ad_utility::MemorySize::megabytes(1), "accessToken"};
  auto reqWithExplicitQueryId = makeGetRequest("/");
  std::string customQueryId = "100";
  reqWithExplicitQueryId.set("Query-Id", customQueryId);
  const auto req = makeGetRequest("/");
  // The query hub is only valid once, the server has been started.
  AD_EXPECT_THROW_WITH_MESSAGE(
      server.createMessageSender(server.queryHub_, req,
                                 "SELECT * WHERE { ?a ?b ?c }"),
      testing::HasSubstr("Assertion `queryHubLock` failed."));
  {
    // Set a dummy query hub.
    boost::asio::io_context io_context;
    auto queryHub =
        std::make_shared<ad_utility::websocket::QueryHub>(io_context);
    server.queryHub_ = queryHub;
    // MessageSenders are created normally.
    server.createMessageSender(server.queryHub_, req,
                               "SELECT * WHERE { ?a ?b ?c }");
    server.createMessageSender(server.queryHub_, req,
                               "INSERT DATA { <foo> <bar> <baz> }");
    EXPECT_THAT(
        server.createMessageSender(server.queryHub_, reqWithExplicitQueryId,
                                   "INSERT DATA { <foo> <bar> <baz> }"),
        AD_PROPERTY(ad_utility::websocket::MessageSender, getQueryId,
                    testing::Eq(ad_utility::websocket::QueryId::idFromString(
                        customQueryId))));
  }
  // Once the query hub expires (e.g. because the io context dies), message
  // senders can no longer be created.
  AD_EXPECT_THROW_WITH_MESSAGE(
      server.createMessageSender(server.queryHub_, req,
                                 "SELECT * WHERE { ?a ?b ?c }"),
      testing::HasSubstr("Assertion `queryHubLock` failed."));
}

TEST(ServerTest, createResponseMetadata) {
  // Setup the datastructures
  const ad_utility::SharedCancellationHandle handle =
      std::make_shared<ad_utility::CancellationHandle<>>();
  const ad_utility::Timer requestTimer{
      ad_utility::Timer::InitialStatus::Stopped};
  QueryExecutionContext* qec = ad_utility::testing::getQec("<a> <b> <c>");
  const Index& index = qec->getIndex();
  DeltaTriples deltaTriples{index};
  const std::string update = "INSERT DATA { <b> <c> <d> }";
  ParsedQuery pq = SparqlParser::parseQuery(update);
  QueryPlanner qp(qec, handle);
  QueryExecutionTree qet = qp.createExecutionTree(pq);
  const Server::PlannedQuery plannedQuery{std::move(pq), std::move(qet)};

  // Execute the update
  DeltaTriplesCount countBefore = deltaTriples.getCounts();
  UpdateMetadata updateMetadata = ExecuteUpdate::executeUpdate(
      index, plannedQuery.parsedQuery_, plannedQuery.queryExecutionTree_,
      deltaTriples, handle);
  DeltaTriplesCount countAfter = deltaTriples.getCounts();

  // Assertions
  json metadata = Server::createResponseMetadataForUpdate(
      requestTimer, index, deltaTriples, plannedQuery,
      plannedQuery.queryExecutionTree_, countBefore, updateMetadata,
      countAfter);
  json deltaTriplesJson{
      {"before", {{"inserted", 0}, {"deleted", 0}, {"total", 0}}},
      {"after", {{"inserted", 1}, {"deleted", 0}, {"total", 1}}},
      {"difference", {{"inserted", 1}, {"deleted", 0}, {"total", 1}}}};
  json locatedTriplesJson{
      {"SPO", {{"blocks-affected", 1}, {"blocks-total", 1}}},
      {"POS", {{"blocks-affected", 1}, {"blocks-total", 1}}},
      {"OSP", {{"blocks-affected", 1}, {"blocks-total", 1}}},
      {"SOP", {{"blocks-affected", 1}, {"blocks-total", 1}}},
      {"PSO", {{"blocks-affected", 1}, {"blocks-total", 1}}},
      {"OPS", {{"blocks-affected", 1}, {"blocks-total", 1}}}};
  EXPECT_THAT(metadata["update"], testing::Eq(update));
  EXPECT_THAT(metadata["status"], testing::Eq("OK"));
  EXPECT_THAT(metadata["warnings"],
              testing::Eq(std::vector<std::string>{
                  "SPARQL 1.1 Update for QLever is experimental."}));
  EXPECT_THAT(metadata["delta-triples"], testing::Eq(deltaTriplesJson));
  EXPECT_THAT(metadata["located-triples"], testing::Eq(locatedTriplesJson));
}

TEST(ServerTest, decodeBasicAuthorization) {
  const auto decode = Server::decodeBasicAuthorization;
  const std::string wrongBeginning =
      "Authorization header doesn't start with \"Basic \".";
  const std::string failedToDecode =
      "Failed to decode the Authorization header.";
  AD_EXPECT_THROW_WITH_MESSAGE(decode(""), testing::HasSubstr(wrongBeginning));
  AD_EXPECT_THROW_WITH_MESSAGE(decode("Bearer foo"),
                               testing::HasSubstr(wrongBeginning));
  AD_EXPECT_THROW_WITH_MESSAGE(decode("Bearer"),
                               testing::HasSubstr(wrongBeginning));
  // Not base64
  AD_EXPECT_THROW_WITH_MESSAGE(decode("Basic foo"),
                               testing::HasSubstr(failedToDecode));
  // Stripped 1 padding `=` at the end
  AD_EXPECT_THROW_WITH_MESSAGE(decode("Basic OmZvbw="),
                               testing::HasSubstr(failedToDecode));
  // No colon
  AD_EXPECT_THROW_WITH_MESSAGE(decode("Basic Zm9vYmFy"),
                               testing::HasSubstr(failedToDecode));
  EXPECT_THAT(decode("Basic YTpi"),
              testing::Pair(testing::Eq("a"), testing::Eq("b")));
  EXPECT_THAT(decode("Basic OmZvbzpiYXI="),
              testing::Pair(testing::Eq(""), testing::Eq("foo:bar")));
  EXPECT_THAT(decode("Basic e31fJSQ6YWJjZGVmZw=="),
              testing::Pair(testing::Eq("{}_%$"), testing::Eq("abcdefg")));
  EXPECT_THAT(decode("Basic OmZvbw=="),
              testing::Pair(testing::Eq(""), testing::Eq("foo")));
}

TEST(ServerTest, extractAccessToken) {
  auto extract = [](const ad_utility::httpUtils::HttpRequest auto& request) {
    auto parsedUrl = parseRequestTarget(request.target());
    return Server::extractAccessToken(request, parsedUrl.parameters_);
  };
  EXPECT_THAT(extract(makeGetRequest("/")), testing::Eq(std::nullopt));
  EXPECT_THAT(extract(makeGetRequest("/?access-token=foo")),
              testing::Optional(testing::Eq("foo")));
  EXPECT_THAT(
      extract(makeRequest(http::verb::get, "/",
                          {{http::field::authorization, "Basic OmZvbw=="}})),
      testing::Optional(testing::Eq("foo")));
  EXPECT_THAT(
      extract(makeRequest(http::verb::get, "/?access-token=foo",
                          {{http::field::authorization, "Basic OmZvbw=="}})),
      testing::Optional(testing::Eq("foo")));
  AD_EXPECT_THROW_WITH_MESSAGE(
      extract(makeRequest(http::verb::get, "/?access-token=bar",
                          {{http::field::authorization, "Basic OmZvbw=="}})),
      testing::HasSubstr(
          "Access token is specified both in the `Authorization` header and by "
          "the `access-token` parameter, but they aren't the same."));
  AD_EXPECT_THROW_WITH_MESSAGE(
      extract(makeRequest(http::verb::get, "/",
                          {{http::field::authorization, "foo"}})),
      testing::HasSubstr(
          "Authorization header doesn't start with \"Basic \"."));
  EXPECT_THAT(extract(makePostRequest("/", "text/turtle", "")),
              testing::Eq(std::nullopt));
  EXPECT_THAT(extract(makePostRequest("/?access-token=foo", "text/turtle", "")),
              testing::Optional(testing::Eq("foo")));
  AD_EXPECT_THROW_WITH_MESSAGE(
      extract(makeRequest(http::verb::post, "/?access-token=bar",
                          {{http::field::authorization, "Basic OmZvbw=="}})),
      testing::HasSubstr(
          "Access token is specified both in the `Authorization` header and by "
          "the `access-token` parameter, but they aren't the same."));
  AD_EXPECT_THROW_WITH_MESSAGE(
      extract(makeRequest(http::verb::post, "/?access-token=bar",
                          {{http::field::authorization, "foo"}})),
      testing::HasSubstr(
          "Authorization header doesn't start with \"Basic \"."));
}<|MERGE_RESOLUTION|>--- conflicted
+++ resolved
@@ -52,23 +52,13 @@
               ParsedRequestIs("/", std::nullopt, {{"cmd", {"stats"}}}, None{}));
   EXPECT_THAT(parse(makeGetRequest(
                   "/?query=SELECT+%2A%20WHERE%20%7B%7D&action=csv_export")),
-<<<<<<< HEAD
               ParsedRequestIs("/", std::nullopt, {{"action", {"csv_export"}}},
-                              Query{"SELECT * WHERE {}"}));
+                              Query{"SELECT * WHERE {}", {}}));
   EXPECT_THAT(
       parse(makePostRequest("/", URLENCODED,
                             "query=SELECT+%2A%20WHERE%20%7B%7D&send=100")),
       ParsedRequestIs("/", std::nullopt, {{"send", {"100"}}},
-                      Query{"SELECT * WHERE {}"}));
-=======
-              ParsedRequestIs("/", {{"action", {"csv_export"}}},
-                              Query{"SELECT * WHERE {}", {}}));
-  EXPECT_THAT(
-      parse(makePostRequest("/", URLENCODED,
-                            "query=SELECT+%2A%20WHERE%20%7B%7D&send=100")),
-      ParsedRequestIs("/", {{"send", {"100"}}},
                       Query{"SELECT * WHERE {}", {}}));
->>>>>>> 50e51084
   AD_EXPECT_THROW_WITH_MESSAGE(
       parse(makePostRequest("/", URLENCODED,
                             "ääär y=SELECT+%2A%20WHERE%20%7B%7D&send=100")),
@@ -93,21 +83,13 @@
   EXPECT_THAT(
       parse(makePostRequest("/", "application/x-www-form-urlencoded",
                             "query=SELECT%20%2A%20WHERE%20%7B%7D&send=100")),
-<<<<<<< HEAD
       ParsedRequestIs("/", std::nullopt, {{"send", {"100"}}},
-                      Query{"SELECT * WHERE {}"}));
+                      Query{"SELECT * WHERE {}", {}}));
   EXPECT_THAT(
       parse(makePostRequest("/", URLENCODED,
                             "query=SELECT%20%2A%20WHERE%20%7B%7D")),
-      ParsedRequestIs("/", std::nullopt, {}, Query{"SELECT * WHERE {}"}));
-=======
-      ParsedRequestIs("/", {{"send", {"100"}}},
-                      Query{"SELECT * WHERE {}", {}}));
-  EXPECT_THAT(parse(makePostRequest("/", URLENCODED,
-                                    "query=SELECT%20%2A%20WHERE%20%7B%7D")),
-              ParsedRequestIs("/", {}, Query{"SELECT * WHERE {}", {}}));
+      ParsedRequestIs("/", std::nullopt, {}, Query{"SELECT * WHERE {}", {}}));
   auto Iri = ad_utility::triple_component::Iri::fromIriref;
->>>>>>> 50e51084
   EXPECT_THAT(
       parse(makePostRequest(
           "/", URLENCODED,
@@ -128,25 +110,15 @@
                             "query=SELECT%20%2A%20WHERE%20%7B%7D")),
       testing::StrEq("URL-encoded POST requests must not contain query "
                      "parameters in the URL."));
-<<<<<<< HEAD
   EXPECT_THAT(
       parse(makePostRequest("/", URLENCODED, "cmd=clear-cache")),
       ParsedRequestIs("/", std::nullopt, {{"cmd", {"clear-cache"}}}, None{}));
   EXPECT_THAT(
       parse(makePostRequest("/", QUERY, "SELECT * WHERE {}")),
-      ParsedRequestIs("/", std::nullopt, {}, Query{"SELECT * WHERE {}"}));
+      ParsedRequestIs("/", std::nullopt, {}, Query{"SELECT * WHERE {}", {}}));
   EXPECT_THAT(parse(makePostRequest("/?send=100", QUERY, "SELECT * WHERE {}")),
               ParsedRequestIs("/", std::nullopt, {{"send", {"100"}}},
-                              Query{"SELECT * WHERE {}"}));
-=======
-  EXPECT_THAT(parse(makePostRequest("/", URLENCODED, "cmd=clear-cache")),
-              ParsedRequestIs("/", {{"cmd", {"clear-cache"}}}, None{}));
-  EXPECT_THAT(parse(makePostRequest("/", QUERY, "SELECT * WHERE {}")),
-              ParsedRequestIs("/", {}, Query{"SELECT * WHERE {}", {}}));
-  EXPECT_THAT(parse(makePostRequest("/?send=100", QUERY, "SELECT * WHERE {}")),
-              ParsedRequestIs("/", {{"send", {"100"}}},
                               Query{"SELECT * WHERE {}", {}}));
->>>>>>> 50e51084
   AD_EXPECT_THROW_WITH_MESSAGE(
       parse(makeRequest(http::verb::patch, "/")),
       testing::StrEq(
@@ -160,18 +132,86 @@
   AD_EXPECT_THROW_WITH_MESSAGE(
       parse(makeGetRequest("/?update=DELETE%20%2A%20WHERE%20%7B%7D")),
       testing::StrEq("SPARQL Update is not allowed as GET request."));
-<<<<<<< HEAD
   EXPECT_THAT(
       parse(makePostRequest("/", UPDATE, "DELETE * WHERE {}")),
-      ParsedRequestIs("/", std::nullopt, {}, Update{"DELETE * WHERE {}"}));
+      ParsedRequestIs("/", std::nullopt, {}, Update{"DELETE * WHERE {}", {}}));
   EXPECT_THAT(
       parse(makePostRequest("/", URLENCODED,
                             "update=DELETE%20%2A%20WHERE%20%7B%7D")),
-      ParsedRequestIs("/", std::nullopt, {}, Update{"DELETE * WHERE {}"}));
+      ParsedRequestIs("/", std::nullopt, {}, Update{"DELETE * WHERE {}", {}}));
   EXPECT_THAT(
       parse(
           makePostRequest("/", URLENCODED, "update=DELETE+%2A+WHERE%20%7B%7D")),
-      ParsedRequestIs("/", std::nullopt, {}, Update{"DELETE * WHERE {}"}));
+      ParsedRequestIs("/", std::nullopt, {}, Update{"DELETE * WHERE {}", {}}));
+  // Check that the correct datasets for the method (GET or POST) are added
+  EXPECT_THAT(
+      parse(makeGetRequest("/?query=SELECT%20%2A%20WHERE%20%7B%7D&default-"
+                           "graph-uri=foo&named-graph-uri=bar&using-graph-uri="
+                           "baz&using-named-graph-uri=cat")),
+      ParsedRequestIs("/", std::nullopt,
+                      {{"default-graph-uri", {"foo"}},
+                       {"named-graph-uri", {"bar"}},
+                       {"using-graph-uri", {"baz"}},
+                       {"using-named-graph-uri", {"cat"}}},
+                      Query{"SELECT * WHERE {}",
+                            {DatasetClause{Iri("<foo>"), false},
+                             DatasetClause{Iri("<bar>"), true}}}));
+  EXPECT_THAT(
+      parse(makePostRequest("/?default-"
+                            "graph-uri=foo&named-graph-uri=bar&using-graph-uri="
+                            "baz&using-named-graph-uri=cat",
+                            QUERY, "SELECT * WHERE {}")),
+      ParsedRequestIs("/", std::nullopt,
+                      {{"default-graph-uri", {"foo"}},
+                       {"named-graph-uri", {"bar"}},
+                       {"using-graph-uri", {"baz"}},
+                       {"using-named-graph-uri", {"cat"}}},
+                      Query{"SELECT * WHERE {}",
+                            {DatasetClause{Iri("<foo>"), false},
+                             DatasetClause{Iri("<bar>"), true}}}));
+  EXPECT_THAT(
+      parse(makePostRequest("/", URLENCODED,
+                            "query=SELECT%20%2A%20WHERE%20%7B%7D&default-graph-"
+                            "uri=foo&named-graph-uri=bar&using-graph-uri=baz&"
+                            "using-named-graph-uri=cat")),
+      ParsedRequestIs("/", std::nullopt,
+                      {{"default-graph-uri", {"foo"}},
+                       {"named-graph-uri", {"bar"}},
+                       {"using-graph-uri", {"baz"}},
+                       {"using-named-graph-uri", {"cat"}}},
+                      Query{"SELECT * WHERE {}",
+                            {DatasetClause{Iri("<foo>"), false},
+                             DatasetClause{Iri("<bar>"), true}}}));
+  EXPECT_THAT(
+      parse(makePostRequest("/", URLENCODED,
+                            "update=INSERT%20DATA%20%7B%7D&default-graph-uri="
+                            "foo&named-graph-uri=bar&using-graph-uri=baz&"
+                            "using-named-graph-uri=cat")),
+      ParsedRequestIs("/", std::nullopt,
+                      {
+                          {"default-graph-uri", {"foo"}},
+                          {"named-graph-uri", {"bar"}},
+                          {"using-graph-uri", {"baz"}},
+                          {"using-named-graph-uri", {"cat"}},
+                      },
+                      Update{"INSERT DATA {}",
+                             {DatasetClause{Iri("<baz>"), false},
+                              DatasetClause{Iri("<cat>"), true}}}));
+  EXPECT_THAT(
+      parse(makePostRequest(
+          "/?default-graph-uri=foo&named-graph-uri=bar&using-graph-uri=baz&"
+          "using-named-graph-uri=cat",
+          UPDATE, "INSERT DATA {}")),
+      ParsedRequestIs("/", std::nullopt,
+                      {
+                          {"default-graph-uri", {"foo"}},
+                          {"named-graph-uri", {"bar"}},
+                          {"using-graph-uri", {"baz"}},
+                          {"using-named-graph-uri", {"cat"}},
+                      },
+                      Update{"INSERT DATA {}",
+                             {DatasetClause{Iri("<baz>"), false},
+                              DatasetClause{Iri("<cat>"), true}}}));
   auto testAccessTokenCombinations =
       [&](const http::verb& method, std::string_view pathBase,
           const std::variant<Query, Update, None>& expectedOperation,
@@ -217,10 +257,10 @@
                 "`Authorization` header and by the `access-token` "
                 "parameter, but they aren't the same."));
       };
-  testAccessTokenCombinations(http::verb::get, "/?query=a", Query{"a"});
-  testAccessTokenCombinations(http::verb::post, "/", Query{"a"},
+  testAccessTokenCombinations(http::verb::get, "/?query=a", Query{"a", {}});
+  testAccessTokenCombinations(http::verb::post, "/", Query{"a", {}},
                               {{http::field::content_type, QUERY}}, "a");
-  testAccessTokenCombinations(http::verb::post, "/", Update{"a"},
+  testAccessTokenCombinations(http::verb::post, "/", Update{"a", {}},
                               {{http::field::content_type, UPDATE}}, "a");
   auto testAccessTokenCombinationsUrlEncoded =
       [&](const std::string& bodyBase,
@@ -272,88 +312,9 @@
                 "parameter, but they aren't the same."));
       };
   testAccessTokenCombinationsUrlEncoded("query=SELECT%20%2A%20WHERE%20%7B%7D",
-                                        Query{"SELECT * WHERE {}"});
+                                        Query{"SELECT * WHERE {}", {}});
   testAccessTokenCombinationsUrlEncoded("update=DELETE%20WHERE%20%7B%7D",
-                                        Update{"DELETE WHERE {}"});
-=======
-  EXPECT_THAT(parse(makePostRequest("/", UPDATE, "DELETE * WHERE {}")),
-              ParsedRequestIs("/", {}, Update{"DELETE * WHERE {}", {}}));
-  EXPECT_THAT(parse(makePostRequest("/", URLENCODED,
-                                    "update=DELETE%20%2A%20WHERE%20%7B%7D")),
-              ParsedRequestIs("/", {}, Update{"DELETE * WHERE {}", {}}));
-  EXPECT_THAT(parse(makePostRequest("/", URLENCODED,
-                                    "update=DELETE+%2A+WHERE%20%7B%7D")),
-              ParsedRequestIs("/", {}, Update{"DELETE * WHERE {}", {}}));
-  // Check that the correct datasets for the method (GET or POST) are added
-  EXPECT_THAT(
-      parse(makeGetRequest("/?query=SELECT%20%2A%20WHERE%20%7B%7D&default-"
-                           "graph-uri=foo&named-graph-uri=bar&using-graph-uri="
-                           "baz&using-named-graph-uri=cat")),
-      ParsedRequestIs("/",
-                      {{"default-graph-uri", {"foo"}},
-                       {"named-graph-uri", {"bar"}},
-                       {"using-graph-uri", {"baz"}},
-                       {"using-named-graph-uri", {"cat"}}},
-                      Query{"SELECT * WHERE {}",
-                            {DatasetClause{Iri("<foo>"), false},
-                             DatasetClause{Iri("<bar>"), true}}}));
-  EXPECT_THAT(
-      parse(makePostRequest("/?default-"
-                            "graph-uri=foo&named-graph-uri=bar&using-graph-uri="
-                            "baz&using-named-graph-uri=cat",
-                            QUERY, "SELECT * WHERE {}")),
-      ParsedRequestIs("/",
-                      {{"default-graph-uri", {"foo"}},
-                       {"named-graph-uri", {"bar"}},
-                       {"using-graph-uri", {"baz"}},
-                       {"using-named-graph-uri", {"cat"}}},
-                      Query{"SELECT * WHERE {}",
-                            {DatasetClause{Iri("<foo>"), false},
-                             DatasetClause{Iri("<bar>"), true}}}));
-  EXPECT_THAT(
-      parse(makePostRequest("/", URLENCODED,
-                            "query=SELECT%20%2A%20WHERE%20%7B%7D&default-graph-"
-                            "uri=foo&named-graph-uri=bar&using-graph-uri=baz&"
-                            "using-named-graph-uri=cat")),
-      ParsedRequestIs("/",
-                      {{"default-graph-uri", {"foo"}},
-                       {"named-graph-uri", {"bar"}},
-                       {"using-graph-uri", {"baz"}},
-                       {"using-named-graph-uri", {"cat"}}},
-                      Query{"SELECT * WHERE {}",
-                            {DatasetClause{Iri("<foo>"), false},
-                             DatasetClause{Iri("<bar>"), true}}}));
-  EXPECT_THAT(
-      parse(makePostRequest("/", URLENCODED,
-                            "update=INSERT%20DATA%20%7B%7D&default-graph-uri="
-                            "foo&named-graph-uri=bar&using-graph-uri=baz&"
-                            "using-named-graph-uri=cat")),
-      ParsedRequestIs("/",
-                      {
-                          {"default-graph-uri", {"foo"}},
-                          {"named-graph-uri", {"bar"}},
-                          {"using-graph-uri", {"baz"}},
-                          {"using-named-graph-uri", {"cat"}},
-                      },
-                      Update{"INSERT DATA {}",
-                             {DatasetClause{Iri("<baz>"), false},
-                              DatasetClause{Iri("<cat>"), true}}}));
-  EXPECT_THAT(
-      parse(makePostRequest(
-          "/?default-graph-uri=foo&named-graph-uri=bar&using-graph-uri=baz&"
-          "using-named-graph-uri=cat",
-          UPDATE, "INSERT DATA {}")),
-      ParsedRequestIs("/",
-                      {
-                          {"default-graph-uri", {"foo"}},
-                          {"named-graph-uri", {"bar"}},
-                          {"using-graph-uri", {"baz"}},
-                          {"using-named-graph-uri", {"cat"}},
-                      },
-                      Update{"INSERT DATA {}",
-                             {DatasetClause{Iri("<baz>"), false},
-                              DatasetClause{Iri("<cat>"), true}}}));
->>>>>>> 50e51084
+                                        Update{"DELETE WHERE {}", {}});
 }
 
 TEST(ServerTest, determineResultPinning) {
