--- conflicted
+++ resolved
@@ -77,14 +77,9 @@
   EXPECT_THAT(
       parse(makePostRequest("/", "application/x-www-form-urlencoded",
                             "query=SELECT%20%2A%20WHERE%20%7B%7D&send=100")),
-<<<<<<< HEAD
       ParsedRequestIs("/", {{"send", {"100"}}},
                       Query{"SELECT * WHERE {}", {}}));
-  EXPECT_THAT(parse(MakePostRequest("/", URLENCODED,
-=======
-      ParsedRequestIs("/", {{"send", {"100"}}}, Query{"SELECT * WHERE {}"}));
   EXPECT_THAT(parse(makePostRequest("/", URLENCODED,
->>>>>>> d7ec9be2
                                     "query=SELECT%20%2A%20WHERE%20%7B%7D")),
               ParsedRequestIs("/", {}, Query{"SELECT * WHERE {}", {}}));
   auto Iri = ad_utility::triple_component::Iri::fromIriref;
@@ -110,19 +105,11 @@
                      "parameters in the URL."));
   EXPECT_THAT(parse(makePostRequest("/", URLENCODED, "cmd=clear-cache")),
               ParsedRequestIs("/", {{"cmd", {"clear-cache"}}}, None{}));
-<<<<<<< HEAD
-  EXPECT_THAT(parse(MakePostRequest("/", QUERY, "SELECT * WHERE {}")),
+  EXPECT_THAT(parse(makePostRequest("/", QUERY, "SELECT * WHERE {}")),
               ParsedRequestIs("/", {}, Query{"SELECT * WHERE {}", {}}));
-  EXPECT_THAT(parse(MakePostRequest("/?send=100", QUERY, "SELECT * WHERE {}")),
+  EXPECT_THAT(parse(makePostRequest("/?send=100", QUERY, "SELECT * WHERE {}")),
               ParsedRequestIs("/", {{"send", {"100"}}},
                               Query{"SELECT * WHERE {}", {}}));
-=======
-  EXPECT_THAT(parse(makePostRequest("/", QUERY, "SELECT * WHERE {}")),
-              ParsedRequestIs("/", {}, Query{"SELECT * WHERE {}"}));
-  EXPECT_THAT(
-      parse(makePostRequest("/?send=100", QUERY, "SELECT * WHERE {}")),
-      ParsedRequestIs("/", {{"send", {"100"}}}, Query{"SELECT * WHERE {}"}));
->>>>>>> d7ec9be2
   AD_EXPECT_THROW_WITH_MESSAGE(
       parse(makeRequest(http::verb::patch, "/")),
       testing::StrEq(
@@ -136,26 +123,17 @@
   AD_EXPECT_THROW_WITH_MESSAGE(
       parse(makeGetRequest("/?update=DELETE%20%2A%20WHERE%20%7B%7D")),
       testing::StrEq("SPARQL Update is not allowed as GET request."));
-<<<<<<< HEAD
-  EXPECT_THAT(parse(MakePostRequest("/", UPDATE, "DELETE * WHERE {}")),
+  EXPECT_THAT(parse(makePostRequest("/", UPDATE, "DELETE * WHERE {}")),
               ParsedRequestIs("/", {}, Update{"DELETE * WHERE {}", {}}));
-  EXPECT_THAT(parse(MakePostRequest("/", URLENCODED,
+  EXPECT_THAT(parse(makePostRequest("/", URLENCODED,
                                     "update=DELETE%20%2A%20WHERE%20%7B%7D")),
               ParsedRequestIs("/", {}, Update{"DELETE * WHERE {}", {}}));
-  EXPECT_THAT(parse(MakePostRequest("/", URLENCODED,
-=======
-  EXPECT_THAT(parse(makePostRequest("/", UPDATE, "DELETE * WHERE {}")),
-              ParsedRequestIs("/", {}, Update{"DELETE * WHERE {}"}));
   EXPECT_THAT(parse(makePostRequest("/", URLENCODED,
-                                    "update=DELETE%20%2A%20WHERE%20%7B%7D")),
-              ParsedRequestIs("/", {}, Update{"DELETE * WHERE {}"}));
-  EXPECT_THAT(parse(makePostRequest("/", URLENCODED,
->>>>>>> d7ec9be2
                                     "update=DELETE+%2A+WHERE%20%7B%7D")),
               ParsedRequestIs("/", {}, Update{"DELETE * WHERE {}", {}}));
   // Check that the correct datasets for the method (GET or POST) are added
   EXPECT_THAT(
-      parse(MakeGetRequest("/?query=SELECT%20%2A%20WHERE%20%7B%7D&default-"
+      parse(makeGetRequest("/?query=SELECT%20%2A%20WHERE%20%7B%7D&default-"
                            "graph-uri=foo&named-graph-uri=bar&using-graph-uri="
                            "baz&using-named-graph-uri=cat")),
       ParsedRequestIs("/",
@@ -167,7 +145,7 @@
                             {DatasetClause{Iri("<foo>"), false},
                              DatasetClause{Iri("<bar>"), true}}}));
   EXPECT_THAT(
-      parse(MakePostRequest("/?default-"
+      parse(makePostRequest("/?default-"
                             "graph-uri=foo&named-graph-uri=bar&using-graph-uri="
                             "baz&using-named-graph-uri=cat",
                             QUERY, "SELECT * WHERE {}")),
@@ -180,7 +158,7 @@
                             {DatasetClause{Iri("<foo>"), false},
                              DatasetClause{Iri("<bar>"), true}}}));
   EXPECT_THAT(
-      parse(MakePostRequest("/", URLENCODED,
+      parse(makePostRequest("/", URLENCODED,
                             "query=SELECT%20%2A%20WHERE%20%7B%7D&default-graph-"
                             "uri=foo&named-graph-uri=bar&using-graph-uri=baz&"
                             "using-named-graph-uri=cat")),
@@ -193,7 +171,7 @@
                             {DatasetClause{Iri("<foo>"), false},
                              DatasetClause{Iri("<bar>"), true}}}));
   EXPECT_THAT(
-      parse(MakePostRequest("/", URLENCODED,
+      parse(makePostRequest("/", URLENCODED,
                             "update=INSERT%20DATA%20%7B%7D&default-graph-uri="
                             "foo&named-graph-uri=bar&using-graph-uri=baz&"
                             "using-named-graph-uri=cat")),
@@ -208,7 +186,7 @@
                              {DatasetClause{Iri("<baz>"), false},
                               DatasetClause{Iri("<cat>"), true}}}));
   EXPECT_THAT(
-      parse(MakePostRequest(
+      parse(makePostRequest(
           "/?default-graph-uri=foo&named-graph-uri=bar&using-graph-uri=baz&"
           "using-named-graph-uri=cat",
           UPDATE, "INSERT DATA {}")),
