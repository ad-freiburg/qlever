// Copyright 2024, University of Freiburg,
// Chair of Algorithms and Data Structures.
// Author: Julian Mundhahs (mundhahj@tf.uni-freiburg.de)

#include <gmock/gmock.h>

#include <boost/beast/http.hpp>

#include "engine/QueryPlanner.h"
#include "engine/Server.h"
#include "parser/SparqlParser.h"
#include "util/GTestHelpers.h"
#include "util/HttpRequestHelpers.h"
#include "util/IndexTestHelpers.h"
#include "util/http/HttpUtils.h"
#include "util/http/UrlParser.h"
#include "util/json.h"

using nlohmann::json;

namespace {
using namespace ad_utility::url_parser;
using namespace ad_utility::url_parser::sparqlOperation;
using namespace ad_utility::testing;

constexpr auto encodedIriManager = []() -> const EncodedIriManager* {
  static EncodedIriManager encodedIriManager_;
  return &encodedIriManager_;
};
auto parseQuery(std::string query,
                const std::vector<DatasetClause>& datasets = {}) {
  return SparqlParser::parseQuery(encodedIriManager(), std::move(query),
                                  datasets);
}

}  // namespace
TEST(ServerTest, determineResultPinning) {
  EXPECT_THAT(Server::determineResultPinning(
                  {{"pin-subresults", {"true"}}, {"pin-result", {"true"}}}),
              testing::Pair(true, true));
  EXPECT_THAT(Server::determineResultPinning({{"pin-result", {"true"}}}),
              testing::Pair(false, true));
  EXPECT_THAT(
      Server::determineResultPinning({{"pin-subresults", {"otherValue"}}}),
      testing::Pair(false, false));
}

// _____________________________________________________________________________
TEST(ServerTest, determineMediaType) {
  auto MakeRequest = [](const std::optional<std::string>& accept,
                        const http::verb method = http::verb::get,
                        const std::string& target = "/",
                        const std::string& body = "") {
    auto req = http::request<http::string_body>{method, target, 11};
    if (accept.has_value()) {
      req.set(http::field::accept, accept.value());
    }
    req.body() = body;
    req.prepare_payload();
    return req;
  };
  auto checkActionMediatype = [&](const std::string& actionName,
                                  ad_utility::MediaType expectedMediaType) {
    EXPECT_THAT(Server::determineMediaTypes({{"action", {actionName}}},
                                            MakeRequest(std::nullopt)),
                testing::ElementsAre(expectedMediaType));
  };
  // The media type associated with the action overrides the `Accept` header.
  EXPECT_THAT(Server::determineMediaTypes(
                  {{"action", {"csv_export"}}},
                  MakeRequest("application/sparql-results+json")),
              testing::ElementsAre(ad_utility::MediaType::csv));
  checkActionMediatype("csv_export", ad_utility::MediaType::csv);
  checkActionMediatype("tsv_export", ad_utility::MediaType::tsv);
  checkActionMediatype("qlever_json_export", ad_utility::MediaType::qleverJson);
  checkActionMediatype("sparql_json_export", ad_utility::MediaType::sparqlJson);
  checkActionMediatype("turtle_export", ad_utility::MediaType::turtle);
  checkActionMediatype("binary_export", ad_utility::MediaType::octetStream);
  EXPECT_THAT(Server::determineMediaTypes(
                  {}, MakeRequest("application/sparql-results+json")),
              testing::ElementsAre(ad_utility::MediaType::sparqlJson));
  // No supported media type in the `Accept` header. (Contrary to it's docstring
  // and interface) `ad_utility::getMediaTypeFromAcceptHeader` throws an
  // exception if no supported media type is found.
  AD_EXPECT_THROW_WITH_MESSAGE(
      Server::determineMediaTypes({}, MakeRequest("text/css")),
      testing::HasSubstr("Not a single media type known to this parser was "
                         "detected in \"text/css\"."));
  // No `Accept` header means that any content type is allowed.
  EXPECT_THAT(Server::determineMediaTypes({}, MakeRequest(std::nullopt)),
              testing::ElementsAre());
  // No `Accept` header and an empty `Accept` header are not distinguished.
  EXPECT_THAT(Server::determineMediaTypes({}, MakeRequest("")),
              testing::ElementsAre());
}

// _____________________________________________________________________________
TEST(ServerTest, chooseBestFittingMediaType) {
  auto askQuery = parseQuery("ASK {}");
  auto selectQuery = parseQuery("SELECT * {}");
  auto constructQuery = parseQuery("CONSTRUCT WHERE {}");
  using enum ad_utility::MediaType;

  auto choose = &Server::chooseBestFittingMediaType;

  // Empty case
  EXPECT_EQ(choose({}, askQuery), sparqlJson);
  EXPECT_EQ(choose({}, selectQuery), sparqlJson);
  EXPECT_EQ(choose({}, constructQuery), turtle);

  // Single matching element
  EXPECT_EQ(choose({sparqlJson}, askQuery), sparqlJson);
  EXPECT_EQ(choose({sparqlJson}, selectQuery), sparqlJson);
  EXPECT_EQ(choose({turtle}, constructQuery), turtle);
  EXPECT_EQ(choose({qleverJson}, askQuery), qleverJson);
  EXPECT_EQ(choose({qleverJson}, selectQuery), qleverJson);
  EXPECT_EQ(choose({qleverJson}, constructQuery), qleverJson);

  // Single non-matching element
  EXPECT_EQ(choose({tsv}, askQuery), sparqlJson);
  EXPECT_EQ(choose({turtle}, selectQuery), sparqlJson);
  EXPECT_EQ(choose({octetStream}, constructQuery), turtle);

  // Multiple matching elements
  EXPECT_EQ(choose({sparqlJson, qleverJson}, askQuery), sparqlJson);
  EXPECT_EQ(choose({sparqlJson, qleverJson}, selectQuery), sparqlJson);
  EXPECT_EQ(choose({turtle, qleverJson}, constructQuery), turtle);

  // One matching, one non-matching element
  EXPECT_EQ(choose({tsv, qleverJson}, askQuery), qleverJson);
  EXPECT_EQ(choose({turtle, qleverJson}, selectQuery), qleverJson);
  EXPECT_EQ(choose({octetStream, qleverJson}, constructQuery), qleverJson);

  // Multiple non-matching elements
  EXPECT_EQ(choose({tsv, csv}, askQuery), sparqlJson);
  EXPECT_EQ(choose({turtle, json}, selectQuery), sparqlJson);
  EXPECT_EQ(choose({octetStream, sparqlJson}, constructQuery), turtle);
}

// _____________________________________________________________________________
TEST(ServerTest, getQueryId) {
  using namespace ad_utility::websocket;
  Server server{9999, 1, ad_utility::MemorySize::megabytes(1), "accessToken"};
  auto reqWithExplicitQueryId = makeGetRequest("/");
  reqWithExplicitQueryId.set("Query-Id", "100");
  const auto req = makeGetRequest("/");
  {
    // A request with a custom query id.
    auto queryId1 = server.getQueryId(reqWithExplicitQueryId,
                                      "SELECT * WHERE { ?a ?b ?c }");
    // Another request with the same custom query id. This throws an error,
    // because query id cannot be used for multiple queries at the same time.
    AD_EXPECT_THROW_WITH_MESSAGE(
        server.getQueryId(reqWithExplicitQueryId,
                          "SELECT * WHERE { ?a ?b ?c }"),
        testing::HasSubstr("Query id '100' is already in use!"));
  }
  // The custom query id can be reused, once the query is finished.
  auto queryId1 =
      server.getQueryId(reqWithExplicitQueryId, "SELECT * WHERE { ?a ?b ?c }");
  // Without custom query ids, unique ids are generated.
  auto queryId2 = server.getQueryId(req, "SELECT * WHERE { ?a ?b ?c }");
  auto queryId3 = server.getQueryId(req, "SELECT * WHERE { ?a ?b ?c }");
}

TEST(ServerTest, composeStatsJson) {
  Server server{9999, 1, ad_utility::MemorySize::megabytes(1), "accessToken"};
  json expectedJson{{"git-hash-index", "git short hash not set"},
                    {"git-hash-server", "git short hash not set"},
                    {"name-index", ""},
                    {"name-text-index", ""},
                    {"num-entity-occurrences", 0},
                    {"num-permutations", 2},
                    {"num-predicates-internal", 0},
                    {"num-predicates-normal", 0},
                    {"num-text-records", 0},
                    {"num-triples-internal", 0},
                    {"num-triples-normal", 0},
                    {"num-word-occurrences", 0}};
  EXPECT_THAT(server.composeStatsJson(), testing::Eq(expectedJson));
}

TEST(ServerTest, createMessageSender) {
  Server server{9999, 1, ad_utility::MemorySize::megabytes(1), "accessToken"};
  auto reqWithExplicitQueryId = makeGetRequest("/");
  std::string customQueryId = "100";
  reqWithExplicitQueryId.set("Query-Id", customQueryId);
  const auto req = makeGetRequest("/");
  // The query hub is only valid once, the server has been started.
  AD_EXPECT_THROW_WITH_MESSAGE(
      server.createMessageSender(server.queryHub_, req,
                                 "SELECT * WHERE { ?a ?b ?c }"),
      testing::HasSubstr("Assertion `queryHubLock` failed."));
  {
    // Set a dummy query hub.
    boost::asio::io_context io_context;
    auto queryHub =
        std::make_shared<ad_utility::websocket::QueryHub>(io_context);
    server.queryHub_ = queryHub;
    // MessageSenders are created normally.
    server.createMessageSender(server.queryHub_, req,
                               "SELECT * WHERE { ?a ?b ?c }");
    server.createMessageSender(server.queryHub_, req,
                               "INSERT DATA { <foo> <bar> <baz> }");
    EXPECT_THAT(
        server.createMessageSender(server.queryHub_, reqWithExplicitQueryId,
                                   "INSERT DATA { <foo> <bar> <baz> }"),
        AD_PROPERTY(ad_utility::websocket::MessageSender, getQueryId,
                    testing::Eq(ad_utility::websocket::QueryId::idFromString(
                        customQueryId))));
  }
  // Once the query hub expires (e.g. because the io context dies), message
  // senders can no longer be created.
  AD_EXPECT_THROW_WITH_MESSAGE(
      server.createMessageSender(server.queryHub_, req,
                                 "SELECT * WHERE { ?a ?b ?c }"),
      testing::HasSubstr("Assertion `queryHubLock` failed."));
}

TEST(ServerTest, createResponseMetadata) {
  // Setup the datastructures
  const ad_utility::SharedCancellationHandle handle =
      std::make_shared<ad_utility::CancellationHandle<>>();
  const ad_utility::Timer requestTimer{
      ad_utility::Timer::InitialStatus::Stopped};
  QueryExecutionContext* qec = ad_utility::testing::getQec("<a> <b> <c>");
  const Index& index = qec->getIndex();
  DeltaTriples deltaTriples{index};
  const std::string update = "INSERT DATA { <b> <c> <d> }";
  ad_utility::BlankNodeManager bnm;
  auto pqs = SparqlParser::parseUpdate(&bnm, encodedIriManager(), update);
  EXPECT_THAT(pqs, testing::SizeIs(1));
  ParsedQuery pq = std::move(pqs[0]);
  QueryPlanner qp(qec, handle);
  QueryExecutionTree qet = qp.createExecutionTree(pq);
  const Server::PlannedQuery plannedQuery{std::move(pq), std::move(qet)};

  // Execute the update
  DeltaTriplesCount countBefore = deltaTriples.getCounts();
  UpdateMetadata updateMetadata = ExecuteUpdate::executeUpdate(
      index, plannedQuery.parsedQuery_, plannedQuery.queryExecutionTree_,
      deltaTriples, handle);
  updateMetadata.countBefore_ = countBefore;
  updateMetadata.countAfter_ = deltaTriples.getCounts();

  // Assertions
  ad_utility::timer::TimeTracer tracer2(
      "ServerTest::createResponseMetadata tracer2");
  tracer2.endTrace("ServerTest::createResponseMetadata tracer2");
  json metadata = Server::createResponseMetadataForUpdate(
      index, deltaTriples.getSnapshot(), plannedQuery,
      plannedQuery.queryExecutionTree_, updateMetadata, tracer2);
  json deltaTriplesJson{
      {"before", {{"inserted", 0}, {"deleted", 0}, {"total", 0}}},
      {"after", {{"inserted", 1}, {"deleted", 0}, {"total", 1}}},
      {"difference", {{"inserted", 1}, {"deleted", 0}, {"total", 1}}},
      {"operation", {{"inserted", 1}, {"deleted", 0}, {"total", 1}}}};
  json locatedTriplesJson{
      {"SPO", {{"blocks-affected", 1}, {"blocks-total", 1}}},
      {"POS", {{"blocks-affected", 1}, {"blocks-total", 1}}},
      {"OSP", {{"blocks-affected", 1}, {"blocks-total", 1}}},
      {"SOP", {{"blocks-affected", 1}, {"blocks-total", 1}}},
      {"PSO", {{"blocks-affected", 1}, {"blocks-total", 1}}},
      {"OPS", {{"blocks-affected", 1}, {"blocks-total", 1}}}};
  EXPECT_THAT(metadata["update"], testing::Eq(update));
  EXPECT_THAT(metadata["status"], testing::Eq("OK"));
  EXPECT_THAT(metadata["warnings"],
              testing::Eq(std::vector<std::string>{
                  "SPARQL 1.1 Update for QLever is experimental."}));
  EXPECT_THAT(metadata["delta-triples"], testing::Eq(deltaTriplesJson));
  EXPECT_THAT(metadata["located-triples"], testing::Eq(locatedTriplesJson));
}

TEST(ServerTest, adjustParsedQueryLimitOffset) {
  using enum ad_utility::MediaType;
  auto makePlannedQuery = [](std::string operation) -> Server::PlannedQuery {
    ParsedQuery parsed = parseQuery(std::move(operation));
    QueryExecutionTree qet =
        QueryPlanner{ad_utility::testing::getQec(),
                     std::make_shared<ad_utility::CancellationHandle<>>()}
            .createExecutionTree(parsed);
    return {std::move(parsed), std::move(qet)};
  };
  auto expectExportLimit =
      [&makePlannedQuery](
          ad_utility::MediaType mediaType, std::optional<uint64_t> limit,
          std::string operation =
              "SELECT * WHERE { <a> <b> ?c } LIMIT 10 OFFSET 15",
          const ad_utility::url_parser::ParamValueMap& parameters = {{"send",
                                                                      {"12"}}},
          ad_utility::source_location l =
              ad_utility::source_location::current()) {
        auto trace = generateLocationTrace(l);
        auto pq = makePlannedQuery(std::move(operation));
        Server::adjustParsedQueryLimitOffset(pq, mediaType, parameters);
        EXPECT_THAT(pq.parsedQuery_._limitOffset.exportLimit_,
                    testing::Eq(limit));
      };

  std::string complexQuery{
      "SELECT * WHERE { ?a ?b ?c . FILTER(LANG(?a) = 'en') . "
      "BIND(RAND() as ?r) . } OFFSET 5"};
  // The export limit is only set for media type `qleverJson`.
  expectExportLimit(qleverJson, 12);
  expectExportLimit(qleverJson, 13, "SELECT * WHERE { <a> <b> ?c }",
                    {{"send", {"13"}}});
  expectExportLimit(qleverJson, 13, complexQuery, {{"send", {"13"}}});
  expectExportLimit(csv, std::nullopt);
  expectExportLimit(csv, std::nullopt, complexQuery);
  expectExportLimit(tsv, std::nullopt);
}

// _____________________________________________________________________________
<<<<<<< HEAD
TEST(ServerTest, configurePinnedNamedQuery) {
=======
TEST(ServerTest, configurePinnedResultWithName) {
>>>>>>> e1aeeb8f
  auto qec = ad_utility::testing::getQec();

  // Test with no pinNamed value - should not modify qec
  std::optional<std::string> noPinNamed = std::nullopt;
<<<<<<< HEAD
  Server::configurePinnedNamedQuery(noPinNamed, std::nullopt, true, *qec);
  EXPECT_FALSE(qec->pinWithExplicitName().has_value());

  // Test with pinNamed and valid access token - should set the pin name
  std::optional<std::string> pinNamed = "test_query_name";
  Server::configurePinnedNamedQuery(pinNamed, std::nullopt, true, *qec);
  EXPECT_TRUE(qec->pinWithExplicitName().has_value());
  EXPECT_EQ(qec->pinWithExplicitName().value().name_, "test_query_name");

  // Reset for next test
  qec->pinWithExplicitName() = std::nullopt;

  // Test with pinNamed but invalid access token - should throw exception
  AD_EXPECT_THROW_WITH_MESSAGE(
      Server::configurePinnedNamedQuery(pinNamed, std::nullopt, false, *qec),
      testing::HasSubstr(
          "pinning of named queries requires a valid access token"));

  // Verify qec was not modified when exception was thrown
  EXPECT_FALSE(qec->pinWithExplicitName().has_value());
=======
  Server::configurePinnedResultWithName(noPinNamed, true, *qec);
  EXPECT_FALSE(qec->pinResultWithName().has_value());

  // Test with pinNamed and valid access token - should set the pin name
  std::optional<std::string> pinNamed = "test_query_name";
  Server::configurePinnedResultWithName(pinNamed, true, *qec);
  EXPECT_TRUE(qec->pinResultWithName().has_value());
  EXPECT_EQ(qec->pinResultWithName().value(), "test_query_name");

  // Reset for next test
  qec->pinResultWithName() = std::nullopt;

  // Test with pinNamed but invalid access token - should throw exception
  AD_EXPECT_THROW_WITH_MESSAGE(
      Server::configurePinnedResultWithName(pinNamed, false, *qec),
      testing::HasSubstr(
          "Pinning a result with a name requires a valid access token"));

  // Verify qec was not modified when exception was thrown
  EXPECT_FALSE(qec->pinResultWithName().has_value());
>>>>>>> e1aeeb8f
}<|MERGE_RESOLUTION|>--- conflicted
+++ resolved
@@ -311,37 +311,11 @@
 }
 
 // _____________________________________________________________________________
-<<<<<<< HEAD
-TEST(ServerTest, configurePinnedNamedQuery) {
-=======
 TEST(ServerTest, configurePinnedResultWithName) {
->>>>>>> e1aeeb8f
   auto qec = ad_utility::testing::getQec();
 
   // Test with no pinNamed value - should not modify qec
   std::optional<std::string> noPinNamed = std::nullopt;
-<<<<<<< HEAD
-  Server::configurePinnedNamedQuery(noPinNamed, std::nullopt, true, *qec);
-  EXPECT_FALSE(qec->pinWithExplicitName().has_value());
-
-  // Test with pinNamed and valid access token - should set the pin name
-  std::optional<std::string> pinNamed = "test_query_name";
-  Server::configurePinnedNamedQuery(pinNamed, std::nullopt, true, *qec);
-  EXPECT_TRUE(qec->pinWithExplicitName().has_value());
-  EXPECT_EQ(qec->pinWithExplicitName().value().name_, "test_query_name");
-
-  // Reset for next test
-  qec->pinWithExplicitName() = std::nullopt;
-
-  // Test with pinNamed but invalid access token - should throw exception
-  AD_EXPECT_THROW_WITH_MESSAGE(
-      Server::configurePinnedNamedQuery(pinNamed, std::nullopt, false, *qec),
-      testing::HasSubstr(
-          "pinning of named queries requires a valid access token"));
-
-  // Verify qec was not modified when exception was thrown
-  EXPECT_FALSE(qec->pinWithExplicitName().has_value());
-=======
   Server::configurePinnedResultWithName(noPinNamed, true, *qec);
   EXPECT_FALSE(qec->pinResultWithName().has_value());
 
@@ -362,5 +336,4 @@
 
   // Verify qec was not modified when exception was thrown
   EXPECT_FALSE(qec->pinResultWithName().has_value());
->>>>>>> e1aeeb8f
 }