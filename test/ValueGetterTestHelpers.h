--- conflicted
+++ resolved
@@ -206,7 +206,6 @@
 using namespace valueGetterTestHelpers;
 using namespace geoInfoTestHelpers;
 
-<<<<<<< HEAD
 // Helper class to test different value getters
 CPP_template(typename ValueGetter, typename ReturnType, typename CheckFunction)(
     requires InvocableWithExactReturnType<
@@ -230,7 +229,7 @@
   // `LocalVocabIndex` as a `ValueId` to the `ValueGetter`.
   void checkFromLocalVocab(std::string literal,
                            std::optional<ReturnType> expected,
-                           Loc sourceLocation = Loc::current()) {
+                           Loc sourceLocation = AD_CURRENT_SOURCE_LOC()) {
     auto l = generateLocationTrace(sourceLocation);
     ValueGetter getter;
     // Empty knowledge graph, so everything needs to be in the local vocab.
@@ -249,7 +248,7 @@
   // Helper that tests the `ValueGetter` using the `ValueId` of a
   // `VocabIndex` for a given string in the example knowledge graph.
   void checkFromVocab(std::string literal, std::optional<ReturnType> expected,
-                      Loc sourceLocation = Loc::current()) {
+                      Loc sourceLocation = AD_CURRENT_SOURCE_LOC()) {
     auto l = generateLocationTrace(sourceLocation);
     ValueGetter getter;
     TestContextWithGivenTTl testContext{testTtl_};
@@ -263,7 +262,7 @@
 
   // Helper that tests the `ValueGetter` for any custom `ValueId`
   void checkFromValueId(ValueId input, std::optional<ReturnType> expected,
-                        Loc sourceLocation = Loc::current()) {
+                        Loc sourceLocation = AD_CURRENT_SOURCE_LOC()) {
     auto l = generateLocationTrace(sourceLocation);
     ValueGetter getter;
     TestContextWithGivenTTl testContext{testTtl_};
@@ -274,7 +273,7 @@
   // Helper that tests the `ValueGetter` for any literal (or IRI) directly
   // passed to it
   void checkFromLiteral(std::string literal, std::optional<ReturnType> expected,
-                        Loc sourceLocation = Loc::current()) {
+                        Loc sourceLocation = AD_CURRENT_SOURCE_LOC()) {
     auto l = generateLocationTrace(sourceLocation);
     ValueGetter getter;
     TestContextWithGivenTTl testContext{testTtl_};
@@ -288,7 +287,7 @@
   // Run the same test case on vocab, local vocab and literal
   void checkFromLocalAndNormalVocabAndLiteral(
       std::string wktInput, std::optional<ReturnType> expected,
-      Loc sourceLocation = Loc::current()) {
+      Loc sourceLocation = AD_CURRENT_SOURCE_LOC()) {
     auto l = generateLocationTrace(sourceLocation);
     checkFromVocab(wktInput, expected);
     checkFromLocalVocab(wktInput, expected);
@@ -308,89 +307,7 @@
 
 // _____________________________________________________________________________
 inline void checkGeoPointOrWktFromLocalAndNormalVocabAndLiteralForValid(
-    std::string wktInput, Loc sourceLocation = Loc::current()) {
-=======
-// Helper that constructs a local vocab, inserts the literal and passes the
-// LocalVocabIndex as a ValueId to the GeometryInfoValueGetter
-inline void checkGeoInfoFromLocalVocab(
-    std::string wktInput, std::optional<ad_utility::GeometryInfo> expected,
-    Loc sourceLocation = AD_CURRENT_SOURCE_LOC()) {
-  auto l = generateLocationTrace(sourceLocation);
-  sparqlExpression::detail::GeometryInfoValueGetter getter;
-  // Not the geoInfoTtl here because the literals should not be contained
-  TestContextWithGivenTTl testContext{ttl};
-  LocalVocab localVocab;
-  auto litOrIri =
-      ad_utility::triple_component::LiteralOrIri::fromStringRepresentation(
-          wktInput);
-  auto idx = localVocab.getIndexAndAddIfNotContained(LocalVocabEntry{litOrIri});
-  auto id = ValueId::makeFromLocalVocabIndex(idx);
-  auto res = getter(id, &testContext.context);
-  checkGeoInfo(res, expected);
-}
-
-// Test knowledge graph that contains all used literals and iris.
-const std::string geoInfoTtl =
-    "<x> <y> \"anXsdString\"^^<http://www.w3.org/2001/XMLSchema#string>, "
-    " \"someType\"^^<someType>,"
-    " <https://example.com/test>,"
-    " \"noType\" ,"
-    " \"LINESTRING(2 2, 4 "
-    "4)\"^^<http://www.opengis.net/ont/geosparql#wktLiteral>,"
-    " \"POLYGON(2 4, 4 4, 4 2, 2 "
-    "2)\"^^<http://www.opengis.net/ont/geosparql#wktLiteral>.";
-
-// Helper that tests the GeometryInfoValueGetter using the ValueId of a
-// VocabIndex for a string in the example knowledge graph.
-inline void checkGeoInfoFromVocab(
-    std::string wktInput, std::optional<ad_utility::GeometryInfo> expected,
-    Loc sourceLocation = AD_CURRENT_SOURCE_LOC()) {
-  auto l = generateLocationTrace(sourceLocation);
-  sparqlExpression::detail::GeometryInfoValueGetter getter;
-  TestContextWithGivenTTl testContext{
-      geoInfoTtl,
-      // Disable vocabulary type fuzzy testing here
-      // TODO<ullingerc> Can be re-enabled after merge of #1983
-      VocabularyType{VocabularyType::Enum::OnDiskCompressed}};
-  VocabIndex idx;
-  ASSERT_TRUE(testContext.qec->getIndex().getVocab().getId(wktInput, &idx));
-  auto id = ValueId::makeFromVocabIndex(idx);
-  auto res = getter(id, &testContext.context);
-  checkGeoInfo(res, expected);
-}
-
-// Helper that tests the GeometryInfoValueGetter using an arbitrary ValueId
-inline void checkGeoInfoFromValueId(
-    ValueId input, std::optional<ad_utility::GeometryInfo> expected,
-    Loc sourceLocation = AD_CURRENT_SOURCE_LOC()) {
-  auto l = generateLocationTrace(sourceLocation);
-  sparqlExpression::detail::GeometryInfoValueGetter getter;
-  TestContextWithGivenTTl testContext{geoInfoTtl};
-  auto res = getter(input, &testContext.context);
-  checkGeoInfo(res, expected);
-}
-
-// Helper that tests the GeometryInfoValueGetter using a string passed directly
-// as LiteralOrIri, not ValueId
-inline void checkGeoInfoFromLiteral(
-    std::string wktInput, std::optional<ad_utility::GeometryInfo> expected,
-    Loc sourceLocation = AD_CURRENT_SOURCE_LOC()) {
-  auto l = generateLocationTrace(sourceLocation);
-  sparqlExpression::detail::GeometryInfoValueGetter getter;
-  TestContextWithGivenTTl testContext{geoInfoTtl};
-  auto litOrIri =
-      ad_utility::triple_component::LiteralOrIri::fromStringRepresentation(
-          wktInput);
-  auto res = getter(litOrIri, &testContext.context);
-  checkGeoInfo(res, expected);
-}
-
-// Helper that runs each of the tests for GeometryInfoValueGetter using the same
-// input
-inline void checkGeoInfoFromLocalAndNormalVocabAndLiteral(
-    std::string wktInput, std::optional<ad_utility::GeometryInfo> expected,
-    Loc sourceLocation = AD_CURRENT_SOURCE_LOC()) {
->>>>>>> 07042b42
+    std::string wktInput, Loc sourceLocation = AD_CURRENT_SOURCE_LOC()) {
   auto l = generateLocationTrace(sourceLocation);
   GeoPointOrWktTester{}.checkFromLocalAndNormalVocabAndLiteral(wktInput,
                                                                wktInput);
