//  Copyright 2025, University of Freiburg,
//  Chair of Algorithms and Data Structures.
//  Authors: @DuDaAG,
//           Christoph Ullinger <ullingec@cs.uni-freiburg.de>

#ifndef QLEVER_TEST_VALUEGETTERTESTHELPERS_H
#define QLEVER_TEST_VALUEGETTERTESTHELPERS_H

#include <gtest/gtest.h>

#include <optional>

#include "./GeometryInfoTestHelpers.h"
#include "./SparqlExpressionTestHelpers.h"
#include "engine/LocalVocab.h"
#include "engine/sparqlExpressions/SparqlExpressionValueGetters.h"
#include "global/Constants.h"
#include "index/LocalVocabEntry.h"
#include "index/vocabulary/VocabularyType.h"
#include "parser/LiteralOrIri.h"
#include "rdfTypes/GeometryInfo.h"
#include "rdfTypes/Literal.h"
#include "util/GTestHelpers.h"
#include "util/TypeTraits.h"

namespace valueGetterTestHelpers {

const std::string ttl = R"(
PREFIX xsd: <http://www.w3.org/2001/XMLSchema#>
<x> <y> "anXsdString"^^xsd:string, 
        "someType"^^<someType>,
        "noType".
  )";
struct TestContextWithGivenTTl {
  std::string turtleInput;
  std::optional<ad_utility::VocabularyType> vocabularyType = std::nullopt;
  QueryExecutionContext* qec =
      ad_utility::testing::getQec(turtleInput, vocabularyType);
  VariableToColumnMap varToColMap;
  LocalVocab localVocab;
  IdTable table{qec->getAllocator()};
  sparqlExpression::EvaluationContext context{
      *qec,
      varToColMap,
      table,
      qec->getAllocator(),
      localVocab,
      std::make_shared<ad_utility::CancellationHandle<>>(),
      sparqlExpression::EvaluationContext::TimePoint::max()};
  std::function<Id(const std::string&)> getId =
      ad_utility::testing::makeGetId(qec->getIndex());
  TestContextWithGivenTTl(
      std::string turtle,
      std::optional<ad_utility::VocabularyType> vocabularyType = std::nullopt)
      : turtleInput{std::move(turtle)}, vocabularyType{vocabularyType} {}
};

// Helper function to check literal value and datatype
inline void checkLiteralContentAndDatatype(
    const std::optional<ad_utility::triple_component::Literal>& literal,
    const std::optional<std::string>& expectedContent,
    const std::optional<std::string>& expectedDatatype) {
  ASSERT_EQ(literal.has_value(), expectedContent.has_value());
  if (!literal.has_value()) {
    return;
  }
  auto expected = ad_utility::triple_component::Literal::literalWithoutQuotes(
      expectedContent.value());
  if (expectedDatatype.has_value()) {
    expected.addDatatype(
        ad_utility::triple_component::Iri::fromIrirefWithoutBrackets(
            expectedDatatype.value()));
  }
  ASSERT_EQ(literal.value(), expected);
};

// Helper function to get literal from Id and then check its content and
// datatype
inline void checkLiteralContentAndDatatypeFromId(
    const std::string& literalString,
    const std::optional<std::string>& expectedContent,
    const std::optional<std::string>& expectedDatatype,
    std::variant<sparqlExpression::detail::LiteralValueGetterWithStrFunction,
                 sparqlExpression::detail::LiteralValueGetterWithoutStrFunction>
        getter) {
  TestContextWithGivenTTl testContext{ttl};
  auto literal = std::visit(
      [&](auto&& g) {
        return g(testContext.getId(literalString), &testContext.context);
      },
      getter);

  return checkLiteralContentAndDatatype(literal, expectedContent,
                                        expectedDatatype);
};

// Helper function to get literal from LiteralOrIri and then check its content
// and datatype
inline void checkLiteralContentAndDatatypeFromLiteralOrIri(
    const std::string_view& literalContent,
    const std::optional<ad_utility::triple_component::Iri>& literalDescriptor,
    const bool isIri, const std::optional<std::string>& expectedContent,
    const std::optional<std::string>& expectedDatatype,
    std::variant<sparqlExpression::detail::LiteralValueGetterWithStrFunction,
                 sparqlExpression::detail::LiteralValueGetterWithoutStrFunction>
        getter) {
  using LiteralOrIri = ad_utility::triple_component::LiteralOrIri;
  using Literal = ad_utility::triple_component::Literal;
  TestContextWithGivenTTl testContext{ttl};

  auto toLiteralOrIri = [](std::string_view content, auto descriptor,
                           bool isIri) {
    if (isIri) {
      return LiteralOrIri::iriref(std::string(content));
    } else {
      return LiteralOrIri{Literal::literalWithNormalizedContent(
          asNormalizedStringViewUnsafe(content), descriptor)};
    }
  };
  LiteralOrIri literalOrIri =
      toLiteralOrIri(literalContent, literalDescriptor, isIri);
  auto literal = std::visit(
      [&](auto&& g) { return g(literalOrIri, &testContext.context); }, getter);
  return checkLiteralContentAndDatatype(literal, expectedContent,
                                        expectedDatatype);
};

}  // namespace valueGetterTestHelpers

namespace unitVGTestHelpers {

using namespace valueGetterTestHelpers;

// Test turtle for
const std::string unitTtl = R"(
PREFIX xsd: <http://www.w3.org/2001/XMLSchema#>
<x> <y> "http://example.com"^^xsd:anyURI, 
        "http://qudt.org/vocab/unit/M"^^xsd:anyURI, 
        "http://qudt.org/vocab/unit/KiloM"^^xsd:anyURI, 
        "http://qudt.org/vocab/unit/MI"^^xsd:anyURI, 
        "http://qudt.org/vocab/unit/example"^^xsd:anyURI, 
        "http://qudt.org/vocab/unit/MI", 
        <http://qudt.org/vocab/unit/M>, 
        <http://qudt.org/vocab/unit/KiloM>, 
        <http://qudt.org/vocab/unit/MI>, 
        "1.5"^^<http://example.com>, 
        "x".
  )";

// Helper to test UnitOfMeasurementValueGetter using ValueId input
inline void checkUnitValueGetterFromId(
    const std::string& fullLiteralOrIri, UnitOfMeasurement expectedResult,
    sparqlExpression::detail::UnitOfMeasurementValueGetter getter) {
  TestContextWithGivenTTl testContext{unitTtl};
  auto actualResult =
      getter(testContext.getId(fullLiteralOrIri), &testContext.context);
  ASSERT_EQ(actualResult, expectedResult);
};

// Helper to test UnitOfMeasurementValueGetter using ValueId input where the
// ValueId represents an encoded value
inline void checkUnitValueGetterFromIdEncodedValue(
    ValueId id, sparqlExpression::detail::UnitOfMeasurementValueGetter getter) {
  TestContextWithGivenTTl testContext{unitTtl};
  ASSERT_EQ(getter(id, &testContext.context), UnitOfMeasurement::UNKNOWN);
}

// Helper to test UnitOfMeasurementValueGetter using ValueId input
inline void checkUnitValueGetterFromLiteralOrIri(
    const std::string& unitIriWithoutBrackets, UnitOfMeasurement expectedResult,
    sparqlExpression::detail::UnitOfMeasurementValueGetter getter) {
  TestContextWithGivenTTl testContext{unitTtl};

  using LiteralOrIri = ad_utility::triple_component::LiteralOrIri;
  using Iri = ad_utility::triple_component::Iri;

  auto doTest = [&](const ad_utility::triple_component::LiteralOrIri& litOrIri,
                    bool expectSuccess) {
    auto actualResult = getter(litOrIri, &testContext.context);
    ASSERT_EQ(actualResult,
              expectSuccess ? expectedResult : UnitOfMeasurement::UNKNOWN);
  };

  // Test xsd:anyURI literal method
  auto litTest = [&](const std::string& lit, const std::optional<Iri>& datatype,
                     bool expectSuccess) {
    doTest(LiteralOrIri::literalWithoutQuotes(lit, datatype), expectSuccess);
  };

  litTest(
      unitIriWithoutBrackets,
      Iri::fromIrirefWithoutBrackets("http://www.w3.org/2001/XMLSchema#anyURI"),
      true);
  litTest(unitIriWithoutBrackets, std::nullopt, false);
  litTest(unitIriWithoutBrackets,
          Iri::fromIrirefWithoutBrackets("http://example.com/"), false);

  // Test IRI method
  doTest(LiteralOrIri{Iri::fromIrirefWithoutBrackets(unitIriWithoutBrackets)},
         true);
};

}  // namespace unitVGTestHelpers

namespace geoInfoVGTestHelpers {

using namespace valueGetterTestHelpers;
using namespace geoInfoTestHelpers;

// Helper class to test different value getters
template <typename ValueGetter, typename ReturnType>
class ValueGetterTester {
 private:
  // Test knowledge graph that contains all used literals and iris.
  const std::string testTtl_ =
      "<x> <y> \"anXsdString\"^^<http://www.w3.org/2001/XMLSchema#string>, "
      " \"someType\"^^<someType>,"
      " <https://example.com/test>,"
      " \"noType\" ,"
      " \"LINESTRING(2 2, 4 4)\""
      "^^<http://www.opengis.net/ont/geosparql#wktLiteral>,"
      " \"POLYGON((2 4, 4 4, 4 2, 2 2))\""
      "^^<http://www.opengis.net/ont/geosparql#wktLiteral>.";

 public:
  // Helper that constructs a local vocab, inserts the literal and passes the
  // `LocalVocabIndex` as a `ValueId` to the `ValueGetter`.
  void checkFromLocalVocab(
      std::string literal,
      ::testing::Matcher<std::optional<ReturnType>> expected,
      Loc sourceLocation = AD_CURRENT_SOURCE_LOC()) {
    auto l = generateLocationTrace(sourceLocation);
    ValueGetter getter;
    // Empty knowledge graph, so everything needs to be in the local vocab.
    TestContextWithGivenTTl testContext{""};
    LocalVocab localVocab;
    auto litOrIri =
        ad_utility::triple_component::LiteralOrIri::fromStringRepresentation(
            literal);
    auto idx =
        localVocab.getIndexAndAddIfNotContained(LocalVocabEntry{litOrIri});
    auto id = ValueId::makeFromLocalVocabIndex(idx);
    auto res = getter(id, &testContext.context);
    EXPECT_THAT(res, expected);
  }

<<<<<<< HEAD
// Test knowledge graph that contains all used literals and iris.
const std::string geoInfoTtl =
    "<x> <y> \"anXsdString\"^^<http://www.w3.org/2001/XMLSchema#string>, "
    " \"someType\"^^<someType>,"
    " <https://example.com/test>,"
    " \"noType\" ,"
    " \"LINESTRING(2 2, 4 4)\""
    "^^<http://www.opengis.net/ont/geosparql#wktLiteral>,"
    " \"POLYGON((2 4, 4 4, 4 2, 2 2))\""
    "^^<http://www.opengis.net/ont/geosparql#wktLiteral>.\n";

// Helper that tests the GeometryInfoValueGetter using the ValueId of a
// VocabIndex for a string in the example knowledge graph.
inline void checkGeoInfoFromVocab(
    std::string wktInput, std::optional<ad_utility::GeometryInfo> expected,
    Loc sourceLocation = AD_CURRENT_SOURCE_LOC()) {
  auto l = generateLocationTrace(sourceLocation);
  sparqlExpression::detail::GeometryInfoValueGetter getter;
  TestContextWithGivenTTl testContext{
      geoInfoTtl,
      // Disable vocabulary type fuzzy testing here
      // TODO<ullingerc> Can be re-enabled after merge of #1983
      VocabularyType{VocabularyType::Enum::OnDiskCompressed}};
  VocabIndex idx;
  ASSERT_TRUE(testContext.qec->getIndex().getVocab().getId(wktInput, &idx));
  auto id = ValueId::makeFromVocabIndex(idx);
  auto res = getter(id, &testContext.context);
  EXPECT_GEOMETRYINFO(res, expected);
}
=======
  // Helper that tests the `ValueGetter` using the `ValueId` of a
  // `VocabIndex` for a given string in the example knowledge graph.
  void checkFromVocab(std::string literal,
                      ::testing::Matcher<std::optional<ReturnType>> expected,
                      Loc sourceLocation = AD_CURRENT_SOURCE_LOC()) {
    auto l = generateLocationTrace(sourceLocation);
    ValueGetter getter;
    TestContextWithGivenTTl testContext{testTtl_};
    VocabIndex idx;
    ASSERT_TRUE(testContext.qec->getIndex().getVocab().getId(literal, &idx))
        << "Given test literal is not contained in test dataset";
    auto id = ValueId::makeFromVocabIndex(idx);
    auto res = getter(id, &testContext.context);
    EXPECT_THAT(res, expected);
  }
>>>>>>> 688efa29

  // Helper that tests the `ValueGetter` for any custom `ValueId`
  void checkFromValueId(ValueId input,
                        ::testing::Matcher<std::optional<ReturnType>> expected,
                        Loc sourceLocation = AD_CURRENT_SOURCE_LOC()) {
    auto l = generateLocationTrace(sourceLocation);
    ValueGetter getter;
    TestContextWithGivenTTl testContext{testTtl_};
    auto res = getter(input, &testContext.context);
    EXPECT_THAT(res, expected);
  }

  // Helper that tests the `ValueGetter` for any literal (or IRI) directly
  // passed to it
  void checkFromLiteral(std::string literal,
                        ::testing::Matcher<std::optional<ReturnType>> expected,
                        Loc sourceLocation = AD_CURRENT_SOURCE_LOC()) {
    auto l = generateLocationTrace(sourceLocation);
    ValueGetter getter;
    TestContextWithGivenTTl testContext{testTtl_};
    auto litOrIri =
        ad_utility::triple_component::LiteralOrIri::fromStringRepresentation(
            literal);
    auto res = getter(litOrIri, &testContext.context);
    EXPECT_THAT(res, expected);
  }

  // Run the same test case on vocab, local vocab and literal
  void checkFromLocalAndNormalVocabAndLiteral(
      std::string wktInput,
      ::testing::Matcher<std::optional<ReturnType>> expected,
      Loc sourceLocation = AD_CURRENT_SOURCE_LOC()) {
    auto l = generateLocationTrace(sourceLocation);
    checkFromVocab(wktInput, expected);
    checkFromLocalVocab(wktInput, expected);
    checkFromLiteral(wktInput, expected);
  }
};

using GeoInfoTester = ValueGetterTester<
    sparqlExpression::detail::GeometryInfoValueGetter<ad_utility::GeometryInfo>,
    ad_utility::GeometryInfo>;
using GeoPointOrWktTester =
    ValueGetterTester<sparqlExpression::detail::GeoPointOrWktValueGetter,
                      GeoPointOrWkt>;

// _____________________________________________________________________________
inline void checkGeoPointOrWktFromLocalAndNormalVocabAndLiteralForValid(
    std::string wktInput, Loc sourceLocation = AD_CURRENT_SOURCE_LOC()) {
  auto l = generateLocationTrace(sourceLocation);
  // We input `wktInput` twice because we expect the value getter to return the
  // wkt string if it is given a plain wkt string.
  GeoPointOrWktTester{}.checkFromLocalAndNormalVocabAndLiteral(
      wktInput, geoPointOrWktMatcher(wktInput));
}

}  // namespace geoInfoVGTestHelpers

#endif  // QLEVER_TEST_VALUEGETTERTESTHELPERS_H<|MERGE_RESOLUTION|>--- conflicted
+++ resolved
@@ -218,9 +218,9 @@
       " <https://example.com/test>,"
       " \"noType\" ,"
       " \"LINESTRING(2 2, 4 4)\""
-      "^^<http://www.opengis.net/ont/geosparql#wktLiteral>,"
+      "^^<http://www.opengis.net/ont/geosparql#wktLiteral>,\n"
       " \"POLYGON((2 4, 4 4, 4 2, 2 2))\""
-      "^^<http://www.opengis.net/ont/geosparql#wktLiteral>.";
+      "^^<http://www.opengis.net/ont/geosparql#wktLiteral>.\n";
 
  public:
   // Helper that constructs a local vocab, inserts the literal and passes the
@@ -244,37 +244,6 @@
     EXPECT_THAT(res, expected);
   }
 
-<<<<<<< HEAD
-// Test knowledge graph that contains all used literals and iris.
-const std::string geoInfoTtl =
-    "<x> <y> \"anXsdString\"^^<http://www.w3.org/2001/XMLSchema#string>, "
-    " \"someType\"^^<someType>,"
-    " <https://example.com/test>,"
-    " \"noType\" ,"
-    " \"LINESTRING(2 2, 4 4)\""
-    "^^<http://www.opengis.net/ont/geosparql#wktLiteral>,"
-    " \"POLYGON((2 4, 4 4, 4 2, 2 2))\""
-    "^^<http://www.opengis.net/ont/geosparql#wktLiteral>.\n";
-
-// Helper that tests the GeometryInfoValueGetter using the ValueId of a
-// VocabIndex for a string in the example knowledge graph.
-inline void checkGeoInfoFromVocab(
-    std::string wktInput, std::optional<ad_utility::GeometryInfo> expected,
-    Loc sourceLocation = AD_CURRENT_SOURCE_LOC()) {
-  auto l = generateLocationTrace(sourceLocation);
-  sparqlExpression::detail::GeometryInfoValueGetter getter;
-  TestContextWithGivenTTl testContext{
-      geoInfoTtl,
-      // Disable vocabulary type fuzzy testing here
-      // TODO<ullingerc> Can be re-enabled after merge of #1983
-      VocabularyType{VocabularyType::Enum::OnDiskCompressed}};
-  VocabIndex idx;
-  ASSERT_TRUE(testContext.qec->getIndex().getVocab().getId(wktInput, &idx));
-  auto id = ValueId::makeFromVocabIndex(idx);
-  auto res = getter(id, &testContext.context);
-  EXPECT_GEOMETRYINFO(res, expected);
-}
-=======
   // Helper that tests the `ValueGetter` using the `ValueId` of a
   // `VocabIndex` for a given string in the example knowledge graph.
   void checkFromVocab(std::string literal,
@@ -290,7 +259,6 @@
     auto res = getter(id, &testContext.context);
     EXPECT_THAT(res, expected);
   }
->>>>>>> 688efa29
 
   // Helper that tests the `ValueGetter` for any custom `ValueId`
   void checkFromValueId(ValueId input,
