// Copyright 2018 - 2024, University of Freiburg
// Chair of Algorithms and Data Structures
// Authors: Johannes Kalmbach <kalmbach@cs.uni-freiburg.de>
//          Hannah Bast <bast@cs.uni-freiburg.de>
//
// Copyright 2025, Bayerische Motoren Werke Aktiengesellschaft (BMW AG)

#include <iostream>
#include <string>

#include "./util/GTestHelpers.h"
#include "./util/TripleComponentTestHelpers.h"
#include "global/Constants.h"
#include "global/ValueId.h"
#include "gmock/gmock.h"
#include "gtest/gtest.h"
#include "parser/RdfParser.h"
#include "parser/Tokenizer.h"
#include "parser/TokenizerCtre.h"
#include "parser/TripleComponent.h"
#include "util/MemorySize/MemorySize.h"

using std::string;
using namespace std::literals;
using ad_utility::use_type_identity::ti;
using Re2Parser = RdfStringParser<TurtleParser<Tokenizer>>;
using CtreParser = RdfStringParser<TurtleParser<TokenizerCtre>>;
using NQuadRe2Parser = RdfStringParser<NQuadParser<Tokenizer>>;
using NQuadCtreParser = RdfStringParser<NQuadParser<TokenizerCtre>>;

namespace {
auto lit = ad_utility::testing::tripleComponentLiteral;
auto iri = [](std::string_view s) {
  return TripleComponent::Iri::fromIriref(s);
};
}  // namespace

// TODO<joka921>: Use the following abstractions and the alias `Parser` in all
// of this file. Set up a `Parser` with the given `input` and call the given
// `rule` (a member function of `Parser` that returns a bool). Return the
// parser, if the call to `rule` returns true, else return `std::nullopt`.
template <typename Parser, auto rule, size_t blankNodePrefix = 0>
std::optional<Parser> parseRule(const std::string& input) {
  Parser parser;
  parser.setBlankNodePrefixOnlyForTesting(blankNodePrefix);
  parser.setInputStream(input);
  if (!std::invoke(rule, parser)) {
    return std::nullopt;
  }
  return parser;
}

// Asserts that parsing the `rule` works and that the last parse result and the
// emitted triples are as expected. Returns the `Parser` instance that is used
// to parse the rule for further inspection. The anonymous blank nodes that are
// generated will start with "_:g_<blankNodePrefix>_".
template <typename Parser, auto rule, size_t blankNodePrefix = 0>
auto checkParseResult =
    [](const std::string& input,
       std::optional<TripleComponent> expectedLastParseResult = {},
       std::optional<size_t> expectedPosition = {},
       std::optional<std::vector<TurtleTriple>> expectedTriples = {})
    -> Parser {
  auto optionalParser = parseRule<Parser, rule, blankNodePrefix>(input);
  // We have to wrap this code into a void lambda because the `ASSERT_...`
  // macros only work inside void functions and we want to return the parser.
  [&]() {
    ASSERT_TRUE(optionalParser.has_value());
    auto& parser = optionalParser.value();
    EXPECT_EQ(parser.getPosition(), expectedPosition.value_or(input.size()));
    if (expectedLastParseResult.has_value()) {
      EXPECT_EQ(expectedLastParseResult, parser.getLastParseResult());
    }
    if (expectedTriples.has_value()) {
      EXPECT_EQ(expectedTriples, parser.getTriples());
    }
  }();
  return std::move(optionalParser.value());
};

// Formatted output of TurtleTriples in case of test failures.
std::ostream& operator<<(std::ostream& os, const TurtleTriple& tr) {
  os << "( " << tr.subject_ << " " << tr.predicate_.toStringRepresentation()
     << " " << tr.object_ << " " << tr.graphIri_ << ")";
  return os;
}
TEST(RdfParserTest, prefixedName) {
  auto runCommonTests = [](auto& parser) {
    parser.prefixMap_["wd"] = iri("<www.wikidata.org/>");
    parser.setInputStream("wd:Q430 someotherContent");
    ASSERT_TRUE(parser.prefixedName());
    ASSERT_EQ(parser.lastParseResult_, iri("<www.wikidata.org/Q430>"));
    ASSERT_EQ(parser.getPosition(), size_t(7));

    parser.setInputStream(" wd:Q430 someotherContent");
    ASSERT_TRUE(parser.prefixedName());
    ASSERT_EQ(parser.lastParseResult_, iri("<www.wikidata.org/Q430>"));
    ASSERT_EQ(parser.getPosition(), 8u);

    // empty name
    parser.setInputStream("wd: someotherContent");
    ASSERT_TRUE(parser.prefixedName());
    ASSERT_EQ(parser.lastParseResult_, iri("<www.wikidata.org/>"));
    ASSERT_EQ(parser.getPosition(), size_t(3));

    parser.setInputStream("<wd.de> rest");
    parser.lastParseResult_ = "comp1";
    ASSERT_FALSE(parser.prefixedName());
    ASSERT_EQ(parser.lastParseResult_, "comp1");
    ASSERT_EQ(parser.getPosition(), 0u);

    parser.setInputStream("unregistered:bla");
    ASSERT_THROW(parser.prefixedName(),
                 typename std::decay_t<decltype(parser)>::ParseException);
  };
  {
    Re2Parser p;
    runCommonTests(p);
    p.setInputStream(R"(wd:esc\,aped)");
    ASSERT_TRUE(p.prefixedName());
    ASSERT_EQ(p.lastParseResult_, iri("<www.wikidata.org/esc,aped>"));
    ASSERT_EQ(p.getPosition(), 12u);

    // escapes at the beginning are illegal, so this is parsed as an empty wd:
    p.setInputStream(R"(wd:\\esc\,aped)");
    ASSERT_TRUE(p.prefixedName());
    ASSERT_EQ(p.lastParseResult_, iri("<www.wikidata.org/>"));
    ASSERT_EQ(p.getPosition(), 3u);

    p.setInputStream(R"(wd:esc\,aped\.)");
    ASSERT_TRUE(p.prefixedName());
    ASSERT_EQ(p.lastParseResult_, iri("<www.wikidata.org/esc,aped.>"));
    ASSERT_EQ(p.getPosition(), 14u);
  }

  {
    CtreParser p;
    runCommonTests(p);
    // These unit tests document the current (fast, but suboptimal) behavior of
    // the CTRE parser. TODO: Try to improve the parser without sacrificing
    // speed. If that succeeds, adapt this unit test.

    // TokenizerCTRE parsers `esc\` , which fails to unescape (single backslash)
    p.setInputStream("wd:esc\\,aped");
    ASSERT_THROW(p.prefixedName(), ad_utility::Exception);

    // TokenizerCTRE parses `esc\\aped` which fails to unescape (escaped
    // backslashes are not allowed in prefixed names)
    p.setInputStream(R"(wd:esc\\aped.)");
    ASSERT_THROW(p.prefixedName(), ad_utility::Exception);
  }
}

TEST(RdfParserTest, prefixID) {
  auto runCommonTests = [](const auto& checker) {
    auto p = checker("@prefix bla:<www.bla.org/> .");
    ASSERT_EQ(p.prefixMap_["bla"], iri("<www.bla.org/>"));

    // different spaces that don't change meaning
    std::string s;
    p = checker("@prefix bla: <www.bla.org/>.");
    ASSERT_EQ(p.prefixMap_["bla"], iri("<www.bla.org/>"));

    // invalid LL1
    ASSERT_THROW(checker("@prefix bla<www.bla.org/>."),
                 Re2Parser::ParseException);

    s = "@prefxxix bla<www.bla.org/>.";
    p.setInputStream(s);
    p.lastParseResult_ = "comp1";
    ASSERT_FALSE(p.prefixID());
    ASSERT_EQ(p.lastParseResult_, "comp1");
    ASSERT_EQ(p.getPosition(), 0u);
  };

  auto checkRe2 = checkParseResult<Re2Parser, &Re2Parser::prefixID>;
  auto checkCTRE = checkParseResult<CtreParser, &CtreParser::prefixID>;
  runCommonTests(checkRe2);
  runCommonTests(checkCTRE);
}

TEST(RdfParserTest, stringParse) {
  auto runCommonTests = [](const auto& checker) {
    std::string s1("\"double quote\"");
    std::string s1Normalized("\"double quote\"");
    std::string s2("\'single quote\'");
    std::string s2Normalized("\"single quote\"");
    std::string s3("\"\"\"multiline \n double quote\"\"\"");
    std::string s3Normalized("\"multiline \n double quote\"");
    std::string s4("\'\'\'multiline \n single quote\'\'\'");
    std::string s4Normalized("\"multiline \n single quote\"");

    checker(s1, lit(s1Normalized));
    checker(s2, lit(s2Normalized));
    // the main thing to test here is that s3 does not prefix-match the simple
    // string "" but the complex string """..."""
    checker(s3, lit(s3Normalized));
    checker(s4, lit(s4Normalized));
  };
  auto checkRe2 = checkParseResult<Re2Parser, &Re2Parser::stringParse>;
  auto checkCtre = checkParseResult<CtreParser, &CtreParser::stringParse>;
  runCommonTests(checkRe2);
  runCommonTests(checkCtre);
}

TEST(RdfParserTest, rdfLiteral) {
  std::vector<string> literals;
  std::vector<TripleComponent> expected;
  literals.emplace_back(R"("simpleString")");
  expected.emplace_back(lit(R"("simpleString")"));
  literals.emplace_back(R"("string\"with \\ escapes\n"^^<www.x.de>)");
  expected.emplace_back(TripleComponent::Literal::fromEscapedRdfLiteral(
      R"("string\"with \\ escapes\n")",
      TripleComponent::Iri::fromIriref("<www.x.de>")));
  literals.emplace_back(R"("langtag"@en-gb)");
  expected.emplace_back(lit(R"("langtag")", "@en-gb"));
  literals.emplace_back("\"valueLong\"^^<www.someunknownType/integer>");
  expected.emplace_back(
      lit("\"valueLong\"", "^^<www.someunknownType/integer>"));

  literals.emplace_back(R"("42.1234"^^)"s + "<" + XSD_DOUBLE_TYPE + ">");
  expected.emplace_back(42.1234);
  literals.emplace_back(R"("+42.2345"^^)"s + "<" + XSD_DOUBLE_TYPE + ">");
  expected.emplace_back(42.2345);
  literals.push_back(R"("-142.321"^^)"s + "<" + XSD_DECIMAL_TYPE + ">");
  expected.emplace_back(-142.321);
  literals.push_back(R"("-142321"^^)"s + "<" + XSD_INT_TYPE + ">");
  expected.emplace_back(-142321);
  literals.push_back(R"("+144321"^^)"s + "<" + XSD_INTEGER_TYPE + ">");
  expected.emplace_back(144321);

  for (size_t i = 0; i < literals.size(); ++i) {
    checkParseResult<Re2Parser, &Re2Parser::rdfLiteral>(literals[i],
                                                        expected[i]);
    checkParseResult<CtreParser, &CtreParser::rdfLiteral>(literals[i],
                                                          expected[i]);
  }

  auto runCommonTests = [](auto p) {
    p.prefixMap_["doof"] = iri("<www.doof.org/>");

    string s("\"valuePrefixed\"^^doof:sometype");
    p.setInputStream(s);
    ASSERT_TRUE(p.rdfLiteral());
    ASSERT_EQ(p.lastParseResult_,
              lit("\"valuePrefixed\"", "^^<www.doof.org/sometype>"));
    ASSERT_EQ(p.getPosition(), s.size());
  };
  runCommonTests(Re2Parser{});
  runCommonTests(CtreParser{});
}

TEST(RdfParserTest, literalAndDatatypeToTripleComponent) {
  auto ladttc =
      TurtleParser<TokenizerCtre>::literalAndDatatypeToTripleComponent;
  auto fromIri = TripleComponent::Iri::fromIrirefWithoutBrackets;

  ASSERT_EQ(ladttc("42.1234", fromIri(XSD_DOUBLE_TYPE)), 42.1234);
  ASSERT_EQ(ladttc("+42.2345", fromIri(XSD_DOUBLE_TYPE)), +42.2345);
  ASSERT_EQ(ladttc("-142.321", fromIri(XSD_DECIMAL_TYPE)), -142.321);
  ASSERT_EQ(ladttc("-142321", fromIri(XSD_INT_TYPE)), -142321);
  ASSERT_EQ(ladttc("+144321", fromIri(XSD_INTEGER_TYPE)), +144321);
  ASSERT_EQ(ladttc("true", fromIri(XSD_BOOLEAN_TYPE)), true);
  ASSERT_EQ(ladttc("false", fromIri(XSD_BOOLEAN_TYPE)), false);
  auto result = ladttc("POINT(7.8 47.9)", fromIri(GEO_WKT_LITERAL));
  auto vid = result.toValueIdIfNotString();
  ASSERT_TRUE(vid.has_value() &&
              vid.value().getDatatype() == Datatype::GeoPoint);
  auto result2 = ladttc("POLYGON(7.8 47.9, 40.0 40.5, 10.9 20.5)",
                        fromIri(GEO_WKT_LITERAL));
  ASSERT_TRUE(result2.isLiteral());
  EXPECT_EQ(asStringViewUnsafe(result2.getLiteral().getContent()),
            "POLYGON(7.8 47.9, 40.0 40.5, 10.9 20.5)");
  EXPECT_EQ(asStringViewUnsafe(result2.getLiteral().getDatatype()),
            GEO_WKT_LITERAL);
  // Invalid points should be converted to plain string literals
  auto result3 = ladttc("POINT(0.0 99.9999)", fromIri(GEO_WKT_LITERAL));
  ASSERT_FALSE(result3.getLiteral().hasDatatype());
  ASSERT_EQ(asStringViewUnsafe(result3.getLiteral().getContent()),
            "POINT(0.0 99.9999)");
}

TEST(RdfParserTest, blankNode) {
  auto runCommonTests = [](const auto& checker) {
    checker(" _:blank1", "_:u_blank1", 9);
    checker(" _:blank1 someRemainder", "_:u_blank1", 9);
    auto p = checker("  _:blank2 someOtherStuff", "_:u_blank2", 10);
    ASSERT_EQ(p.numBlankNodes_, 0u);
    // anonymous blank node
    p = checker(" [    \n\t  ]", "_:g_4_0", 11u);
    ASSERT_EQ(p.numBlankNodes_, 1u);
  };
  auto checkRe2 = checkParseResult<Re2Parser, &Re2Parser::blankNode, 4>;
  auto checkCtre = checkParseResult<CtreParser, &CtreParser::blankNode, 4>;
  auto checkRe2Subject = checkParseResult<Re2Parser, &Re2Parser::subject, 4>;
  auto checkCtreSubject = checkParseResult<CtreParser, &CtreParser::subject, 4>;
  runCommonTests(checkRe2);
  runCommonTests(checkCtre);
  runCommonTests(checkRe2Subject);
  runCommonTests(checkCtreSubject);
}

TEST(RdfParserTest, blankNodePropertyList) {
  auto testPropertyListAsObject = [](auto p) {
    p.activeSubject_ = iri("<s>");
    p.activePredicate_ = iri("<p1>");

    string blankNodeL = "[<p2> <ob2>; <p3> <ob3>]";
    std::vector<TurtleTriple> exp = {{"_:g_5_0", iri("<p2>"), iri("<ob2>")},
                                     {"_:g_5_0", iri("<p3>"), iri("<ob3>")},
                                     {iri("<s>"), iri("<p1>"), "_:g_5_0"}};
    p.setInputStream(blankNodeL);
    p.setBlankNodePrefixOnlyForTesting(5);
    ASSERT_TRUE(p.object());
    ASSERT_EQ(p.triples_, exp);
    ASSERT_EQ(p.getPosition(), blankNodeL.size());

    blankNodeL = "[<2> <ob2>; \"invalidPred\" <ob3>]";
    p.setInputStream(blankNodeL);
    ASSERT_THROW(p.blankNodePropertyList(),
                 TurtleParser<Tokenizer>::ParseException);
  };
  testPropertyListAsObject(Re2Parser{});
  testPropertyListAsObject(CtreParser{});

  auto testPropertyListAsSubject = [](auto p) {
    string blankNodeL = "[<p2> <ob2>; <p3> <ob3>] <p1> <ob1>";
    std::vector<TurtleTriple> exp = {{"_:g_5_0", iri("<p2>"), iri("<ob2>")},
                                     {"_:g_5_0", iri("<p3>"), iri("<ob3>")},
                                     {"_:g_5_0", iri("<p1>"), iri("<ob1>")}};
    p.setInputStream(blankNodeL);
    p.setBlankNodePrefixOnlyForTesting(5);
    ASSERT_TRUE(p.triples());
    ASSERT_EQ(p.triples_, exp);
    ASSERT_EQ(p.getPosition(), blankNodeL.size());

    blankNodeL = "[<2> <ob2>; \"invalidPred\" <ob3>]";
    p.setInputStream(blankNodeL);
    ASSERT_THROW(p.blankNodePropertyList(),
                 TurtleParser<Tokenizer>::ParseException);
  };
  testPropertyListAsSubject(Re2Parser{});
  testPropertyListAsSubject(CtreParser{});
}

TEST(RdfParserTest, base) {
  auto testForGivenParser = [](auto parser) {
    parser.setInputStream("@base <http://www.example.org/path/> .");
    ASSERT_TRUE(parser.base());
    ASSERT_EQ(parser.baseForRelativeIri().toStringRepresentation(),
              "<http://www.example.org/path/>");
    ASSERT_EQ(parser.baseForAbsoluteIri().toStringRepresentation(),
              "<http://www.example.org/>");
    parser.setInputStream("@base \"no iriref\" .");
    ASSERT_THROW(parser.base(), TurtleParser<Tokenizer>::ParseException);
  };
  testForGivenParser(Re2Parser{});
  testForGivenParser(CtreParser{});
}

TEST(RdfParserTest, sparqlBase) {
  auto testForGivenParser = [](auto parser) {
    parser.setInputStream("BASE <http://www.example.org/path/> .");
    ASSERT_TRUE(parser.sparqlBase());
    ASSERT_EQ(parser.baseForRelativeIri().toStringRepresentation(),
              "<http://www.example.org/path/>");
    ASSERT_EQ(parser.baseForAbsoluteIri().toStringRepresentation(),
              "<http://www.example.org/>");
    parser.setInputStream("BASE \"no iriref\" .");
    ASSERT_THROW(parser.sparqlBase(), TurtleParser<Tokenizer>::ParseException);
  };
  testForGivenParser(Re2Parser{});
  testForGivenParser(CtreParser{});
}

TEST(RdfParserTest, object) {
  auto runCommonTests = [](auto p) {
    auto sub = iri("<sub>");
    auto pred = iri("<pred>");
    p.activeSubject_ = sub;
    p.activePredicate_ = pred;
    p.prefixMap_["b"] = iri("<bla/>");
    string input = " b:input";
    p.setInputStream(input);
    ASSERT_TRUE(p.object());
    ASSERT_EQ(p.lastParseResult_, iri("<bla/input>"));
    auto exp = TurtleTriple{sub, pred, iri("<bla/input>")};
    ASSERT_EQ(p.triples_.back(), exp);

    string literal = "\"literal\"";
    p.setInputStream(literal);
    ASSERT_TRUE(p.object());
    ASSERT_EQ(p.lastParseResult_, lit(literal));
    exp = TurtleTriple{sub, pred, lit(literal)};
    ASSERT_EQ(p.triples_.back(), exp);

    string blank = "_:someblank";
    p.setInputStream(blank);
    ASSERT_TRUE(p.object());
    ASSERT_EQ(p.lastParseResult_, "_:u_someblank");

    exp = TurtleTriple{sub, pred, "_:u_someblank"};
    ASSERT_EQ(p.triples_.back(), exp);
  };
  runCommonTests(Re2Parser{});
  runCommonTests(CtreParser{});
}

TEST(RdfParserTest, objectList) {
  auto runCommonTests = [](auto parser) {
    parser.activeSubject_ = iri("<s>");
    parser.activePredicate_ = iri("<p>");
    string objectL = " <ob1>, <ob2>, <ob3>";
    std::vector<TurtleTriple> exp;
    exp.push_back({iri("<s>"), iri("<p>"), iri("<ob1>")});
    exp.push_back({iri("<s>"), iri("<p>"), iri("<ob2>")});
    exp.push_back({iri("<s>"), iri("<p>"), iri("<ob3>")});
    parser.setInputStream(objectL);
    ASSERT_TRUE(parser.objectList());
    ASSERT_EQ(parser.triples_, exp);
    ASSERT_EQ(parser.getPosition(), objectL.size());

    parser.setInputStream("@noObject");
    ASSERT_FALSE(parser.objectList());

    parser.setInputStream("<obj1>, @illFormed");
    ASSERT_THROW(parser.objectList(), TurtleParser<Tokenizer>::ParseException);
  };
  runCommonTests(Re2Parser{});
  runCommonTests(CtreParser{});
}

TEST(RdfParserTest, predicateObjectList) {
  auto runCommonTests = [](auto parser) {
    parser.activeSubject_ = iri("<s>");
    string predL = "\n <p1> <ob1>;<p2> \"ob2\",\n <ob3>";
    std::vector<TurtleTriple> exp;
    exp.push_back({iri("<s>"), iri("<p1>"), iri("<ob1>")});
    exp.push_back({iri("<s>"), iri("<p2>"), lit("\"ob2\"")});
    exp.push_back({iri("<s>"), iri("<p2>"), iri("<ob3>")});
    parser.setInputStream(predL);
    ASSERT_TRUE(parser.predicateObjectList());
    ASSERT_EQ(parser.triples_, exp);
    ASSERT_EQ(parser.getPosition(), predL.size());
  };
  runCommonTests(Re2Parser{});
  runCommonTests(CtreParser{});
}

TEST(RdfParserTest, numericLiteral) {
  std::vector<std::string> literals{"2",   "-2",     "42.209",   "-42.239",
                                    ".74", "2.3e12", "2.34E-14", "-0.3e2",
                                    "3E2", "-14E-1", ".1E1",     "-.2E0"};
  std::vector<TripleComponent> expected{2,   -2,     42.209,   -42.239,
                                        .74, 2.3e12, 2.34e-14, -0.3e2,
                                        3e2, -14e-1, .1e1,     -.2e0};

  auto checkRe2 = checkParseResult<Re2Parser, &Re2Parser::numericLiteral>;
  auto checkCtre = checkParseResult<CtreParser, &CtreParser::numericLiteral>;
  for (size_t i = 0; i < literals.size(); ++i) {
    checkRe2(literals[i], expected[i]);
    checkCtre(literals[i], expected[i]);
  }
}

TEST(RdfParserTest, numericLiteralErrorBehavior) {
  auto assertParsingFails = [](auto& parser, std::string input) {
    parser.setInputStream(input);
    ASSERT_THROW(parser.parseAndReturnAllTriples(), Re2Parser::ParseException);
  };

  auto parseAllTriples = [](auto& parser, std::string input) {
    parser.setInputStream(input);
    return parser.parseAndReturnAllTriples();
  };

  auto testTripleObjects = [&parseAllTriples](auto& parser,
                                              std::vector<std::string> triples,
                                              auto expectedObjects) {
    for (size_t i = 0; i < triples.size(); ++i) {
      const auto& triple = triples[i];
      std::vector<TurtleTriple> result;
      ASSERT_NO_THROW(result = parseAllTriples(parser, triple));
      ASSERT_EQ(result.size(), 1ul);
      ASSERT_EQ(result[0].object_, expectedObjects[i]);
    }
  };
  auto runCommonTests = [&assertParsingFails, &testTripleObjects,
                         &parseAllTriples](const auto& p) {
    using Parser = std::decay_t<decltype(p)>;
    {
      // Test the default mode (overflowing integers throw an exception).
      std::vector<std::string> inputs{
          "<a> <b> 99999999999999999999999",
          "<a> <b> \"99999999999999999999\"^^xsd:integer",
          "<a> <b> \"9999.0\"^^xsd:integer",
          "<a> <b> \"-9999.0\"^^xsd:int",
          "<a> <b> \"9999E4\"^^xsd:integer",
          "<a> <b> \"9999E4\"^^xsd:int",
          "<a> <b> \"kartoffelsalat\"^^xsd:integer",
          "<a> <b> \"123kartoffel\"^^xsd:integer",
          "<a> <b> \"kartoffelsalat\"^^xsd:double",
          "<a> <b> \"123kartoffel\"^^xsd:decimal"};
      Parser parser;
      parser.prefixMap_["xsd"] = iri("<http://www.w3.org/2001/XMLSchema#>");
      for (const auto& input : inputs) {
        assertParsingFails(parser, input);
      }
    }
    {
      // These all work when the datatype is double.
      std::vector<std::string> inputs{
          "<a> <b> 99999999999999999999999.0",
          "<a> <b> \"-9999999999999999999999\"^^xsd:double",
          "<a> <b> \"9999999999999999999999\"^^xsd:decimal",
          "<a> <b> \"99999999999999999999E4\"^^xsd:double",
          "<a> <b> \"99999999999999999999.0E4\"^^xsd:decimal"};
      std::vector<double> expectedObjects{
          99999999999999999999999.0, -9999999999999999999999.0,
          9999999999999999999999.0, 99999999999999999999E4,
          99999999999999999999E4};
      Parser parser;
      parser.prefixMap_["xsd"] = iri("<http://www.w3.org/2001/XMLSchema#>");
      testTripleObjects(parser, inputs, expectedObjects);
    }
    {
      // Test the overflow to double mode.
      std::vector<std::string> nonWorkingInputs{
          "<a> <b> \"9999.0\"^^xsd:integer",
          "<a> <b> \"-9999.0\"^^xsd:int",
          "<a> <b> \"9999E4\"^^xsd:integer",
          "<a> <b> \"9999E4\"^^xsd:int",
          "<a> <b> \"kartoffelsalat\"^^xsd:integer",
          "<a> <b> \"123kartoffel\"^^xsd:integer"};
      Parser parser;
      parser.prefixMap_["xsd"] = iri("<http://www.w3.org/2001/XMLSchema#>");
      parser.integerOverflowBehavior() =
          TurtleParserIntegerOverflowBehavior::OverflowingToDouble;
      for (const auto& input : nonWorkingInputs) {
        assertParsingFails(parser, input);
      }
      std::vector<std::string> workingInputs{
          "<a> <b> 99999999999999999999999",
          "<a> <b> \"-99999999999999999999\"^^xsd:integer",
      };
      std::vector<double> expectedDoubles{99999999999999999999999.0,
                                          -99999999999999999999.0};
      testTripleObjects(parser, workingInputs, expectedDoubles);
    }
    {
      // Test the "all integers become doubles" mode.
      std::vector<std::string> nonWorkingInputs{
          "<a> <b> \"kartoffelsalat\"^^xsd:integer",
          "<a> <b> \"123kartoffel\"^^xsd:integer"};
      Parser parser;
      parser.prefixMap_["xsd"] = iri("<http://www.w3.org/2001/XMLSchema#>");
      parser.integerOverflowBehavior() =
          TurtleParserIntegerOverflowBehavior::AllToDouble;
      for (const auto& input : nonWorkingInputs) {
        assertParsingFails(parser, input);
      }
      std::vector<std::string> workingInputs{
          "<a> <b> \"123\"^^xsd:integer",
          "<a> <b> 456",
          "<a> <b> \"-9999.0\"^^xsd:integer",
          "<a> <b> \"9999.0\"^^xsd:short",
          "<a> <b> \"9999E4\"^^xsd:nonNegativeInteger",
          "<a> <b> \"9999E4\"^^xsd:int",
          "<a> <b> 99999999999999999999999",
          "<a> <b> \"99999999999999999999\"^^xsd:integer",
      };
      std::vector<double> expectedDoubles{123.0,
                                          456.0,
                                          -9999.0,
                                          9999.0,
                                          9999e4,
                                          9999e4,
                                          99999999999999999999999.0,
                                          99999999999999999999.0};
      testTripleObjects(parser, workingInputs, expectedDoubles);
    }
    {
      // Test the skipping of unsupported triples with the "overflow is error"
      // behavior.
      std::string input{
          "<a> <b> 123. <c> <d> 99999999999999999999999. <e> <f> 234"};
      std::vector<TurtleTriple> expected{{iri("<a>"), iri("<b>"), 123},
                                         {iri("<e>"), iri("<f>"), 234}};
      Parser parser;
      parser.invalidLiteralsAreSkipped() = true;
      auto result = parseAllTriples(parser, input);
      ASSERT_EQ(result, expected);
    }
    {
      // Test the skipping of unsupported triples with the "overflow to double"
      // behavior.
      std::string input{
          "<a> <b> 99999999999999999999999. <c> <d> \"invalid\"^^xsd:integer . "
          "<e> <f> 234"};
      std::vector<TurtleTriple> expected{
          {iri("<a>"), iri("<b>"), 99999999999999999999999.0},
          {iri("<e>"), iri("<f>"), 234}};
      Parser parser;
      parser.prefixMap_["xsd"] = iri("<http://www.w3.org/2001/XMLSchema#>");
      parser.invalidLiteralsAreSkipped() = true;
      parser.integerOverflowBehavior() =
          TurtleParserIntegerOverflowBehavior::OverflowingToDouble;
      auto result = parseAllTriples(parser, input);
      ASSERT_EQ(result, expected);
    }
  };
  runCommonTests(Re2Parser{});
  runCommonTests(CtreParser{});
}

TEST(RdfParserTest, DateLiterals) {
  std::vector<std::string> dateLiterals{
      R"("2000-10-15"^^<)"s + XSD_DATE_TYPE + ">",
      R"("-2014-03-16T12:13:52"^^<)"s + XSD_DATETIME_TYPE + ">",
      R"("2084"^^<)"s + XSD_GYEAR_TYPE + ">",
      R"("2083-12"^^<)"s + XSD_GYEARMONTH_TYPE + ">"};
  using L = DateYearOrDuration;
  std::vector<DateYearOrDuration> expected{
      L{Date{2000, 10, 15}}, L{Date{-2014, 3, 16, 12, 13, 52}},
      L{Date{2084, 0, 0}}, L{Date{2083, 12, 0}}};

  for (size_t i = 0; i < dateLiterals.size(); ++i) {
    checkParseResult<Re2Parser, &Re2Parser::object>(dateLiterals[i],
                                                    expected[i]);
    checkParseResult<CtreParser, &CtreParser::object>(dateLiterals[i],
                                                      expected[i]);
  }

  std::vector<std::string> invalidDateLiterals{
      R"("2000-10"^^<)"s + XSD_DATE_TYPE + ">",
      R"("2000-50"^^<)"s + XSD_GYEARMONTH_TYPE + ">",
      R"("-2014-03-16T12:13"^^<)"s + XSD_DATETIME_TYPE + ">",
      R"("2084-12"^^<)"s + XSD_GYEAR_TYPE + ">",
      R"("20##"^^<)"s + XSD_GYEAR_TYPE + ">",
      R"("2083-12-13"^^<)"s + XSD_GYEARMONTH_TYPE + ">"};
  std::vector<TripleComponent::Literal> expectedInvalidDateLiterals{
      lit("\"2000-10\""),   lit("\"2000-50\""), lit(R"("-2014-03-16T12:13")"s),
      lit(R"("2084-12")"s), lit(R"("20##")"s),  lit(R"("2083-12-13")"s)};
  using L = DateYearOrDuration;
  for (size_t i = 0; i < invalidDateLiterals.size(); ++i) {
    checkParseResult<Re2Parser, &Re2Parser::object>(
        invalidDateLiterals[i], expectedInvalidDateLiterals[i]);
    checkParseResult<CtreParser, &CtreParser::object>(
        invalidDateLiterals[i], expectedInvalidDateLiterals[i]);
  }
}

TEST(RdfParserTest, DayTimeDurationLiterals) {
  std::vector<std::string> dayTimeDurationLiterals{
      R"("P0DT0H0M0.00S"^^<)"s + XSD_DAYTIME_DURATION_TYPE + ">",
      R"("PT0S"^^<)"s + XSD_DAYTIME_DURATION_TYPE + ">",
      R"("-P365DT23H23M59.99S"^^<)"s + XSD_DAYTIME_DURATION_TYPE + ">",
      R"("-PT126.76S"^^<)"s + XSD_DAYTIME_DURATION_TYPE + ">",
      R"("-P9999D"^^<)"s + XSD_DAYTIME_DURATION_TYPE + ">",
      R"("P23DT23.22S"^^<)"s + XSD_DAYTIME_DURATION_TYPE + ">",
      R"("PT72H134M129.98S"^^<)"s + XSD_DAYTIME_DURATION_TYPE + ">"};

  using L = DateYearOrDuration;
  auto positive = DayTimeDuration::Type::Positive;
  auto negative = DayTimeDuration::Type::Negative;

  std::vector<DateYearOrDuration> expected{
      L{DayTimeDuration{}},
      L{DayTimeDuration{}},
      L{DayTimeDuration{negative, 365, 23, 23, 59.9900}},
      L{DayTimeDuration{negative, 0, 0, 0, 126.7600}},
      L{DayTimeDuration{negative, 9999, 0, 0, 0.0000}},
      L{DayTimeDuration{positive, 23, 0, 0, 23.2200}},
      L{DayTimeDuration{positive, 0, 72, 134, 129.9800}}};

  for (size_t i = 0; i < dayTimeDurationLiterals.size(); ++i) {
    checkParseResult<Re2Parser, &Re2Parser::object>(dayTimeDurationLiterals[i],
                                                    expected[i]);
    checkParseResult<CtreParser, &CtreParser::object>(
        dayTimeDurationLiterals[i], expected[i]);
  }

  std::vector<std::string> invalidDayTimeDurationLiterals{
      R"("PinvalidDH2.53S"^^<)"s + XSD_DAYTIME_DURATION_TYPE + ">",
      R"("P234D23H23M23.55S"^^<)"s + XSD_DAYTIME_DURATION_TYPE + ">",
      R"("PH-33.33S"^^<)"s + XSD_DAYTIME_DURATION_TYPE + ">",
      R"("P2001693"^^<)"s + XSD_DAYTIME_DURATION_TYPE + ">",
      R"("-98D59M59.99S"^^<)"s + XSD_DAYTIME_DURATION_TYPE + ">",
      R"("-PDTS"^^<)"s + XSD_DAYTIME_DURATION_TYPE + ">",
      R"("P200000032DT4H3M4S"^^<)"s + XSD_DAYTIME_DURATION_TYPE + ">",
      R"("-P1048576DT4H3M4.23S"^^<)"s + XSD_DAYTIME_DURATION_TYPE + ">"};

  std::vector<TripleComponent::Literal> expectedInvalidDayTimeDurationLiterals{
      lit("\"PinvalidDH2.53S\""),    lit("\"P234D23H23M23.55S\""),
      lit("\"PH-33.33S\""),          lit("\"P2001693\""),
      lit("\"-98D59M59.99S\""),      lit("\"-PDTS\""),
      lit("\"P200000032DT4H3M4S\""), lit("\"-P1048576DT4H3M4.23S\"")};

  for (size_t i = 0; i < invalidDayTimeDurationLiterals.size(); ++i) {
    checkParseResult<Re2Parser, &Re2Parser::object>(
        invalidDayTimeDurationLiterals[i],
        expectedInvalidDayTimeDurationLiterals[i]);
    checkParseResult<CtreParser, &CtreParser::object>(
        invalidDayTimeDurationLiterals[i],
        expectedInvalidDayTimeDurationLiterals[i]);
  }
}

TEST(RdfParserTest, booleanLiteral) {
  auto runCommonTests = [](const auto& ruleChecker, const auto& ruleParser) {
    ruleChecker("true", true);
    ruleChecker("false", false);
    ASSERT_FALSE(ruleParser("maybe"));
  };
  runCommonTests(checkParseResult<Re2Parser, &Re2Parser::booleanLiteral>,
                 parseRule<Re2Parser, &Re2Parser::booleanLiteral>);
  runCommonTests(checkParseResult<CtreParser, &CtreParser::booleanLiteral>,
                 parseRule<CtreParser, &CtreParser::booleanLiteral>);
}

TEST(RdfParserTest, booleanLiteralLongForm) {
  auto runCommonTests = [](const auto& ruleChecker) {
    ruleChecker("\"true\"^^<http://www.w3.org/2001/XMLSchema#boolean>", true);
    ruleChecker("\"false\"^^<http://www.w3.org/2001/XMLSchema#boolean>", false);
    ruleChecker("\"maybe\"^^<http://www.w3.org/2001/XMLSchema#boolean>",
                lit("\"maybe\""));
  };
  runCommonTests(checkParseResult<Re2Parser, &Re2Parser::rdfLiteral>);
  runCommonTests(checkParseResult<CtreParser, &CtreParser::rdfLiteral>);
}

TEST(RdfParserTest, collection) {
  auto runCommonTests = [](const auto& checker) {
    using TC = TripleComponent;
    using TT = TurtleTriple;
    auto nil = iri("<http://www.w3.org/1999/02/22-rdf-syntax-ns#nil>");
    auto first = iri("<http://www.w3.org/1999/02/22-rdf-syntax-ns#first>");
    auto rest = iri("<http://www.w3.org/1999/02/22-rdf-syntax-ns#rest>");

    checker("()", nil);

    checker("(42 <alpha> \"me\")", TC{"_:g_22_0"}, {},
            std::vector<TT>{{"_:g_22_0", first, 42},
                            {"_:g_22_0", rest, "_:g_22_1"},
                            {"_:g_22_1", first, iri("<alpha>")},
                            {"_:g_22_1", rest, "_:g_22_2"},
                            {"_:g_22_2", first, lit("\"me\"")},
                            {"_:g_22_2", rest, nil}});
  };
  runCommonTests(checkParseResult<Re2Parser, &Re2Parser::collection, 22>);
  runCommonTests(checkParseResult<CtreParser, &CtreParser::collection, 22>);
}

// Test the parsing of an IRI reference.
TEST(RdfParserTest, iriref) {
  // Run test for given parser.
  auto runTestsForParser = [](auto parser) {
    std::string iriref_1 = "<fine>";
    std::string iriref_2 = "<okay ish>";
    std::string iriref_3 = "<not\x19okay_for_RE2>";
    std::string iriref_4 = "<throws\"exception>";
    std::string iriref_5 = "no iriref at all";
    // The first IRI ref is fine for both parsers.
    parser.setInputStream(iriref_1);
    ASSERT_TRUE(parser.iriref());
    ASSERT_EQ(parser.lastParseResult_, iri(iriref_1));
    // The second IRI ref is accepted by both parsers, but produces a
    // warning for the Re2Parser.
    testing::internal::CaptureStdout();
    parser.setInputStream(iriref_2);
    ASSERT_TRUE(parser.iriref());
    ASSERT_EQ(parser.lastParseResult_, iri(iriref_2));
    std::string warning = testing::internal::GetCapturedStdout();
    if constexpr (std::is_same_v<decltype(parser), CtreParser>) {
      EXPECT_EQ(warning, "");
    } else {
      EXPECT_THAT(warning, ::testing::HasSubstr("not standard-compliant"));
      EXPECT_THAT(warning, ::testing::HasSubstr(iriref_2));
    }
    // The third IRI ref is accepted by the CtreParser, but not by the
    // Re2Parser.
    parser.setInputStream(iriref_3);
    if constexpr (std::is_same_v<decltype(parser), CtreParser>) {
      ASSERT_TRUE(parser.iriref());
      ASSERT_EQ(parser.lastParseResult_, iri(iriref_3));
    } else {
      ASSERT_FALSE(parser.iriref());
    }
    // The fourth IRI ref throws an exception when parsed (because " is
    // encountered before the closing >).
    parser.setInputStream(iriref_4);
    ASSERT_THROW(parser.iriref(), TurtleParser<Tokenizer>::ParseException);
    // The fifth IRI ref is not recognized as an IRI ref.
    parser.setInputStream(iriref_5);
    ASSERT_FALSE(parser.iriref());
  };
  // Run tests for both parsers and reset std::cout.
  runTestsForParser(Re2Parser{});
  runTestsForParser(CtreParser{});
}

// Parse the file at `filename` using a parser of type `Parser` and return the
// sorted result. Iff `useBatchInterface` then the `getBatch()` function is used
// for parsing, else `getLine()` is used. The default size for the parse buffer
// in the following tests is 1 kB (which is much less than the default value
// `DEFAULT_PARSER_BUFFER_SIZE` defined in `src/global/Constants.h`).
template <typename Parser>
std::vector<TurtleTriple> parseFromFile(
    const std::string& filename, bool useBatchInterface,
    ad_utility::MemorySize bufferSize = 1_kB) {
  auto parserChild = [&]() {
    if constexpr (ad_utility::isSimilar<Parser, RdfMultifileParser>) {
      return Parser{{{filename, qlever::Filetype::Turtle, std::nullopt}},
                    bufferSize};
    } else {
      return Parser{filename, bufferSize};
    }
  }();
  RdfParserBase& parser = parserChild;

  std::vector<TurtleTriple> result;
  if (useBatchInterface) {
    while (auto batch = parser.getBatch()) {
      result.insert(result.end(), batch.value().begin(), batch.value().end());
      parser.printAndResetQueueStatistics();
    }
  } else {
    TurtleTriple next;
    while (parser.getLine(next)) {
      result.push_back(next);
    }
  }
  return result;
}

// Run a function that takes a bool as the first argument (typically the
// `useBatchInterface` argument) and possible additional args, and run this
// function for all the different parsers that can read from a file (stream and
// parallel parser, with all the combinations of the different tokenizers).
auto forAllParallelParsers(const auto& function, const auto&... args) {
  function(ti<RdfParallelParser<TurtleParser<Tokenizer>>>, true, args...);
  function(ti<RdfParallelParser<TurtleParser<Tokenizer>>>, false, args...);
  function(ti<RdfParallelParser<TurtleParser<TokenizerCtre>>>, true, args...);
  function(ti<RdfParallelParser<TurtleParser<TokenizerCtre>>>, false, args...);
}
auto forAllMultifileParsers(const auto& function, const auto&... args) {
<<<<<<< HEAD
  function.template operator()<RdfMultifileParser>(true, args...);
=======
  function(ti<RdfMultifileParser<Tokenizer>>, true, args...);
  function(ti<RdfMultifileParser<TokenizerCtre>>, true, args...);
>>>>>>> 04e2a53a
}

auto forAllParsers(const auto& function, const auto&... args) {
  function(ti<RdfStreamParser<TurtleParser<Tokenizer>>>, true, args...);
  function(ti<RdfStreamParser<TurtleParser<Tokenizer>>>, false, args...);
  function(ti<RdfStreamParser<TurtleParser<TokenizerCtre>>>, true, args...);
  function(ti<RdfStreamParser<TurtleParser<TokenizerCtre>>>, false, args...);
  forAllParallelParsers(function, args...);
  forAllMultifileParsers(function, args...);
}

TEST(RdfParserTest, TurtleStreamAndParallelParser) {
  std::string filename{"turtleStreamAndParallelParserTest.dat"};
  std::vector<TurtleTriple> expectedTriples;
  {
    auto of = ad_utility::makeOfstream(filename);
    for (size_t i = 0; i < 1'000; ++i) {
      auto subject = absl::StrCat("<", i / 1000, ">");
      auto predicate = absl::StrCat("<", i / 100, ">");
      auto object = absl::StrCat("<", i / 10, ">");
      of << subject << ' ' << predicate << ' ' << object << ".\n";
      expectedTriples.emplace_back(iri(subject), iri(predicate), iri(object));
    }
  }

  auto testWithParser = [&](auto t, bool useBatchInterface) {
    using Parser = typename decltype(t)::type;
    auto result = parseFromFile<Parser>(filename, useBatchInterface);
    EXPECT_THAT(result, ::testing::UnorderedElementsAreArray(expectedTriples));
  };

  forAllParsers(testWithParser);
  forAllMultifileParsers(testWithParser);
  ad_utility::deleteFile(filename);
}

// _______________________________________________________________________
TEST(RdfParserTest, emptyInput) {
  std::string filename{"turtleParserEmptyInput.dat"};
  auto testWithParser = [&](auto t, bool useBatchInterface,
                            std::string_view input = "") {
    using Parser = typename decltype(t)::type;
    {
      auto of = ad_utility::makeOfstream(filename);
      of << input;
    }
    auto result = parseFromFile<Parser>(filename, useBatchInterface);
    EXPECT_THAT(result, ::testing::ElementsAre());
    ad_utility::deleteFile(filename);
  };

  forAllParsers(testWithParser, "");
  std::string onlyPrefixes = "PREFIX bim: <http://www.bimm.bam.de/blubb/>";
  forAllParsers(testWithParser, onlyPrefixes);
  forAllMultifileParsers(testWithParser);
}

// ________________________________________________________________________
TEST(RdfParserTest, multilineComments) {
  std::string filename{"turtleParserMultilineComments.dat"};
  auto testWithParser = [&](auto t, bool useBatchInterface,
                            std::string_view input,
                            const auto& expectedTriples) {
    using Parser = typename decltype(t)::type;
    {
      auto of = ad_utility::makeOfstream(filename);
      of << input;
    }
    auto result = parseFromFile<Parser>(filename, useBatchInterface);
    EXPECT_THAT(result, ::testing::UnorderedElementsAreArray(expectedTriples));
    ad_utility::deleteFile(filename);
  };

  // Test an input with many lines that contain only comments and whitespace.
  // There was a bug for this case in a previous version of the parser.
  std::string input = R"(#Comments
  #at
##the beginning
##the beginning
##the beginning
##the beginning
##the beginning
##the beginning
##the beginning
##the beginning
##the beginning
##the beginning
##the beginning
##the beginning
##the beginning
##the beginning
##the beginning
##the beginning

#and so on
<s> <p> <o> .
#comment

#comment
#commentnext
<s> <p> <o2> .

)";
  std::vector<TurtleTriple> expected{{iri("<s>"), iri("<p>"), iri("<o>")},
                                     {iri("<s>"), iri("<p>"), iri("<o2>")}};
  forAllParsers(testWithParser, input, expected);
}

// Test that exceptions during the turtle parsing are properly propagated to the
// calling code. This is especially important for the parallel parsers where the
// actual parsing happens on background threads.
TEST(RdfParserTest, exceptionPropagation) {
  std::string filename{"turtleParserExceptionPropagation.dat"};
  auto testWithParser = [&](auto t, bool useBatchInterface,
                            std::string_view input) {
    using Parser = typename decltype(t)::type;
    {
      auto of = ad_utility::makeOfstream(filename);
      of << input;
    }
    AD_EXPECT_THROW_WITH_MESSAGE(
        (parseFromFile<Parser>(filename, useBatchInterface)),
        ::testing::ContainsRegex("Parse error"));
    ad_utility::deleteFile(filename);
  };
  forAllParsers(testWithParser, "<missing> <object> .");
}

// Test that exceptions in the batched reading of the input file are properly
// propagated.
TEST(RdfParserTest, exceptionPropagationFileBufferReading) {
  std::string filename{"turtleParserExceptionPropagationFileBufferReading.dat"};
  auto testWithParser = [&](auto t, bool useBatchInterface,
                            ad_utility::MemorySize bufferSize,
                            std::string_view input) {
    using Parser = typename decltype(t)::type;
    {
      auto of = ad_utility::makeOfstream(filename);
      of << input;
    }
    AD_EXPECT_THROW_WITH_MESSAGE(
        (parseFromFile<Parser>(filename, useBatchInterface, bufferSize)),
        ::testing::AllOf(
            ::testing::HasSubstr("end of a statement was not found"),
            ::testing::HasSubstr("use `--parser-buffer-size`"),
            ::testing::HasSubstr("use `--parse-parallel false`")));
    ad_utility::deleteFile(filename);
  };
  // Input, where the first triple fits into a 40_B buffer, but the second
  // one does not.
  std::string inputWithLongTriple =
      "<subject> <predicate> <object> . \n "
      "<veryLongSubject> <veryLongPredicate> "
      "<veryLongObject> .";
  forAllParallelParsers(testWithParser, 40_B, inputWithLongTriple);
}

// Test that in parallel parsing scattered prefixes or base declarations lead to
// an exception
TEST(RdfParserTest, exceptionOnScatteredPrefixOrBaseInParallelParser) {
  std::string filename{"exceptionOnScatteredPrefixOrBaseInParallelParser.dat"};
  auto testWithParser = [&]<typename Parser>(bool useBatchInterface,
                                             ad_utility::MemorySize bufferSize,
                                             std::string_view input) {
    {
      auto of = ad_utility::makeOfstream(filename);
      of << input;
    }
    AD_EXPECT_THROW_WITH_MESSAGE(
        (parseFromFile<Parser>(filename, useBatchInterface, bufferSize)),
        ::testing::HasSubstr("'--parse-parallel false'"));
    ad_utility::deleteFile(filename);
  };
  // Redefinition
  {
    std::string_view inputWithScatteredPrefix =
        "@prefix ex: <http://example.org/> . \n"
        "<subject> <predicate> <object> . \n "
        "@prefix ex: <http://other.example.org/> . \n";
    forAllParallelParsers(testWithParser, 70_B, inputWithScatteredPrefix);
    std::string_view inputWithScatteredSparqlPrefix =
        "PREFIX ex: <http://example.org/> \n"
        "<subject> <predicate> <object> . \n "
        "PREFIX ex: <http://other.example.org/> \n";
    forAllParallelParsers(testWithParser, 70_B, inputWithScatteredSparqlPrefix);
    std::string_view inputWithScatteredBase =
        "@base <http://example.org/> . \n"
        "<subject> <predicate> <object> . \n "
        "@base <http://other.example.org/> . \n";
    forAllParallelParsers(testWithParser, 70_B, inputWithScatteredBase);
    std::string_view inputWithScatteredSparqlBase =
        "BASE <http://example.org/> \n"
        "<subject> <predicate> <object> . \n "
        "BASE <http://other.example.org/> \n";
    forAllParallelParsers(testWithParser, 70_B, inputWithScatteredSparqlBase);
  }
  // New definition
  {
    std::string_view inputWithScatteredPrefix =
        "@prefix ex: <http://example.org/> . \n"
        "<subject> <predicate> <object> . \n "
        "@prefix ex1: <http://example.org/> . \n";
    forAllParallelParsers(testWithParser, 70_B, inputWithScatteredPrefix);
    std::string_view inputWithScatteredSparqlPrefix =
        "PREFIX ex: <http://example.org/> \n"
        "<subject> <predicate> <object> . \n "
        "PREFIX ex1: <http://example.org/> \n";
    forAllParallelParsers(testWithParser, 70_B, inputWithScatteredSparqlPrefix);
  }
  // Same root, different relative base
  {
    std::string_view inputWithScatteredBase =
        "@base <http://example.org/abc> . \n"
        "<subject> <predicate> <object> . \n "
        "@base <http://example.org/def> . \n";
    forAllParallelParsers(testWithParser, 70_B, inputWithScatteredBase);
    std::string_view inputWithScatteredSparqlBase =
        "BASE <http://example.org/abc> \n"
        "<subject> <predicate> <object> . \n "
        "BASE <http://example.org/def> \n";
    forAllParallelParsers(testWithParser, 70_B, inputWithScatteredSparqlBase);
  }
}

// Test that in parallel parsing scattered prefixes or base declarations lead to
// an exception
TEST(RdfParserTest,
     noExceptionOnScatteredPrefixOrBaseRedeclarationInParallelParser) {
  std::string filename{
      "noExceptionOnScatteredPrefixOrBaseRedeclarationInParallelParser.dat"};
  auto testWithParser = [&]<typename Parser>(bool useBatchInterface,
                                             ad_utility::MemorySize bufferSize,
                                             std::string_view input) {
    {
      auto of = ad_utility::makeOfstream(filename);
      of << input;
    }
    EXPECT_NO_THROW(
        parseFromFile<Parser>(filename, useBatchInterface, bufferSize));
    ad_utility::deleteFile(filename);
  };
  std::string_view inputWithScatteredPrefix =
      "@prefix ex: <http://example.org/> . \n"
      "<subject> <predicate> <object> . \n "
      "@prefix ex: <http://example.org/> . \n";
  forAllParallelParsers(testWithParser, 70_B, inputWithScatteredPrefix);
  std::string_view inputWithScatteredSparqlPrefix =
      "PREFIX ex: <http://example.org/> \n"
      "<subject> <predicate> <object> . \n "
      "PREFIX ex: <http://example.org/> \n";
  forAllParallelParsers(testWithParser, 70_B, inputWithScatteredSparqlPrefix);
  std::string_view inputWithScatteredBase =
      "@base <http://example.org/> . \n"
      "<subject> <predicate> <object> . \n "
      "@base <http://example.org/> . \n";
  forAllParallelParsers(testWithParser, 70_B, inputWithScatteredBase);
  std::string_view inputWithScatteredSparqlBase =
      "BASE <http://example.org/> \n"
      "<subject> <predicate> <object> . \n "
      "BASE <http://example.org/> \n";
  forAllParallelParsers(testWithParser, 70_B, inputWithScatteredSparqlBase);
}

// Test that the parallel parser's destructor can be run quickly and without
// blocking, even when there are still lots of blocks in the pipeline that are
// currently being parsed.
TEST(RdfParserTest, stopParsingOnOutsideFailure) {
#ifdef _QLEVER_NO_TIMING_TESTS
  GTEST_SKIP_("because _QLEVER_NO_TIMING_TESTS defined");
#endif
  std::string filename{"turtleParserStopParsingOnOutsideFailure.dat"};
  auto testWithParser = [&](auto t, [[maybe_unused]] bool useBatchInterface,
                            std::string_view input) {
    using Parser = typename decltype(t)::type;
    {
      auto of = ad_utility::makeOfstream(filename);
      of << input;
    }
    ad_utility::Timer timer{ad_utility::Timer::Stopped};
    {
      [[maybe_unused]] Parser parserChild = [&]() {
        if constexpr (ad_utility::isSimilar<Parser, RdfMultifileParser>) {
          return Parser{{{filename, qlever::Filetype::Turtle, std::nullopt}},
                        40_B};
        } else {
          return Parser{filename, 40_B, 10ms};
        }
      }();
      timer.cont();
    }
    EXPECT_LE(timer.msecs(), 20ms);
  };
  const std::string input = []() {
    std::string singleBlock = "<subject> <predicate> <object> . \n ";
    std::string longBlock;
    longBlock.reserve(200 * singleBlock.size());
    for ([[maybe_unused]] size_t i : ad_utility::integerRange(200ul)) {
      longBlock.append(singleBlock);
    }
    return longBlock;
  }();
  forAllParallelParsers(testWithParser, input);
  forAllMultifileParsers(testWithParser, input);
}

// _____________________________________________________________________________
TEST(RdfParserTest, nQuadParser) {
  auto runTestsForParser = [](auto parser) {
    parser.setInputStream(
        "<x> <y> <z> <g>. <x2> <y2> _:blank . <x2> <y2> \"literal\" _:blank2 "
        ".");
    auto triples = parser.parseAndReturnAllTriples();
    auto iri = ad_utility::testing::iri;
    auto lit = ad_utility::testing::tripleComponentLiteral;
    std::vector<TurtleTriple> expected;
    expected.emplace_back(iri("<x>"), iri("<y>"), iri("<z>"), iri("<g>"));
    auto internalGraphId =
        qlever::specialIds().at(std::string{DEFAULT_GRAPH_IRI});
    expected.emplace_back(iri("<x2>"), iri("<y2>"), "_:u_blank",
                          internalGraphId);
    expected.emplace_back(iri("<x2>"), iri("<y2>"), lit("literal"),
                          "_:u_blank2");
    EXPECT_THAT(triples, ::testing::ElementsAreArray(expected));

    auto expectParsingFails = [](const std::string& input) {
      auto parser = RdfStringParser<NQuadParser<Tokenizer>>();
      parser.setInputStream(input);
      EXPECT_ANY_THROW(parser.parseAndReturnAllTriples());
    };

    expectParsingFails("<x> <y> <z> <g>");  // missing dot after last triple
    expectParsingFails("<x> 3 <z> <g> .");  // predicate must be an iriref
    expectParsingFails("3 <x> <z> <g> .");  // predicate must be an iriref
    expectParsingFails(
        "<x> <y> '''literalIllegal''' <g> .");  // No multiline literals in
                                                // NQuad
    // format.
  };
  runTestsForParser(NQuadRe2Parser{});
  runTestsForParser(NQuadCtreParser{});
}

// _____________________________________________________________________________
TEST(RdfParserTest, noGetlineInStringParser) {
  auto runTestsForParser = [](auto parser) {
    parser.setInputStream("<x> <p> <o> .");
    TurtleTriple t;
    EXPECT_ANY_THROW(parser.getLine(t));
  };
  runTestsForParser(NQuadRe2Parser{});
  runTestsForParser(NQuadCtreParser{});
  runTestsForParser(Re2Parser{});
  runTestsForParser(CtreParser{});
}

// _____________________________________________________________________________
TEST(RdfParserTest, noGetlineInMultifileParsers) {
  auto runTestsForParser = [](auto t, [[maybe_unused]] bool interface) {
    using Parser = typename decltype(t)::type;
    Parser parser{};
    TurtleTriple triple;
    // Also test the dummy parse position member.
    EXPECT_EQ(parser.getParsePosition(), 0u);
    EXPECT_ANY_THROW(parser.getLine(triple));
  };
  forAllMultifileParsers(runTestsForParser);
}

// _____________________________________________________________________________
TEST(RdfParserTest, multifileParser) {
  auto impl = [](auto t, bool useParallelParser) {
    using Parser = typename decltype(t)::type;
    std::vector<TurtleTriple> expected;
    std::string ttl = "<x> <y> <z>. <x> <y> <z2>.";
    expected.push_back(TurtleTriple{iri("<x>"), iri("<y>"), iri("<z>"),
                                    iri("<defaultGraphTTL>")});
    expected.push_back(TurtleTriple{iri("<x>"), iri("<y>"), iri("<z2>"),
                                    iri("<defaultGraphTTL>")});
    std::string nq = "<x2> <y2> <z2> <g1>. <x3> <y3> <z3>.";
    expected.push_back(
        TurtleTriple{iri("<x2>"), iri("<y2>"), iri("<z2>"), iri("<g1>")});
    expected.push_back(TurtleTriple{iri("<x3>"), iri("<y3>"), iri("<z3>"),
                                    iri("<defaultGraphNQ>")});
    std::string file1 = "multifileParserTest1.ttl";
    std::string file2 = "multifileParserTest2.nq";
    {
      auto f = ad_utility::makeOfstream(file1);
      f << ttl;
    }
    {
      auto f = ad_utility::makeOfstream(file2);
      f << nq;
    }
    std::vector<qlever::InputFileSpecification> specs;
    specs.emplace_back(file1, qlever::Filetype::Turtle, "defaultGraphTTL",
                       useParallelParser);
    specs.emplace_back(file2, qlever::Filetype::NQuad, "defaultGraphNQ",
                       useParallelParser);
    Parser p{specs};
    std::vector<TurtleTriple> result;
    while (auto batch = p.getBatch()) {
      ql::ranges::copy(batch.value(), std::back_inserter(result));
    }
    EXPECT_THAT(result, ::testing::UnorderedElementsAreArray(expected));
  };
  forAllMultifileParsers(impl);
}

// _____________________________________________________________________________

TEST(RdfParserTest, specialPredicateA) {
  auto runCommonTests = [](const auto& checker) {
    checker(
        "@prefix a: <http://example.org/ontology/> . a:subject a:predicate "
        "\"object\" .",
        {}, {},
        std::vector<TurtleTriple>{
            {iri("<http://example.org/ontology/subject>"),
             iri("<http://example.org/ontology/predicate>"),
             lit("\"object\"")}});
    checker(
        "@prefix a: <http://example.org/ontology/> . a:subject a \"object\" .",
        {}, {},
        std::vector<TurtleTriple>{
            {iri("<http://example.org/ontology/subject>"),
             iri("<http://www.w3.org/1999/02/22-rdf-syntax-ns#type>"),
             lit("\"object\"")}});
  };

  auto parseTwoStatements = [](auto& parser) {
    return parser.statement() && parser.statement();
  };

  auto checkRe2 = checkParseResult<Re2Parser, parseTwoStatements>;
  auto checkCTRE = checkParseResult<CtreParser, parseTwoStatements>;
  runCommonTests(checkRe2);
  runCommonTests(checkCTRE);
}<|MERGE_RESOLUTION|>--- conflicted
+++ resolved
@@ -844,12 +844,7 @@
   function(ti<RdfParallelParser<TurtleParser<TokenizerCtre>>>, false, args...);
 }
 auto forAllMultifileParsers(const auto& function, const auto&... args) {
-<<<<<<< HEAD
-  function.template operator()<RdfMultifileParser>(true, args...);
-=======
-  function(ti<RdfMultifileParser<Tokenizer>>, true, args...);
-  function(ti<RdfMultifileParser<TokenizerCtre>>, true, args...);
->>>>>>> 04e2a53a
+  function(ti<RdfMultifileParser>, true, args...);
 }
 
 auto forAllParsers(const auto& function, const auto&... args) {
@@ -1011,9 +1006,10 @@
 // an exception
 TEST(RdfParserTest, exceptionOnScatteredPrefixOrBaseInParallelParser) {
   std::string filename{"exceptionOnScatteredPrefixOrBaseInParallelParser.dat"};
-  auto testWithParser = [&]<typename Parser>(bool useBatchInterface,
-                                             ad_utility::MemorySize bufferSize,
-                                             std::string_view input) {
+  auto testWithParser = [&](auto t, bool useBatchInterface,
+                            ad_utility::MemorySize bufferSize,
+                            std::string_view input) {
+    using Parser = typename decltype(t)::type;
     {
       auto of = ad_utility::makeOfstream(filename);
       of << input;
@@ -1080,9 +1076,10 @@
      noExceptionOnScatteredPrefixOrBaseRedeclarationInParallelParser) {
   std::string filename{
       "noExceptionOnScatteredPrefixOrBaseRedeclarationInParallelParser.dat"};
-  auto testWithParser = [&]<typename Parser>(bool useBatchInterface,
-                                             ad_utility::MemorySize bufferSize,
-                                             std::string_view input) {
+  auto testWithParser = [&](auto t, bool useBatchInterface,
+                            ad_utility::MemorySize bufferSize,
+                            std::string_view input) {
+    using Parser = typename decltype(t)::type;
     {
       auto of = ad_utility::makeOfstream(filename);
       of << input;
