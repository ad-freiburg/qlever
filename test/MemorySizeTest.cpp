// Copyright 2023, University of Freiburg,
// Chair of Algorithms and Data Structures.
// Author: Andre Schlegel (July of 2023,
// schlegea@informatik.uni-freiburg.de)

#include <absl/strings/str_cat.h>
#include <gtest/gtest.h>

#include <algorithm>
#include <cfloat>
#include <cstdint>
#include <ranges>
#include <sstream>
#include <vector>

#include "./util/GTestHelpers.h"
#include "util/Cache.h"
#include "util/ConstexprMap.h"
#include "util/MemorySize/MemorySize.h"
#include "util/SourceLocation.h"

// Importing all the literals.
using namespace ad_utility::memory_literals;

TEST(MemorySize, UserDefinedLiterals) {
  // Normal bytes.
  ASSERT_EQ(50uL, (50_B).getBytes());

  // Kilobytes.
  ASSERT_EQ(2000uL, (2_kB).getBytes());    // Whole number.
  ASSERT_EQ(1500uL, (1.5_kB).getBytes());  // Floating point without rounding.
  ASSERT_EQ(1001uL, (1.0003_kB).getBytes());  // Floating point with rounding.

  // Megabytes.
  ASSERT_EQ(2000000uL, (2_MB).getBytes());  // Whole number.
  ASSERT_EQ(1500000uL,
            (1.5_MB).getBytes());  // Floating point without rounding.
  ASSERT_EQ(1000001uL,
            (1.0000003_MB).getBytes());  // Floating point with rounding.

  // Gigabytes.
  ASSERT_EQ(2000000000uL, (2_GB).getBytes());  // Whole number.
  ASSERT_EQ(1500000000uL,
            (1.5_GB).getBytes());  // Floating point without rounding.
  ASSERT_EQ(1000000001uL,
            (1.0000000003_GB).getBytes());  // Floating point with rounding.

  // Terabytes.
  ASSERT_EQ(2000000000000uL, (2_TB).getBytes());  // Whole number.
  ASSERT_EQ(1500000000000uL,
            (1.5_TB).getBytes());  // Floating point without rounding.
  ASSERT_EQ(1000000000001uL,
            (1.0000000000003_TB).getBytes());  // Floating point with rounding.
}

// Describes a memory size in all available memory units.
struct AllMemoryUnitSizes {
  size_t bytes;
  double kilobytes;
  double megabytes;
  double gigabytes;
  double terabytes;
};

// A hash map pairing up a single memory size unit with the corresponding
// `AllMemoryUnitSizes` representations.
constexpr ad_utility::ConstexprMap<std::string_view, AllMemoryUnitSizes, 5>
    singleMemoryUnitSizes(
        {std::pair{"B", AllMemoryUnitSizes{1uL, 1e-3, 1e-6, 1e-9, 1e-12}},
         std::pair{"kB", AllMemoryUnitSizes{1'000uL, 1, 1e-3, 1e-6, 1e-9}},
         std::pair{"MB", AllMemoryUnitSizes{1'000'000uL, 1e3, 1, 1e-3, 1e-6}},
         std::pair{"GB",
                   AllMemoryUnitSizes{1'000'000'000uL, 1e6, 1e3, 1, 1e-3}},
         std::pair{"TB",
                   AllMemoryUnitSizes{1'000'000'000'000uL, 1e9, 1e6, 1e3, 1}}});

/*
Checks all the getters of the class with the wanted memory sizes.
*/
void checkAllMemorySizeGetter(
    const ad_utility::MemorySize& m, const AllMemoryUnitSizes& ms,
    ad_utility::source_location l = ad_utility::source_location::current()) {
  auto trace{generateLocationTrace(l)};

  ASSERT_EQ(m.getBytes(), ms.bytes);
  ASSERT_DOUBLE_EQ(m.getKilobytes(), ms.kilobytes);
  ASSERT_DOUBLE_EQ(m.getMegabytes(), ms.megabytes);
  ASSERT_DOUBLE_EQ(m.getGigabytes(), ms.gigabytes);
  ASSERT_DOUBLE_EQ(m.getTerabytes(), ms.terabytes);
}

TEST(MemorySize, MemorySizeConstructor) {
  // Default constructor.
  ad_utility::MemorySize m1;
  checkAllMemorySizeGetter(m1, AllMemoryUnitSizes{0uL, 0.0, 0.0, 0.0, 0.0});

  // Factory functions for size_t overload.
  checkAllMemorySizeGetter(ad_utility::MemorySize::bytes(1uL),
                           singleMemoryUnitSizes.at("B"));
  checkAllMemorySizeGetter(ad_utility::MemorySize::kilobytes(1uL),
                           singleMemoryUnitSizes.at("kB"));
  checkAllMemorySizeGetter(ad_utility::MemorySize::megabytes(1uL),
                           singleMemoryUnitSizes.at("MB"));
  checkAllMemorySizeGetter(ad_utility::MemorySize::gigabytes(1uL),
                           singleMemoryUnitSizes.at("GB"));
  checkAllMemorySizeGetter(ad_utility::MemorySize::terabytes(1uL),
                           singleMemoryUnitSizes.at("TB"));

  // Factory functions for double overload.
  checkAllMemorySizeGetter(ad_utility::MemorySize::kilobytes(1.0),
                           singleMemoryUnitSizes.at("kB"));
  checkAllMemorySizeGetter(ad_utility::MemorySize::megabytes(1.0),
                           singleMemoryUnitSizes.at("MB"));
  checkAllMemorySizeGetter(ad_utility::MemorySize::gigabytes(1.0),
                           singleMemoryUnitSizes.at("GB"));
  checkAllMemorySizeGetter(ad_utility::MemorySize::terabytes(1.0),
                           singleMemoryUnitSizes.at("TB"));

  // Negative numbers are not allowed.
  ASSERT_ANY_THROW(ad_utility::MemorySize::kilobytes(-1.0));
  ASSERT_ANY_THROW(ad_utility::MemorySize::megabytes(-1.0));
  ASSERT_ANY_THROW(ad_utility::MemorySize::gigabytes(-1.0));
  ASSERT_ANY_THROW(ad_utility::MemorySize::terabytes(-1.0));

  // Numbers, that lead to overflow, are not allowed.
  AD_EXPECT_THROW_WITH_MESSAGE(
      ad_utility::MemorySize::kilobytes(ad_utility::size_t_max),
      ::testing::ContainsRegex(absl::StrCat(ad_utility::size_t_max, " kB")));
  AD_EXPECT_THROW_WITH_MESSAGE(
      ad_utility::MemorySize::megabytes(ad_utility::size_t_max),
      ::testing::ContainsRegex(absl::StrCat(ad_utility::size_t_max, " MB")));
  AD_EXPECT_THROW_WITH_MESSAGE(
      ad_utility::MemorySize::gigabytes(ad_utility::size_t_max),
      ::testing::ContainsRegex(absl::StrCat(ad_utility::size_t_max, " GB")));
  AD_EXPECT_THROW_WITH_MESSAGE(
      ad_utility::MemorySize::terabytes(ad_utility::size_t_max),
      ::testing::ContainsRegex(absl::StrCat(ad_utility::size_t_max, " TB")));
  AD_EXPECT_THROW_WITH_MESSAGE(
      ad_utility::MemorySize::kilobytes(DBL_MAX),
      ::testing::ContainsRegex("is larger than the maximum amount of memory"));
  AD_EXPECT_THROW_WITH_MESSAGE(
      ad_utility::MemorySize::megabytes(DBL_MAX),
      ::testing::ContainsRegex("is larger than the maximum amount of memory"));
  AD_EXPECT_THROW_WITH_MESSAGE(
      ad_utility::MemorySize::gigabytes(DBL_MAX),
      ::testing::ContainsRegex("is larger than the maximum amount of memory"));
  AD_EXPECT_THROW_WITH_MESSAGE(
      ad_utility::MemorySize::terabytes(DBL_MAX),
      ::testing::ContainsRegex("is larger than the maximum amount of memory"));
}

TEST(MemorySize, AssignmentOperator) {
  ad_utility::MemorySize m;
  checkAllMemorySizeGetter(m, AllMemoryUnitSizes{0uL, 0.0, 0.0, 0.0, 0.0});

  m = 1_B;
  checkAllMemorySizeGetter(m, singleMemoryUnitSizes.at("B"));

  m = 1_kB;
  checkAllMemorySizeGetter(m, singleMemoryUnitSizes.at("kB"));

  m = 1_MB;
  checkAllMemorySizeGetter(m, singleMemoryUnitSizes.at("MB"));

  m = 1_GB;
  checkAllMemorySizeGetter(m, singleMemoryUnitSizes.at("GB"));

  m = 1_TB;
  checkAllMemorySizeGetter(m, singleMemoryUnitSizes.at("TB"));
}

// For tests, where `MemorySize` is converted into string and vice-versa.
struct MemorySizeAndStringRepresentation {
  ad_utility::MemorySize memorySize_;
  std::string stringRepresentation_;
};

static std::vector<MemorySizeAndStringRepresentation>
generalAsStringTestCases() {
  return {{50_B, "50 B"},         {1_kB, "1000 B"},   {200_kB, "200 kB"},
          {150.5_kB, "150.5 kB"}, {2_MB, "2 MB"},     {1.5_MB, "1.5 MB"},
          {2_GB, "2 GB"},         {1.5_GB, "1.5 GB"}, {2_TB, "2 TB"},
          {1.5_TB, "1.5 TB"}};
}

TEST(MemorySize, AsString) {
  // Checks the expected string representation.
  auto doTest = [](const MemorySizeAndStringRepresentation& testCase) {
    // Normal `asString`.
    ASSERT_STREQ(testCase.memorySize_.asString().c_str(),
                 testCase.stringRepresentation_.data());

    // With the `<<` operator.
    std::ostringstream stream;
    stream << testCase.memorySize_;
    ASSERT_STREQ(stream.str().c_str(), testCase.stringRepresentation_.data());
  };

  std::ranges::for_each(generalAsStringTestCases(), doTest);

  // Check, if it always uses the right unit.
  doTest({99'999_B, "99999 B"});
  doTest({100'000_B, "100 kB"});
  doTest({400'000_B, "400 kB"});
  doTest({4'000_kB, "4 MB"});
  doTest({4'000_MB, "4 GB"});
  doTest({4'000_GB, "4 TB"});
}

TEST(MemorySize, Parse) {
  // Parse the given string and compare to the expected instance of
  // `MemorySize`.
  auto doTest = [](const MemorySizeAndStringRepresentation& testCase) {
    ASSERT_EQ(ad_utility::MemorySize::parse(testCase.stringRepresentation_),
              testCase.memorySize_);
  };

  // Check, if parsing the given string causes an exception.
  auto doExceptionTest = [](std::string_view str) {
    ASSERT_ANY_THROW(ad_utility::MemorySize{}.parse(str));
  };

  // General testing.
  std::ranges::for_each(generalAsStringTestCases(), doTest);

  // Does `Byte` only work with whole, positive numbers?
  doExceptionTest("-46 B");
  doExceptionTest("4.2 B");
  doExceptionTest("-4.2 B");

  // Nothing should work with negativ numbers.
  std::ranges::for_each(generalAsStringTestCases(), doExceptionTest,
                        [](const MemorySizeAndStringRepresentation& testCase) {
                          return absl::StrCat("-",
                                              testCase.stringRepresentation_);
                        });

  // Byte sizes can only be set with `B`.
  std::ranges::for_each(std::vector{"42 BYTE", "42 BYTe", "42 BYtE", "42 BYte",
                                    "42 ByTE", "42 ByTe", "42 BytE", "42 Byte",
                                    "42 bYTE", "42 bYTe", "42 bYtE", "42 bYte",
                                    "42 byTE", "42 byTe", "42 bytE", "42 byte"},
                        doExceptionTest);

  // Is our grammar truly case insensitive?
  std::ranges::for_each(
      std::vector<MemorySizeAndStringRepresentation>{{42_B, "42 B"},
                                                     {42_B, "42 b"},
                                                     {42_kB, "42 KB"},
                                                     {42_kB, "42 Kb"},
                                                     {42_kB, "42 kB"},
                                                     {42_kB, "42 kb"},
                                                     {42_MB, "42 MB"},
                                                     {42_MB, "42 Mb"},
                                                     {42_MB, "42 mB"},
                                                     {42_MB, "42 mb"},
                                                     {42_GB, "42 GB"},
                                                     {42_GB, "42 Gb"},
                                                     {42_GB, "42 gB"},
                                                     {42_GB, "42 gb"},
                                                     {42_TB, "42 TB"},
                                                     {42_TB, "42 Tb"},
                                                     {42_TB, "42 tB"},
                                                     {42_TB, "42 tb"}},
      doTest);

  // Does our short hand (memory unit without the `B` at the end) work? And is
  // it case insensitive?
  std::ranges::for_each(
      std::vector<MemorySizeAndStringRepresentation>{{42_kB, "42 K"},
                                                     {42_kB, "42 k"},
                                                     {42_MB, "42 M"},
                                                     {42_MB, "42 m"},
                                                     {42_GB, "42 G"},
                                                     {42_GB, "42 g"},
                                                     {42_TB, "42 T"},
                                                     {42_TB, "42 t"}},
      doTest);

  // We only take memory units up to `TB`. Not further.
  std::ranges::for_each(std::vector{"42 P", "42 PB"}, doExceptionTest);
}

TEST(MemorySize, ArithmeticOperators) {
  // Addition.
  ASSERT_EQ((2_GB).getBytes(), (1_GB + 1_GB).getBytes());
  ASSERT_EQ((20_TB).getBytes(), (1_TB + 1_TB + 10_TB + 8000_GB).getBytes());
  ad_utility::MemorySize memAddition{4_MB};
  memAddition += 7_MB;
  ASSERT_EQ((11_MB).getBytes(), memAddition.getBytes());
  memAddition += 11000_kB;
  ASSERT_EQ((22_MB).getBytes(), memAddition.getBytes());

  // Subtraction.
  ASSERT_EQ((2_GB).getBytes(), (3_GB - 1_GB).getBytes());
  ASSERT_EQ((12_TB).getBytes(), (31_TB - 1_TB - 10_TB - 8000_GB).getBytes());
  ad_utility::MemorySize memSubtraction{40_MB};
  memSubtraction -= 7_MB;
  ASSERT_EQ((33_MB).getBytes(), memSubtraction.getBytes());
  memSubtraction -= 11000_kB;
  ASSERT_EQ((22_MB).getBytes(), memSubtraction.getBytes());

  // Whole number multiplication.
  ASSERT_EQ((2_GB).getBytes(), (1_GB * 2).getBytes());
  ASSERT_EQ((20_TB).getBytes(), (2 * 1_TB * 10).getBytes());
  ad_utility::MemorySize memWholeMultiplication{40_MB};
  memWholeMultiplication *= 5;
  ASSERT_EQ((200_MB).getBytes(), memWholeMultiplication.getBytes());
  memWholeMultiplication *= 3;
  ASSERT_EQ((600_MB).getBytes(), memWholeMultiplication.getBytes());
  ASSERT_ANY_THROW(1_GB * -2);

  // Floating point multiplication.
  ASSERT_EQ((5_GB).getBytes(), (2_GB * 2.5).getBytes());
  ASSERT_EQ((375_TB).getBytes(), (0.25 * 400_TB * 3.75).getBytes());
  ad_utility::MemorySize memFloatingPointMultiplication{40_MB};
  memFloatingPointMultiplication *= 1.5;
  ASSERT_EQ((60_MB).getBytes(), memFloatingPointMultiplication.getBytes());
  memFloatingPointMultiplication *= 0.2;
  ASSERT_EQ((12_MB).getBytes(), memFloatingPointMultiplication.getBytes());
  ASSERT_ANY_THROW(1_GB * -2.48);

  // Whole number division.
  ASSERT_EQ((2_GB).getBytes(), (4_GB / 2).getBytes());
  ASSERT_EQ((20_TB).getBytes(), (400_TB / 2 / 10).getBytes());
  ad_utility::MemorySize memWholeDivision{600_MB};
  memWholeDivision /= 3;
  ASSERT_EQ((200_MB).getBytes(), memWholeDivision.getBytes());
  memWholeDivision /= 5;
  ASSERT_EQ((40_MB).getBytes(), memWholeDivision.getBytes());
  ASSERT_ANY_THROW(1_GB / -2);
  ASSERT_ANY_THROW(1_GB / 0);

  // Floating point division.
  ASSERT_EQ((2_GB).getBytes(), (5_GB / 2.5).getBytes());
  ASSERT_EQ((400_TB).getBytes(), (375_TB / 0.25 / 3.75).getBytes());
  ad_utility::MemorySize memFloatingPointDivision{12_MB};
  memFloatingPointDivision /= 1.5;
  ASSERT_EQ((8_MB).getBytes(), memFloatingPointDivision.getBytes());
  memFloatingPointDivision /= 0.2;
  ASSERT_EQ((40_MB).getBytes(), memFloatingPointDivision.getBytes());
  ASSERT_ANY_THROW(1_GB / -2.48);
  ASSERT_ANY_THROW(1_GB / 0.);
}

// Checks, if all the constexpr functions can actually be evaluated at compile
// time.
TEST(MemorySize, ConstEval) {
  // Default constructor.
  constexpr ad_utility::MemorySize m{};
  static_assert(m.getBytes() == 0);

  // Copy constructor.
  static_assert(ad_utility::MemorySize(m).getBytes() == 0);

  // Move constructor.
  static_assert(ad_utility::MemorySize(ad_utility::MemorySize{}).getBytes() ==
                0);

  // Factory functions.
  static_assert(ad_utility::MemorySize::bytes(42).getBytes() == 42);
  static_assert(ad_utility::MemorySize::kilobytes(42uL).getKilobytes() == 42);
  static_assert(ad_utility::MemorySize::kilobytes(4.2).getKilobytes() == 4.2);
  static_assert(ad_utility::MemorySize::megabytes(42uL).getMegabytes() == 42);
  static_assert(ad_utility::MemorySize::megabytes(4.2).getMegabytes() == 4.2);
  static_assert(ad_utility::MemorySize::gigabytes(42uL).getGigabytes() == 42);
  static_assert(ad_utility::MemorySize::gigabytes(4.2).getGigabytes() == 4.2);
  static_assert(ad_utility::MemorySize::terabytes(42uL).getTerabytes() == 42);
  static_assert(ad_utility::MemorySize::terabytes(4.2).getTerabytes() == 4.2);

<<<<<<< HEAD
  // Comparison operators.
  static_assert(42_B == 42_B);
  static_assert(42_B != 41_B);
  static_assert(42_B < 43_B);
  static_assert(42_B <= 42_B);
  static_assert(42_B <= 43_B);
  static_assert(42_B > 41_B);
  static_assert(42_B >= 42_B);
  static_assert(42_B >= 41_B);
  static_assert(!(42_B == 41_B));
  static_assert(!(42_B != 42_B));
  static_assert(!(42_B < 42_B));
  static_assert(!(42_B <= 41_B));
  static_assert(!(42_B > 43_B));
  static_assert(!(42_B >= 43_B));
=======
  // Addition.
  static_assert((20_TB).getBytes() ==
                (1_TB + 1_TB + 10_TB + 8000_GB).getBytes());
  static_assert((20_TB += 5_TB).getBytes() ==
                (2_TB + 5_TB + 10_TB + 8000_GB).getBytes());

  // Subtraction.
  static_assert((20_TB).getBytes() ==
                (40_TB - 1_TB - 10_TB - 9000_GB).getBytes());
  static_assert((20_TB -= 5_TB).getBytes() ==
                (40_TB - 5_TB - 10_TB - 10000_GB).getBytes());

  // Whole number multiplication.
  static_assert((20_TB).getBytes() == (2 * 1_TB * 10).getBytes());
  static_assert((20_TB *= 5).getBytes() == (4 * 5_TB * 5).getBytes());

  // Floating point multiplication.
  static_assert((5_GB).getBytes() == (2_GB * 2.5).getBytes());
  static_assert((30_TB *= 1.15).getBytes() == (0.15 * 100_TB * 2.3).getBytes());

  // Whole number division.
  static_assert((1_TB).getBytes() == (20_TB / 2 / 10).getBytes());
  static_assert((25_TB /= 5).getBytes() == (100_TB / 4 / 5).getBytes());

  // Floating point division.
  static_assert((2_GB).getBytes() == (5_GB / 2.5).getBytes());
  static_assert((30_TB *= 1.15).getBytes() == (100_TB * 0.15 * 2.3).getBytes());
  static_assert((115_TB /= 1.15).getBytes() ==
                (34.5_TB / 0.15 / 2.3).getBytes());
>>>>>>> ca6ff477
}<|MERGE_RESOLUTION|>--- conflicted
+++ resolved
@@ -368,7 +368,6 @@
   static_assert(ad_utility::MemorySize::terabytes(42uL).getTerabytes() == 42);
   static_assert(ad_utility::MemorySize::terabytes(4.2).getTerabytes() == 4.2);
 
-<<<<<<< HEAD
   // Comparison operators.
   static_assert(42_B == 42_B);
   static_assert(42_B != 41_B);
@@ -384,7 +383,7 @@
   static_assert(!(42_B <= 41_B));
   static_assert(!(42_B > 43_B));
   static_assert(!(42_B >= 43_B));
-=======
+
   // Addition.
   static_assert((20_TB).getBytes() ==
                 (1_TB + 1_TB + 10_TB + 8000_GB).getBytes());
@@ -414,5 +413,4 @@
   static_assert((30_TB *= 1.15).getBytes() == (100_TB * 0.15 * 2.3).getBytes());
   static_assert((115_TB /= 1.15).getBytes() ==
                 (34.5_TB / 0.15 / 2.3).getBytes());
->>>>>>> ca6ff477
 }