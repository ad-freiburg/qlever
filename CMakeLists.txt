cmake_minimum_required(VERSION 3.8.4)
project(QLever C CXX)

# C/C++ Versions
set (CMAKE_C_STANDARD 11)
set(CMAKE_C_STANDARD_REQUIRED ON)
set(CMAKE_CXX_STANDARD 20)
set(CMAKE_CXX_STANDARD_REQUIRED ON)

# Coroutines require an additional compiler flag that is called differently
# on clang and g++
include(CheckCXXCompilerFlag)
check_cxx_compiler_flag(-fcoroutines HAS_COROUTINES)
if (HAS_COROUTINES)
    add_compile_options(-fcoroutines)
else()
    add_compile_options(-fcoroutines-ts)
endif()

## Build targets for address sanitizer
# AddressSanitize
set(CMAKE_C_FLAGS_ASAN
        "-fsanitize=address -fsanitize=undefined -fno-optimize-sibling-calls -fsanitize-address-use-after-scope -fno-omit-frame-pointer -g -O1"
        CACHE STRING "Flags used by the C compiler during AddressSanitizer builds."
        FORCE)
set(CMAKE_CXX_FLAGS_ASAN
        "-fsanitize=address -fsanitize=undefined -fno-optimize-sibling-calls -fsanitize-address-use-after-scope -fno-omit-frame-pointer -g -O1"
        CACHE STRING "Flags used by the C++ compiler during AddressSanitizer builds."
        FORCE)

# Add colored output for Ninja
if ("${CMAKE_GENERATOR}" STREQUAL "Ninja")
    if ("${CMAKE_CXX_COMPILER_ID}" STREQUAL "GNU")
        add_compile_options(-fdiagnostics-color=always)
    elseif ("${CMAKE_CXX_COMPILER_ID}" STREQUAL "Clang")
        add_compile_options(-fcolor-diagnostics)
    endif ()
endif ()

if (("${CMAKE_CXX_COMPILER_ID}" STREQUAL "GNU") AND
   (CMAKE_CXX_COMPILER_VERSION VERSION_GREATER_EQUAL "12") AND
   (CMAKE_CXX_COMPILER_VERSION VERSION_LESS "12.1"))
    message(STATUS "Adding -Wno-restrict for g++12.0 because of false positives")
    add_compile_options(-Wno-restrict)
    else()
endif ()

###############################################################################
##### Essential settings #####
###############################################################################

###############################
# ANTLR CPP RUNTIME FOR THE SPARQL PARSER
###############################
add_subdirectory(third_party/antlr4/runtime/Cpp EXCLUDE_FROM_ALL)
target_compile_options(antlr4_static PRIVATE -Wno-implicit-fallthrough -Wno-attributes -Wno-ambiguous-reversed-operator)
include_directories(third_party/antlr4/runtime/Cpp/runtime/src)

################################
# Threading
################################
find_package(Threads REQUIRED)

#################################
# ICU (for proper collation
################################
find_package(ICU 60 REQUIRED COMPONENTS uc i18n)
include_directories(${ICU_INCLUDE_DIR})

###################################
# JEMALLOC
###################################
if (${JEMALLOC_MANUALLY_INSTALLED})
  link_libraries(jemalloc)
else()
  find_package(PkgConfig)
  pkg_check_modules (JEMALLOC jemalloc)

  pkg_search_module(JEMALLOC jemalloc)
  if (${JEMALLOC_FOUND})
    include_directories(${JEMALLOC_INCLUDE_DIRS})
    link_libraries(${JEMALLOC_LIBRARIES})
  else ()
    message(FATAL_ERROR "Jemalloc is required, but could not be found via
    pkg-config. If you are sure that you have installed jemalloc on your system
    (e.g. via `apt install libjemalloc-dev` on Ubuntu), you might try rerunning
    cmake with `-DJEMALLOC_MANUALLY_INSTALLED=True`. This is currently necessary
    on Ubuntu 18.04, where pkg-config does not find jemalloc.")
  endif()
endif()


######################################
# BOOST
######################################
find_package(Boost 1.74 COMPONENTS iostreams program_options REQUIRED)
include_directories(${Boost_INCLUDE_DIR})


set(CMAKE_ARCHIVE_OUTPUT_DIRECTORY ${CMAKE_BINARY_DIR}/lib)
set(CMAKE_LIBRARY_OUTPUT_DIRECTORY ${CMAKE_BINARY_DIR}/lib)
# set(CMAKE_RUNTIME_OUTPUT_DIRECTORY ${CMAKE_BINARY_DIR}/bin)

set(CMAKE_CXX_FLAGS "${CMAKE_CXX_FLAGS}  -Wall -Wextra")
# Enable the specification of additional warnings manually from the commandline
set(CMAKE_CXX_FLAGS "${CMAKE_CXX_FLAGS} ${ADDITIONAL_COMPILER_FLAGS}")


if (${PERFTOOLS_PROFILER})
    set(CMAKE_CXX_FLAGS "${CMAKE_CXX_FLAGS} -lprofiler")
    message(STATUS "Adding -lprofiler (make sure your have google-perftools installed.)")
endif ()

if (${ALLOW_SHUTDOWN})
    set(CMAKE_CXX_FLAGS "${CMAKE_CXX_FLAGS} -DALLOW_SHUTDOWN")
    message(STATUS "Adding -DALLOW_SHUTDOWN")
endif ()


set(CMAKE_CXX_FLAGS_RELEASE "${CMAKE_CXX_FLAGS_RELEASE} -O3")


set(CMAKE_CXX_FLAGS_DEBUG "${CMAKE_CXX_FLAGS_DEBUG}")
set(CMAKE_C_FLAGS_DEBUG "${CMAKE_C_FLAGS_DEBUG}")

################################
# GTEST AND GMOCK
################################
add_subdirectory(third_party/googletest EXCLUDE_FROM_ALL)
include_directories(third_party/googletest/googletest/include)
include_directories(third_party/googletest/googlemock/include)

################################
# NLOHNMANN-JSON
################################
# Header only, nothing to include
include_directories(third_party/json/)

################################
# CTRE, Compile-Time-Regular-Expressions
################################
# Header only, nothing to include
include_directories(third_party/ctre/include)

################################
# ABSEIL
################################
set(BUILD_TESTING OFF CACHE BOOL "Don't build tests for abseil" FORCE)
add_subdirectory(third_party/abseil-cpp EXCLUDE_FROM_ALL)
include_directories(third_party/abseil-cpp/)



if (USE_PARALLEL)
    include(FindOpenMP)
    if (OPENMP_FOUND)
        set(CMAKE_C_FLAGS "${CMAKE_C_FLAGS} ${OpenMP_C_FLAGS}")
        set(CMAKE_CXX_FLAGS "${CMAKE_CXX_FLAGS} ${OpenMP_CXX_FLAGS}")
        set(CMAKE_EXE_LINKER_FLAGS "${CMAKE_EXE_LINKER_FLAGS} ${OpenMP_EXE_LINKER_FLAGS}")
        add_definitions("-D_PARALLEL_SORT")
    endif ()
endif()

if (USE_TREE_BASED_CACHE)
    add_definitions("-D_QLEVER_USE_TREE_BASED_CACHE")
endif()

################################
# STXXL
################################
# Disable GNU parallel as it prevents build on Ubuntu 14.04
set(USE_GNU_PARALLEL OFF CACHE BOOL "Don't use gnu parallel" FORCE)
set(USE_OPENMP OFF CACHE BOOL "Don't use OPENMP as default" FORCE)

add_subdirectory(third_party/stxxl EXCLUDE_FROM_ALL)

# apply STXXL CXXFLAGS
set(CMAKE_CXX_FLAGS "${CMAKE_CXX_FLAGS} ${STXXL_CXX_FLAGS}")
include_directories(SYSTEM ${STXXL_INCLUDE_DIRS})

################################
# RE2
################################

# RE2 has a lot of unused-parameter warnings, we will deactivate
# these for the subproject
set(LOCAL_CXX_BACKUP_FLAGS "${CMAKE_CXX_FLAGS}")
set(CMAKE_CXX_FLAGS "${CMAKE_CXX_FLAGS} -Wno-unused-parameter")

set(RE2_BUILD_TESTING OFF CACHE BOOL "enable testing for RE2" FORCE)
add_subdirectory(third_party/re2 EXCLUDE_FROM_ALL)
target_compile_options(re2 PRIVATE -Wno-unused-but-set-variable)
include_directories(SYSTEM third_party/re2)

# reinstate original flags including all warnings
set(CMAKE_CXX_FLAGS "${LOCAL_CXX_BACKUP_FLAGS}")

message(STATUS ---)
message(STATUS "CXX_FLAGS are : " ${CMAKE_CXX_FLAGS})
message(STATUS "CXX_FLAGS_RELEASE are : " ${CMAKE_CXX_FLAGS_RELEASE})
message(STATUS "CXX_FLAGS_DEBUG are : " ${CMAKE_CXX_FLAGS_DEBUG})
message(STATUS "IMPORTANT: Make sure you have selected the desired CMAKE_BUILD_TYPE")
message(STATUS "CMAKE_BUILD_TYPE is ${CMAKE_BUILD_TYPE}")
message(STATUS ---)

###############################################################################
##### Actual project configuration #####
###############################################################################

include_directories(src)

<<<<<<< HEAD
# run the script `CompilationInfo.cmake` that creates the file `CompilationInfo.cpp` with the
=======
# Run the script `GitHash.cmake` that creates the file `GitHash.cpp` with the
>>>>>>> 6dba1ec2
# current git hash and the curent time and date. The first output which is never
# created is necessary s.t. the command is never cached and always rerun.
add_custom_command(OUTPUT "${CMAKE_CURRENT_BINARY_DIR}/FileThatNeverExists.cpp"
                          "${CMAKE_CURRENT_BINARY_DIR}/CompilationInfo.cpp"
                   COMMAND cmake -P ${CMAKE_CURRENT_SOURCE_DIR}/CompilationInfo.cmake)

set(LOG_LEVEL_FATAL 0)
set(LOG_LEVEL_ERROR 1)
set(LOG_LEVEL_WARN 2)
set(LOG_LEVEL_INFO 3)
set(LOG_LEVEL_DEBUG 4)
set(LOG_LEVEL_TIMING 5)
set(LOG_LEVEL_TRACE 6)


if(CMAKE_BUILD_TYPE MATCHES DEBUG)
  set(LOGLEVEL DEBUG CACHE STRING "The loglevel")
else()
  set(LOGLEVEL INFO CACHE STRING "The loglevel")
endif()
set_property(CACHE LOGLEVEL PROPERTY STRINGS FATAL ERROR WARN INFO DEBUG TIMING TRACE)
add_definitions(-DLOGLEVEL=${LOG_LEVEL_${LOGLEVEL}})

add_subdirectory(src/parser)
add_subdirectory(src/engine)
add_subdirectory(src/index)
add_subdirectory(src/util)
enable_testing()
add_subdirectory(test)

configure_file(src/web/index.html index.html)
configure_file(src/web/style.css style.css)
configure_file(src/web/script.js script.js)

# Add the library with the constants declared in `CompilationInfo.h` and defined
# in `CompilationInfo.cpp` created by `CompilationInfo.cmake`.
add_library(compilationInfo ${CMAKE_CURRENT_BINARY_DIR}/CompilationInfo.cpp)

add_executable(IndexBuilderMain src/index/IndexBuilderMain.cpp)
target_link_libraries(IndexBuilderMain index ${CMAKE_THREAD_LIBS_INIT})

add_executable(CreatePatternsMain src/index/CreatePatternsMain.cpp src/util/ConstexprSmallString.h)
target_link_libraries(CreatePatternsMain index ${CMAKE_THREAD_LIBS_INIT})

add_executable(ServerMain src/ServerMain.cpp)
target_link_libraries (ServerMain engine ${CMAKE_THREAD_LIBS_INIT} boost_program_options)

add_executable(PrefixHeuristicEvaluatorMain src/PrefixHeuristicEvaluatorMain.cpp)
target_link_libraries (PrefixHeuristicEvaluatorMain index ${CMAKE_THREAD_LIBS_INIT})

add_executable(TurtleParserMain src/TurtleParserMain.cpp)
target_link_libraries(TurtleParserMain parser ${CMAKE_THREAD_LIBS_INIT} absl::flat_hash_map)

add_executable(VocabularyMergerMain src/VocabularyMergerMain.cpp)
target_link_libraries(VocabularyMergerMain index ${CMAKE_THREAD_LIBS_INIT})

add_executable(PermutationExporterMain src/index/PermutationExporterMain.cpp)
target_link_libraries(PermutationExporterMain index ${CMAKE_THREAD_LIBS_INIT})<|MERGE_RESOLUTION|>--- conflicted
+++ resolved
@@ -209,11 +209,7 @@
 
 include_directories(src)
 
-<<<<<<< HEAD
-# run the script `CompilationInfo.cmake` that creates the file `CompilationInfo.cpp` with the
-=======
-# Run the script `GitHash.cmake` that creates the file `GitHash.cpp` with the
->>>>>>> 6dba1ec2
+# Run the script `CompilationInfo.cmake` that creates the file `CompilationInfo.cpp` with the
 # current git hash and the curent time and date. The first output which is never
 # created is necessary s.t. the command is never cached and always rerun.
 add_custom_command(OUTPUT "${CMAKE_CURRENT_BINARY_DIR}/FileThatNeverExists.cpp"
