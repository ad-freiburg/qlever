cmake_minimum_required(VERSION 3.27)
if (POLICY CMP0167)
    cmake_policy(SET CMP0167 NEW)
endif ()
project(QLever C CXX)

# C/C++ Versions
set(CMAKE_C_STANDARD 11)
set(CMAKE_C_STANDARD_REQUIRED ON)
set(CMAKE_CXX_STANDARD 20)
set(CMAKE_CXX_STANDARD_REQUIRED ON)

if (CMAKE_INSTALL_PREFIX_INITIALIZED_TO_DEFAULT)
    # will not take effect without FORCE
    set(CMAKE_INSTALL_PREFIX ${CMAKE_BINARY_DIR} CACHE PATH "Install top-level directory" FORCE)
endif ()

# Boost::ASIO currently seems to have a bug when multiple coroutine streams are
# concurrently in flight because there were multiple calls to `co_spawn`.
# `ASIO` recycles the memory for awaitable frames, but there seems to only be
# one global unsynchronized memory pool for this recycling, which leads to all
# kinds of race conditions. The following constant disables the memory
# recycling and gets rid of all of those errors and crashes.
# TODO<joka921> Further analyze and then report this bug to the ASIO
# developers.
add_compile_definitions(BOOST_ASIO_DISABLE_AWAITABLE_FRAME_RECYCLING)

# By default, QLever uses precompiled headers for widely used modules. However when heavily modifying the headers that
# contribute to the precompiled headers, then it might be beneficial to deactivate precompiled headers.
option(USE_PRECOMPILED_HEADERS "Use precompiled headers to reduce compile times" ON)

# Coroutines require an additional compiler flag that is called differently
# on clang and g++
option(COMPILER_VERSION_CHECK_DEACTIVATED "Disable compiler version check" OFF)

option(REDUCED_FEATURE_SET_FOR_CPP17 "Exclude some features like `SERVICE`, `LOAD`, and transitive property paths, that haven't been migrated to C++17 yet" OFF)
if (REDUCED_FEATURE_SET_FOR_CPP17)
    add_compile_definitions(QLEVER_REDUCED_FEATURE_SET_FOR_CPP17 QLEVER_EXPRESSION_GENERATOR_BACKPORTS_FOR_CPP17)
endif()

option(EXPRESSION_GENERATOR_BACKPORTS_FOR_CPP17 "Use the C++17 backports inside `SparqlExpressionGenerators.h`. They are currently less efficient than the C++20 implementations. This option is implicitly activated by the `REDUCED_FEATURE_SET_FOR_CPP17` option, but can be activated separately to run the unit tests for the backports of the `ExpressionGenerators`" OFF)
if (EXPRESSION_GENERATOR_BACKPORTS_FOR_CPP17)
    add_compile_definitions(QLEVER_EXPRESSION_GENERATOR_BACKPORTS_FOR_CPP17)
endif()

set(RANGE_V3_REQUIRED_BY_COMPILER OFF)
if (CMAKE_CXX_COMPILER_ID STREQUAL "GNU")
    if (CMAKE_CXX_COMPILER_VERSION VERSION_LESS "11.0.0" AND NOT COMPILER_VERSION_CHECK_DEACTIVATED)
        MESSAGE(FATAL_ERROR "G++ versions older than 11.0 are not supported by QLever")
    elseif (CMAKE_CXX_COMPILER_VERSION VERSION_GREATER "11.0.0")
        add_compile_options(-fcoroutines)
    endif ()

elseif (CMAKE_CXX_COMPILER_ID STREQUAL "Clang")
    if (CMAKE_CXX_COMPILER_VERSION VERSION_LESS "16.0.0" AND NOT COMPILER_VERSION_CHECK_DEACTIVATED)
        MESSAGE(FATAL_ERROR "Clang++ versions older than 16.0 are not supported by QLever")
    endif ()
    if (CMAKE_CXX_COMPILER_VERSION VERSION_LESS "17.0.0")
        # clang-16 doesn't support templated structs without explicit deduction guides, but those are required with
        # libstdc++13 ranges in some cases.
        MESSAGE(STATUS "range-v3 is used for clang-16 because of its incompatibility with libstdc++13")
        set(RANGE_V3_REQUIRED_BY_COMPILER ON)
    endif ()
else ()
    MESSAGE(FATAL_ERROR "QLever currently only supports the G++ or LLVM-Clang++ compilers. Found ${CMAKE_CXX_COMPILER_ID}")
endif ()

## Build targets for address sanitizer

set(CMAKE_C_FLAGS_ASAN
        "-fsanitize=address -fsanitize=undefined -fno-optimize-sibling-calls -fsanitize-address-use-after-scope -fno-omit-frame-pointer -g -O1"
        CACHE STRING "Flags used by the C compiler during AddressSanitizer builds."
        FORCE)
set(CMAKE_CXX_FLAGS_ASAN
        "-fsanitize=address -fsanitize=undefined -fno-optimize-sibling-calls -fsanitize-address-use-after-scope -fno-omit-frame-pointer -g -O1"
        CACHE STRING "Flags used by the C++ compiler during AddressSanitizer builds."
        FORCE)

# Add colored output for Ninja
if ("${CMAKE_GENERATOR}" STREQUAL "Ninja")
    if ("${CMAKE_CXX_COMPILER_ID}" STREQUAL "GNU")
        add_compile_options(-fdiagnostics-color=always)
    elseif ("${CMAKE_CXX_COMPILER_ID}" STREQUAL "Clang")
        add_compile_options(-fcolor-diagnostics)
    endif ()
endif ()

# Enable the manual usage of the C++ 17 backports (currently `range-v3` instead
# of `std::ranges` and the `std::enable_if_t` based expansion of the concept
# macros from `range-v3`.
option(USE_CPP_17_BACKPORTS "Use the C++17 backports (range-v3 and enable_if_t instead of std::ranges and concepts)" OFF)
if (${USE_CPP_17_BACKPORTS} OR ${RANGE_V3_REQUIRED_BY_COMPILER})
    MESSAGE(STATUS "Using the C++17 backports (e.g. range-v3)")
    add_compile_definitions(QLEVER_CPP_17 CPP_CXX_CONCEPTS=0)
else ()
    add_compile_definitions(RANGE_V3_COMBINE_WITH_STD)
endif ()

###############################################################################
##### Essential settings #####
###############################################################################
include(FetchContent)

################################
# GTEST AND GMOCK
################################
FetchContent_Declare(
        googletest
        GIT_REPOSITORY https://github.com/google/googletest.git
        GIT_TAG 7917641ff965959afae189afb5f052524395525c # main branch on 2025/09/11
)

################################
# NLOHMANN JSON
################################
# Use URL to avoid downloading large repository as recommended here:
# https://json.nlohmann.me/integration/cmake/#fetchcontent
FetchContent_Declare(
        nlohmann-json
        URL https://github.com/nlohmann/json/releases/download/v3.12.0/json.tar.xz
        URL_HASH SHA3_224=0ad805c53f1769489a9c6bdeefd0a36c19f74239785cdb9c4344e8c1
)

###############################
# ANTLR CPP RUNTIME FOR THE SPARQL PARSER
###############################
set(ANTLR_BUILD_CPP_TESTS OFF CACHE BOOL "don't try to build googletest twice")
set(ANTLR_BUILD_SHARED OFF CACHE BOOL "We're only interested in the static library")
FetchContent_Declare(
        antlr
        GIT_REPOSITORY https://github.com/antlr/antlr4.git
        GIT_TAG cc82115a4e7f53d71d9d905caa2c2dfa4da58899 # 4.13.12
        SOURCE_SUBDIR runtime/Cpp
)

#################################
# Range v3 (for C++-17 backwards compatibility)
################################

FetchContent_Declare(
        range-v3
        #TODO<joka921> Merge this fork into the `qlever` GitHub organisation as soon as it exists.
        GIT_REPOSITORY https://github.com/joka921/range-v3
        # This branch removes some differences in the interface between `range-v3` and `std::ranges` s.t.
        # the former can be used as an (almost) drop-in replacement for the latter.
        GIT_TAG 42340ef354f7b4e4660268b788e37008d9cc85aa # branch fork-for-qlever
)

#################################
# libspatialjoin
################################
FetchContent_Declare(
        spatialjoin
        GIT_REPOSITORY https://github.com/ad-freiburg/spatialjoin
<<<<<<< HEAD
        GIT_TAG 26fcfeb831bae912cfe2c4d8e14f5f7ce8a2fe30
        EXCLUDE_FROM_ALL
=======
        GIT_TAG c358e479ebb5f40df99522e69a0b52d73416020b
>>>>>>> a572da0e
)
# disable bzip2 and zlib support in spatialjoin, we don't need it
add_compile_definitions(SPATIALJOIN_NO_BZIP2=True SPATIALJOIN_NO_ZLIB=True)

################################
# Threading
################################
find_package(Threads REQUIRED)

#################################
# ICU (for proper collation
################################
find_package(ICU 60 REQUIRED COMPONENTS uc i18n)

###################################
# JEMALLOC
###################################

find_package(jemalloc QUIET)
if (TARGET jemalloc::jemalloc)
    MESSAGE(STATUS "Use jemalloc that was installed via conan")
    link_libraries(jemalloc::jemalloc)

elseif (${JEMALLOC_MANUALLY_INSTALLED})
    link_libraries(jemalloc)
else ()
    find_package(PkgConfig)
    pkg_check_modules(JEMALLOC jemalloc)

    pkg_search_module(JEMALLOC jemalloc)
    if (${JEMALLOC_FOUND})
        include_directories(${JEMALLOC_INCLUDE_DIRS})
        link_libraries(${JEMALLOC_LIBRARIES})
    else ()
        message(WARNING "Jemalloc could not be found via
    pkg-config. If you are sure that you have installed jemalloc on your system
    (e.g. via `apt install libjemalloc-dev` on Ubuntu), you might try rerunning
    cmake with `-DJEMALLOC_MANUALLY_INSTALLED=True`. This is currently necessary
    on Ubuntu 18.04, where pkg-config does not find jemalloc. Continuing without jemalloc,
    this will impact the performance, most notably of the IndexBuilder")
    endif ()
endif ()

### ZSTD
find_package(ZSTD QUIET)
if (TARGET zstd::libzstd_static)
    MESSAGE(STATUS "Use zstd that was installed via conan")
    link_libraries(zstd::libzstd_static)
else ()
    link_libraries(zstd)
endif ()


######################################
# BOOST
######################################
find_package(Boost 1.81 COMPONENTS iostreams program_options url container REQUIRED CONFIG)
include_directories(${Boost_INCLUDE_DIR})


######################################
# SSL
######################################
find_package(OpenSSL REQUIRED)

##############################################
# Define a set of common third-party and self made libraries that are used almost
# as frequently as the standard library or as a  drop-in replacement for some of
# its functionality.To enable the usage in all parts of QLever, call the following
# function `qlever_target_link_libraries` for all libraries and executables. It
# is a drop-in replacement for `target_link_libraries` that additionally links
# against the common libraries.
function(qlever_target_link_libraries target)
    target_link_libraries(${target} ${ARGN} absl::compare absl::flat_hash_map
            absl::flat_hash_set absl::strings absl::str_format ICU::uc
            ICU::i18n OpenSSL::SSL OpenSSL::Crypto GTest::gtest GTest::gmock fsst nlohmann_json::nlohmann_json Boost::container)

    # memorySize is a utility library for defining memory sizes.
    if (NOT ${target} STREQUAL "memorySize")
        target_link_libraries(${target} memorySize)
    endif ()
endfunction()


set(CMAKE_ARCHIVE_OUTPUT_DIRECTORY ${CMAKE_BINARY_DIR}/lib)
set(CMAKE_LIBRARY_OUTPUT_DIRECTORY ${CMAKE_BINARY_DIR}/lib)
# set(CMAKE_RUNTIME_OUTPUT_DIRECTORY ${CMAKE_BINARY_DIR}/bin)

set(CMAKE_CXX_FLAGS "${CMAKE_CXX_FLAGS}  -Wall -Wextra")
# Enable the specification of additional compiler flags manually from the commandline
set(CMAKE_CXX_FLAGS "${CMAKE_CXX_FLAGS} ${ADDITIONAL_COMPILER_FLAGS}")


set(VOCAB_UNCOMPRESSED_IN_MEMORY OFF CACHE BOOL "Store QLever's vocabulary uncompressed and completely in RAM")
if (${VOCAB_UNCOMPRESSED_IN_MEMORY})
    add_compile_definitions(QLEVER_VOCAB_UNCOMPRESSED_IN_MEMORY)
endif ()

# Enable the specification of additional linker flags manually from the commandline
set(CMAKE_EXE_LINKER_FLAGS "${CMAKE_EXE_LINKER_FLAGS} ${ADDITIONAL_LINKER_FLAGS}")
set(CMAKE_SHARED_LINKER_FLAGS "${CMAKE_EXE_LINKER_FLAGS} ${ADDITIONAL_LINKER_FLAGS}")


if (${PERFTOOLS_PROFILER})
    set(CMAKE_CXX_FLAGS "${CMAKE_CXX_FLAGS} -lprofiler")
    message(STATUS "Adding -lprofiler (make sure your have google-perftools installed.)")
endif ()

if (${ALLOW_SHUTDOWN})
    set(CMAKE_CXX_FLAGS "${CMAKE_CXX_FLAGS} -DALLOW_SHUTDOWN")
    message(STATUS "Adding -DALLOW_SHUTDOWN")
endif ()


set(CMAKE_CXX_FLAGS_RELEASE "${CMAKE_CXX_FLAGS_RELEASE} -O3")


set(CMAKE_CXX_FLAGS_DEBUG "${CMAKE_CXX_FLAGS_DEBUG}")
set(CMAKE_C_FLAGS_DEBUG "${CMAKE_C_FLAGS_DEBUG}")

################################
# CTRE, Compile-Time-Regular-Expressions
################################
FetchContent_Declare(
        ctre
        GIT_REPOSITORY https://github.com/hanickadot/compile-time-regular-expressions.git
        GIT_TAG e34c26ba149b9fd9c34aa0f678e39739641a0d1e # v3.10.0
)

################################
# ABSEIL
################################
set(ABSL_ENABLE_INSTALL ON)
set(ABSL_USE_SYSTEM_INCLUDES ON)
set(ABSL_PROPAGATE_CXX_STD ON)
FetchContent_Declare(
        abseil
        GIT_REPOSITORY https://github.com/abseil/abseil-cpp.git
        GIT_TAG 93ac3a4f9ee7792af399cebd873ee99ce15aed08  # 2024-05-16
)

################################
# S2 Geometry
################################
set(BUILD_TESTS OFF CACHE BOOL "no tests for s2")
FetchContent_Declare(
        s2
        GIT_REPOSITORY https://github.com/google/s2geometry.git
        GIT_TAG 5b5eccd54a08ae03b4467e79ffbb076d0b5f221e  #version 0.11.1
        SYSTEM
)


if (USE_PARALLEL)
    include(FindOpenMP)
    if (OPENMP_FOUND)
        set(CMAKE_C_FLAGS "${CMAKE_C_FLAGS} ${OpenMP_C_FLAGS}")
        set(CMAKE_CXX_FLAGS "${CMAKE_CXX_FLAGS} ${OpenMP_CXX_FLAGS}")
        set(CMAKE_EXE_LINKER_FLAGS "${CMAKE_EXE_LINKER_FLAGS} ${OpenMP_EXE_LINKER_FLAGS}")
        add_compile_definitions(_PARALLEL_SORT)
    endif ()
endif ()

OPTION(_NO_TIMING_TESTS "Disable timing tests on platforms where `sleep` is unreliable" OFF)
if (_NO_TIMING_TESTS)
    add_compile_definitions(_QLEVER_NO_TIMING_TESTS)
endif ()

if (USE_TREE_BASED_CACHE)
    add_compile_definitions(_QLEVER_USE_TREE_BASED_CACHE)
endif ()

if (RUN_EXPENSIVE_TESTS)
    message(STATUS "Running expensive unit tests. This is only recommended in release builds")
    add_compile_definitions(QLEVER_RUN_EXPENSIVE_TESTS)
endif ()

if (ENABLE_EXPENSIVE_CHECKS)
    message(STATUS "Enabling checks that potentially have a significant runtime overhead")
    add_compile_definitions(AD_ENABLE_EXPENSIVE_CHECKS)
endif ()

set(QUERY_CANCELLATION_MODE "ENABLED" CACHE STRING "Option to allow disabling cancellation checks partially or completely to reduce the overhead of this mechanism during query computation.")
# Hint for cmake gui, but not actually enforced
set_property(CACHE QUERY_CANCELLATION_MODE PROPERTY STRINGS "ENABLED" "NO_WATCH_DOG" "DISABLED")
# So enforce this ourselves
if (QUERY_CANCELLATION_MODE AND NOT QUERY_CANCELLATION_MODE MATCHES "ENABLED|NO_WATCH_DOG|DISABLED")
    message(FATAL_ERROR "Invalid value for QUERY_CANCELLATION_MODE '${QUERY_CANCELLATION_MODE}'. Please remove the option entirely or change it to ENABLED, NO_WATCH_DOG or DISABLED.")
endif ()
add_compile_definitions(QUERY_CANCELLATION_MODE=${QUERY_CANCELLATION_MODE})

################################
# FSST
################################
FetchContent_Declare(
        fsst
        GIT_REPOSITORY https://github.com/cwida/fsst.git
        GIT_TAG b228af6356196095eaf9f8f5654b0635f969661e # main branch from 27th May 2025
)


################################
# RE2
################################
set(RE2_BUILD_TESTING OFF CACHE BOOL "enable testing for RE2" FORCE)
FetchContent_Declare(
        re2
        GIT_REPOSITORY https://github.com/google/re2.git
        GIT_TAG bc0faab533e2b27b85b8ad312abf061e33ed6b5d # v.2023-11-01
        GIT_SHALLOW TRUE
        OVERRIDE_FIND_PACKAGE
)

################################
# Apply FetchContent
################################
FetchContent_MakeAvailable(googletest ctre abseil re2 fsst s2 nlohmann-json antlr range-v3 spatialjoin)
# Disable some warnings in RE2 and GTEST
target_compile_options(s2 PRIVATE -Wno-sign-compare -Wno-unused-parameter -Wno-class-memaccess -Wno-comment -Wno-redundant-move -Wno-unknown-warning-option -Wno-maybe-uninitialized -Wno-class-memaccess -Wno-unused-but-set-variable -Wno-unused-function)
target_compile_options(re2 PRIVATE -Wno-unused-parameter)
if (CMAKE_CXX_COMPILER_ID STREQUAL "GNU")
    target_compile_options(gtest PRIVATE -Wno-maybe-uninitialized)
endif ()
include_directories(${ctre_SOURCE_DIR}/single-header)
target_compile_options(fsst PRIVATE -Wno-extra -Wno-all -Wno-error)
target_compile_options(fsst12 PRIVATE -Wno-extra -Wno-all -Wno-error)
include_directories(${fsst_SOURCE_DIR})
include_directories(${range-v3_SOURCE_DIR}/include)
target_compile_options(antlr4_static PRIVATE -Wno-all -Wno-extra -Wno-error -Wno-deprecated-declarations)
# Only required because a lot of classes that do not explicitly link against antlr4_static use the headers.
include_directories(SYSTEM "${antlr_SOURCE_DIR}/runtime/Cpp/runtime/src")

message(STATUS ---)
message(STATUS "CXX_FLAGS are : " ${CMAKE_CXX_FLAGS})
message(STATUS "CXX_FLAGS_RELEASE are : " ${CMAKE_CXX_FLAGS_RELEASE})
message(STATUS "CXX_FLAGS_DEBUG are : " ${CMAKE_CXX_FLAGS_DEBUG})
message(STATUS "IMPORTANT: Make sure you have selected the desired CMAKE_BUILD_TYPE")
message(STATUS "CMAKE_BUILD_TYPE is ${CMAKE_BUILD_TYPE}")
message(STATUS ---)

###############################################################################
##### Actual project configuration #####
###############################################################################

include_directories(src)

# Run the script `CompilationInfo.cmake` that creates the file `CompilationInfo.cpp`
# with the current git hash and the current time and date. When specifying
# `-DDONT_UPDATE_COMPILATION_INFO=true` as an argument to `cmake`, the compilation info is
# never updated. This is useful during development to avoid a relinking of the binaries for
# every compilation.
if (NOT DONT_UPDATE_COMPILATION_INFO)
    # The first output which is never created is necessary s.t. the command is never cached and
    # always rerun.
    add_custom_command(OUTPUT "${CMAKE_CURRENT_BINARY_DIR}/FileThatNeverExists.cpp"
            "${CMAKE_CURRENT_BINARY_DIR}/CompilationInfo.cpp"
            COMMAND cmake -P ${CMAKE_CURRENT_SOURCE_DIR}/CompilationInfo.cmake)
else ()
    add_custom_command(OUTPUT
            "${CMAKE_CURRENT_BINARY_DIR}/CompilationInfo.cpp"
            COMMAND cmake -P ${CMAKE_CURRENT_SOURCE_DIR}/CompilationInfo.cmake)
endif ()

set(LOG_LEVEL_FATAL FATAL)
set(LOG_LEVEL_ERROR ERROR)
set(LOG_LEVEL_WARN WARN)
set(LOG_LEVEL_INFO INFO)
set(LOG_LEVEL_DEBUG DEBUG)
set(LOG_LEVEL_TIMING TIMING)
set(LOG_LEVEL_TRACE TRACE)


if (CMAKE_BUILD_TYPE MATCHES DEBUG)
    set(LOGLEVEL DEBUG CACHE STRING "The loglevel")
else ()
    set(LOGLEVEL INFO CACHE STRING "The loglevel")
endif ()
set_property(CACHE LOGLEVEL PROPERTY STRINGS FATAL ERROR WARN INFO DEBUG TIMING TRACE)
add_compile_definitions(LOGLEVEL=${LOG_LEVEL_${LOGLEVEL}})


##################################################
# Warnings about incorrect combination of CMake variables

if (LOGLEVEL MATCHES "FATAL|ERROR" AND QUERY_CANCELLATION_MODE EQUAL "ENABLED")
    message(WARNING "Log level is not printing logs with level WARN, which is necessary when QUERY_CANCELLATION_MODE=ENABLED for it to work properly")
endif ()

##################################################
# Precompiled headers
set(PRECOMPILED_HEADER_FILES_ENGINE src/util/HashMap.h src/engine/Operation.h src/engine/QueryExecutionTree.h)
set(PRECOMPILED_HEADER_FILES_PARSER src/engine/sparqlExpressions/AggregateExpression.h ${ctre_SOURCE_DIR}/single-header/ctre-unicode.hpp ${antlr_SOURCE_DIR}/runtime/Cpp/runtime/src/antlr4-runtime.h)

add_subdirectory(src/parser)
add_subdirectory(src/engine)
if (USE_PRECOMPILED_HEADERS)
    target_precompile_headers(parser PRIVATE ${PRECOMPILED_HEADER_FILES_PARSER})
    target_precompile_headers(engine PRIVATE ${PRECOMPILED_HEADER_FILES_ENGINE})
endif ()
add_subdirectory(src/index)
add_subdirectory(src/util)
add_subdirectory(src/rdfTypes)
add_subdirectory(src/global)
add_subdirectory(src/libqlever)
add_subdirectory(benchmark)

enable_testing()
option(SINGLE_TEST_BINARY "Link all unit tests into a single binary. This is useful e.g. for code coverage tools and greatly reduces the total disk space required when building all unit tests with debug symbols" OFF)
add_subdirectory(test)

# Add the library with the constants declared in `CompilationInfo.h` and defined
# in `CompilationInfo.cpp` created by `CompilationInfo.cmake`.
add_library(compilationInfo ${CMAKE_CURRENT_BINARY_DIR}/CompilationInfo.cpp)
qlever_target_link_libraries(compilationInfo)

add_executable(IndexBuilderMain src/index/IndexBuilderMain.cpp)
qlever_target_link_libraries(IndexBuilderMain qlever index ${CMAKE_THREAD_LIBS_INIT} Boost::program_options compilationInfo global)

add_executable(ServerMain src/ServerMain.cpp)
qlever_target_link_libraries(ServerMain engine server ${CMAKE_THREAD_LIBS_INIT} Boost::program_options compilationInfo global)
if (USE_PRECOMPILED_HEADERS)
target_precompile_headers(ServerMain REUSE_FROM engine)
endif()

add_executable(LibQLeverExample src/libqlever/LibQLeverExample.cpp)
qlever_target_link_libraries(LibQLeverExample parser engine util index qlever absl::strings)

add_executable(VocabularyMergerMain src/VocabularyMergerMain.cpp)
qlever_target_link_libraries(VocabularyMergerMain index parser ${CMAKE_THREAD_LIBS_INIT})

add_executable(PrintIndexVersionMain src/PrintIndexVersionMain.cpp)
qlever_target_link_libraries(PrintIndexVersionMain util)

install(TARGETS
    ServerMain
    IndexBuilderMain
    RUNTIME DESTINATION bin
)

###############################################################
# CPack packaging
###############################################################

set(CPACK_PACKAGE_NAME "qlever")
set(CPACK_PACKAGE_VERSION "0.5.35")
set(CPACK_PACKAGE_CONTACT "bast@cs.uni-freiburg.de")

set(CPACK_OUTPUT_FILE_PREFIX "${CMAKE_BINARY_DIR}/packages")
set(CPACK_DEBIAN_PACKAGE_SHLIBDEPS ON)

set(CPACK_DEBIAN_FILE_NAME DEB-DEFAULT)

# 3. Handle FetchContent (Important!)
# Prevent CPack from packaging files installed by your dependencies (like GoogleTest or Abseil)
# unless you explicitly want them.
set(CPACK_VERBATIM_VARIABLES YES)

set(CPACK_PACKAGE_DESCRIPTION "The QLever SPARQL engine")
set(CPACK_PACKAGE_DESCRIPTION_SUMMARY "QLever High-performance SPARQL Engine")

include(CPack)<|MERGE_RESOLUTION|>--- conflicted
+++ resolved
@@ -152,12 +152,8 @@
 FetchContent_Declare(
         spatialjoin
         GIT_REPOSITORY https://github.com/ad-freiburg/spatialjoin
-<<<<<<< HEAD
-        GIT_TAG 26fcfeb831bae912cfe2c4d8e14f5f7ce8a2fe30
+        GIT_TAG c358e479ebb5f40df99522e69a0b52d73416020b
         EXCLUDE_FROM_ALL
-=======
-        GIT_TAG c358e479ebb5f40df99522e69a0b52d73416020b
->>>>>>> a572da0e
 )
 # disable bzip2 and zlib support in spatialjoin, we don't need it
 add_compile_definitions(SPATIALJOIN_NO_BZIP2=True SPATIALJOIN_NO_ZLIB=True)
