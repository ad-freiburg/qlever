cmake_minimum_required(VERSION 3.27)
if (POLICY CMP0167)
    cmake_policy(SET CMP0167 NEW)
endif ()
project(QLever C CXX)

# C/C++ Versions
set(CMAKE_C_STANDARD 11)
set(CMAKE_C_STANDARD_REQUIRED ON)
set(CMAKE_CXX_STANDARD 20)
set(CMAKE_CXX_STANDARD_REQUIRED ON)

if (CMAKE_INSTALL_PREFIX_INITIALIZED_TO_DEFAULT)
    # will not take effect without FORCE
    set(CMAKE_INSTALL_PREFIX ${CMAKE_BINARY_DIR} CACHE PATH "Install top-level directory" FORCE)
endif ()

# Boost::ASIO currently seems to have a bug when multiple coroutine streams are
# concurrently in flight because there were multiple calls to `co_spawn`.
# `ASIO` recycles the memory for awaitable frames, but there seems to only be
# one global unsynchronized memory pool for this recycling, which leads to all
# kinds of race conditions. The following constant disables the memory
# recycling and gets rid of all of those errors and crashes.
# TODO<joka921> Further analyze and then report this bug to the ASIO
# developers.
add_compile_definitions(BOOST_ASIO_DISABLE_AWAITABLE_FRAME_RECYCLING)

# By default, QLever uses precompiled headers for widely used modules. However when heavily modifying the headers that
# contribute to the precompiled headers, then it might be beneficial to deactivate precompiled headers.
option(USE_PRECOMPILED_HEADERS "Use precompiled headers to reduce compile times" ON)

# Coroutines require an additional compiler flag that is called differently
# on clang and g++
option(COMPILER_VERSION_CHECK_DEACTIVATED "Disable compiler version check" OFF)

option(REDUCED_FEATURE_SET_FOR_CPP17 "Exclude some features like `SERVICE`, `LOAD`, and transitive property paths, that haven't been migrated to C++17 yet" OFF)
if (REDUCED_FEATURE_SET_FOR_CPP17)
    add_compile_definitions(QLEVER_REDUCED_FEATURE_SET_FOR_CPP17)
endif()

set(RANGE_V3_REQUIRED_BY_COMPILER OFF)
if (CMAKE_CXX_COMPILER_ID STREQUAL "GNU")
    if (CMAKE_CXX_COMPILER_VERSION VERSION_LESS "11.0.0" AND NOT COMPILER_VERSION_CHECK_DEACTIVATED)
        MESSAGE(FATAL_ERROR "G++ versions older than 11.0 are not supported by QLever")
    elseif (CMAKE_CXX_COMPILER_VERSION VERSION_GREATER "11.0.0")
        add_compile_options(-fcoroutines)
    endif ()

elseif (CMAKE_CXX_COMPILER_ID STREQUAL "Clang")
    if (CMAKE_CXX_COMPILER_VERSION VERSION_LESS "16.0.0" AND NOT COMPILER_VERSION_CHECK_DEACTIVATED)
        MESSAGE(FATAL_ERROR "Clang++ versions older than 16.0 are not supported by QLever")
    endif ()
    if (CMAKE_CXX_COMPILER_VERSION VERSION_LESS "17.0.0")
        # clang-16 doesn't support templated structs without explicit deduction guides, but those are required with
        # libstdc++13 ranges in some cases.
        MESSAGE(STATUS "range-v3 is used for clang-16 because of its incompatibility with libstdc++13")
        set(RANGE_V3_REQUIRED_BY_COMPILER ON)
    endif ()
else ()
    MESSAGE(FATAL_ERROR "QLever currently only supports the G++ or LLVM-Clang++ compilers. Found ${CMAKE_CXX_COMPILER_ID}")
endif ()

## Build targets for address sanitizer

set(CMAKE_C_FLAGS_ASAN
        "-fsanitize=address -fsanitize=undefined -fno-optimize-sibling-calls -fsanitize-address-use-after-scope -fno-omit-frame-pointer -g -O1"
        CACHE STRING "Flags used by the C compiler during AddressSanitizer builds."
        FORCE)
set(CMAKE_CXX_FLAGS_ASAN
        "-fsanitize=address -fsanitize=undefined -fno-optimize-sibling-calls -fsanitize-address-use-after-scope -fno-omit-frame-pointer -g -O1"
        CACHE STRING "Flags used by the C++ compiler during AddressSanitizer builds."
        FORCE)

# Add colored output for Ninja
if ("${CMAKE_GENERATOR}" STREQUAL "Ninja")
    if ("${CMAKE_CXX_COMPILER_ID}" STREQUAL "GNU")
        add_compile_options(-fdiagnostics-color=always)
    elseif ("${CMAKE_CXX_COMPILER_ID}" STREQUAL "Clang")
        add_compile_options(-fcolor-diagnostics)
    endif ()
endif ()

# Enable the manual usage of the C++ 17 backports (currently `range-v3` instead
# of `std::ranges` and the `std::enable_if_t` based expansion of the concept
# macros from `range-v3`.
option(USE_CPP_17_BACKPORTS "Use the C++17 backports (range-v3 and enable_if_t instead of std::ranges and concepts)" OFF)
if (${USE_CPP_17_BACKPORTS} OR ${RANGE_V3_REQUIRED_BY_COMPILER})
    MESSAGE(STATUS "Using the C++17 backports (e.g. range-v3)")
    add_compile_definitions(QLEVER_CPP_17 CPP_CXX_CONCEPTS=0)
else ()
    add_compile_definitions(RANGE_V3_COMBINE_WITH_STD)
endif ()

###############################################################################
##### Essential settings #####
###############################################################################
include(FetchContent)

################################
# GTEST AND GMOCK
################################
FetchContent_Declare(
        googletest
        GIT_REPOSITORY https://github.com/google/googletest.git
        GIT_TAG 7917641ff965959afae189afb5f052524395525c # main branch on 2025/09/11
)

################################
# NLOHMANN JSON
################################
# Use URL to avoid downloading large repository as recommended here:
# https://json.nlohmann.me/integration/cmake/#fetchcontent
FetchContent_Declare(
        nlohmann-json
        URL https://github.com/nlohmann/json/releases/download/v3.11.3/json.tar.xz
        URL_HASH SHA3_224=b9237e8e8242e915de5be631aa944369c38a377c5e79aa505ba741a9
)

###############################
# ANTLR CPP RUNTIME FOR THE SPARQL PARSER
###############################
set(ANTLR_BUILD_CPP_TESTS OFF CACHE BOOL "don't try to build googletest twice")
set(ANTLR_BUILD_SHARED OFF CACHE BOOL "We're only interested in the static library")
FetchContent_Declare(
        antlr
        GIT_REPOSITORY https://github.com/antlr/antlr4.git
        GIT_TAG cc82115a4e7f53d71d9d905caa2c2dfa4da58899 # 4.13.12
        SOURCE_SUBDIR runtime/Cpp
)

#################################
# Range v3 (for C++-17 backwards compatibility)
################################

FetchContent_Declare(
        range-v3
        #TODO<joka921> Merge this fork into the `qlever` GitHub organisation as soon as it exists.
        GIT_REPOSITORY https://github.com/joka921/range-v3

        # This branch removes some differences in the interface between `range-v3` and `std::ranges` s.t.
        # the former can be used as an (almost) drop-in replacement for the latter.
<<<<<<< HEAD
        GIT_TAG 8eca3989a8466b58f074a6ec09de933b9618cac0 # movable-any_view + non-void iter_difference
=======
        GIT_TAG 9f17f553be486a0c1ae13a98e0e9958ce3f5d23d # branch fork-for-qlever
>>>>>>> 6879b9c9
)
add_compile_definitions(RANGE_V3_COMBINE_WITH_STD)


#################################
# libspatialjoin
################################
FetchContent_Declare(
        spatialjoin
        GIT_REPOSITORY https://github.com/ad-freiburg/spatialjoin
        GIT_TAG 7f5c9007090cd1b902ad1873beb064820caebf39
)
# disable bzip2 and zlib support in spatialjoin, we don't need it
add_compile_definitions(SPATIALJOIN_NO_BZIP2=True SPATIALJOIN_NO_ZLIB=True)

################################
# Threading
################################
find_package(Threads REQUIRED)

#################################
# ICU (for proper collation
################################
find_package(ICU 60 REQUIRED COMPONENTS uc i18n)

###################################
# JEMALLOC
###################################

find_package(jemalloc QUIET)
if (TARGET jemalloc::jemalloc)
    MESSAGE(STATUS "Use jemalloc that was installed via conan")
    link_libraries(jemalloc::jemalloc)

elseif (${JEMALLOC_MANUALLY_INSTALLED})
    link_libraries(jemalloc)
else ()
    find_package(PkgConfig)
    pkg_check_modules(JEMALLOC jemalloc)

    pkg_search_module(JEMALLOC jemalloc)
    if (${JEMALLOC_FOUND})
        include_directories(${JEMALLOC_INCLUDE_DIRS})
        link_libraries(${JEMALLOC_LIBRARIES})
    else ()
        message(WARNING "Jemalloc could not be found via
    pkg-config. If you are sure that you have installed jemalloc on your system
    (e.g. via `apt install libjemalloc-dev` on Ubuntu), you might try rerunning
    cmake with `-DJEMALLOC_MANUALLY_INSTALLED=True`. This is currently necessary
    on Ubuntu 18.04, where pkg-config does not find jemalloc. Continuing without jemalloc,
    this will impact the performance, most notably of the IndexBuilder")
    endif ()
endif ()

### ZSTD
find_package(ZSTD QUIET)
if (TARGET zstd::libzstd_static)
    MESSAGE(STATUS "Use zstd that was installed via conan")
    link_libraries(zstd::libzstd_static)
else ()
    link_libraries(zstd)
endif ()


######################################
# BOOST
######################################
find_package(Boost 1.81 COMPONENTS iostreams program_options url container REQUIRED CONFIG)
include_directories(${Boost_INCLUDE_DIR})


######################################
# SSL
######################################
find_package(OpenSSL REQUIRED)

##############################################
# Define a set of common third-party and self made libraries that are used almost
# as frequently as the standard library or as a  drop-in replacement for some of
# its functionality.To enable the usage in all parts of QLever, call the following
# function `qlever_target_link_libraries` for all libraries and executables. It
# is a drop-in replacement for `target_link_libraries` that additionally links
# against the common libraries.
function(qlever_target_link_libraries target)
    target_link_libraries(${target} ${ARGN} absl::compare absl::flat_hash_map
            absl::flat_hash_set absl::strings absl::str_format ICU::uc
            ICU::i18n OpenSSL::SSL OpenSSL::Crypto GTest::gtest GTest::gmock fsst nlohmann_json::nlohmann_json Boost::container)

    # memorySize is a utility library for defining memory sizes.
    if (NOT ${target} STREQUAL "memorySize")
        target_link_libraries(${target} memorySize)
    endif ()
endfunction()


set(CMAKE_ARCHIVE_OUTPUT_DIRECTORY ${CMAKE_BINARY_DIR}/lib)
set(CMAKE_LIBRARY_OUTPUT_DIRECTORY ${CMAKE_BINARY_DIR}/lib)
# set(CMAKE_RUNTIME_OUTPUT_DIRECTORY ${CMAKE_BINARY_DIR}/bin)

set(CMAKE_CXX_FLAGS "${CMAKE_CXX_FLAGS}  -Wall -Wextra")
# Enable the specification of additional compiler flags manually from the commandline
set(CMAKE_CXX_FLAGS "${CMAKE_CXX_FLAGS} ${ADDITIONAL_COMPILER_FLAGS}")


set(VOCAB_UNCOMPRESSED_IN_MEMORY OFF CACHE BOOL "Store QLever's vocabulary uncompressed and completely in RAM")
if (${VOCAB_UNCOMPRESSED_IN_MEMORY})
    add_compile_definitions(QLEVER_VOCAB_UNCOMPRESSED_IN_MEMORY)
endif ()

# Enable the specification of additional linker flags manually from the commandline
set(CMAKE_EXE_LINKER_FLAGS "${CMAKE_EXE_LINKER_FLAGS} ${ADDITIONAL_LINKER_FLAGS}")
set(CMAKE_SHARED_LINKER_FLAGS "${CMAKE_EXE_LINKER_FLAGS} ${ADDITIONAL_LINKER_FLAGS}")


if (${PERFTOOLS_PROFILER})
    set(CMAKE_CXX_FLAGS "${CMAKE_CXX_FLAGS} -lprofiler")
    message(STATUS "Adding -lprofiler (make sure your have google-perftools installed.)")
endif ()

if (${ALLOW_SHUTDOWN})
    set(CMAKE_CXX_FLAGS "${CMAKE_CXX_FLAGS} -DALLOW_SHUTDOWN")
    message(STATUS "Adding -DALLOW_SHUTDOWN")
endif ()


set(CMAKE_CXX_FLAGS_RELEASE "${CMAKE_CXX_FLAGS_RELEASE} -O3")


set(CMAKE_CXX_FLAGS_DEBUG "${CMAKE_CXX_FLAGS_DEBUG}")
set(CMAKE_C_FLAGS_DEBUG "${CMAKE_C_FLAGS_DEBUG}")

################################
# CTRE, Compile-Time-Regular-Expressions
################################
FetchContent_Declare(
        ctre
        GIT_REPOSITORY https://github.com/hanickadot/compile-time-regular-expressions.git
        GIT_TAG e34c26ba149b9fd9c34aa0f678e39739641a0d1e # v3.10.0
)

################################
# ABSEIL
################################
set(ABSL_ENABLE_INSTALL ON)
set(ABSL_USE_SYSTEM_INCLUDES ON)
set(ABSL_PROPAGATE_CXX_STD ON)
FetchContent_Declare(
        abseil
        GIT_REPOSITORY https://github.com/abseil/abseil-cpp.git
        GIT_TAG 93ac3a4f9ee7792af399cebd873ee99ce15aed08  # 2024-05-16
)

################################
# S2 Geometry
################################
set(BUILD_TESTS OFF CACHE BOOL "no tests for s2")
FetchContent_Declare(
        s2
        GIT_REPOSITORY https://github.com/google/s2geometry.git
        GIT_TAG 5b5eccd54a08ae03b4467e79ffbb076d0b5f221e  #version 0.11.1
        SYSTEM
)


if (USE_PARALLEL AND NOT REDUCED_FEATURE_SET_FOR_CPP17)
    include(FindOpenMP)
    if (OPENMP_FOUND)
        set(CMAKE_C_FLAGS "${CMAKE_C_FLAGS} ${OpenMP_C_FLAGS}")
        set(CMAKE_CXX_FLAGS "${CMAKE_CXX_FLAGS} ${OpenMP_CXX_FLAGS}")
        set(CMAKE_EXE_LINKER_FLAGS "${CMAKE_EXE_LINKER_FLAGS} ${OpenMP_EXE_LINKER_FLAGS}")
        add_compile_definitions(_PARALLEL_SORT)
    endif ()
endif ()

OPTION(_NO_TIMING_TESTS "Disable timing tests on platforms where `sleep` is unreliable" OFF)
if (_NO_TIMING_TESTS)
    add_compile_definitions(_QLEVER_NO_TIMING_TESTS)
endif ()

if (USE_TREE_BASED_CACHE)
    add_compile_definitions(_QLEVER_USE_TREE_BASED_CACHE)
endif ()

if (RUN_EXPENSIVE_TESTS)
    message(STATUS "Running expensive unit tests. This is only recommended in release builds")
    add_compile_definitions(QLEVER_RUN_EXPENSIVE_TESTS)
endif ()

if (ENABLE_EXPENSIVE_CHECKS)
    message(STATUS "Enabling checks that potentially have a significant runtime overhead")
    add_compile_definitions(AD_ENABLE_EXPENSIVE_CHECKS)
endif ()

set(QUERY_CANCELLATION_MODE "ENABLED" CACHE STRING "Option to allow disabling cancellation checks partially or completely to reduce the overhead of this mechanism during query computation.")
# Hint for cmake gui, but not actually enforced
set_property(CACHE QUERY_CANCELLATION_MODE PROPERTY STRINGS "ENABLED" "NO_WATCH_DOG" "DISABLED")
# So enforce this ourselves
if (QUERY_CANCELLATION_MODE AND NOT QUERY_CANCELLATION_MODE MATCHES "ENABLED|NO_WATCH_DOG|DISABLED")
    message(FATAL_ERROR "Invalid value for QUERY_CANCELLATION_MODE '${QUERY_CANCELLATION_MODE}'. Please remove the option entirely or change it to ENABLED, NO_WATCH_DOG or DISABLED.")
endif ()
add_compile_definitions(QUERY_CANCELLATION_MODE=${QUERY_CANCELLATION_MODE})

################################
# FSST
################################
FetchContent_Declare(
        fsst
        GIT_REPOSITORY https://github.com/cwida/fsst.git
        GIT_TAG b228af6356196095eaf9f8f5654b0635f969661e # main branch from 27th May 2025
)


################################
# RE2
################################
set(RE2_BUILD_TESTING OFF CACHE BOOL "enable testing for RE2" FORCE)
FetchContent_Declare(
        re2
        GIT_REPOSITORY https://github.com/google/re2.git
        GIT_TAG bc0faab533e2b27b85b8ad312abf061e33ed6b5d # v.2023-11-01
        GIT_SHALLOW TRUE
        OVERRIDE_FIND_PACKAGE
)

################################
# Apply FetchContent
################################
FetchContent_MakeAvailable(googletest ctre abseil re2 fsst s2 nlohmann-json antlr range-v3 spatialjoin)
# Disable some warnings in RE2 and GTEST
target_compile_options(s2 PRIVATE -Wno-sign-compare -Wno-unused-parameter -Wno-class-memaccess -Wno-comment -Wno-redundant-move -Wno-unknown-warning-option -Wno-maybe-uninitialized -Wno-class-memaccess -Wno-unused-but-set-variable -Wno-unused-function)
target_compile_options(re2 PRIVATE -Wno-unused-parameter)
if (CMAKE_CXX_COMPILER_ID STREQUAL "GNU")
    target_compile_options(gtest PRIVATE -Wno-maybe-uninitialized)
endif ()
include_directories(${ctre_SOURCE_DIR}/single-header)
target_compile_options(fsst PRIVATE -Wno-extra -Wno-all -Wno-error)
target_compile_options(fsst12 PRIVATE -Wno-extra -Wno-all -Wno-error)
include_directories(${fsst_SOURCE_DIR})
include_directories(${range-v3_SOURCE_DIR}/include)
target_compile_options(antlr4_static PRIVATE -Wno-all -Wno-extra -Wno-error -Wno-deprecated-declarations)
# Only required because a lot of classes that do not explicitly link against antlr4_static use the headers.
include_directories(SYSTEM "${antlr_SOURCE_DIR}/runtime/Cpp/runtime/src")

message(STATUS ---)
message(STATUS "CXX_FLAGS are : " ${CMAKE_CXX_FLAGS})
message(STATUS "CXX_FLAGS_RELEASE are : " ${CMAKE_CXX_FLAGS_RELEASE})
message(STATUS "CXX_FLAGS_DEBUG are : " ${CMAKE_CXX_FLAGS_DEBUG})
message(STATUS "IMPORTANT: Make sure you have selected the desired CMAKE_BUILD_TYPE")
message(STATUS "CMAKE_BUILD_TYPE is ${CMAKE_BUILD_TYPE}")
message(STATUS ---)

###############################################################################
##### Actual project configuration #####
###############################################################################

include_directories(src)

# Run the script `CompilationInfo.cmake` that creates the file `CompilationInfo.cpp`
# with the current git hash and the current time and date. When specifying
# `-DDONT_UPDATE_COMPILATION_INFO=true` as an argument to `cmake`, the compilation info is
# never updated. This is useful during development to avoid a relinking of the binaries for
# every compilation.
if (NOT DONT_UPDATE_COMPILATION_INFO)
    # The first output which is never created is necessary s.t. the command is never cached and
    # always rerun.
    add_custom_command(OUTPUT "${CMAKE_CURRENT_BINARY_DIR}/FileThatNeverExists.cpp"
            "${CMAKE_CURRENT_BINARY_DIR}/CompilationInfo.cpp"
            COMMAND cmake -P ${CMAKE_CURRENT_SOURCE_DIR}/CompilationInfo.cmake)
else ()
    add_custom_command(OUTPUT
            "${CMAKE_CURRENT_BINARY_DIR}/CompilationInfo.cpp"
            COMMAND cmake -P ${CMAKE_CURRENT_SOURCE_DIR}/CompilationInfo.cmake)
endif ()

set(LOG_LEVEL_FATAL FATAL)
set(LOG_LEVEL_ERROR ERROR)
set(LOG_LEVEL_WARN WARN)
set(LOG_LEVEL_INFO INFO)
set(LOG_LEVEL_DEBUG DEBUG)
set(LOG_LEVEL_TIMING TIMING)
set(LOG_LEVEL_TRACE TRACE)


if (CMAKE_BUILD_TYPE MATCHES DEBUG)
    set(LOGLEVEL DEBUG CACHE STRING "The loglevel")
else ()
    set(LOGLEVEL INFO CACHE STRING "The loglevel")
endif ()
set_property(CACHE LOGLEVEL PROPERTY STRINGS FATAL ERROR WARN INFO DEBUG TIMING TRACE)
add_compile_definitions(LOGLEVEL=${LOG_LEVEL_${LOGLEVEL}})


##################################################
# Warnings about incorrect combination of CMake variables

if (LOGLEVEL MATCHES "FATAL|ERROR" AND QUERY_CANCELLATION_MODE EQUAL "ENABLED")
    message(WARNING "Log level is not printing logs with level WARN, which is necessary when QUERY_CANCELLATION_MODE=ENABLED for it to work properly")
endif ()

##################################################
# Precompiled headers
set(PRECOMPILED_HEADER_FILES_ENGINE src/util/HashMap.h src/engine/Operation.h src/engine/QueryExecutionTree.h)
set(PRECOMPILED_HEADER_FILES_PARSER src/engine/sparqlExpressions/AggregateExpression.h ${ctre_SOURCE_DIR}/single-header/ctre-unicode.hpp ${antlr_SOURCE_DIR}/runtime/Cpp/runtime/src/antlr4-runtime.h)

add_subdirectory(src/parser)
add_subdirectory(src/engine)
if (USE_PRECOMPILED_HEADERS)
    target_precompile_headers(parser PRIVATE ${PRECOMPILED_HEADER_FILES_PARSER})
    target_precompile_headers(engine PRIVATE ${PRECOMPILED_HEADER_FILES_ENGINE})
endif ()
add_subdirectory(src/index)
add_subdirectory(src/util)
add_subdirectory(src/rdfTypes)
add_subdirectory(src/global)
add_subdirectory(src/libqlever)
add_subdirectory(benchmark)

enable_testing()
option(SINGLE_TEST_BINARY "Link all unit tests into a single binary. This is useful e.g. for code coverage tools and greatly reduces the total disk space required when building all unit tests with debug symbols" OFF)
add_subdirectory(test)

# Add the library with the constants declared in `CompilationInfo.h` and defined
# in `CompilationInfo.cpp` created by `CompilationInfo.cmake`.
add_library(compilationInfo ${CMAKE_CURRENT_BINARY_DIR}/CompilationInfo.cpp
        src/backports/iterator.h)
qlever_target_link_libraries(compilationInfo)

add_executable(IndexBuilderMain src/index/IndexBuilderMain.cpp)
qlever_target_link_libraries(IndexBuilderMain qlever index ${CMAKE_THREAD_LIBS_INIT} Boost::program_options compilationInfo global)

add_executable(ServerMain src/ServerMain.cpp)
qlever_target_link_libraries(ServerMain engine server ${CMAKE_THREAD_LIBS_INIT} Boost::program_options compilationInfo global)
if (USE_PRECOMPILED_HEADERS)
target_precompile_headers(ServerMain REUSE_FROM engine)
endif()

add_executable(LibQLeverExample src/libqlever/LibQLeverExample.cpp)
qlever_target_link_libraries(LibQLeverExample parser engine util index qlever absl::strings)

add_executable(VocabularyMergerMain src/VocabularyMergerMain.cpp)
qlever_target_link_libraries(VocabularyMergerMain index parser ${CMAKE_THREAD_LIBS_INIT})

add_executable(PrintIndexVersionMain src/PrintIndexVersionMain.cpp)
qlever_target_link_libraries(PrintIndexVersionMain util)<|MERGE_RESOLUTION|>--- conflicted
+++ resolved
@@ -136,16 +136,10 @@
         range-v3
         #TODO<joka921> Merge this fork into the `qlever` GitHub organisation as soon as it exists.
         GIT_REPOSITORY https://github.com/joka921/range-v3
-
         # This branch removes some differences in the interface between `range-v3` and `std::ranges` s.t.
         # the former can be used as an (almost) drop-in replacement for the latter.
-<<<<<<< HEAD
         GIT_TAG 8eca3989a8466b58f074a6ec09de933b9618cac0 # movable-any_view + non-void iter_difference
-=======
-        GIT_TAG 9f17f553be486a0c1ae13a98e0e9958ce3f5d23d # branch fork-for-qlever
->>>>>>> 6879b9c9
-)
-add_compile_definitions(RANGE_V3_COMBINE_WITH_STD)
+)
 
 
 #################################
