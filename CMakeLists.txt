--- conflicted
+++ resolved
@@ -114,11 +114,7 @@
 FetchContent_Declare(
         range-v3
         GIT_REPOSITORY https://github.com/joka921/range-v3
-<<<<<<< HEAD
-        GIT_TAG  969c60e221f47d2d404eb7e6eec28e5e9bd4fea7  # TODO currently working on something branch fork-for-qlever
-=======
         GIT_TAG b661537be421fee77df40bdffa8f221ead53bb8e  # branch fork-for-qlever
->>>>>>> ae2806e8
 )
 
 #################################
