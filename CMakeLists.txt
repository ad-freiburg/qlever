--- conflicted
+++ resolved
@@ -33,15 +33,9 @@
 # on clang and g++
 option(COMPILER_VERSION_CHECK_DEACTIVATED "Disable compiler version check" OFF)
 
-<<<<<<< HEAD
-option(STRIP_FEATURES_CPP_17 "Exclude some features like `SERVICE` that haven't been migrated to C++17 yet" OFF)
-if (STRIP_FEATURES_CPP_17)
-    add_compile_definitions(QLEVER_STRIP_FEATURES_CPP_17)
-=======
 option(REDUCED_FEATURE_SET_FOR_CPP17 "Exclude some features like `SERVICE`, `LOAD`, and transitive property paths, that haven't been migrated to C++17 yet" OFF)
 if (REDUCED_FEATURE_SET_FOR_CPP17)
     add_compile_definitions(QLEVER_REDUCED_FEATURE_SET_FOR_CPP17)
->>>>>>> f98f8369
 endif()
 
 set(RANGE_V3_REQUIRED_BY_COMPILER OFF)
