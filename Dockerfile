--- conflicted
+++ resolved
@@ -21,11 +21,7 @@
 FROM base as runtime
 WORKDIR /app
 ENV DEBIAN_FRONTEND=noninteractive
-<<<<<<< HEAD
-RUN apt-get update && apt-get install -y wget python3-yaml unzip curl bzip2 pkg-config libicu-dev python3-icu libgomp1 uuid-runtime make lbzip2 libjemalloc-dev libzstd-dev libssl-dev libboost1.74-dev libboost-program-options1.74-dev libboost-iostreams1.74-dev libboost-serialization1.74-dev
-=======
-RUN apt-get update && apt-get install -y wget python3-yaml unzip curl bzip2 pkg-config libicu-dev python3-icu libgomp1 uuid-runtime make lbzip2 libjemalloc-dev libzstd-dev libssl-dev libboost1.81-dev libboost-program-options1.81-dev libboost-iostreams1.81-dev
->>>>>>> baa2a4f2
+RUN apt-get update && apt-get install -y wget python3-yaml unzip curl bzip2 pkg-config libicu-dev python3-icu libgomp1 uuid-runtime make lbzip2 libjemalloc-dev libzstd-dev libssl-dev libboost1.81-dev libboost-program-options1.81-dev libboost-iostreams1.81-dev libboost-serialization1.81-dev
 
 ARG UID=1000
 RUN groupadd -r qlever && useradd --no-log-init -r -u $UID -g qlever qlever && chown qlever:qlever /app
