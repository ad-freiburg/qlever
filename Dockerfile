--- conflicted
+++ resolved
@@ -5,11 +5,7 @@
 ENV LC_CTYPE C.UTF-8
 
 FROM base as builder
-<<<<<<< HEAD
 RUN apt-get update && apt-get install -y build-essential cmake libsparsehash-dev libbz2-dev
-=======
-RUN apt-get update && apt-get install -y build-essential clang-format cmake libsparsehash-dev
->>>>>>> 53280d0c
 COPY . /app/
 
 # Check formatting with the .clang-format project style
