FROM ubuntu:24.04 AS base
LABEL maintainer="Johannes Kalmbach <kalmbacj@informatik.uni-freiburg.de>"
ENV LANG=C.UTF-8
ENV LC_ALL=C.UTF-8
ENV LC_CTYPE=C.UTF-8
ENV DEBIAN_FRONTEND=noninteractive
RUN apt-get update && apt-get install -y software-properties-common wget && add-apt-repository -y ppa:mhier/libboost-latest
RUN wget https://apt.kitware.com/kitware-archive.sh && chmod +x kitware-archive.sh &&./kitware-archive.sh

<<<<<<< HEAD
FROM base AS builder
RUN apt-get update && apt-get install -y build-essential cmake libicu-dev tzdata pkg-config uuid-runtime uuid-dev git libjemalloc-dev ninja-build libzstd-dev libssl-dev libboost1.83-dev libboost-program-options1.83-dev libboost-iostreams1.83-dev libboost-url1.83-dev

COPY . /qlever/
=======
FROM base as builder
ARG TARGETPLATFORM
RUN apt-get update && apt-get install -y build-essential cmake libicu-dev tzdata pkg-config uuid-runtime uuid-dev git libjemalloc-dev ninja-build libzstd-dev libssl-dev libboost1.81-dev libboost-program-options1.81-dev libboost-iostreams1.81-dev libboost-url1.81-dev
COPY . /app/
>>>>>>> 39ca684a

WORKDIR /qlever/
ENV DEBIAN_FRONTEND=noninteractive

<<<<<<< HEAD
WORKDIR /qlever/build/
RUN cmake -DCMAKE_BUILD_TYPE=Release -DLOGLEVEL=INFO -DUSE_PARALLEL=true -D_NO_TIMING_TESTS=ON -GNinja .. && ninja
RUN ctest --rerun-failed --output-on-failure
=======
WORKDIR /app/build/
RUN cmake -DCMAKE_BUILD_TYPE=Release -DLOGLEVEL=INFO -DUSE_PARALLEL=true -D_NO_TIMING_TESTS=ON -GNinja ..
# When cross-compiling the container for ARM64, then compiling and running all tests runs into a timeout on GitHub actions,
# so we disable tests for this platform.
# TODO(joka921) re-enable these tests as soon as we can use a native ARM64 platform to compile the docker container.
RUN if  [ $TARGETPLATFORM = "linux/arm64" ] ; then echo "target is ARM64, don't build tests to avoid timeout"; fi
RUN if [ $TARGETPLATFORM = "linux/arm64" ] ; then cmake --build . --target IndexBuilderMain ServerMain; else cmake --build . ; fi
RUN if [ $TARGETPLATFORM = "linux/arm64" ] ; then echo "Skipping tests for ARM64" ; else ctest --rerun-failed --output-on-failure ; fi
>>>>>>> 39ca684a

FROM base AS runtime
WORKDIR /qlever
ENV DEBIAN_FRONTEND=noninteractive
RUN apt-get update && apt-get install -y wget python3-yaml unzip curl bzip2 pkg-config libicu-dev python3-icu libgomp1 uuid-runtime make lbzip2 libjemalloc-dev libzstd-dev libssl-dev libboost1.83-dev libboost-program-options1.83-dev libboost-iostreams1.83-dev libboost-url1.83-dev pipx bash-completion

ARG UID=2000
RUN groupadd -r qlever && useradd --no-log-init -d /qlever -r -u $UID -g qlever qlever && chown qlever:qlever /qlever
USER qlever
RUN PIPX_HOME=/qlever/.local PIPX_BIN_DIR=/qlever/.local/bin PIPX_MAN_DIR=/qlever/.local/share pipx install qlever
RUN echo "eval \"\$(register-python-argcomplete qlever)\"" >> /qlever/.bashrc
ENV QLEVER_ARGCOMPLETE_ENABLED=1

COPY --from=builder /qlever/build/*Main /qlever/
COPY --from=builder /qlever/e2e/* /qlever/e2e/
ENV PATH=/qlever/:/qlever/.local/bin:$PATH

USER qlever
EXPOSE 7001
VOLUME ["/data"]

ENTRYPOINT ["bash"]

# Build image:  docker build -t qlever .

# Run container, interactive session:  docker run -it --rm -v "$(pwd)":/data --name qlever qlever

# Run container, create SPARQL endpoint for "Olympics" dataset: docker run -it --rm -v "$(pwd)":/data -p 7001:7001 --name qlever qlever -c "qlever setup-config olympics && qlever get-data && qlever index --system native && qlever start --system native --port 7001 && qlever example-queries --port 7001"<|MERGE_RESOLUTION|>--- conflicted
+++ resolved
@@ -7,35 +7,22 @@
 RUN apt-get update && apt-get install -y software-properties-common wget && add-apt-repository -y ppa:mhier/libboost-latest
 RUN wget https://apt.kitware.com/kitware-archive.sh && chmod +x kitware-archive.sh &&./kitware-archive.sh
 
-<<<<<<< HEAD
 FROM base AS builder
+ARG TARGETPLATFORM
 RUN apt-get update && apt-get install -y build-essential cmake libicu-dev tzdata pkg-config uuid-runtime uuid-dev git libjemalloc-dev ninja-build libzstd-dev libssl-dev libboost1.83-dev libboost-program-options1.83-dev libboost-iostreams1.83-dev libboost-url1.83-dev
 
 COPY . /qlever/
-=======
-FROM base as builder
-ARG TARGETPLATFORM
-RUN apt-get update && apt-get install -y build-essential cmake libicu-dev tzdata pkg-config uuid-runtime uuid-dev git libjemalloc-dev ninja-build libzstd-dev libssl-dev libboost1.81-dev libboost-program-options1.81-dev libboost-iostreams1.81-dev libboost-url1.81-dev
-COPY . /app/
->>>>>>> 39ca684a
 
 WORKDIR /qlever/
 ENV DEBIAN_FRONTEND=noninteractive
 
-<<<<<<< HEAD
+# Don't build and run tests on ARM64, as it takes too long on GitHub actions.
+# TODO: re-enable these tests as soon as we can use a native ARM64 platform to compile the docker container.
 WORKDIR /qlever/build/
-RUN cmake -DCMAKE_BUILD_TYPE=Release -DLOGLEVEL=INFO -DUSE_PARALLEL=true -D_NO_TIMING_TESTS=ON -GNinja .. && ninja
-RUN ctest --rerun-failed --output-on-failure
-=======
-WORKDIR /app/build/
 RUN cmake -DCMAKE_BUILD_TYPE=Release -DLOGLEVEL=INFO -DUSE_PARALLEL=true -D_NO_TIMING_TESTS=ON -GNinja ..
-# When cross-compiling the container for ARM64, then compiling and running all tests runs into a timeout on GitHub actions,
-# so we disable tests for this platform.
-# TODO(joka921) re-enable these tests as soon as we can use a native ARM64 platform to compile the docker container.
 RUN if  [ $TARGETPLATFORM = "linux/arm64" ] ; then echo "target is ARM64, don't build tests to avoid timeout"; fi
 RUN if [ $TARGETPLATFORM = "linux/arm64" ] ; then cmake --build . --target IndexBuilderMain ServerMain; else cmake --build . ; fi
 RUN if [ $TARGETPLATFORM = "linux/arm64" ] ; then echo "Skipping tests for ARM64" ; else ctest --rerun-failed --output-on-failure ; fi
->>>>>>> 39ca684a
 
 FROM base AS runtime
 WORKDIR /qlever
