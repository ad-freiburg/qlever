--- conflicted
+++ resolved
@@ -7,11 +7,7 @@
 
 FROM base as builder
 RUN apt-get update && apt-get install -y build-essential cmake libsparsehash-dev libicu-dev tzdata pkg-config uuid-runtime uuid-dev git
-<<<<<<< HEAD
-RUN apt install -y ninja-build
-=======
-RUN apt install -y libjemalloc-dev
->>>>>>> e2b1fa7d
+RUN apt install -y libjemalloc-dev ninja-build
 
 COPY . /app/
 
@@ -27,7 +23,6 @@
 ENV DEBIAN_FRONTEND=noninteractive
 RUN apt-get update && apt-get install -y wget python3-yaml unzip curl bzip2 pkg-config libicu-dev python3-icu libgomp1 uuid-runtime
 RUN apt install -y lbzip2 libjemalloc-dev
-
 
 ARG UID=1000
 RUN groupadd -r qlever && useradd --no-log-init -r -u $UID -g qlever qlever && chown qlever:qlever /app
