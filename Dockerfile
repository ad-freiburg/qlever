FROM ubuntu:18.04 as base
MAINTAINER Niklas Schnelle <schnelle@informatik.uni-freiburg.de>
ENV LANG C.UTF-8
ENV LC_ALL C.UTF-8
ENV LC_CTYPE C.UTF-8

FROM base as builder
RUN apt-get update && apt-get install -y build-essential cmake libsparsehash-dev libbz2-dev
COPY . /app/
WORKDIR /app/build/
RUN cmake -DCMAKE_BUILD_TYPE=Release .. && make -j $(nproc) && make test

FROM base as runtime
WORKDIR /app
RUN apt-get update && apt-get install -y wget python3-yaml unzip curl
ARG UID=1000
RUN groupadd -r qlever && useradd --no-log-init -r -u $UID -g qlever qlever && chown qlever:qlever /app
<<<<<<< HEAD

=======
RUN apt-get update && apt-get install -y bzip2
USER qlever
ENV PATH=/app/:$PATH
>>>>>>> fc113c4b
COPY --from=builder /app/build/*Main /app/src/web/* /app/
COPY --from=builder /app/e2e/* /app/e2e/
ENV PATH=/app/:$PATH

USER qlever
EXPOSE 7001
VOLUME ["/input", "/index"]

ENV INDEX_PREFIX index
# Need the shell to get the INDEX_PREFIX envirionment variable
ENTRYPOINT ["/bin/sh", "-c", "exec ServerMain -i \"/index/${INDEX_PREFIX}\" -p 7001 \"$@\"", "--"]
CMD ["-t", "-a", "-P"]

# docker build -t qlever-<name> .
# # When running with user namespaces you may need to make the index folder accessible
# # to e.g. the "nobody" user
# chmod -R o+rw ./index
# # For an existing index copy it into the ./index folder and make sure to either name it
# # index.* or
# # set the envirionment variable "INDEX_PREFIX" during `docker run` using `-e INDEX_PREFIX=<prefix>`
# # To build an index run a bash inside the container as follows
# docker run -it --rm --entrypoint bash -v "<path_to_input>:/input" -v "$(pwd)/index:/index" qlever-<name>
# # Then inside that shell IndexBuilder is in the path and can be used like
# # described in the README.md with the files in /input
# # To run a server use
# docker run -d -p 7001:7001 -e "INDEX_PREFIX=<prefix>" -v "$(pwd)/index:/index" --name qlever-<name> qlever-<name>
<|MERGE_RESOLUTION|>--- conflicted
+++ resolved
@@ -15,13 +15,8 @@
 RUN apt-get update && apt-get install -y wget python3-yaml unzip curl
 ARG UID=1000
 RUN groupadd -r qlever && useradd --no-log-init -r -u $UID -g qlever qlever && chown qlever:qlever /app
-<<<<<<< HEAD
+RUN apt-get update && apt-get install -y bzip2
 
-=======
-RUN apt-get update && apt-get install -y bzip2
-USER qlever
-ENV PATH=/app/:$PATH
->>>>>>> fc113c4b
 COPY --from=builder /app/build/*Main /app/src/web/* /app/
 COPY --from=builder /app/e2e/* /app/e2e/
 ENV PATH=/app/:$PATH
