FROM ubuntu:24.04 AS base
LABEL maintainer="Hannah Bast <bast@cs.uni-freiburg.de>"

# Packages needed for both both building and running the binaries.
ENV LANG=C.UTF-8
ENV LC_ALL=C.UTF-8
ENV LC_CTYPE=C.UTF-8
ENV DEBIAN_FRONTEND=noninteractive

# Install the packages needed for building the binaries (this is a separate
# stage to keep the final image small).
FROM base AS builder
ARG TARGETPLATFORM
ENV DEBIAN_FRONTEND=noninteractive
RUN apt-get update && apt-get install -y wget
RUN wget https://apt.kitware.com/kitware-archive.sh && chmod +x kitware-archive.sh && ./kitware-archive.sh
RUN apt-get update && apt-get install -y build-essential cmake libicu-dev tzdata pkg-config uuid-runtime uuid-dev git libjemalloc-dev ninja-build libzstd-dev libssl-dev libboost1.83-dev libboost-program-options1.83-dev libboost-iostreams1.83-dev libboost-url1.83-dev

# Copy everything we need to build the binaries.
#
# NOTE: We are deliberately explicit here, for two reasons. First, so that we
# don't copy more than necessary without having to rely on `.dockerignore`.
# Second, so that we can copy `docker-entrypoint.sh` separately below (we don't
# to rebuild the whole container when making a small change in there).
COPY src /qlever/src/
COPY test /qlever/test/
COPY e2e /qlever/e2e/
COPY benchmark /qlever/benchmark/
COPY .git /qlever/.git/
COPY CMakeLists.txt /qlever/
COPY CompilationInfo.cmake /qlever/

# Don't build and run tests on ARM64, as it takes too long on GitHub actions.
# TODO: re-enable these tests as soon as we can use a native ARM64 platform to compile the Docker container.
WORKDIR /qlever/build/
RUN cmake -DCMAKE_BUILD_TYPE=Release -DLOGLEVEL=INFO -DUSE_PARALLEL=true -D_NO_TIMING_TESTS=ON -GNinja ..
RUN if  [ $TARGETPLATFORM = "linux/arm64" ] ; then echo "target is ARM64, don't build tests to avoid timeout"; fi
RUN if [ $TARGETPLATFORM = "linux/arm64" ] ; then cmake --build . --target IndexBuilderMain ServerMain; else cmake --build . ; fi
RUN if [ $TARGETPLATFORM = "linux/arm64" ] ; then echo "Skipping tests for ARM64" ; else ctest --rerun-failed --output-on-failure ; fi

# Install the packages needed for the final image.
FROM base AS runtime
WORKDIR /qlever
ENV DEBIAN_FRONTEND=noninteractive
<<<<<<< HEAD
RUN apt-get update && apt-get install -y wget python3-yaml unzip curl bzip2 pkg-config libicu-dev python3-icu libgomp1 uuid-runtime make lbzip2 libjemalloc-dev libzstd-dev libssl-dev libboost1.81-dev libboost-program-options1.81-dev libboost-iostreams1.81-dev libboost-serialization1.81-dev
=======
RUN apt-get update && apt-get install -y wget python3-yaml unzip curl bzip2 pkg-config libicu74 python3-icu libgomp1 uuid-runtime make lbzip2 libjemalloc2 libzstd1 libboost-program-options1.83.0 libboost-iostreams1.83.0 libboost-url1.83.0 pipx bash-completion vim sudo && rm -rf /var/lib/apt/lists/*
>>>>>>> 1854a25b

# Set up user `qlever` with temporary sudo rights (which will be removed again
# by the `docker-entrypoint.sh` script, see there).
RUN groupadd -r qlever && useradd --no-log-init -d /qlever -r -g qlever qlever
RUN chown qlever:qlever /qlever
RUN echo "qlever ALL=(ALL) NOPASSWD:ALL" >> /etc/sudoers

# Set up a profile script that is sourced whenever a new login shell is
# started (by any user, hence in `/etc/profile.d/`). For some reason, podman
# wants it in `/qlever/.bashrc`, so we also copy it there.
ENV QLEVER_PROFILE=/etc/profile.d/qlever.sh
RUN echo "eval \"\$(register-python-argcomplete qlever)\"" >> $QLEVER_PROFILE
RUN echo "export QLEVER_ARGCOMPLETE_ENABLED=1 && export QLEVER_IS_RUNNING_IN_CONTAINER=1" >> $QLEVER_PROFILE
RUN echo "PATH=/qlever:/qlever/.local/bin:$PATH && PS1=\"\u@docker:\W\$ \"" >> $QLEVER_PROFILE
RUN echo 'alias ll="ls -l"' >> $QLEVER_PROFILE
RUN echo "if [ -d /data ]; then cd /data; fi" >> $QLEVER_PROFILE
RUN cp $QLEVER_PROFILE /qlever/.bashrc

# Install the `qlever` command line tool. We have to set the two environment
# variables again here because in batch mode, the profile script above is not
# sourced. The `PATH` is set again to avoid a warning from `pipx`.
USER qlever
ENV PATH=/qlever:/qlever/.local/bin:$PATH
RUN pipx install qlever
ENV QLEVER_ARGCOMPLETE_ENABLED=1
ENV QLEVER_IS_RUNNING_IN_CONTAINER=1

# Copy the binaries and the entrypoint script.
COPY --from=builder /qlever/build/*Main /qlever/
COPY --from=builder /qlever/e2e/* /qlever/e2e/
COPY docker-entrypoint.sh /qlever/
RUN sudo chmod +x /qlever/docker-entrypoint.sh

# Our entrypoint script does some clever things; see the comments in there.
ENTRYPOINT ["/qlever/docker-entrypoint.sh"]<|MERGE_RESOLUTION|>--- conflicted
+++ resolved
@@ -42,11 +42,7 @@
 FROM base AS runtime
 WORKDIR /qlever
 ENV DEBIAN_FRONTEND=noninteractive
-<<<<<<< HEAD
-RUN apt-get update && apt-get install -y wget python3-yaml unzip curl bzip2 pkg-config libicu-dev python3-icu libgomp1 uuid-runtime make lbzip2 libjemalloc-dev libzstd-dev libssl-dev libboost1.81-dev libboost-program-options1.81-dev libboost-iostreams1.81-dev libboost-serialization1.81-dev
-=======
 RUN apt-get update && apt-get install -y wget python3-yaml unzip curl bzip2 pkg-config libicu74 python3-icu libgomp1 uuid-runtime make lbzip2 libjemalloc2 libzstd1 libboost-program-options1.83.0 libboost-iostreams1.83.0 libboost-url1.83.0 pipx bash-completion vim sudo && rm -rf /var/lib/apt/lists/*
->>>>>>> 1854a25b
 
 # Set up user `qlever` with temporary sudo rights (which will be removed again
 # by the `docker-entrypoint.sh` script, see there).
