# Measure the code coverage of QLever's unit tests using LLVMs source
# instrumentation. When this workflow runs for the master branch, the
# coverage report is directly uploaded to Codecov.io. When this workflow
# runs for a pull request, the coverage report is stored as a GitHub artifact
# and a separate workflow from `upload-coverage.yml` is triggered that uploads
# the coverage report. That way the uploader has access to the Codecov token
# in all cases and the upload should never fail.

# The following name has to be the same as in the `workflows:` key in
# `upload-coverage.yml`, otherwise the uploader won't pick up the result
# of this workflow.
name: measure-code-coverage

on:
  push:
    branches: [ master ]
  pull_request:
    branches: [ master ]
  merge_group:

concurrency:
  group: '${{ github.workflow }} @ ${{ github.event.pull_request.head.label || github.head_ref || github.ref }}'
  cancel-in-progress: true

jobs:
  build:
    env:
          compiler: clang
          compiler-version: 16
          build-type: Debug
          warnings: "-Wall -Wextra "
          # we disable the `assert()` macro as it messes with the coverage reports
          asan-flags: "-DNDEBUG"
          ubsan-flags: ""
          coverage-flags: "-fprofile-instr-generate -fcoverage-mapping"
          cmake-flags: "-DCMAKE_C_COMPILER=clang-16 -DCMAKE_CXX_COMPILER=clang++-16"

    runs-on: ubuntu-22.04
    steps:
    - run:  df -h
    - uses: actions/checkout@v3
      with:
        submodules: "recursive"

    - run:  df -h
    - name: Install dependencies
      run:  |
        sudo gem install apt-spy2 && sudo apt-spy2 fix --commit --launchpad --country=US
        sudo apt-get update
    - run:  df -h
    - name: Install clang 16
      # The sed command fixes a bug in `llvm.sh` in combination with the latest version of
      # `apt-key`. Without it the GPG key for the llvm repository is downloaded but deleted
      # immediately after.
      run: |
        wget https://apt.llvm.org/llvm.sh
        sudo chmod +x llvm.sh
        sed   's/apt-key del/echo/' llvm.sh -iy
        sudo ./llvm.sh 16
        sudo apt install -y clang-16 llvm-16
    - name: Show path
      run: |
        which llvm-profdata-16
        which llvm-cov-16
    - run:  df -h
    - name: Install dependencies
      run:  |
        sudo gem install apt-spy2
        sudo apt-spy2 fix --commit --launchpad --country=US
        sudo add-apt-repository -y ppa:mhier/libboost-latest
        sudo apt-get update
        sudo apt-get install -y libicu-dev tzdata libzstd-dev libjemalloc-dev libboost1.81-all-dev
    - run:  df -h
    - name: Python dependencies
      run: sudo apt-get install python3-yaml unzip pkg-config python3-icu python3-pip
    - run:  df -h
    - name: Create build directory
      run: mkdir ${{github.workspace}}/build
    - name: Configure CMake
      # Configure CMake in a 'build' subdirectory. `CMAKE_BUILD_TYPE` is only required if you are using a single-configuration generator such as make.
      # See https://cmake.org/cmake/help/latest/variable/CMAKE_BUILD_TYPE.html?highlight=cmake_build_type
      run: cmake -B ${{github.workspace}}/build ${{env.cmake-flags}} -DCMAKE_BUILD_TYPE=${{env.build-type}} -DLOGLEVEL=TIMING -DADDITIONAL_COMPILER_FLAGS="${{env.warnings}} ${{env.asan-flags}} ${{env.ubsan-flags}} ${{env.coverage-flags}}" -DADDITIONAL_LINKER_FLAGS="${{env.coverage-flags}}" -DUSE_PARALLEL=false -DRUN_EXPENSIVE_TESTS=false -DSINGLE_TEST_BINARY=ON -DENABLE_EXPENSIVE_CHECKS=true
    - run:  df -h

    - name: Build
        # Build your program with the given configuration
      run: cmake --build ${{github.workspace}}/build --config ${{env.build-type}} -- -j $(nproc)
    - run:  df -h
    - name: Run unit tests
      working-directory: ${{github.workspace}}/build/test
      env:
        LLVM_PROFILE_FILE: "default%p.profraw"
<<<<<<< HEAD
      # We have to manually run the tests to only get one profraw file, because otherwise the GitHub runner goes
      # out of memory.
      run: env ASAN_OPTIONS="alloc_dealloc_mismatch=0" ./QLeverAllUnitTestsMain
    - run:  df -h

    #- name: GetListOfExecutablesForCoverageInfo
    #  working-directory: ${{github.workspace}}/build/test
    #  run: ctest --show-only=json-v1 > tests.json && python3 ${{github.workspace}}/misc/ctest-output-to-executables.py tests.json tests.txt
=======
      # We have to manually run the test executable to only get a single `.profraw` file.
      # Otherwise, the GitHub runner goes out of memory.
      run: env ASAN_OPTIONS="alloc_dealloc_mismatch=0" ./QLeverAllUnitTestsMain

>>>>>>> e08a5be9
    - name: Process coverage info
      working-directory: ${{github.workspace}}/build/test
      run:  >
        llvm-profdata-16 merge -sparse *.profraw -o default.profdata;
<<<<<<< HEAD
        llvm-cov-16 export QLeverAllUnitTestsMain --dump --format=lcov --instr-profile ./default.profdata --ignore-filename-regex="/third_party/" --ignore-filename-regex="/generated/"  --ignore-filename-regex="/nlohmann/" --ignore-filename-regex="/ctre/"  --ignore-filename-regex="/test/" --ignore-filename-regex="/benchmark/" > ./coverage.lcov
=======
        llvm-cov-16 export ./QLeverAllUnitTestsMain --dump --format=lcov --instr-profile ./default.profdata --ignore-filename-regex="/third_party/" --ignore-filename-regex="/generated/"  --ignore-filename-regex="/nlohmann/" --ignore-filename-regex="/ctre/"  --ignore-filename-regex="/test/" --ignore-filename-regex="/benchmark/" > ./coverage.lcov
>>>>>>> e08a5be9

# Only upload the coverage directly if this is not a pull request. In this
# case we are on the master branch and have access to the Codecov token.
    - name: "Submit coverage data to codecov.io"
      if: github.event_name != 'pull_request'
      uses: codecov/codecov-action@v3
      with:
        file: ${{github.workspace}}/build/test/coverage.lcov
        # Note: technically, a `token` is not required for codecov.io when
        # uploading from a public repository, but specifying it avoids the
        # nasty spurious failures due to GitHub's rate limit for codecov's
        # public default token.
        token: ${{ secrets.CODECOV_TOKEN }}
        fail_ci_if_error: true

# For a pull request we store the coverage file as well as some information
# about this PR (number, how to check it out, etc.) and upload it as an artifact.
# This is all the data that is required for running the Codecov uploader manually
# from `upload-coverage.yml`.
    - name: Save PR number and coverage file in same directory
      if: github.event_name == 'pull_request'
      # Note: If you change any of the filenames here, you also have to change them in `upload-coverage.yml`
      run : |
        mkdir -p coverage-report
        echo ${{ github.event.number }} > ./coverage-report/pr
        echo ${{ github.repository }} > ./coverage-report/github_repository
        echo ${GITHUB_REF} > ./coverage-report/github_ref
        mv ${{ github.workspace}}/build/test/coverage.lcov coverage-report
    - name: Upload coverage artifact
      if: github.event_name == 'pull_request'
      uses: actions/upload-artifact@v3
      with:
        name: coverage-report
        path: coverage-report/
    # Note: for now we do not run the e2e tests for the coverage check
<|MERGE_RESOLUTION|>--- conflicted
+++ resolved
@@ -37,17 +37,14 @@
 
     runs-on: ubuntu-22.04
     steps:
-    - run:  df -h
     - uses: actions/checkout@v3
       with:
         submodules: "recursive"
 
-    - run:  df -h
     - name: Install dependencies
       run:  |
         sudo gem install apt-spy2 && sudo apt-spy2 fix --commit --launchpad --country=US
         sudo apt-get update
-    - run:  df -h
     - name: Install clang 16
       # The sed command fixes a bug in `llvm.sh` in combination with the latest version of
       # `apt-key`. Without it the GPG key for the llvm repository is downloaded but deleted
@@ -62,7 +59,6 @@
       run: |
         which llvm-profdata-16
         which llvm-cov-16
-    - run:  df -h
     - name: Install dependencies
       run:  |
         sudo gem install apt-spy2
@@ -70,50 +66,31 @@
         sudo add-apt-repository -y ppa:mhier/libboost-latest
         sudo apt-get update
         sudo apt-get install -y libicu-dev tzdata libzstd-dev libjemalloc-dev libboost1.81-all-dev
-    - run:  df -h
     - name: Python dependencies
       run: sudo apt-get install python3-yaml unzip pkg-config python3-icu python3-pip
-    - run:  df -h
     - name: Create build directory
       run: mkdir ${{github.workspace}}/build
     - name: Configure CMake
       # Configure CMake in a 'build' subdirectory. `CMAKE_BUILD_TYPE` is only required if you are using a single-configuration generator such as make.
       # See https://cmake.org/cmake/help/latest/variable/CMAKE_BUILD_TYPE.html?highlight=cmake_build_type
       run: cmake -B ${{github.workspace}}/build ${{env.cmake-flags}} -DCMAKE_BUILD_TYPE=${{env.build-type}} -DLOGLEVEL=TIMING -DADDITIONAL_COMPILER_FLAGS="${{env.warnings}} ${{env.asan-flags}} ${{env.ubsan-flags}} ${{env.coverage-flags}}" -DADDITIONAL_LINKER_FLAGS="${{env.coverage-flags}}" -DUSE_PARALLEL=false -DRUN_EXPENSIVE_TESTS=false -DSINGLE_TEST_BINARY=ON -DENABLE_EXPENSIVE_CHECKS=true
-    - run:  df -h
 
     - name: Build
         # Build your program with the given configuration
       run: cmake --build ${{github.workspace}}/build --config ${{env.build-type}} -- -j $(nproc)
-    - run:  df -h
     - name: Run unit tests
       working-directory: ${{github.workspace}}/build/test
       env:
         LLVM_PROFILE_FILE: "default%p.profraw"
-<<<<<<< HEAD
-      # We have to manually run the tests to only get one profraw file, because otherwise the GitHub runner goes
-      # out of memory.
-      run: env ASAN_OPTIONS="alloc_dealloc_mismatch=0" ./QLeverAllUnitTestsMain
-    - run:  df -h
-
-    #- name: GetListOfExecutablesForCoverageInfo
-    #  working-directory: ${{github.workspace}}/build/test
-    #  run: ctest --show-only=json-v1 > tests.json && python3 ${{github.workspace}}/misc/ctest-output-to-executables.py tests.json tests.txt
-=======
       # We have to manually run the test executable to only get a single `.profraw` file.
       # Otherwise, the GitHub runner goes out of memory.
       run: env ASAN_OPTIONS="alloc_dealloc_mismatch=0" ./QLeverAllUnitTestsMain
 
->>>>>>> e08a5be9
     - name: Process coverage info
       working-directory: ${{github.workspace}}/build/test
       run:  >
         llvm-profdata-16 merge -sparse *.profraw -o default.profdata;
-<<<<<<< HEAD
-        llvm-cov-16 export QLeverAllUnitTestsMain --dump --format=lcov --instr-profile ./default.profdata --ignore-filename-regex="/third_party/" --ignore-filename-regex="/generated/"  --ignore-filename-regex="/nlohmann/" --ignore-filename-regex="/ctre/"  --ignore-filename-regex="/test/" --ignore-filename-regex="/benchmark/" > ./coverage.lcov
-=======
         llvm-cov-16 export ./QLeverAllUnitTestsMain --dump --format=lcov --instr-profile ./default.profdata --ignore-filename-regex="/third_party/" --ignore-filename-regex="/generated/"  --ignore-filename-regex="/nlohmann/" --ignore-filename-regex="/ctre/"  --ignore-filename-regex="/test/" --ignore-filename-regex="/benchmark/" > ./coverage.lcov
->>>>>>> e08a5be9
 
 # Only upload the coverage directly if this is not a pull request. In this
 # case we are on the master branch and have access to the Codecov token.
