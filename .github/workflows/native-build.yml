name: Native build

on:
  push:
    branches: [ master ]
  pull_request:
    branches: [ master ]

jobs:
  build:
    # The CMake configure and build commands are platform-agnostic and should work equally
    # well on Windows or Mac.  You can convert this to a matrix build if you need
    # cross-platform coverage.
    # See: https://docs.github.com/en/free-pro-team@latest/actions/learn-github-actions/managing-complex-workflows#using-a-build-matrix
    strategy:
      fail-fast: false
      matrix:
        compiler: [gcc, clang]
        compiler-version: [11, 12, 13, 14, 15]
        warnings: [  "-Wall -Wextra -Werror " ]
        build-type: [Release]
        exclude:
          - compiler: gcc
            compiler-version: 13
          - compiler: gcc
            compiler-version: 14
          - compiler: gcc
            compiler-version: 15
          - compiler: clang
            compiler-version: 11
          - compiler: clang
            compiler-version: 12
        include:
          - compiler: clang
            asan-flags: "-fsanitize=address -fno-omit-frame-pointer"
          - compiler: clang
            compiler-version: 15
            ubsan-flags: " -fsanitize=undefined"
<<<<<<< HEAD
=======
          # note: the following configuration is completely redefined from scratch.
          - compiler: clang
            compiler-version: 15
            build-type: Debug
            warnings: "-Wall -Wextra "
            asan-flags: "-fsanitize=address -fno-omit-frame-pointer"
            ubsan-flags: " -fsanitize=undefined"
            coverage-flags: "-fprofile-instr-generate -fcoverage-mapping -fno-inline-functions"
            is-coverage: true
>>>>>>> bf0504f9

    runs-on: ubuntu-22.04


    steps:
    - uses: actions/checkout@v3
      with:
        submodules: 'recursive'

    - name: Install dependencies
      run:  sudo apt update && sudo apt-get install -y libicu-dev tzdata gcc-10 libzstd-dev libjemalloc-dev
    - name: Install boost Ubuntu 22.04
      run : sudo apt update && sudo apt install -y libboost-all-dev
    - name: Install gcc 11
      run : sudo add-apt-repository ppa:ubuntu-toolchain-r/test && sudo apt update && sudo apt install -y gcc-11 g++-11
      if :  matrix.compiler == 'gcc' && matrix.compiler-version == 11
    - name: Install gcc 12
      run : sudo add-apt-repository ppa:ubuntu-toolchain-r/test && sudo apt update && sudo apt install -y gcc-12 g++-12
      if :  matrix.compiler == 'gcc' && matrix.compiler-version == 12
    - name: Install clang 13
      run:  sudo apt install clang-13
      if :  matrix.compiler == 'clang' && matrix.compiler-version == 13
    # Currently not needed, because we are not building against libc++
    #- name: Install libc++-13
    #  run : sudo apt install -y libunwind-13-dev libc++abi-13-dev libc++-13-dev
    #  if:  matrix.compiler == 'clang13'
    - name: Install clang 14
      run : sudo apt install clang-14
      if :  matrix.compiler == 'clang' && matrix.compiler-version == 14
    - name: Install clang 15
      # The sed command fixes a bug in `llvm.sh` in combination with the latest version of
      # `apt-key`. Without it the GPG key for the llvm repository is downloaded but deleted
      # immediately after.
      run:  | 
        wget https://apt.llvm.org/llvm.sh
        sudo chmod +x llvm.sh
        sed   's/apt-key del/echo/' llvm.sh -iy
        sudo ./llvm.sh 15 all
        sudo apt install clang-15
      if :  matrix.compiler == 'clang' && matrix.compiler-version == 15

    - name: Python dependencies
      run: sudo apt-get install python3-yaml unzip pkg-config python3-icu

    - name: Configure CMake
      # Configure CMake in a 'build' subdirectory. `CMAKE_BUILD_TYPE` is only required if you are using a single-configuration generator such as make.
      # See https://cmake.org/cmake/help/latest/variable/CMAKE_BUILD_TYPE.html?highlight=cmake_build_type
<<<<<<< HEAD
      run: cmake -B ${{github.workspace}}/build -DCMAKE_BUILD_TYPE=${{matrix.build-type}} -DCMAKE_TOOLCHAIN_FILE="$(pwd)/toolchains/${{matrix.compiler}}${{matrix.compiler-version}}.cmake" -DADDITIONAL_COMPILER_FLAGS="${{matrix.warnings}} ${{matrix.asan-flags}} ${{matrix.ubsan-flags}}" -DUSE_PARALLEL=true -DRUN_EXPENSIVE_TESTS=true
=======
      run: cmake -B ${{github.workspace}}/build -DCMAKE_BUILD_TYPE=${{matrix.build-type}} -DCMAKE_TOOLCHAIN_FILE="$(pwd)/toolchains/${{matrix.compiler}}${{matrix.compiler-version}}.cmake" -DADDITIONAL_COMPILER_FLAGS="${{matrix.warnings}} ${{matrix.asan-flags}} ${{matrix.ubsan-flags}} ${{matrix.coverage-flags}}" -DADDITIONAL_LINKER_FLAGS="${{matrix.coverage-flags}}" -DUSE_PARALLEL=true -DRUN_EXPENSIVE_TESTS=false -DSINGLE_TEST_BINARY=ON
>>>>>>> bf0504f9

    - name: Build
        # Build your program with the given configuration
      run: cmake --build ${{github.workspace}}/build --config ${{matrix.build-type}} -- -j $(nproc)
    - name: Test
      working-directory: ${{github.workspace}}/build/test
      # Execute tests defined by the CMake configuration.
      # See https://cmake.org/cmake/help/latest/manual/ctest.1.html for more detail
      run: env CTEST_OUTPUT_ON_FAILURE=1 ctest -C ${{matrix.build-type}} .

    - name: E2E
      run: ${{github.workspace}}/e2e/e2e.sh
<|MERGE_RESOLUTION|>--- conflicted
+++ resolved
@@ -36,18 +36,6 @@
           - compiler: clang
             compiler-version: 15
             ubsan-flags: " -fsanitize=undefined"
-<<<<<<< HEAD
-=======
-          # note: the following configuration is completely redefined from scratch.
-          - compiler: clang
-            compiler-version: 15
-            build-type: Debug
-            warnings: "-Wall -Wextra "
-            asan-flags: "-fsanitize=address -fno-omit-frame-pointer"
-            ubsan-flags: " -fsanitize=undefined"
-            coverage-flags: "-fprofile-instr-generate -fcoverage-mapping -fno-inline-functions"
-            is-coverage: true
->>>>>>> bf0504f9
 
     runs-on: ubuntu-22.04
 
@@ -95,11 +83,7 @@
     - name: Configure CMake
       # Configure CMake in a 'build' subdirectory. `CMAKE_BUILD_TYPE` is only required if you are using a single-configuration generator such as make.
       # See https://cmake.org/cmake/help/latest/variable/CMAKE_BUILD_TYPE.html?highlight=cmake_build_type
-<<<<<<< HEAD
       run: cmake -B ${{github.workspace}}/build -DCMAKE_BUILD_TYPE=${{matrix.build-type}} -DCMAKE_TOOLCHAIN_FILE="$(pwd)/toolchains/${{matrix.compiler}}${{matrix.compiler-version}}.cmake" -DADDITIONAL_COMPILER_FLAGS="${{matrix.warnings}} ${{matrix.asan-flags}} ${{matrix.ubsan-flags}}" -DUSE_PARALLEL=true -DRUN_EXPENSIVE_TESTS=true
-=======
-      run: cmake -B ${{github.workspace}}/build -DCMAKE_BUILD_TYPE=${{matrix.build-type}} -DCMAKE_TOOLCHAIN_FILE="$(pwd)/toolchains/${{matrix.compiler}}${{matrix.compiler-version}}.cmake" -DADDITIONAL_COMPILER_FLAGS="${{matrix.warnings}} ${{matrix.asan-flags}} ${{matrix.ubsan-flags}} ${{matrix.coverage-flags}}" -DADDITIONAL_LINKER_FLAGS="${{matrix.coverage-flags}}" -DUSE_PARALLEL=true -DRUN_EXPENSIVE_TESTS=false -DSINGLE_TEST_BINARY=ON
->>>>>>> bf0504f9
 
     - name: Build
         # Build your program with the given configuration
