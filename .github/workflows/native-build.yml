--- conflicted
+++ resolved
@@ -165,18 +165,13 @@
         run: ${{github.workspace}}/build/benchmark/BenchmarkExamples -p
         if: steps.complete_tests.outcome == 'success'
 
-<<<<<<< HEAD
-      - name: E2E
-        run: ${{github.workspace}}/e2e/e2e.sh
-        if: steps.complete_tests.outcome == 'success'
-=======
       # Run the E2E test only once, but for GCC add the text index separately.
       # Note that the dispatch by the compiler is arbitrary, we just want
       # to have both cases tested.
       - name: E2E with index in one go
-        if: (matrix.compiler == 'clang')
+        if: (matrix.compiler == 'clang') && (steps.complete_tests.outcome == 'success')
         run: ${{github.workspace}}/e2e/e2e.sh
+      
       - name: E2E with separate text index build
-        if: (matrix.compiler != 'clang')
-        run: ${{github.workspace}}/e2e/e2e.sh -t
->>>>>>> 20effa7d
+        if: (matrix.compiler != 'clang')  && (steps.complete_tests.outcome == 'success')
+        run: ${{github.workspace}}/e2e/e2e.sh -t