name: Native build

on:
  push:
    branches: [ master ]
  pull_request:
    branches: [ master ]
  merge_group:

jobs:
  build:
    # The CMake configure and build commands are platform-agnostic and should work equally
    # well on Windows or Mac.  You can convert this to a matrix build if you need
    # cross-platform coverage.
    # See: https://docs.github.com/en/free-pro-team@latest/actions/learn-github-actions/managing-complex-workflows#using-a-build-matrix
    strategy:
      fail-fast: false
      matrix:
        compiler: [gcc, clang]
<<<<<<< HEAD
        compiler-version: [11, 12, 16]
=======
        compiler-version: [11, 12, 13, 16]
>>>>>>> 9ecb0bef
        warnings: [  "-Wall -Wextra -Werror " ]
        build-type: [Release]
        exclude:
          - compiler: gcc
            compiler-version: 16
          - compiler: clang
            compiler-version: 11
          - compiler: clang
            compiler-version: 12
          - compiler: clang
            compiler-version: 13
        include:
          - compiler: clang
            asan-flags: "-fsanitize=address -fno-omit-frame-pointer"
          - compiler: clang
            compiler-version: 16
            ubsan-flags: " -fsanitize=undefined"

    runs-on: ubuntu-22.04


    steps:
    - uses: actions/checkout@v3
      with:
        submodules: 'recursive'

    - name: Install dependencies
      run:  |
        sudo gem install apt-spy2 && sudo apt-spy2 fix --commit --launchpad --country=US
        sudo apt-get update
        sudo apt-get install -y libicu-dev tzdata gcc-10 libzstd-dev libjemalloc-dev
    - name: Install boost Ubuntu 22.04
      run : sudo apt update && sudo apt install -y libboost-all-dev
    - name: Install gcc 11
      run : sudo add-apt-repository ppa:ubuntu-toolchain-r/test && sudo apt update && sudo apt install -y gcc-11 g++-11
      if :  matrix.compiler == 'gcc' && matrix.compiler-version == 11
    - name: Install gcc 12
      run : sudo add-apt-repository ppa:ubuntu-toolchain-r/test && sudo apt update && sudo apt install -y gcc-12 g++-12
      if :  matrix.compiler == 'gcc' && matrix.compiler-version == 12
<<<<<<< HEAD
=======

    - name: Install gcc 13
      run : sudo add-apt-repository ppa:ubuntu-toolchain-r/test && sudo apt update && sudo apt install -y gcc-13 g++-13
      if :  matrix.compiler == 'gcc' && matrix.compiler-version == 13
      
>>>>>>> 9ecb0bef
    - name: Install clang 16
      # The sed command fixes a bug in `llvm.sh` in combination with the latest version of
      # `apt-key`. Without it the GPG key for the llvm repository is downloaded but deleted
      # immediately after.
      run:  |
        wget https://apt.llvm.org/llvm.sh
        sudo chmod +x llvm.sh
        sed   's/apt-key del/echo/' llvm.sh -iy
        sudo ./llvm.sh 16
        sudo apt install -y clang-16
      if :  matrix.compiler == 'clang' && matrix.compiler-version == 16

    - name: Python dependencies
      run: sudo apt-get install python3-yaml unzip pkg-config python3-icu

    - name: Configure CMake
      # Configure CMake in a 'build' subdirectory. `CMAKE_BUILD_TYPE` is only required if you are using a single-configuration generator such as make.
      # See https://cmake.org/cmake/help/latest/variable/CMAKE_BUILD_TYPE.html?highlight=cmake_build_type
      run: cmake -B ${{github.workspace}}/build -DCMAKE_BUILD_TYPE=${{matrix.build-type}} -DCMAKE_TOOLCHAIN_FILE="$(pwd)/toolchains/${{matrix.compiler}}${{matrix.compiler-version}}.cmake" -DADDITIONAL_COMPILER_FLAGS="${{matrix.warnings}} ${{matrix.asan-flags}} ${{matrix.ubsan-flags}}" -DUSE_PARALLEL=true -DRUN_EXPENSIVE_TESTS=true -DENABLE_EXPENSIVE_CHECKS=true

    - name: Build
        # Build your program with the given configuration
      run: cmake --build ${{github.workspace}}/build --config ${{matrix.build-type}} -- -j $(nproc)

    - name: Test
      working-directory: ${{github.workspace}}/build/test
      # Execute tests defined by the CMake configuration.
      # See https://cmake.org/cmake/help/latest/manual/ctest.1.html for more detail
      run: env CTEST_OUTPUT_ON_FAILURE=1 ctest -C ${{matrix.build-type}} .

    - name: Running and printing the benchmark examples.
      run: ${{github.workspace}}/build/benchmark/BenchmarkExamples -p

    - name: E2E
      run: ${{github.workspace}}/e2e/e2e.sh
<|MERGE_RESOLUTION|>--- conflicted
+++ resolved
@@ -17,11 +17,7 @@
       fail-fast: false
       matrix:
         compiler: [gcc, clang]
-<<<<<<< HEAD
-        compiler-version: [11, 12, 16]
-=======
         compiler-version: [11, 12, 13, 16]
->>>>>>> 9ecb0bef
         warnings: [  "-Wall -Wextra -Werror " ]
         build-type: [Release]
         exclude:
@@ -61,14 +57,11 @@
     - name: Install gcc 12
       run : sudo add-apt-repository ppa:ubuntu-toolchain-r/test && sudo apt update && sudo apt install -y gcc-12 g++-12
       if :  matrix.compiler == 'gcc' && matrix.compiler-version == 12
-<<<<<<< HEAD
-=======
 
     - name: Install gcc 13
       run : sudo add-apt-repository ppa:ubuntu-toolchain-r/test && sudo apt update && sudo apt install -y gcc-13 g++-13
       if :  matrix.compiler == 'gcc' && matrix.compiler-version == 13
-      
->>>>>>> 9ecb0bef
+
     - name: Install clang 16
       # The sed command fixes a bug in `llvm.sh` in combination with the latest version of
       # `apt-key`. Without it the GPG key for the llvm repository is downloaded but deleted
